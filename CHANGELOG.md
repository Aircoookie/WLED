--- conflicted
+++ resolved
@@ -109,26 +109,6 @@
 
 #### Build 2003221
 
-<<<<<<< HEAD
-  - Moved Cronixie driver from FX library to drawOverlay handler
-
-#### Build 2003211
-
-  - Added custom mapping compile define to FX_fcn.h
-  - Merged pull request #784 by @TravisDean: Fixed initialization bug when toggling skip first
-  - Added link to youtube videos by Room31 to readme
-
-#### Build 2003141
-
-  - Fixed color of main segment returned in JSON API during transition not being target color (closes #765)
-  - Fixed arlsLock() being called after pixels set in E1.31 (closes #772)
-  - Fixed HTTP API calls not having an effect if no segment selected (now applies to main segment)
-
-#### Build 2003121
-
-  - Created changelog.md - make tracking changes to code easier
-  - Merged pull request #766 by @pille: Fix E1.31 out-of sequence detection
-=======
 -   Moved Cronixie driver from FX library to drawOverlay handler
 
 #### Build 2003211
@@ -147,4 +127,3 @@
 
 -   Created changelog.md - make tracking changes to code easier
 -   Merged pull request #766 by @pille: Fix E1.31 out-of sequence detection
->>>>>>> b1828963
