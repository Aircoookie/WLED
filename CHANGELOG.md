## WLED changelog

<<<<<<< HEAD
#### Build 2401060
-   Version bump: 0.14.1-b3
-   Global JSON buffer guarding (#3648 by @willmmiles, resolves #3641, #3312, #3367, #3637, #3646, #3447)
-   Fix for #3632
-   Custom palette editor mobile UI enhancement (#3617 by @imeszaros)
-   changelog update

#### Build 2312290
-   Fix for #3622, #3613, #3609
-   Various tweaks and fixes
-   changelog update

#### Build 2312230
-   Version bump: 0.14.1-b2
-   Fix for Pixel Magic button
-   Fix for #2922 (option to force WiFi PHY mode to G on ESP8266)
-   Fix for #3601, #3400 (incorrect sunrise/sunset, #3612 by @softhack007)

#### Build 2312180
-   Bugfixes (#3593, #3490, #3573, #3517, #3561, #3555, #3541, #3536, #3515, #3522, #3533, #3508)
-   Various other internal cleanups and optimisations
=======
#### Build 2309120 till build 2201060
-   WLED version 0.15.0-a0
-   Global JSON buffer guarding (#3648 by @willmmiles, resolves #3641, #3312, #3367, #3637, #3646, #3447)
-   Effect: Fireworks 1D (fix for matrix trailing strip)
-   BREAKING: Reduced number of segments (12) on ESP8266 due to less available RAM
-   Increased available effect data buffer (increases more if board has PSRAM)
-   Custom palette editor mobile UI enhancement (by @imeszaros)
-   Per port Auto Brightness Limiter (ABL)
-   Use PSRAM for JSON buffer (double size, larger ledmaps, up to 2k)
-   Reduced heap fragmentation by allocating ledmap array only once and not deallocating effect buffer
-   HTTP retries on failed UI load
-   UI Search: scroll to top (#3587 by @WoodyLetsCode)
-   Return to inline iro.js and rangetouch.js (#3597 by @WoodyLetsCode)
-   Better caching (#3591 by @WoodyLetsCode)
-   Do not send 404 for missing `skin.css` (#3590 by @WoodyLetsCode)
-   Simplified UI rework (#3511 by @WoodyLetsCode)
-   Domoticz device ID for PIR and Temperature usermods
-   Bugfix for UCS8904 `hasWhite()`
-   Better search in UI (#3540 by @WoodyLetsCode)
-   Seeding FastLED PRNG (#3552 by @TripleWhy)
-   WIZ Smart Button support (#3547 by @micw)
-   New button type (button switch, fix for #3537)
-   Pixel Magic Tool update (#3483 by @ajotanc)
-   Effect: 2D Matrix fix for gaps
-   Bugfix #3526, #3533, #3561
-   Spookier Halloween Eyes (#3501)
-   Compile time options for Multi Relay usermod (#3498)
-   Effect: Fix for Dissolve (#3502)
-   Better reverse proxy support (nested paths)
-   Implement global JSON API boolean toggle (i.e. instead of "var":true or "var":false -> "var":"t").
-   Sort presets by ID
-   Fix for #3641, #3312, #3367, #3637, #3646, #3447, #3632, #3496, #2922, #3593, #3514, #3522, #3578 (partial), #3606 (@WoodyLetsCode)
-   Improved random bg image and added random bg image options (@WoodyLetsCode, #3481)
-   Audio palettes (Audioreactive usermod, credit @netmindz)
-   Better UI tooltips (@ajotnac, #3464)
-   Better effect filters (filter dropdown)
-   UDP sync fix (for #3487)
-   Power button override (solves #3431)
-   Additional HTTP request throttling (ESP8266)
-   Additional UI/UX improvements
-   Segment class optimisations (internal)
-   ESP-NOW sync
-   ESP-NOW Wiz remote JSON overrides (similar to IR JSON) & bugfixes
-   Gamma correction for custom palettes (#3399).
-   Restore presets from browser local storage
-   Optional effect blending
-   Restructured UDP Sync (internal)
    -   Remove sync receive
    -   Sync clarification
-   Disallow 2D effects on non-2D segments
-   Return of 2 audio simulations
-   Bugfix in sync #3344 (internal)
    -   remove excessive segments
    -   ignore inactive segments if not syncing bounds
    -   send UDP/WS on segment change
    -   pop_back() when removing last segment
>>>>>>> 74e14a4f

#### Build 2311160
-   Version bump: 0.14.1-b1
-   Bugfixes (#3526, #3502, #3496, #3484, #3487, #3445, #3466, #3296, #3382, #3312)
-   New feature: Sort presets by ID
-   New usermod: LDR sensor (#3490 by @JeffWDH)
-   Effect: Twinklefox & Tinklecat metadata fix
-   Effect: separate #HH and #MM for Scrolling Text (#3480)
-   SSDR usermod enhancements (#3368)
-   PWM fan usermod enhancements (#3414)

#### Build 2310010, build 2310130
-   Release of WLED version 0.14.0 "Hoshi"
-   Bugfixes for #3400, #3403, #3405
-   minor HTML optimizations
-   audioreactive: bugfix for UDP sound sync (partly initialized packets)

#### Build 2309240
-   Release of WLED beta version 0.14.0-b6 "Hoshi"
-   Effect bugfixes and improvements (Meteor, Meteor Smooth, Scrolling Text)
-   audioreactive: bugfixes for ES8388 and ES7243 init; minor improvements for analog inputs

#### Build 2309100
-   Release of WLED beta version 0.14.0-b5 "Hoshi"
-   New standard esp32 build with audioreactive
-   Effect blending bugfixes, and minor optimizations

#### Build 2309050
-   Effect blending (#3311) (finally effect transitions!)
    *WARNING*: May not work well with ESP8266, with plenty of segments or usermods (low RAM condition)!!!
-   Added receive and send sync groups to JSON API (#3317) (you can change sync groups using preset)
-   Internal temperature usermod (#3246)
-   MQTT server and topic length overrides (#3354) (new build flags)
-   Animated Staircase usermod enhancement (#3348) (on/off toggle/relay control)
-   Added local time info to Info page (#3351)
-   New effect: Rolling Balls (a.k.a. linear bounce) (#1039)
-   Various bug fixes and enhancements.

#### Build 2308110
-   Release of WLED beta version 0.14.0-b4 "Hoshi"
-   Reset effect data immediately upon mode change

#### Build 2308030
-   Improved random palette handling and blending
-   Soap bugfix
-   Fix ESP-NOW crash with AP mode Always

#### Build 2307180
-   Bus-level global buffering (#3280)
-   Removed per-segment LED buffer (SEGMENT.leds)
-   various fixes and improvements (ESP variants platform 5.3.0, effect optimizations, /json/cfg pin allocation)

#### Build 2307130
-   larger `oappend()` stack buffer (3.5k) for ESP32
-   Preset cycle bugfix (#3262)
-   Rotary encoder ALT fix for large LED count (#3276)
-   effect updates (2D Plasmaball), `blur()` speedup
-   On/Off toggle from nodes view (may show unknown device type on older versions) (#3291)
-   various fixes and improvements (ABL, crashes when changing presets with different segments)

#### Build 2306270
-   ESP-NOW remote support (#3237)
-   Pixel Magic tool (display pixel art) (#3249)
-   Websocket (peek) fallback when connection cannot be established, WS retries (#3267)
-   Add WiFi network scan RPC command to Improv Serial (#3271)
-   Longer (custom option available) segment name for ESP32
-   various fixes and improvements

#### Build 2306210
-   0.14.0-b3 release
-   respect global I2C in all usermods (no local initialization of I2C bus)
-   Multi relay usermod compile-time enabled option (-D MULTI_RELAY_ENABLED=true|false)

#### Build 2306180
-   Added client-side option for applying effect defaults from metadata
-   Improved ESP8266 stability by reducing WebSocket response resends
-   Updated ESP8266 core to 3.1.2

#### Build 2306141
-   Lissajous improvements
-   Scrolling Text improvements (leading 0)

#### Build 2306140
-   Add settings PIN (un)locking to JSON post API

#### Build 2306130
-   Bumped version to 0.14-b3 (beta 3)
-   added pin dropdowns in LED preferences (not for LED pins) and usermods
-   introduced (unused ATM) NeoGammaWLEDMethod class
-   Reverse proxy support
-   PCF8754 support for Rotary encoder (requires wiring INT pin to ESP GPIO)
-   Rely on global I2C pins for usermods (breaking change)
-   various fixes and enhancements

#### Build 2306020
-   Support for segment sets (PR #3171)
-   Reduce sound simulation modes to 2 to facilitate segment sets
-   Trigger button immediately on press if all configured presets are the same (PR #3226)
-   Changes for allowing Alexa to change light color to White when auto-calculating from RGB (PR #3211)

#### Build 2305280
-   DDP protocol update (#3193)
-   added PCF8574 I2C port expander support for Multi relay usermod
-   MQTT multipacket (fragmented) message fix
-   added option to retain MQTT brightness and color messages
-   new ethernet board: @srg74 Ethernet Shield
-   new 2D effects: Soap (#3184) & Octopus & Waving cell (credit @St3P40 https://github.com/80Stepko08)
-   various fixes and enhancements

#### Build 2305090
-   new ethernet board: @Wladi ABC! WLED Eth
-   Battery usermod voltage calculation (#3116)
-   custom palette editor (#3164)
-   improvements in Dancing Shadows and Tartan effects
-   UCS389x support
-   switched to NeoPixelBus 2.7.5 (replaced NeoPixelBrightnessBus with NeoPixelBusLg)
-   SPI bus clock selection (for LEDs) (#3173)
-   DMX mode preset fix (#3134)
-   iOS fix for scroll (#3182)
-   Wordclock "Norddeutsch" fix (#3161)
-   various fixes and enhancements

#### Build 2304090
-   updated Arduino ESP8266 core to 4.1.0 (newer compiler)
-   updated NeoPixelBus to 2.7.3 (with support for UCS890x chipset)
-   better support for ESP32-C3, ESP32-S2 and ESP32-S3 (Arduino ESP32 core 5.2.0)
-   iPad/tablet with 1024 pixels width in landscape orientation PC mode support (#3153)
-   fix for Pixel Art Converter (#3155)

#### Build 2303240
-   Peek scaling of large 2D matrices
-   Added 0D (1 pixel) metadata for effects & enhance 0D (analog strip) UI handling
-   Added ability to disable ADAlight (-D WLED_DISABLE_ADALIGHT)
-   Fixed APA102 output on Ethernet enabled controllers
-   Added ArtNet virtual/network output (#3121)
-   Klipper usermod (#3106)
-   Remove DST from CST timezone
-   various fixes and enhancements

#### Build 2302180

-   Removed Blynk support (servers shut down on 31st Dec 2022)
-   Added `ledgap.json` to complement ledmaps for 2D matrices
-   Added support for white addressable strips (#3073)
-   Ability to use SHT temperature usermod with PWM fan usermod
-   Added `onStateChange()` callback to usermods (#3081)
-   Refactored `bus_manager` [internal]
-   Dual 1D & 2D mode (add 1D strip after the matrix)
-   Removed 1D -> 2D mapping for individual pixel control
-   effect tweak: Fireworks 1D
-   various bugfixes

#### Build 2301240

-   Version bump to v0.14.0-b2 "Hoshi"
-   PixelArt converter (convert any image to pixel art and display it on a matrix) (PR #3042)
-   various effect updates and optimisations
    -   added Overlay option to some effects (allows overlapping segments)
    -   added gradient text on Scrolling Text
    -   added #DDMM, #MMDD & #HHMM date and time options for Scrolling Text effect (PR #2990)
    -   deprecated: Dynamic Smooth, Dissolve Rnd, Solid Glitter
    -   optimised & enhanced loading of default values
    -   new effect: Distortion Waves (2D)
    -   2D support for Ripple effect
    -   slower minimum speed for Railway effect
-   DMX effect mode & segment controls (PR #2891)
-   Optimisations for conditional compiles (further reduction of code size)
-   better UX with effect sliders (PR #3012)
-   enhanced support for ESP32 variants: C3, S2 & S3
-   usermod enhancements (PIR, Temperature, Battery (PR #2975), Analog Clock (PR #2993))
-   new usermod SHT (PR #2963)
-   2D matrix set up with gaps or irregular panels (breaking change!) (PR #2892)
-   palette blending/transitions
-   random palette smooth changes
-   hex color notations in custom palettes
-   allow more virtual buses
-   plethora of bugfixes

### WLED release 0.14.0-b1

#### Build 2212222

-   Version bump to v0.14.0-b1 "Hoshi"
-   2D matrix support (including mapping 1D effects to 2D and 2D peek)
-   [internal] completely rewritten Segment & WS2812FX handling code
-   [internal] ability to add custom effects via usermods
-   [internal] set of 2D drawing functions
-   transitions on every segment (including ESP8266)
-   enhanced old and new 2D effects (metadata: default values)
-   custom palettes (up to 10; upload palette0.json, palette1.json, ...)
-   custom effect sliders and options, quick filters
-   global I2C and SPI GPIO allocation (for usermods)
-   usermod settings page enhancements (dropdown & info)
-   asynchronous preset loading (and added "pd" JSON API call for direct preset apply)
-   new usermod Boblight (PR #2917)
-   new usermod PWM Outputs (PR #2912)
-   new usermod Audioreactive
-   new usermod Word Clock Matrix (PR #2743)
-   new usermod Ping Pong Clock (PR #2746)
-   new usermod ADS1115 (PR #2752)
-   new usermod Analog Clock (PR #2736)
-   various usermod enhancements and updates
-   allow disabling pull-up resistors on buttons
-   SD card support (PR #2877)
-   enhanced HTTP API to support custom effect sliders & options (X1, X2, X3, M1, M2, M3)
-   multiple UDP sync message retries (PR #2830)
-   network debug printer (PR #2870)
-   automatic UI PC mode on large displays
-   removed support for upgrading from pre-0.10 (EEPROM)
-   support for setting GPIO level when LEDs are off (RMT idle level, ESP32 only) (PR #2478)
-   Pakistan time-zone (PKT)
-   ArtPoll support
-   TM1829 LED support
-   experimental support for ESP32 S2, S3 and C3
-   general improvements and bugfixes

### WLED release 0.13.3

-   Version bump to v0.13.3 "Toki"
-   Disable ESP watchdog by default (fixes flickering and boot issues on a fresh install)
-   Added support for LPD6803

### WLED release 0.13.2

#### Build 2208140

-   Version bump to v0.13.2 "Toki"
-   Added option to receive live data on the main segment only (PR #2601)
-   Enable ESP watchdog by default (PR #2657)
-   Fixed race condition when saving bus config
-   Better potentiometer filtering (PR #2693)
-   More suitable DMX libraries (PR #2652)
-   Fixed outgoing serial TPM2 message length (PR #2628)
-   Fixed next universe overflow and Art-Net DMX start address (PR #2607)
-   Fixed relative segment brightness (PR #2665)

### Builds between releases 0.13.1 and 0.13.2

#### Build 2203191

-   Fixed sunrise/set calculation (once again)

#### Build 2203190

-   Fixed `/json/cfg` unable to set busses (#2589)
-   Fixed Peek with odd LED counts > 255 (#2586)

#### Build 2203160

-   Version bump to v0.13.2-a0 "Toki"
-   Add ability to skip up to 255 LEDs
-   Dependency version bumps

### WLED release 0.13.1

#### Build 2203150

-   Version bump to v0.13.1 "Toki"
-   Fix persistent preset bug, preventing save of new presets

### WLED release 0.13.0

#### Build 2203142

-   Release of WLED v0.13.0 "Toki"
-   Reduce APA102 hardware SPI frequency to 5Mhz
-   Remove `persistent` parameter in `savePreset()`

### Builds between releases 0.12.0 and 0.13.0

#### Build 2203140

-   Added factory reset by pressing button 0 for >10 seconds
-   Added ability to set presets from DMX Effect mode
-   Simplified label hiding JS in user interface
-   Fixed JSON `{"live":true}` indefinite realtime mode

#### Build 2203080

-   Disabled auto white mode in segments with no RGB bus
-   Fixed hostname string not 0-terminated 
-   Fixed Popcorn mode not lighting first LED on pop

#### Build 2203060

-   Dynamic hiding of unused color controls in UI (PR #2567)
-   Removed native Cronixie support and added Cronixie usermod
-   Fixed disabled timed preset expanding calendar
-   Fixed Color Order setting shown for analog busses
-   Fixed incorrect operator (#2566)

#### Build 2203011

-   IR rewrite (PR #2561), supports CCT
-   Added locate button to Time settings
-   CSS fixes and adjustments
-   Consistent Tab indentation in index JS and CSS
-   Added initial contribution style guideline

#### Build 2202222

-   Version bump to 0.13.0-b7 "Toki"
-   Fixed HTTP API commands not applying to all selected segments in some conditions
-   Blynk support is not compiled in by default on ESP32 builds

#### Build 2202210

-   Fixed HTTP API commands not applying to all selected segments if called from JSON
-   Improved Stream effects, no longer rely on LED state and won't fade out at low brightness

#### Build 2202200

-   Added `info.leds.seglc` per-segment light capability info (PR #2552)
-   Fixed `info.leds.rgbw` behavior
-   Segment bounds sync (PR #2547)
-   WebSockets auto reconnection and error handling
-   Disable relay pin by default (PR #2531)
-   Various fixes (ESP32 touch pin 33, floats, PR #2530, #2534, #2538)
-   Deprecated `info.leds.cct`, `info.leds.wv` and `info.leds.rgbw`
-   Deprecated `/url` endpoint

#### Build 2202030

-   Switched to binary format for WebSockets peek (PR #2516)
-   Playlist bugfix
-   Added `extractModeName()` utility function
-   Added serial out (PR #2517)
-   Added configurable baud rate

#### Build 2201260

-   Initial ESP32-C3 and ESP32-S2 support (PRs #2452, #2454, #2502)
-   Full segment sync (PR #2427)
-   Allow overriding of color order by ranges (PR #2463) 
-   Added white channel to Peek

#### Build 2112080

-   Version bump to 0.13.0-b6 "Toki"
-   Added "ESP02" (ESP8266 with 2M of flash) to PIO/release binaries

#### Build 2112070

-   Added new effect "Fairy", replacing "Police All"
-   Added new effect "Fairytwinkle", replacing "Two Areas"
-   Static single JSON buffer (performance and stability improvement) (PR #2336)

#### Build 2112030

-   Fixed ESP32 crash on Colortwinkles brightness change
-   Fixed setting picker to black resetting hue and saturation
-   Fixed auto white mode not saved to config

#### Build 2111300

-   Added CCT and white balance correction support (PR #2285)
-   Unified UI slider style
-   Added LED settings config template upload

#### Build 2111220

-   Fixed preset cycle not working from preset called by UI
-   Reintroduced permanent min. and max. cycle bounds

#### Build 2111190

-   Changed default ESP32 LED pin from 16 to 2
-   Renamed "Running 2" to "Chase 2"
-   Renamed "Tri Chase" to "Chase 3"

#### Build 2111170

-   Version bump to 0.13.0-b5 "Toki"
-   Improv Serial support (PR #2334)
-   Button improvements (PR #2284)
-   Added two time zones (PR #2264, 2311)
-   JSON in/decrementing support for brightness and presets
-   Fixed no gamma correction for JSON individual LED control
-   Preset cycle bugfix
-   Removed ledCount
-   LED settings buffer bugfix
-   Network pin conflict bugfix
-   Changed default ESP32 partition layout to 4M, 1M FS

#### Build 2110110

-   Version bump to 0.13.0-b4 "Toki"
-   Added option for bus refresh if off (PR #2259)
-   New auto segment logic
-   Fixed current calculations for virtual or non-linear configs (PR #2262)

#### Build 2110060

-   Added virtual network DDP busses (PR #2245)
-   Allow playlist as end preset in playlist
-   Improved bus start field UX
-   Pin reservations improvements (PR #2214)

#### Build 2109220

-   Version bump to 0.13.0-b3 "Toki"
-   Added segment names (PR #2184)
-   Improved Police and other effects (PR #2184)
-   Reverted PR #1902 (Live color correction - will be implemented as usermod) (PR #2175)
-   Added transitions for segment on/off
-   Improved number of sparks/stars in Fireworks effect with low number of segments
-   Fixed segment name edit pencil disappearing with request
-   Fixed color transition active even if the segment is off
-   Disallowed file upload with OTA lock active
-   Fixed analog invert option missing (PR #2219)

#### Build 2109100

-   Added an auto create segments per bus setting
-   Added 15 new palettes from SR branch (PR #2134)
-   Fixed segment runtime not reset on FX change via HTTP API
-   Changed AsyncTCP dependency to pbolduc fork v1.2.0

#### Build 2108250

-   Added Sync groups (PR #2150)
-   Added JSON API over Serial support
-   Live color correction (PR #1902)

#### Build 2108180

-   Fixed JSON IR remote not working with codes greater than 0xFFFFFF (fixes #2135)
-   Fixed transition 0 edge case

#### Build 2108170

-   Added application level pong websockets reply (#2139)
-   Use AsyncTCP 1.0.3 as it mitigates the flickering issue from 0.13.0-b2
-   Fixed transition manually updated in preset overridden by field value

#### Build 2108050

-   Fixed undesirable color transition from Orange to boot preset color on first boot
-   Removed misleading Delete button on new playlist with one entry
-   Updated NeoPixelBus to 2.6.7 and AsyncTCP to 1.1.1

#### Build 2107230

-   Added skinning (extra custom CSS) (PR #2084)
-   Added presets/config backup/restore (PR #2084)
-   Added option for using length instead of Stop LED in UI (PR #2048)
-   Added custom `holidays.json` holiday list (PR #2048)

#### Build 2107100

-   Version bump to 0.13.0-b2 "Toki"
-   Accept hex color strings in individual LED API
-   Fixed transition property not applying unless power/bri/color changed next
-   Moved transition field below segments (temporarily)
-   Reduced unneeded websockets pushes

#### Build 2107091

-   Fixed presets using wrong call mode (e.g. causing buttons to send UDP under direct change type)
-   Increased hue buffer
-   Renamed `NOTIFIER_CALL_MODE_` to `CALL_MODE_`

#### Build 2107090

-   Busses extend total configured LEDs if required
-   Fixed extra button pins defaulting to 0 on first boot

#### Build 2107080

-   Made Peek use the main websocket connection instead of opening a second one
-   Temperature usermod fix (from @blazoncek's dev branch)

#### Build 2107070

-   More robust initial resource loading in UI
-   Added `getJsonValue()` for usermod config parsing (PR #2061)
-   Fixed preset saving over websocket
-   Alpha ESP32 S2 support (filesystem does not work) (PR #2067)

#### Build 2107042

-   Updated ArduinoJson to 6.18.1
-   Improved Twinkleup effect
-   Fixed preset immediately deselecting when set via HTTP API `PL=`

#### Build 2107041

-   Restored support for "PL=~" mistakenly removed in 2106300
-   JSON IR improvements

#### Build 2107040

-   Playlist entries are now more compact
-   Added the possibility to enter negative numbers for segment offset

#### Build 2107021

-   Added WebSockets support to UI

#### Build 2107020

-   Send websockets on every state change
-   Improved Aurora effect

#### Build 2107011

-   Added MQTT button feedback option (PR #2011)

#### Build 2107010

-   Added JSON IR codes (PR #1941)
-   Adjusted the width of WiFi and LED settings input fields
-   Fixed a minor visual issue with slider trail not reaching thumb on low values

#### Build 2106302

-   Fixed settings page broken by using "%" in input fields

#### Build 2106301

-   Fixed a problem with disabled buttons reverting to pin 0 causing conflict

#### Build 2106300

-   Version bump to 0.13.0-b0 "Toki"
-   BREAKING: Removed preset cycle (use playlists)
-   BREAKING: Removed `nl.fade`, `leds.pin` and `ccnf` from JSON API
-   Added playlist editor UI
-   Reordered segment UI and added offset field
-   Raised maximum MQTT password length to 64 (closes #1373)

#### Build 2106290

-   Added Offset to segments, allows shifting the LED considered first within a segment
-   Added `of` property to seg object in JSON API to set offset
-   Usermod settings improvements (PR #2043, PR #2045)

#### Build 2106250

-   Fixed preset only disabling on second effect/color change

#### Build 2106241

-   BREAKING: Added ability for usermods to force a config save if config incomplete. `readFromConfig()` needs to return a `bool` to indicate if the config is complete
-   Updated usermods implementing `readFromConfig()`
-   Auto-create segments based on configured busses

#### Build 2106200

-   Added 2 Ethernet boards and split Ethernet configs into separate file

#### Build 2106180

-   Fixed DOS on Chrome tab restore causing reboot

#### Build 2106170

-   Optimized JSON buffer usage (pre-serialized color arrays)

#### Build 2106140

-   Updated main logo
-   Reduced flash usage by 0.8kB by using 8-bit instead of 32-bit PNGs for welcome and 404 pages
-   Added a check to stop Alexa reporting an error if state set by macro differs from the expected state

#### Build 2106100

-   Added support for multiple buttons with various types (PR #1977)
-   Fixed infinite playlists (PR #2020)
-   Added `r` to playlist object, allows for shuffle regardless of the `repeat` value
-   Improved accuracy of NTP time sync
-   Added possibility for WLED UDP sync to sync system time
-   Improved UDP sync accuracy, if both sender and receiver are NTP synced
-   Fixed a cache issue with restored tabs
-   Cache CORS request
-   Disable WiFi sleep by default on ESP32

#### Build 2105230

-   No longer retain MQTT `/v` topic to alleviate storage loads on MQTT broker
-   Fixed Sunrise calculation (atan_t approx. used outside of value range)

#### Build 2105200

-   Fixed WS281x output on ESP32
-   Fixed potential out-of-bounds write in MQTT
-   Fixed IR pin not changeable if IR disabled
-   Fixed XML API <wv> containing -1 on Manual only RGBW mode (see #888, #1783)

#### Build 2105171

-   Always copy MQTT payloads to prevent non-0-terminated strings
-   Updated ArduinoJson to 6.18.0
-   Added experimental support for `{"on":"t"}` to toggle on/off state via JSON

#### Build 2105120

-   Fixed possibility of non-0-terminated MQTT payloads
-   Fixed two warnings regarding integer comparison

#### Build 2105112

-   Usermod settings page no usermods message
-   Lowered min speed for Drip effect

#### Build 2105111

-   Fixed various Codacy code style and logic issues

#### Build 2105110

-   Added Usermod settings page and configurable usermods (PR #1951)
-   Added experimental `/json/cfg` endpoint for changing settings from JSON (see #1944, not part of official API)

#### Build 2105070

-   Fixed not turning on after pressing "Off" on IR remote twice (#1950)
-   Fixed OTA update file selection from Android app (TODO: file type verification in JS, since android can't deal with accept='.bin' attribute)

#### Build 2104220

-   Version bump to 0.12.1-b1 "Hikari"
-   Release and build script improvements (PR #1844)

#### Build 2104211

-   Replace default TV simulator effect with the version that saves 18k of flash and appears visually identical

#### Build 2104210

-   Added `tb` to JSON state, allowing setting the timebase (set tb=0 to start e.g. wipe effect from the beginning). Receive only.
-   Slightly raised Solid mode refresh rate to work with LEDs (TM1814) that require refresh rates of at least 2fps
-   Added sunrise and sunset calculation to the backup JSON time source

#### Build 2104151

-   `NUM_STRIPS` no longer required with compile-time strip defaults
-   Further optimizations in wled_math.h

#### Build 2104150

-   Added ability to add multiple busses as compile time defaults using the esp32_multistrip usermod define syntax

#### Build 2104141

-   Reduced memory usage by 540b by switching to a different trigonometric approximation

#### Build 2104140

-   Added dynamic location-based Sunrise/Sunset macros (PR #1889)
-   Improved seasonal background handling (PR #1890)
-   Fixed instance discovery not working if MQTT not compiled in
-   Fixed Button, IR, Relay pin not assigned by default (resolves #1891)

#### Build 2104120

-   Added switch support (button macro is switch closing action, long press macro switch opening)
-   Replaced Circus effect with new Running Dual effect (Circus is Tricolor Chase with Red/White/Black)
-   Fixed ledmap with multiple segments (PR #1864)

#### Build 2104030

-   Fixed ESP32 crash on Drip effect with reversed segment (#1854)
-   Added flag `WLED_DISABLE_BROWNOUT_DET` to disable ESP32 brownout detector (off by default)

### WLED release 0.12.0

#### Build 2104020

-   Allow clearing button/IR/relay pin on platforms that don't support negative numbers
-   Removed AUX pin
-   Hid some easter eggs, only to be found at easter

### Development versions between 0.11.1 and 0.12.0 releases

#### Build 2103310

-   Version bump to 0.12.0 "Hikari"
-   Fixed LED settings submission in iOS app

#### Build 2103300

-   Version bump to 0.12.0-b5 "Hikari"
-   Update to core espressif32@3.2
-   Fixed IR pin not configurable

#### Build 2103290

-   Version bump to 0.12.0-b4 "Hikari"
-   Experimental use of espressif32@3.1.1
-   Fixed RGBW mode disabled after LED settings saved
-   Fixed infrared support not compiled in if IRPIN is not defined

#### Build 2103230

-   Fixed current estimation

#### Build 2103220

-   Version bump to 0.12.0-b2 "Hikari"
-   Worked around an issue causing a critical decrease in framerate (wled.cpp l.240 block)
-   Bump to Espalexa v2.7.0, fixing discovery

#### Build 2103210

-   Version bump to 0.12.0-b1 "Hikari"
-   More colors visible on Palette preview
-   Fixed chevron icon not included
-   Fixed color order override
-   Cleanup

#### Build 2103200

-   Version bump to 0.12.0-b0 "Hikari"
-   Added palette preview and search (PR #1637)
-   Added Reverse checkbox for PWM busses - reverses logic level for on
-   Fixed various problems with the Playlist feature (PR #1724)
-   Replaced "Layer" icon with "i" icon for Info button
-   Chunchun effect more fitting for various segment lengths (PR #1804)
-   Removed global reverse (in favor of individual bus reverse)
-   Removed some unused icons from UI icon font

#### Build 2103130

-   Added options for Auto Node discovery
-   Optimized strings (no string both F() and raw)

#### Build 2103090

-   Added Auto Node discovery (PR #1683)
-   Added tooltips to quick color selectors for accessibility

#### Build 2103060

-   Auto start field population in bus config

#### Build 2103050

-   Fixed incorrect over-memory indication in LED settings on ESP32

#### Build 2103041

-   Added destructor for BusPwm (fixes #1789)

#### Build 2103040

-   Fixed relay mode inverted when upgrading from 0.11.0
-   Fixed no more than 2 pins per bus configurable in UI
-   Changed to non-linear IR brightness steps (PR #1742)
-   Fixed various warnings (PR #1744)
-   Added UDP DNRGBW Mode (PR #1704)
-   Added dynamic LED mapping with ledmap.json file (PR #1738)
-   Added support for QuinLED-ESP32-Ethernet board
-   Added support for WESP32 ethernet board (PR #1764)
-   Added Caching for main UI (PR #1704)
-   Added Tetrix mode (PR #1729)
-   Removed Merry Christmas mode (use "Chase 2" - called Running 2 before 0.13.0)
-   Added memory check on Bus creation

#### Build 2102050

-   Version bump to 0.12.0-a0 "Hikari"
-   Added FPS indication in info
-   Bumped max outputs from 7 to 10 busses for ESP32

#### Build 2101310

-   First alpha configurable multipin

#### Build 2101130

-   Added color transitions for all segments and slots and for segment brightness
-   Fixed bug that prevented setting a boot preset higher than 25

#### Build 2101040

-   Replaced Red & Blue effect with Aurora effect (PR #1589)
-   Fixed HTTP changing segments uncommanded (#1618)
-   Updated copyright year and contributor page link

#### Build 2012311

-   Fixed Countdown mode

#### Build 2012310

-   (Hopefully actually) fixed display of usermod values in info screen

#### Build 2012240

-   Fixed display of usermod values in info screen
-   4 more effects now use FRAMETIME
-   Remove unsupported environments from platformio.ini

#### Build 2012210

-   Split index.htm in separate CSS + JS files (PR #1542)
-   Minify UI HTML, saving >1.5kB flash
-   Fixed JShint warnings

#### Build 2012180

-   Boot brightness 0 will now use the brightness from preset
-   Add iOS scrolling momentum (from PR #1528)

### WLED release 0.11.1

#### Build 2012180

-   Release of WLED 0.11.1 "Mirai"
-   Fixed AP hide not saving (fixes #1520)
-   Fixed MQTT password re-transmitted to HTML
-   Hide Update buttons while uploading, accept .bin
-   Make sure AP password is at least 8 characters long

### Development versions after 0.11.0 release

#### Build 2012160

-   Bump Espalexa to 2.5.0, fixing discovery (PR Espalexa/#152, originally PR #1497)

#### Build 2012150

-   Added Blends FX (PR #1491)
-   Fixed an issue that made it impossible to deactivate timed presets

#### Build 2012140

-   Added Preset ID quick display option (PR #1462)
-   Fixed LEDs not turning on when using gamma correct brightness and LEDPIN 2 (default)
-   Fixed notifier applying main segment to selected segments on notification with FX/Col disabled 

#### Build 2012130

-   Fixed RGBW mode not saved between reboots (fixes #1457)
-   Added brightness scaling in palette function for default (PR #1484)

#### Build 2012101

-   Fixed preset cycle default duration rounded down to nearest 10sec interval (#1458)
-   Enabled E1.31/DDP/Art-Net in AP mode

#### Build 2012100

-   Fixed multi-segment preset cycle
-   Fixed EEPROM (pre-0.11 settings) not cleared on factory reset
-   Fixed an issue with intermittent crashes on FX change (PR #1465)
-   Added function to know if strip is updating (PR #1466)
-   Fixed using colorwheel sliding the UI (PR #1459)
-   Fixed analog clock settings not saving (PR #1448)
-   Added Temperature palette (PR #1430)
-   Added Candy cane FX (PR #1445)

#### Build 2012020

-   UDP `parsePacket()` with sync disabled (#1390)
-   Added Multi RGBW DMX mode (PR #1383)

#### Build 2012010

-   Fixed compilation for analog (PWM) LEDs

### WLED version 0.11.0

#### Build 2011290

-   Release of WLED 0.11.0 "Mirai"
-   Workaround for weird empty %f Espalexa issue
-   Fixed crash on saving preset with HTTP API `PS`
-   Improved performance for color changes in non-main segment

#### Build 2011270

-   Added tooltips for speed and intensity sliders (PR #1378)
-   Moved color order to NpbWrapper.h
-   Added compile time define to override the color order for a specific range

#### Build 2011260

-   Add `live` property to state, allowing toggling of realtime (not incl. in state resp.)
-   PIO environment changes

#### Build 2011230

-   Version bump to 0.11.0 "Mirai"
-   Improved preset name sorting
-   Fixed Preset cycle not working beyond preset 16

### Development versions between 0.10.2 and 0.11.0 releases

#### Build 2011220

-   Fixed invalid save when modifying preset before refresh (might be related to #1361)
-   Fixed brightness factor ignored on realtime timeout (fixes #1363)
-   Fixed Phase and Chase effects with LED counts >256 (PR #1366)

#### Build 2011210

-   Fixed Brightness slider beneath color wheel not working (fixes #1360)
-   Fixed invalid UI state after saving modified preset

#### Build 2011200

-   Added HEX color receiving to JSON API with `"col":["RRGGBBWW"]` format
-   Moved Kelvin color receiving in JSON API from `"col":[[val]]` to `"col":[val]` format
    _Notice:_ This is technically a breaking change. Since no release was made since the introduction and the Kelvin property was not previously documented in the wiki,
    impact should be minimal. 
-   BTNPIN can now be disabled by setting to -1 (fixes #1237)

#### Build 2011180

-   Platformio.ini updates and streamlining (PR #1266)
-   my_config.h custom compile settings system (not yet used for much, adapted from PR #1266)
-   Added Hawaii timezone (HST)
-   Linebreak after 5 quick select buttons

#### Build 2011154

-   Fixed RGBW saved incorrectly
-   Fixed pmt caching requesting /presets.json too often
-   Fixed deEEP not copying the first segment of EEPROM preset 16

#### Build 2011153

-   Fixed an ESP32 end-of-file issue
-   Fixed strip.isRgbw not read from cfg.json

#### Build 2011152

-   Version bump to 0.11.0p "Mirai"
-   Increased max. num of segments to 12 (ESP8266) / 16 (ESP32)
-   Up to 250 presets stored in the `presets.json` file in filesystem
-   Complete overhaul of the Presets UI tab
-   Updated iro.js to v5 (fixes black color wheel)
-   Added white temperature slider to color wheel
-   Add JSON settings serialization/deserialization to cfg.json and wsec.json
-   Added deEEP to convert the EEPROM settings and presets to files
-   Playlist support - JSON only for now
-   New v2 usermod methods `addToConfig()` and `readFromConfig()` (see EXAMPLE_v2 for doc)
-   Added Ethernet support for ESP32 (PR #1316)
-   IP addresses are now handled by the `Network` class
-   New `esp32_poe` PIO environment
-   Use EspAsyncWebserver Aircoookie fork v.2.0.0 (hiding wsec.json)
-   Removed `WLED_DISABLE_FILESYSTEM` and `WLED_ENABLE_FS_SERVING` defines as they are now required
-   Added pin manager
-   UI performance improvements (no drop shadows)
-   More explanatory error messages in UI
-   Improved candle brightness
-   Return remaining nightlight time `nl.rem` in JSON API (PR #1302)
-   UI sends timestamp with every command, allowing for timed presets without using NTP
-   Added gamma calculation (yet unused)
-   Added LED type definitions to const.h (yet unused)
-   Added nicer 404 page
-   Removed `NP` and `MS=` macro HTTP API commands
-   Removed macros from Time settings

#### Build 2011120

-   Added the ability for the /api MQTT topic to receive JSON API payloads

#### Build 2011040

-   Inverted Rain direction (fixes #1147)

#### Build 2011010

-   Re-added previous C9 palette
-   Renamed new C9 palette

#### Build 2010290

-   Colorful effect now supports palettes
-   Added C9 2 palette (#1291)
-   Improved C9 palette brightness by 12%
-   Disable onboard LED if LEDs are off (PR #1245)
-   Added optional status LED (PR #1264)
-   Realtime max. brightness now honors brightness factor (fixes #1271)
-   Updated ArduinoJSON to 6.17.0

#### Build 2010020

-   Fixed interaction of `T` and `NL` HTTP API commands (#1214)
-   Fixed an issue where Sunrise mode nightlight does not activate if toggled on simultaneously 

#### Build 2009291

-   Fixed MQTT bootloop (no F() macro, #1199)

#### Build 2009290

-   Added basic DDP protocol support
-   Added Washing Machine effect (PR #1208)

#### Build 2009260

-   Added Loxone parser (PR #1185)
-   Added support for kelvin input via `K=` HTTP and `"col":[[val]]` JSON API calls
    _Notice:_ `"col":[[val]]` removed in build 2011200, use `"col":[val]`
-   Added supplementary UDP socket (#1205)
-   TMP2.net receivable by default
-   UDP sockets accept HTTP and JSON API commands
-   Fixed missing timezones (#1201)

#### Build 2009202

-   Fixed LPD8806 compilation

#### Build 2009201

-   Added support for preset cycle toggling using CY=2
-   Added ESP32 touch pin support (#1190)
-   Fixed modem sleep on ESP8266 (#1184)

#### Build 2009200

-   Increased available heap memory by 4kB
-   Use F() macro for the majority of strings
-   Restructure timezone code
-   Restructured settings saved code
-   Updated ArduinoJSON to 6.16.1

#### Build 2009170

-   New WLED logo on Welcome screen (#1164)
-   Fixed 170th pixel dark in E1.31

#### Build 2009100

-   Fixed sunrise mode not reinitializing
-   Fixed passwords not clearable

#### Build 2009070

-   New Segments are now initialized with default speed and intensity

#### Build 2009030

-   Fixed bootloop if mDNS is used on builds without OTA support

### WLED version 0.10.2

#### Build 2008310

-   Added new logo
-   Maximum GZIP compression (#1126)
-   Enable WebSockets by default

### Development versions between 0.10.0 and 0.10.2 releases

#### Build 2008300

-   Added new UI customization options to UI settings
-   Added Dancing Shadows effect (#1108)
-   Preset cycle is now paused if lights turned off or nightlight active
-   Removed `esp01` and `esp01_ota` envs from travis build (need too much flash)

#### Build 2008290

-   Added individual LED control support to JSON API
-   Added internal Segment Freeze/Pause option

#### Build 2008250

-   Made `platformio_override.ini` example easier to use by including the `default_envs` property
-   FastLED uses `now` as timer, so effects using e.g. `beatsin88()` will sync correctly
-   Extended the speed range of Pacifica effect
-   Improved TPM2.net receiving (#1100)
-   Fixed exception on empty MQTT payload (#1101)

#### Build 2008200

-   Added segment mirroring to web UI
-   Fixed segment mirroring when in reverse mode

#### Build 2008140

-   Removed verbose live mode info from `<ds>` in HTTP API response

#### Build 2008100

-   Fixed Auto White mode setting (fixes #1088)

#### Build 2008070

-   Added segment mirroring (`mi` property) (#1017)
-   Fixed DMX settings page not displayed (#1070)
-   Fixed ArtNet multi universe and improve code style (#1076)
-   Renamed global var `local` to `localTime` (#1078)

#### Build 2007190

-   Fixed hostname containing illegal characters (#1035)

#### Build 2006251

-   Added `SV=2` to HTTP API, allow selecting single segment only

#### Build 2006250

-   Fix Alexa not turning off white channel (fixes #1012)

#### Build 2006220

-   Added Sunrise nightlight mode
-   Added Chunchun effect
-   Added `LO` (live override) command to HTTP API
-   Added `mode` to `nl` object of JSON state API, deprecating `fade`
-   Added light color scheme support to web UI (click sun next to brightness slider)
-   Added option to hide labels in web UI (click flame icon next to intensity slider)
-   Added hex color input (click palette icon next to palette select) (resolves #506)
-   Added support for RGB sliders (need to set in localstorage)
-   Added support for custom background color or image (need to set in localstorage)
-   Added option to hide bottom tab bar in PC mode (need to set in localstorage)
-   Fixed transition lag with multiple segments (fixes #985)
-   Changed Nightlight wording (resolves #940)

#### Build 2006060

-   Added five effects by Andrew Tuline (Phased, Phased Noise, Sine, Noise Pal and Twinkleup)
-   Added two new effects by Aircoookie (Sunrise and Flow)
-   Added US-style sequence to traffic light effect
-   Merged pull request #964 adding 9 key IR remote

#### Build 2005280

-   Added v2 usermod API
-   Added v2 example usermod `usermod_v2_example` in the usermods folder as prelimary documentation
-   Added DS18B20 Temperature usermod with Info page support
-   Disabled MQTT on ESP01 build to make room in flash

#### Build 2005230

-   Fixed TPM2

#### Build 2005220

-   Added TPM2.NET protocol support (need to set WLED broadcast UDP port to 65506)
-   Added TPM2 protocol support via Serial
-   Support up to 6553 seconds preset cycle durations (backend, NOT yet in UI)
-   Merged pull request #591 fixing WS2801 color order
-   Merged pull request #858 adding fully featured travis builds
-   Merged pull request #862 adding DMX proxy feature

#### Build 2005100

-   Update to Espalexa v2.4.6 (+1.6kB free heap memory)
-   Added `m5atom` PlatformIO environment

#### Build 2005090

-   Default to ESP8266 Arduino core v2.7.1 in PlatformIO
-   Fixed Preset Slot 16 always indicating as empty (#891)
-   Disabled Alexa emulation by default (causes bootloop for some users)
-   Added BWLT11 and SHOJO_PCB defines to NpbWrapper
-   Merged pull request #898 adding Solid Glitter effect

### WLED version 0.10.0

#### Build 2005030

-   DMX Single RGW and Single DRGB modes now support an additional white channel
-   Improved palettes derived from set colors and changed their names

### Development versions between 0.9.1 and 0.10.0 release

#### Build 2005020

-   Added ACST and ACST/ACDT timezones

#### Build 2005010

-   Added module info page to web UI
-   Added realtime override functionality to web UI
-   Added individual segment power and brightness to web UI
-   Added feature to one-click select single segment only by tapping segment name
-   Removed palette jumping to default if color is changed

#### Build 2004300

-   Added realtime override option and `lor` JSON property
-   Added `lm` (live mode) and `lip` (live IP) properties to info in JSON API
-   Added reset commands to APIs
-   Added `json/si`, returning state and info, but no FX or Palette lists
-   Added rollover detection to millis(). Can track uptimes longer than 49 days
-   Attempted to fix Wifi issues with Unifi brand APs

#### Build 2004230

-   Added brightness and power for individual segments
-   Added `on` and `bri` properties to Segment object in JSON API
-   Added `C3` an `SB` commands to HTTP get API
-   Merged pull request #865 for 5CH_Shojo_PCB environment

#### Build 2004220

-   Added Candle Multi effect
-   Added Palette capability to Pacifica effect

#### Build 2004190

-   Added TM1814 type LED defines

#### Build 2004120

-   Added Art-Net support
-   Added OTA platform to platformio.ini

#### Build 2004100

-   Fixed DMX output compilation
-   Added DMX start LED setting

#### Build 2004061

-   Fixed RBG and BGR getPixelColor (#825)
-   Improved formatting

#### Build 2004060

-   Consolidated global variables in wled.h

#### Build 2003300

-   Major change of project structure from .ino to .cpp and func_declare.h

#### Build 2003262

-   Fixed compilation for Analog LEDs
-   Fixed sync settings network port fields too small

#### Build 2003261

-   Fixed live preview not displaying whole light if over 255 LEDs

#### Build 2003251

-   Added Pacifica effect (tentative, doesn't yet support other colors)
-   Added Atlantica palette
-   Fixed ESP32 build of Espalexa

#### Build 2003222

-   Fixed Alexa Whites on non-RGBW lights (bump Espalexa to 2.4.5)

#### Build 2003221

-   Moved Cronixie driver from FX library to drawOverlay handler

#### Build 2003211

-   Added custom mapping compile define to FX_fcn.h
-   Merged pull request #784 by @TravisDean: Fixed initialization bug when toggling skip first
-   Added link to youtube videos by Room31 to readme

#### Build 2003141

-   Fixed color of main segment returned in JSON API during transition not being target color (closes #765)
-   Fixed arlsLock() being called after pixels set in E1.31 (closes #772)
-   Fixed HTTP API calls not having an effect if no segment selected (now applies to main segment)

#### Build 2003121

-   Created changelog.md - make tracking changes to code easier
-   Merged pull request #766 by @pille: Fix E1.31 out-of sequence detection
<|MERGE_RESOLUTION|>--- conflicted
+++ resolved
@@ -1,28 +1,5 @@
 ## WLED changelog
 
-<<<<<<< HEAD
-#### Build 2401060
--   Version bump: 0.14.1-b3
--   Global JSON buffer guarding (#3648 by @willmmiles, resolves #3641, #3312, #3367, #3637, #3646, #3447)
--   Fix for #3632
--   Custom palette editor mobile UI enhancement (#3617 by @imeszaros)
--   changelog update
-
-#### Build 2312290
--   Fix for #3622, #3613, #3609
--   Various tweaks and fixes
--   changelog update
-
-#### Build 2312230
--   Version bump: 0.14.1-b2
--   Fix for Pixel Magic button
--   Fix for #2922 (option to force WiFi PHY mode to G on ESP8266)
--   Fix for #3601, #3400 (incorrect sunrise/sunset, #3612 by @softhack007)
-
-#### Build 2312180
--   Bugfixes (#3593, #3490, #3573, #3517, #3561, #3555, #3541, #3536, #3515, #3522, #3533, #3508)
--   Various other internal cleanups and optimisations
-=======
 #### Build 2309120 till build 2201060
 -   WLED version 0.15.0-a0
 -   Global JSON buffer guarding (#3648 by @willmmiles, resolves #3641, #3312, #3367, #3637, #3646, #3447)
@@ -79,7 +56,6 @@
     -   ignore inactive segments if not syncing bounds
     -   send UDP/WS on segment change
     -   pop_back() when removing last segment
->>>>>>> 74e14a4f
 
 #### Build 2311160
 -   Version bump: 0.14.1-b1
