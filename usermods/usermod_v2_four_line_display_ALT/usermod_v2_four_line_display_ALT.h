#pragma once

#include "wled.h"
#include <U8x8lib.h> // from https://github.com/olikraus/u8g2/
#include "4LD_wled_fonts.c"

//
// Insired by the usermod_v2_four_line_display
//
// v2 usermod for using 128x32 or 128x64 i2c
// OLED displays to provide a four line display
// for WLED.
//
// Dependencies
// * This usermod REQURES the ModeSortUsermod
// * This Usermod works best, by far, when coupled 
//   with RotaryEncoderUIUsermod.
//
// Make sure to enable NTP and set your time zone in WLED Config | Time.
//
// REQUIREMENT: You must add the following requirements to
// REQUIREMENT: "lib_deps" within platformio.ini / platformio_override.ini
// REQUIREMENT: *  U8g2  (the version already in platformio.ini is fine)
// REQUIREMENT: *  Wire
//

//The SCL and SDA pins are defined here. 
#ifndef FLD_PIN_SCL
  #define FLD_PIN_SCL i2c_scl
#endif
#ifndef FLD_PIN_SDA
  #define FLD_PIN_SDA i2c_sda
#endif
#ifndef FLD_PIN_CLOCKSPI
  #define FLD_PIN_CLOCKSPI spi_sclk
#endif
  #ifndef FLD_PIN_DATASPI
  #define FLD_PIN_DATASPI spi_mosi
#endif   
#ifndef FLD_PIN_CS
  #define FLD_PIN_CS spi_cs
#endif

#ifdef ARDUINO_ARCH_ESP32
  #ifndef FLD_PIN_DC
    #define FLD_PIN_DC 19
  #endif
  #ifndef FLD_PIN_RESET
    #define FLD_PIN_RESET 26
  #endif
#else
  #ifndef FLD_PIN_DC
    #define FLD_PIN_DC 12
  #endif
  #ifndef FLD_PIN_RESET
    #define FLD_PIN_RESET 16
  #endif
#endif

#ifndef FLD_TYPE
  #ifndef FLD_SPI_DEFAULT
    #define FLD_TYPE SSD1306
  #else
    #define FLD_TYPE SSD1306_SPI
  #endif
#endif

// When to time out to the clock or blank the screen
// if SLEEP_MODE_ENABLED.
#define SCREEN_TIMEOUT_MS  60*1000    // 1 min

// Minimum time between redrawing screen in ms
#define REFRESH_RATE_MS 1000

// Extra char (+1) for null
#define LINE_BUFFER_SIZE            16+1
#define MAX_JSON_CHARS              19+1
#define MAX_MODE_LINE_SPACE         13+1


#ifdef ARDUINO_ARCH_ESP32
static TaskHandle_t Display_Task = nullptr;
void DisplayTaskCode(void * parameter);
#endif


typedef enum {
  NONE = 0,
  SSD1306,      // U8X8_SSD1306_128X32_UNIVISION_HW_I2C
  SH1106,       // U8X8_SH1106_128X64_WINSTAR_HW_I2C
  SSD1306_64,   // U8X8_SSD1306_128X64_NONAME_HW_I2C
  SSD1305,      // U8X8_SSD1305_128X32_ADAFRUIT_HW_I2C
  SSD1305_64,   // U8X8_SSD1305_128X64_ADAFRUIT_HW_I2C
  SSD1306_SPI,  // U8X8_SSD1306_128X32_NONAME_HW_SPI
  SSD1306_SPI64 // U8X8_SSD1306_128X64_NONAME_HW_SPI
} DisplayType;


class FourLineDisplayUsermod : public Usermod {
  public:
    FourLineDisplayUsermod() { if (!instance) instance = this; }
    static FourLineDisplayUsermod* getInstance(void) { return instance; }

  private:

    static FourLineDisplayUsermod *instance;
    bool initDone = false;
    volatile bool drawing = false;

    // HW interface & configuration
    U8X8 *u8x8 = nullptr;           // pointer to U8X8 display object

    #ifndef FLD_SPI_DEFAULT
    int8_t ioPin[5] = {FLD_PIN_SCL, FLD_PIN_SDA, -1, -1, -1};        // I2C pins: SCL, SDA
    uint32_t ioFrequency = 400000;  // in Hz (minimum is 100000, baseline is 400000 and maximum should be 3400000)
    #else
    int8_t ioPin[5] = {FLD_PIN_CLOCKSPI, FLD_PIN_DATASPI, FLD_PIN_CS, FLD_PIN_DC, FLD_PIN_RESET}; // SPI pins: CLK, MOSI, CS, DC, RST
    uint32_t ioFrequency = 1000000;  // in Hz (minimum is 500kHz, baseline is 1MHz and maximum should be 20MHz)
    #endif

    DisplayType type = FLD_TYPE;    // display type
    bool flip = false;              // flip display 180°
    uint8_t contrast = 10;          // screen contrast
    uint8_t lineHeight = 1;         // 1 row or 2 rows
    uint16_t refreshRate = REFRESH_RATE_MS;     // in ms
    uint32_t screenTimeout = SCREEN_TIMEOUT_MS; // in ms
    bool sleepMode = true;          // allow screen sleep?
    bool clockMode = false;         // display clock
    bool showSeconds = true;        // display clock with seconds
    bool enabled = true;
    bool contrastFix = false;

    // Next variables hold the previous known values to determine if redraw is
    // required.
    String knownSsid = apSSID;
    IPAddress knownIp = IPAddress(4, 3, 2, 1);
    uint8_t knownBrightness = 0;
    uint8_t knownEffectSpeed = 0;
    uint8_t knownEffectIntensity = 0;
    uint8_t knownMode = 0;
    uint8_t knownPalette = 0;
    uint8_t knownMinute = 99;
    uint8_t knownHour = 99;
    byte brightness100;
    byte fxspeed100;
    byte fxintensity100;
    bool knownnightlight = nightlightActive;
    bool wificonnected = interfacesInited;
    bool powerON = true;

    bool displayTurnedOff = false;
    unsigned long nextUpdate = 0;
    unsigned long lastRedraw = 0;
    unsigned long overlayUntil = 0;

    // Set to 2 or 3 to mark lines 2 or 3. Other values ignored.
    byte markLineNum = 255;
    byte markColNum = 255;

    // strings to reduce flash memory usage (used more than twice)
    static const char _name[];
    static const char _enabled[];
    static const char _contrast[];
    static const char _refreshRate[];
    static const char _screenTimeOut[];
    static const char _flip[];
    static const char _sleepMode[];
    static const char _clockMode[];
    static const char _showSeconds[];
    static const char _busClkFrequency[];
    static const char _contrastFix[];

    // If display does not work or looks corrupted check the
    // constructor reference:
    // https://github.com/olikraus/u8g2/wiki/u8x8setupcpp
    // or check the gallery:
    // https://github.com/olikraus/u8g2/wiki/gallery

    // some displays need this to properly apply contrast
    void setVcomh(bool highContrast) {
      u8x8_t *u8x8_struct = u8x8->getU8x8();
      u8x8_cad_StartTransfer(u8x8_struct);
      u8x8_cad_SendCmd(u8x8_struct, 0x0db); //address of value
      u8x8_cad_SendArg(u8x8_struct, highContrast ? 0x000 : 0x040); //value 0 for fix, reboot resets default back to 64
      u8x8_cad_EndTransfer(u8x8_struct);
    }

    /**
     * Wrappers for screen drawing
     */
    void setFlipMode(uint8_t mode) {
      if (type == NONE || !enabled) return;
      u8x8->setFlipMode(mode);
    }
    void setContrast(uint8_t contrast) {
      if (type == NONE || !enabled) return;
      u8x8->setContrast(contrast);
    }
    void drawString(uint8_t col, uint8_t row, const char *string, bool ignoreLH=false) {
      if (type == NONE || !enabled) return;
      u8x8->setFont(u8x8_font_chroma48medium8_r);
      if (!ignoreLH && lineHeight==2) u8x8->draw1x2String(col, row, string);
      else                            u8x8->drawString(col, row, string);
    }
    void draw2x2String(uint8_t col, uint8_t row, const char *string) {
      if (type == NONE || !enabled) return;
      u8x8->setFont(u8x8_font_chroma48medium8_r);
      u8x8->draw2x2String(col, row, string);
    }
    void drawGlyph(uint8_t col, uint8_t row, char glyph, const uint8_t *font, bool ignoreLH=false) {
      if (type == NONE || !enabled) return;
      u8x8->setFont(font);
      if (!ignoreLH && lineHeight==2) u8x8->draw1x2Glyph(col, row, glyph);
      else                            u8x8->drawGlyph(col, row, glyph);
    }
    void draw2x2Glyph(uint8_t col, uint8_t row, char glyph, const uint8_t *font) {
      if (type == NONE || !enabled) return;
      u8x8->setFont(font);
      u8x8->draw2x2Glyph(col, row, glyph);
    }
    uint8_t getCols() {
      if (type==NONE || !enabled) return 0;
      return u8x8->getCols();
    }
    void clear() {
      if (type == NONE || !enabled) return;
      u8x8->clear();
    }
    void setPowerSave(uint8_t save) {
      if (type == NONE || !enabled) return;
      u8x8->setPowerSave(save);
    }

    void center(String &line, uint8_t width) {
      int len = line.length();
      if (len<width) for (byte i=(width-len)/2; i>0; i--) line = ' ' + line;
      for (byte i=line.length(); i<width; i++) line += ' ';
    }

    void draw2x2GlyphIcons() {
      if (lineHeight == 2) {
        drawGlyph( 1,            0, 1, u8x8_4LineDisplay_WLED_icons_2x2, true); //brightness icon
        drawGlyph( 5,            0, 2, u8x8_4LineDisplay_WLED_icons_2x2, true); //speed icon
        drawGlyph( 9,            0, 3, u8x8_4LineDisplay_WLED_icons_2x2, true); //intensity icon
        drawGlyph(14, 2*lineHeight, 4, u8x8_4LineDisplay_WLED_icons_2x2, true); //palette icon
        drawGlyph(14, 3*lineHeight, 5, u8x8_4LineDisplay_WLED_icons_2x2, true); //effect icon
      } else {
        drawGlyph( 1, 0, 1, u8x8_4LineDisplay_WLED_icons_2x1); //brightness icon
        drawGlyph( 5, 0, 2, u8x8_4LineDisplay_WLED_icons_2x1); //speed icon
        drawGlyph( 9, 0, 3, u8x8_4LineDisplay_WLED_icons_2x1); //intensity icon
        drawGlyph(15, 2, 4, u8x8_4LineDisplay_WLED_icons_1x1); //palette icon
        drawGlyph(15, 3, 5, u8x8_4LineDisplay_WLED_icons_1x1); //effect icon
      }
    }

    /**
     * Display the current date and time in large characters
     * on the middle rows. Based 24 or 12 hour depending on
     * the useAMPM configuration.
     */
    void showTime() {
      if (type == NONE || !enabled || !displayTurnedOff) return;

      unsigned long now = millis();
      while (drawing && millis()-now < 250) delay(1); // wait if someone else is drawing
      drawing = true;

      char lineBuffer[LINE_BUFFER_SIZE];
      static byte lastSecond;
      byte secondCurrent = second(localTime);
      byte minuteCurrent = minute(localTime);
      byte hourCurrent   = hour(localTime);

      if (knownMinute != minuteCurrent) {  //only redraw clock if it has changed
        //updateLocalTime();
        byte AmPmHour = hourCurrent;
        boolean isitAM = true;
        if (useAMPM) {
          if (AmPmHour > 11) { AmPmHour -= 12; isitAM = false; }
          if (AmPmHour == 0) { AmPmHour  = 12; }
        }
        if (knownHour != hourCurrent) {
          // only update date when hour changes
          sprintf_P(lineBuffer, PSTR("%s %2d "), monthShortStr(month(localTime)), day(localTime)); 
          draw2x2String(2, lineHeight==1 ? 0 : lineHeight, lineBuffer); // adjust for 8 line displays, draw month and day
        }
        sprintf_P(lineBuffer,PSTR("%2d:%02d"), (useAMPM ? AmPmHour : hourCurrent), minuteCurrent);
        draw2x2String(2, lineHeight*2, lineBuffer); //draw hour, min. blink ":" depending on odd/even seconds
        if (useAMPM) drawString(12, lineHeight*2, (isitAM ? "AM" : "PM"), true); //draw am/pm if using 12 time

        drawStatusIcons(); //icons power, wifi, timer, etc

        knownMinute = minuteCurrent;
        knownHour   = hourCurrent;
      }
      if (showSeconds && secondCurrent != lastSecond) {
        lastSecond = secondCurrent;
        draw2x2String(6, lineHeight*2, secondCurrent%2 ? " " : ":");
        sprintf_P(lineBuffer, PSTR("%02d"), secondCurrent);
        drawString(12, lineHeight*2+1, lineBuffer, true); // even with double sized rows print seconds in 1 line
      }
      drawing = false;
    }

  public:

    // gets called once at boot. Do all initialization that doesn't depend on
    // network here
    void setup() {
      if (type == NONE || !enabled) return;

      bool isHW, isSPI = (type == SSD1306_SPI || type == SSD1306_SPI64);
      PinOwner po = PinOwner::UM_FourLineDisplay;
      if (isSPI) {
        uint8_t hw_sclk = spi_sclk<0 ? HW_PIN_CLOCKSPI : spi_sclk;
        uint8_t hw_mosi = spi_mosi<0 ? HW_PIN_DATASPI : spi_mosi;
        if (ioPin[0] < 0 || ioPin[1] < 0) {
          ioPin[0] = hw_sclk;
          ioPin[1] = hw_mosi;
        }
        isHW = (ioPin[0]==hw_sclk && ioPin[1]==hw_mosi);
        PinManagerPinType cspins[3] = { { ioPin[2], true }, { ioPin[3], true }, { ioPin[4], true } };
        if (!pinManager.allocateMultiplePins(cspins, 3, PinOwner::UM_FourLineDisplay)) { type=NONE; return; }
        if (isHW) po = PinOwner::HW_SPI;  // allow multiple allocations of HW I2C bus pins
        PinManagerPinType pins[2] = { { ioPin[0], true }, { ioPin[1], true } };
        if (!pinManager.allocateMultiplePins(pins, 2, po)) {
          pinManager.deallocateMultiplePins(cspins, 3, PinOwner::UM_FourLineDisplay);
          type = NONE;
          return;
        }
      } else {
        uint8_t hw_scl = i2c_scl<0 ? HW_PIN_SCL : i2c_scl;
        uint8_t hw_sda = i2c_sda<0 ? HW_PIN_SDA : i2c_sda;
        if (ioPin[0] < 0 || ioPin[1] < 0) {
          ioPin[0] = hw_scl;
          ioPin[1] = hw_sda;
        }
        isHW = (ioPin[0]==hw_scl && ioPin[1]==hw_sda);
        // isHW = true;
        if (isHW) po = PinOwner::HW_I2C;  // allow multiple allocations of HW I2C bus pins
        PinManagerPinType pins[2] = { {ioPin[0], true }, { ioPin[1], true } };
        if (ioPin[0] < 0 || ioPin[1] < 0)  { type=NONE; return; }  //WLEDMM bugfix - ensure that "final" GPIO are valid
        if (!pinManager.allocateMultiplePins(pins, 2, po)) { type=NONE; return; }
      }

      DEBUG_PRINTLN(F("Allocating display."));
/*
// At some point it may be good to not new/delete U8X8 object but use this instead
// (does not currently work)
//-------------------------------------------------------------------------------
      switch (type) {
        case SSD1306:
          u8x8_Setup(u8x8.getU8x8(), u8x8_d_ssd1306_128x32_univision, u8x8_cad_ssd13xx_fast_i2c, u8x8_byte_arduino_sw_i2c, u8x8_gpio_and_delay_arduino);
          break;
        case SH1106:
          u8x8_Setup(u8x8.getU8x8(), u8x8_d_sh1106_128x64_winstar, u8x8_cad_ssd13xx_i2c, u8x8_byte_arduino_sw_i2c, u8x8_gpio_and_delay_arduino);
          break;
        case SSD1306_64:
          u8x8_Setup(u8x8.getU8x8(), u8x8_d_ssd1306_128x64_noname, u8x8_cad_ssd13xx_fast_i2c, u8x8_byte_arduino_sw_i2c, u8x8_gpio_and_delay_arduino);
          break;
        case SSD1305:
          u8x8_Setup(u8x8.getU8x8(), u8x8_d_ssd1305_128x32_adafruit, u8x8_cad_ssd13xx_i2c, u8x8_byte_arduino_hw_i2c, u8x8_gpio_and_delay_arduino);
          break;
        case SSD1305_64:
          u8x8_Setup(u8x8.getU8x8(), u8x8_d_ssd1305_128x64_adafruit, u8x8_cad_ssd13xx_i2c, u8x8_byte_arduino_sw_i2c, u8x8_gpio_and_delay_arduino);
          break;
        case SSD1306_SPI:
          u8x8_Setup(u8x8.getU8x8(), u8x8_d_ssd1306_128x32_univision, u8x8_cad_001, u8x8_byte_arduino_4wire_sw_spi, u8x8_gpio_and_delay_arduino);
          break;
        case SSD1306_SPI64:
          u8x8_Setup(u8x8.getU8x8(), u8x8_d_ssd1306_128x64_noname, u8x8_cad_001, u8x8_byte_arduino_4wire_sw_spi, u8x8_gpio_and_delay_arduino);
          break;
        default:
          type = NONE;
          return;
      }
      if (isSPI) {
        if (!isHW) u8x8_SetPin_4Wire_SW_SPI(u8x8.getU8x8(), ioPin[0], ioPin[1], ioPin[2], ioPin[3], ioPin[4]);
        else       u8x8_SetPin_4Wire_HW_SPI(u8x8.getU8x8(), ioPin[2], ioPin[3], ioPin[4]); // Pins are cs, dc, reset
      } else {
        if (!isHW) u8x8_SetPin_SW_I2C(u8x8.getU8x8(), ioPin[0], ioPin[1], U8X8_PIN_NONE); // SCL, SDA, reset
        else       u8x8_SetPin_HW_I2C(u8x8.getU8x8(), U8X8_PIN_NONE, ioPin[0], ioPin[1]); // Pins are Reset, SCL, SDA
      }
*/
      switch (type) {
        case SSD1306:
          if (!isHW) u8x8 = (U8X8 *) new U8X8_SSD1306_128X32_UNIVISION_SW_I2C(ioPin[0], ioPin[1]); // SCL, SDA, reset
          else       u8x8 = (U8X8 *) new U8X8_SSD1306_128X32_UNIVISION_HW_I2C(U8X8_PIN_NONE, ioPin[0], ioPin[1]); // Pins are Reset, SCL, SDA
          break;
        case SH1106:
          if (!isHW) u8x8 = (U8X8 *) new U8X8_SH1106_128X64_WINSTAR_SW_I2C(ioPin[0], ioPin[1]); // SCL, SDA, reset
          else       u8x8 = (U8X8 *) new U8X8_SH1106_128X64_WINSTAR_HW_I2C(U8X8_PIN_NONE, ioPin[0], ioPin[1]); // Pins are Reset, SCL, SDA
          break;
        case SSD1306_64:
          if (!isHW) u8x8 = (U8X8 *) new U8X8_SSD1306_128X64_NONAME_SW_I2C(ioPin[0], ioPin[1]); // SCL, SDA, reset
          else       u8x8 = (U8X8 *) new U8X8_SSD1306_128X64_NONAME_HW_I2C(U8X8_PIN_NONE, ioPin[0], ioPin[1]); // Pins are Reset, SCL, SDA
          break;
        case SSD1305:
          if (!isHW) u8x8 = (U8X8 *) new U8X8_SSD1305_128X32_NONAME_SW_I2C(ioPin[0], ioPin[1]); // SCL, SDA, reset
          else       u8x8 = (U8X8 *) new U8X8_SSD1305_128X32_ADAFRUIT_HW_I2C(U8X8_PIN_NONE, ioPin[0], ioPin[1]); // Pins are Reset, SCL, SDA
          break;
        case SSD1305_64:
          if (!isHW) u8x8 = (U8X8 *) new U8X8_SSD1305_128X64_ADAFRUIT_SW_I2C(ioPin[0], ioPin[1]); // SCL, SDA, reset
          else       u8x8 = (U8X8 *) new U8X8_SSD1305_128X64_ADAFRUIT_HW_I2C(U8X8_PIN_NONE, ioPin[0], ioPin[1]); // Pins are Reset, SCL, SDA
          break;
        case SSD1306_SPI:
          // u8x8 uses global SPI variable that is attached to VSPI bus on ESP32
          if (!isHW)  u8x8 = (U8X8 *) new U8X8_SSD1306_128X32_UNIVISION_4W_SW_SPI(ioPin[0], ioPin[1], ioPin[2], ioPin[3], ioPin[4]);
          else        u8x8 = (U8X8 *) new U8X8_SSD1306_128X32_UNIVISION_4W_HW_SPI(ioPin[2], ioPin[3], ioPin[4]); // Pins are cs, dc, reset
          break;
        case SSD1306_SPI64:
          // u8x8 uses global SPI variable that is attached to VSPI bus on ESP32
          if (!isHW) u8x8 = (U8X8 *) new U8X8_SSD1306_128X64_NONAME_4W_SW_SPI(ioPin[0], ioPin[1], ioPin[2], ioPin[3], ioPin[4]);
          else       u8x8 = (U8X8 *) new U8X8_SSD1306_128X64_NONAME_4W_HW_SPI(ioPin[2], ioPin[3], ioPin[4]); // Pins are cs, dc, reset
          break;
        default:
          u8x8 = nullptr;
      }

      if (nullptr == u8x8) {
          DEBUG_PRINTLN(F("Display init failed."));
          pinManager.deallocateMultiplePins((const uint8_t*)ioPin, isSPI ? 5 : 2, po);
          type = NONE;
          return;
      }

      lineHeight = u8x8->getRows() > 4 ? 2 : 1;
      DEBUG_PRINTLN(F("Starting display."));
      u8x8->setBusClock(ioFrequency);  // can be used for SPI too
      u8x8->begin();
      setFlipMode(flip);
      setVcomh(contrastFix);
      setContrast(contrast); //Contrast setup will help to preserve OLED lifetime. In case OLED need to be brighter increase number up to 255
      setPowerSave(0);
      //drawString(0, 0, "Loading...");
      overlayLogo(3500);
      onUpdateBegin(false);  // create Display task
      initDone = true;
    }

    // gets called every time WiFi is (re-)connected. Initialize own network
    // interfaces here
    void connected() {
      knownSsid = WiFi.SSID();       //apActive ? apSSID : WiFi.SSID(); //apActive ? WiFi.softAPSSID() : 
      knownIp   = Network.localIP(); //apActive ? IPAddress(4, 3, 2, 1) : Network.localIP();
      networkOverlay(PSTR("NETWORK INFO"),7000);
    }

    /**
     * Da loop.
     */
    void loop() {
    #ifndef ARDUINO_ARCH_ESP32
      if (!enabled || strip.isUpdating()) return;
      unsigned long now = millis();
      if (now < nextUpdate) return;
      nextUpdate = now + ((displayTurnedOff && clockMode && showSeconds) ? 1000 : refreshRate);
      redraw(false);
    #endif
    }

    //function to update lastredraw
    void updateRedrawTime() {
      lastRedraw = millis();
    }

    /**
     * Redraw the screen (but only if things have changed
     * or if forceRedraw).
     */
    void redraw(bool forceRedraw) {
      bool needRedraw = false;
      unsigned long now = millis();
 
      if (type == NONE || !enabled) return;
      if (overlayUntil > 0) {
        if (now >= overlayUntil) {
          // Time to display the overlay has elapsed.
          overlayUntil = 0;
          forceRedraw = true;
        } else {
          // We are still displaying the overlay
          // Don't redraw.
          return;
        }
      }

      while (drawing && millis()-now < 250) delay(1); // wait if someone else is drawing

      if (apActive && WLED_WIFI_CONFIGURED && now<15000) {
        knownSsid = apSSID;
        networkOverlay(PSTR("NETWORK INFO"),30000);
        return;
      }

      // Check if values which are shown on display changed from the last time.
      if (forceRedraw) {
        needRedraw = true;
        clear();
      } else if ((bri == 0 && powerON) || (bri > 0 && !powerON)) {   //trigger power icon
        powerON = !powerON;
        drawStatusIcons();
        return;
      } else if (knownnightlight != nightlightActive) {   //trigger moon icon 
        knownnightlight = nightlightActive;
        drawStatusIcons();
        if (knownnightlight) {
          String timer = PSTR("Timer On");
          center(timer,LINE_BUFFER_SIZE-1);
          overlay(timer.c_str(), 2500, 6);
        }
        return;
      } else if (wificonnected != interfacesInited) {   //trigger wifi icon
        wificonnected = interfacesInited;
        drawStatusIcons();
        return;
      } else if (knownMode != effectCurrent || knownPalette != effectPalette) {
        if (displayTurnedOff) needRedraw = true;
        else { 
          if (knownPalette != effectPalette) { showCurrentEffectOrPalette(effectPalette, JSON_palette_names, 2); knownPalette = effectPalette; }
          if (knownMode    != effectCurrent) { showCurrentEffectOrPalette(effectCurrent, JSON_mode_names, 3); knownMode = effectCurrent; }
          lastRedraw = now;
          return;
        }
      } else if (knownBrightness != bri) {
        if (displayTurnedOff && nightlightActive) { knownBrightness = bri; }
        else if (!displayTurnedOff) { updateBrightness(); lastRedraw = now; return; }
      } else if (knownEffectSpeed != effectSpeed) {
        if (displayTurnedOff) needRedraw = true;
        else { updateSpeed(); lastRedraw = now; return; }
      } else if (knownEffectIntensity != effectIntensity) {
        if (displayTurnedOff) needRedraw = true;
        else { updateIntensity(); lastRedraw = now; return; }
      }

      if (!needRedraw) {
        // Nothing to change.
        // Turn off display after 1 minutes with no change.
        if (sleepMode && !displayTurnedOff && (millis() - lastRedraw > screenTimeout)) {
          // We will still check if there is a change in redraw()
          // and turn it back on if it changed.
          clear();
          sleepOrClock(true);
        } else if (displayTurnedOff && ntpEnabled) {
          showTime();
        }
        return;
      }

      lastRedraw = now;
      
      // Turn the display back on
      wakeDisplay();

      // Update last known values.
      knownBrightness      = bri;
      knownMode            = effectCurrent;
      knownPalette         = effectPalette;
      knownEffectSpeed     = effectSpeed;
      knownEffectIntensity = effectIntensity;
      knownnightlight      = nightlightActive;
      wificonnected        = interfacesInited;

      // Do the actual drawing
      // First row: Icons
      draw2x2GlyphIcons();
      drawArrow();
      drawStatusIcons();

      // Second row 
      updateBrightness();
      updateSpeed();
      updateIntensity();

      // Third row
      showCurrentEffectOrPalette(knownPalette, JSON_palette_names, 2); //Palette info

      // Fourth row
      showCurrentEffectOrPalette(knownMode, JSON_mode_names, 3); //Effect Mode info
    }

    void updateBrightness() {
      knownBrightness = bri;
      if (overlayUntil == 0) {
        brightness100 = ((uint16_t)bri*100)/255;
        char lineBuffer[4];
        sprintf_P(lineBuffer, PSTR("%-3d"), brightness100);
        drawString(1, lineHeight, lineBuffer);
        //lastRedraw = millis();
      }
    }

    void updateSpeed() {
      knownEffectSpeed = effectSpeed;
      if (overlayUntil == 0) {
        fxspeed100 = ((uint16_t)effectSpeed*100)/255;
        char lineBuffer[4];
        sprintf_P(lineBuffer, PSTR("%-3d"), fxspeed100);
        drawString(5, lineHeight, lineBuffer);
        //lastRedraw = millis();
      }
    }

    void updateIntensity() {
      knownEffectIntensity = effectIntensity;
      if (overlayUntil == 0) {
        fxintensity100 = ((uint16_t)effectIntensity*100)/255;
        char lineBuffer[4];
        sprintf_P(lineBuffer, PSTR("%-3d"), fxintensity100);
        drawString(9, lineHeight, lineBuffer);
        //lastRedraw = millis();
      }
    }

    void drawStatusIcons() {
      uint8_t col = 15;
      uint8_t row = 0;
      drawGlyph(col, row,   (wificonnected ? 20 : 0), u8x8_4LineDisplay_WLED_icons_1x1, true); // wifi icon
      if (lineHeight==2) { col--; } else { row++; }
      drawGlyph(col, row,          (bri > 0 ? 9 : 0), u8x8_4LineDisplay_WLED_icons_1x1, true); // power icon
      if (lineHeight==2) { col--; } else { col = row = 0; }
      drawGlyph(col, row, (nightlightActive ? 6 : 0), u8x8_4LineDisplay_WLED_icons_1x1, true); // moon icon for nighlight mode
    }
    
    /**
     * marks the position of the arrow showing
     * the current setting being changed
     * pass line and colum info
     */
    void setMarkLine(byte newMarkLineNum, byte newMarkColNum) {
      markLineNum = newMarkLineNum;
      markColNum = newMarkColNum;
    }

    //Draw the arrow for the current setting beiong changed
    void drawArrow() {
      if (markColNum != 255 && markLineNum !=255) drawGlyph(markColNum, markLineNum*lineHeight, 21, u8x8_4LineDisplay_WLED_icons_1x1);
    }

    //Display the current effect or palette (desiredEntry) 
    // on the appropriate line (row). 
    void showCurrentEffectOrPalette(int inputEffPal, const char *qstring, uint8_t row) {
      char lineBuffer[MAX_JSON_CHARS];
      if (overlayUntil == 0) {
        // Find the mode name in JSON
        uint8_t printedChars = extractModeName(inputEffPal, qstring, lineBuffer, MAX_JSON_CHARS-1);
        if (lineBuffer[0]=='*' && lineBuffer[1]==' ') {
          // remove "* " from dynamic palettes
          for (byte i=2; i<=printedChars; i++) lineBuffer[i-2] = lineBuffer[i]; //include '\0'
          printedChars -= 2;
        } else if ((lineBuffer[0]==' ' && lineBuffer[1]>127)) {
          // remove note symbol from effect names
          for (byte i=5; i<=printedChars; i++) lineBuffer[i-5] = lineBuffer[i]; //include '\0'
          printedChars -= 5;
        }
        if (lineHeight == 2) {                                 // use this code for 8 line display
          char smallBuffer1[MAX_MODE_LINE_SPACE];
          char smallBuffer2[MAX_MODE_LINE_SPACE];
          uint8_t smallChars1 = 0;
          uint8_t smallChars2 = 0;
          if (printedChars < MAX_MODE_LINE_SPACE) {            // use big font if the text fits
            while (printedChars < (MAX_MODE_LINE_SPACE-1)) lineBuffer[printedChars++]=' ';
            lineBuffer[printedChars] = 0;
            drawString(1, row*lineHeight, lineBuffer);
          } else {                                             // for long names divide the text into 2 lines and print them small
            bool spaceHit = false;
            for (uint8_t i = 0; i < printedChars; i++) {
              switch (lineBuffer[i]) {
                case ' ':
                  if (i > 4 && !spaceHit) {
                    spaceHit = true;
                    break;
                  }
                  if (spaceHit) smallBuffer2[smallChars2++] = lineBuffer[i];
                  else          smallBuffer1[smallChars1++] = lineBuffer[i];
                  break;
                default:
                  if (spaceHit) smallBuffer2[smallChars2++] = lineBuffer[i];
                  else          smallBuffer1[smallChars1++] = lineBuffer[i];
                  break;
              }
            }
            while (smallChars1 < (MAX_MODE_LINE_SPACE-1)) smallBuffer1[smallChars1++]=' ';
            smallBuffer1[smallChars1] = 0;
            drawString(1, row*lineHeight, smallBuffer1, true);
            while (smallChars2 < (MAX_MODE_LINE_SPACE-1)) smallBuffer2[smallChars2++]=' '; 
            smallBuffer2[smallChars2] = 0;
            drawString(1, row*lineHeight+1, smallBuffer2, true);
          }
        } else {                                             // use this code for 4 ling displays
          char smallBuffer3[MAX_MODE_LINE_SPACE+1];          // uses 1x1 icon for mode/palette
          uint8_t smallChars3 = 0;
          for (uint8_t i = 0; i < MAX_MODE_LINE_SPACE; i++) smallBuffer3[smallChars3++] = (i >= printedChars) ? ' ' : lineBuffer[i];
          smallBuffer3[smallChars3] = 0;
          drawString(1, row*lineHeight, smallBuffer3, true);
        }
      }
    }

    /**
     * If there screen is off or in clock is displayed,
     * this will return true. This allows us to throw away
     * the first input from the rotary encoder but
     * to wake up the screen.
     */
    bool wakeDisplay() {
      if (type == NONE || !enabled) return false;
      if (displayTurnedOff) {
        unsigned long now = millis();
        while (drawing && millis()-now < 250) delay(1); // wait if someone else is drawing
        drawing = true;
        clear();
        // Turn the display back on
        sleepOrClock(false);
        //lastRedraw = millis();
        drawing = false;
        return true;
      }
      return false;
    }

    /**
     * Allows you to show one line and a glyph as overlay for a period of time.
     * Clears the screen and prints.
     * Used in Rotary Encoder usermod.
     */
    void overlay(const char* line1, long showHowLong, byte glyphType) {
      unsigned long now = millis();
      while (drawing && millis()-now < 250) delay(1); // wait if someone else is drawing
      drawing = true;
      // Turn the display back on
      if (!wakeDisplay()) clear();
      // Print the overlay
      if (glyphType>0 && glyphType<255) {
        if (lineHeight == 2) drawGlyph(5, 0, glyphType, u8x8_4LineDisplay_WLED_icons_6x6, true); // use 3x3 font with draw2x2Glyph() if flash runs short and comment out 6x6 font
        else                 drawGlyph(6, 0, glyphType, u8x8_4LineDisplay_WLED_icons_3x3, true);
      }
      if (line1) {
        String buf = line1;
        center(buf, getCols());
        drawString(0, (glyphType<255?3:0)*lineHeight, buf.c_str());
      }
      overlayUntil = millis() + showHowLong;
      drawing = false;
    }

    /**
     * Allows you to show Akemi WLED logo overlay for a period of time.
     * Clears the screen and prints.
     */
    void overlayLogo(long showHowLong) {
      unsigned long now = millis();
      while (drawing && millis()-now < 250) delay(1); // wait if someone else is drawing
      drawing = true;
      // Turn the display back on
      if (!wakeDisplay()) clear();
      // Print the overlay
      if (lineHeight == 2) {
        //add a bit of randomness
        switch (millis()%3) {
          case 0:
            //WLED
            draw2x2Glyph( 0, 2, 1, u8x8_wled_logo_2x2);
            draw2x2Glyph( 4, 2, 2, u8x8_wled_logo_2x2);
            draw2x2Glyph( 8, 2, 3, u8x8_wled_logo_2x2);
            draw2x2Glyph(12, 2, 4, u8x8_wled_logo_2x2);
            break;
          case 1:
            //WLED Akemi
            drawGlyph( 2, 2, 1, u8x8_wled_logo_akemi_4x4, true);
            drawGlyph( 6, 2, 2, u8x8_wled_logo_akemi_4x4, true);
            drawGlyph(10, 2, 3, u8x8_wled_logo_akemi_4x4, true);
            break;
          case 2:
            //Akemi
            //draw2x2Glyph( 5, 0, 12, u8x8_4LineDisplay_WLED_icons_3x3); // use this if flash runs short and comment out 6x6 font
            drawGlyph( 5, 0, 12, u8x8_4LineDisplay_WLED_icons_6x6, true);
            drawString(6, 6, "WLED");
            break;
        }
      } else {
        switch (millis()%3) {
          case 0:
            //WLED
            draw2x2Glyph( 0, 0, 1, u8x8_wled_logo_2x2);
            draw2x2Glyph( 4, 0, 2, u8x8_wled_logo_2x2);
            draw2x2Glyph( 8, 0, 3, u8x8_wled_logo_2x2);
            draw2x2Glyph(12, 0, 4, u8x8_wled_logo_2x2);
            break;
          case 1:
            //WLED Akemi
            drawGlyph( 2, 0, 1, u8x8_wled_logo_akemi_4x4);
            drawGlyph( 6, 0, 2, u8x8_wled_logo_akemi_4x4);
            drawGlyph(10, 0, 3, u8x8_wled_logo_akemi_4x4);
            break;
          case 2:
            //Akemi
            //drawGlyph( 6, 0, 12, u8x8_4LineDisplay_WLED_icons_4x4); // a bit nicer, but uses extra 1.5k flash
            draw2x2Glyph( 6, 0, 12, u8x8_4LineDisplay_WLED_icons_2x2);
            break;
        }
      }
      overlayUntil = millis() + showHowLong;
      drawing = false;
    }

    /**
     * Allows you to show two lines as overlay for a period of time.
     * Clears the screen and prints.
     * Used in Auto Save usermod
     */
    void overlay(const char* line1, const char* line2, long showHowLong) {
      unsigned long now = millis();
      while (drawing && millis()-now < 250) delay(1); // wait if someone else is drawing
      drawing = true;
      // Turn the display back on
      if (!wakeDisplay()) clear();
      // Print the overlay
      if (line1) {
        String buf = line1;
        center(buf, getCols());
        drawString(0, 1*lineHeight, buf.c_str());
      }
      if (line2) {
        String buf = line2;
        center(buf, getCols());
        drawString(0, 2*lineHeight, buf.c_str());
      }
      overlayUntil = millis() + showHowLong;
      drawing = false;
    }

    void networkOverlay(const char* line1, long showHowLong) {
      unsigned long now = millis();
      while (drawing && millis()-now < 250) delay(1); // wait if someone else is drawing
      drawing = true;

      String line;
      // Turn the display back on
      if (!wakeDisplay()) clear();
      // Print the overlay
      if (line1) {
        line = line1;
        center(line, getCols());
        drawString(0, 0, line.c_str());
      }
      // Second row with Wifi name
      line = knownSsid.substring(0, getCols() > 1 ? getCols() - 2 : 0);
      if (line.length() < getCols()) center(line, getCols());
      drawString(0, lineHeight, line.c_str());
      // Print `~` char to indicate that SSID is longer, than our display
      if (knownSsid.length() > getCols()) {
        drawString(getCols() - 1, 0, "~");
      }
      // Third row with IP and Password in AP Mode
      line = knownIp.toString();
      center(line, getCols());
      drawString(0, lineHeight*2, line.c_str());
      line = "";
      if (apActive) {
        line = apPass;
      } else if (strcmp(serverDescription, "WLED") != 0) {
        line = serverDescription;
      }
      center(line, getCols());
      drawString(0, lineHeight*3, line.c_str());
      overlayUntil = millis() + showHowLong;
      drawing = false;
    }


    /**
     * Enable sleep (turn the display off) or clock mode.
     */
    void sleepOrClock(bool enabled) {
      if (enabled) {
        displayTurnedOff = true;
        if (clockMode && ntpEnabled) {
          knownMinute = knownHour = 99;
          showTime();
        } else
          setPowerSave(1);
      } else {
        displayTurnedOff = false;
        setPowerSave(0);
      }
    }

    /**
     * handleButton() can be used to override default button behaviour. Returning true
     * will prevent button working in a default way.
     * Replicating button.cpp
     */
    bool handleButton(uint8_t b) {
      yield();
      if (!enabled
       || b // butto 0 only
       || buttonType[b] == BTN_TYPE_SWITCH
       || buttonType[b] == BTN_TYPE_NONE
       || buttonType[b] == BTN_TYPE_RESERVED
       || buttonType[b] == BTN_TYPE_PIR_SENSOR
       || buttonType[b] == BTN_TYPE_ANALOG
       || buttonType[b] == BTN_TYPE_ANALOG_INVERTED) {
        return false;
      }

      unsigned long now = millis();
      static bool buttonPressedBefore = false;
      static bool buttonLongPressed = false;
      static unsigned long buttonPressedTime = 0;
      static unsigned long buttonWaitTime = 0;
      bool handled = true;

      //momentary button logic
      if (isButtonPressed(b)) { //pressed

        if (!buttonPressedBefore) buttonPressedTime = now;
        buttonPressedBefore = true;

        if (now - buttonPressedTime > 600) { //long press
          buttonLongPressed = true;
          //TODO: handleButton() handles button 0 without preset in a different way for double click
          //so we need to override with same behaviour
          longPressAction(0);
          //handled = false;
        }

      } else if (!isButtonPressed(b) && buttonPressedBefore) { //released

        long dur = now - buttonPressedTime;
        if (dur < 50) {
          buttonPressedBefore = false;
          return true;
        } //too short "press", debounce

        bool doublePress = buttonWaitTime; //did we have short press before?
        buttonWaitTime = 0;

        if (!buttonLongPressed) { //short press
          // if this is second release within 350ms it is a double press (buttonWaitTime!=0)
          //TODO: handleButton() handles button 0 without preset in a different way for double click
          if (doublePress) {
            networkOverlay(PSTR("NETWORK INFO"),7000);
            handled = true;
          } else  {
            buttonWaitTime = now;
          }
        }
        buttonPressedBefore = false;
        buttonLongPressed = false;
      }
      // if 350ms elapsed since last press/release it is a short press
      if (buttonWaitTime && now - buttonWaitTime > 350 && !buttonPressedBefore) {
        buttonWaitTime = 0;
        //TODO: handleButton() handles button 0 without preset in a different way for double click
        //so we need to override with same behaviour
        shortPressAction(0);
        //handled = false;
      }
      return handled;
    }

    #if CONFIG_FREERTOS_UNICORE
    #define ARDUINO_RUNNING_CORE 0
    #else
    #ifndef ARDUINO_RUNNING_CORE
    #define ARDUINO_RUNNING_CORE 1
    #endif
    #endif
    void onUpdateBegin(bool init) {
    #ifdef ARDUINO_ARCH_ESP32
      if (init && Display_Task) {
        vTaskSuspend(Display_Task);   // update is about to begin, disable task to prevent crash
      } else {
        // update has failed or create task requested
        if (Display_Task)
          vTaskResume(Display_Task);
        else
          xTaskCreatePinnedToCore(
            [](void * par) {                  // Function to implement the task
              // see https://www.freertos.org/vtaskdelayuntil.html
              const TickType_t xFrequency = REFRESH_RATE_MS * portTICK_PERIOD_MS / 2;  
              TickType_t xLastWakeTime = xTaskGetTickCount();
              for(;;) {
                delay(1); // DO NOT DELETE THIS LINE! It is needed to give the IDLE(0) task enough time and to keep the watchdog happy.
                          // taskYIELD(), yield(), vTaskDelay() and esp_task_wdt_feed() didn't seem to work.
                vTaskDelayUntil(&xLastWakeTime, xFrequency); // release CPU, by doing nothing for REFRESH_RATE_MS millis
                FourLineDisplayUsermod::getInstance()->redraw(false);
              }
            },
            "4LD",                // Name of the task
            3072,                 // Stack size in words
            NULL,                 // Task input parameter
            1,                    // Priority of the task (not idle)
            &Display_Task,        // Task handle
            ARDUINO_RUNNING_CORE
          );
      }
    #endif
    }

    /*
     * addToJsonInfo() can be used to add custom entries to the /json/info part of the JSON API.
     * Creating an "u" object allows you to add custom key/value pairs to the Info section of the WLED web UI.
     * Below it is shown how this could be used for e.g. a light sensor
     */
    //void addToJsonInfo(JsonObject& root) {
      //JsonObject user = root["u"];
      //if (user.isNull()) user = root.createNestedObject("u");
      //JsonArray data = user.createNestedArray(F("4LineDisplay"));
      //data.add(F("Loaded."));
    //}

    /*
     * addToJsonState() can be used to add custom entries to the /json/state part of the JSON API (state object).
     * Values in the state object may be modified by connected clients
     */
    //void addToJsonState(JsonObject& root) {
    //}

    /*
     * readFromJsonState() can be used to receive data clients send to the /json/state part of the JSON API (state object).
     * Values in the state object may be modified by connected clients
     */
    //void readFromJsonState(JsonObject& root) {
    //  if (!initDone) return;  // prevent crash on boot applyPreset()
    //}

    void appendConfigData() {
      oappend(SET_F("dd=addDropdown('4LineDisplay','type');"));
      oappend(SET_F("addOption(dd,'None',0);"));
      oappend(SET_F("addOption(dd,'SSD1306',1);"));
      oappend(SET_F("addOption(dd,'SH1106',2);"));
      oappend(SET_F("addOption(dd,'SSD1306 128x64',3);"));
      oappend(SET_F("addOption(dd,'SSD1305',4);"));
      oappend(SET_F("addOption(dd,'SSD1305 128x64',5);"));
      oappend(SET_F("addOption(dd,'SSD1306 SPI',6);"));
      oappend(SET_F("addOption(dd,'SSD1306 SPI 128x64',7);"));
<<<<<<< HEAD
      oappend(SET_F("addInfo('4LineDisplay:pin[]',0,'I2C/SPI CLK','<i>-1 use global</i>');"));
      oappend(SET_F("addInfo('4LineDisplay:pin[]',1,'I2C/SPI DTA','<i>-1 use global</i>');"));
      oappend(SET_F("addInfo('4LineDisplay:pin[]',2,'SPI CS',' ');"));
      oappend(SET_F("addInfo('4LineDisplay:pin[]',3,'SPI DC',' ');"));
      oappend(SET_F("addInfo('4LineDisplay:pin[]',4,'SPI RST',' ');"));
=======
      oappend(SET_F("addInfo('4LineDisplay:pin[]',0,'<i>-1 use global</i>','I2C/SPI CLK');"));
      oappend(SET_F("addInfo('4LineDisplay:pin[]',1,'<i>-1 use global</i>','I2C/SPI DTA');"));
      oappend(SET_F("addInfo('4LineDisplay:pin[]',2,'','SPI CS');"));
      oappend(SET_F("addInfo('4LineDisplay:pin[]',3,'','SPI DC');"));
      oappend(SET_F("addInfo('4LineDisplay:pin[]',4,'','SPI RST');"));
>>>>>>> 9a44f0c8
    }

    /*
     * addToConfig() can be used to add custom persistent settings to the cfg.json file in the "um" (usermod) object.
     * It will be called by WLED when settings are actually saved (for example, LED settings are saved)
     * If you want to force saving the current state, use serializeConfig() in your loop().
     * 
     * CAUTION: serializeConfig() will initiate a filesystem write operation.
     * It might cause the LEDs to stutter and will cause flash wear if called too often.
     * Use it sparingly and always in the loop, never in network callbacks!
     * 
     * addToConfig() will also not yet add your setting to one of the settings pages automatically.
     * To make that work you still have to add the setting to the HTML, xml.cpp and set.cpp manually.
     * 
     * I highly recommend checking out the basics of ArduinoJson serialization and deserialization in order to use custom settings!
     */
    void addToConfig(JsonObject& root) {
      // determine if we are using global HW pins (data & clock)
      int8_t hw_dta, hw_clk;
      if ((type == SSD1306_SPI || type == SSD1306_SPI64)) {
        hw_clk = spi_sclk<0 ? HW_PIN_CLOCKSPI : spi_sclk;
        hw_dta = spi_mosi<0 ? HW_PIN_DATASPI : spi_mosi;
      } else {
        hw_clk = i2c_scl<0 ? HW_PIN_SCL : i2c_scl;
        hw_dta = i2c_sda<0 ? HW_PIN_SDA : i2c_sda;
      }

      JsonObject top   = root.createNestedObject(FPSTR(_name));
      top[FPSTR(_enabled)]       = enabled;

      JsonArray io_pin = top.createNestedArray("pin");
      for (int i=0; i<5; i++) {
        if      (i==0 && ioPin[i]==hw_clk) io_pin.add(-1); // do not store global HW pin
        else if (i==1 && ioPin[i]==hw_dta) io_pin.add(-1); // do not store global HW pin
        else                               io_pin.add(ioPin[i]);
      }
      top["type"]                = type;
      top[FPSTR(_flip)]          = (bool) flip;
      top[FPSTR(_contrast)]      = contrast;
      top[FPSTR(_contrastFix)]   = (bool) contrastFix;
      #ifndef ARDUINO_ARCH_ESP32
      top[FPSTR(_refreshRate)]   = refreshRate;
      #endif
      top[FPSTR(_screenTimeOut)] = screenTimeout/1000;
      top[FPSTR(_sleepMode)]     = (bool) sleepMode;
      top[FPSTR(_clockMode)]     = (bool) clockMode;
      top[FPSTR(_showSeconds)]   = (bool) showSeconds;
      top[FPSTR(_busClkFrequency)] = ioFrequency/1000;
      DEBUG_PRINTLN(F("4 Line Display config saved."));
    }

    /*
     * readFromConfig() can be used to read back the custom settings you added with addToConfig().
     * This is called by WLED when settings are loaded (currently this only happens once immediately after boot)
     * 
     * readFromConfig() is called BEFORE setup(). This means you can use your persistent values in setup() (e.g. pin assignments, buffer sizes),
     * but also that if you want to write persistent values to a dynamic buffer, you'd need to allocate it here instead of in setup.
     * If you don't know what that is, don't fret. It most likely doesn't affect your use case :)
     */
    bool readFromConfig(JsonObject& root) {
      bool needsRedraw    = false;
      DisplayType newType = type;
      int8_t oldPin[5]; for (byte i=0; i<5; i++) oldPin[i] = ioPin[i];

      JsonObject top = root[FPSTR(_name)];
      if (top.isNull()) {
        DEBUG_PRINT(FPSTR(_name));
        DEBUG_PRINTLN(F(": No config found. (Using defaults.)"));
        return false;
      }

      enabled       = top[FPSTR(_enabled)] | enabled;
      newType       = top["type"] | newType;
      for (byte i=0; i<5; i++) ioPin[i] = top["pin"][i] | ioPin[i];
      flip          = top[FPSTR(_flip)] | flip;
      contrast      = top[FPSTR(_contrast)] | contrast;
      #ifndef ARDUINO_ARCH_ESP32
      refreshRate   = top[FPSTR(_refreshRate)] | refreshRate;
      refreshRate   = min(5000, max(250, (int)refreshRate));
      #endif
      screenTimeout = (top[FPSTR(_screenTimeOut)] | screenTimeout/1000) * 1000;
      sleepMode     = top[FPSTR(_sleepMode)] | sleepMode;
      clockMode     = top[FPSTR(_clockMode)] | clockMode;
      showSeconds   = top[FPSTR(_showSeconds)] | showSeconds;
      contrastFix   = top[FPSTR(_contrastFix)] | contrastFix;
      if (newType == SSD1306_SPI || newType == SSD1306_SPI64)
        ioFrequency = min(20000, max(500, (int)(top[FPSTR(_busClkFrequency)] | ioFrequency/1000))) * 1000;  // limit frequency
      else
        ioFrequency = min(3400, max(100, (int)(top[FPSTR(_busClkFrequency)] | ioFrequency/1000))) * 1000;  // limit frequency

      DEBUG_PRINT(FPSTR(_name));
      if (!initDone) {
        // first run: reading from cfg.json
        type = newType;
        DEBUG_PRINTLN(F(" config loaded."));
      } else {
        DEBUG_PRINTLN(F(" config (re)loaded."));
        // changing parameters from settings page
        bool pinsChanged = false;
        for (byte i=0; i<5; i++) if (ioPin[i] != oldPin[i]) { pinsChanged = true; break; }
        if (pinsChanged || type!=newType) {
          if (type != NONE) delete u8x8;
          PinOwner po = PinOwner::UM_FourLineDisplay;
          bool isSPI = (type == SSD1306_SPI || type == SSD1306_SPI64);
          if (isSPI) {
            pinManager.deallocateMultiplePins((const uint8_t *)(&oldPin[2]), 3, po);
            uint8_t hw_sclk = spi_sclk<0 ? HW_PIN_CLOCKSPI : spi_sclk;
            uint8_t hw_mosi = spi_mosi<0 ? HW_PIN_DATASPI : spi_mosi;
            bool isHW = (oldPin[0]==hw_sclk && oldPin[1]==hw_mosi);
            if (isHW) po = PinOwner::HW_SPI;
          } else {
            uint8_t hw_scl = i2c_scl<0 ? HW_PIN_SCL : i2c_scl;
            uint8_t hw_sda = i2c_sda<0 ? HW_PIN_SDA : i2c_sda;
            bool isHW = (oldPin[0]==hw_scl && oldPin[1]==hw_sda);
            if (isHW) po = PinOwner::HW_I2C;
          }
          pinManager.deallocateMultiplePins((const uint8_t *)oldPin, 2, po);
          type = newType;
          setup();
          needsRedraw |= true;
        } else {
          u8x8->setBusClock(ioFrequency); // can be used for SPI too
          setVcomh(contrastFix);
          setContrast(contrast);
          setFlipMode(flip);
        }
        knownHour = 99;
        if (needsRedraw && !wakeDisplay()) redraw(true);
        else overlayLogo(3500);
      }
      // use "return !top["newestParameter"].isNull();" when updating Usermod with new features
      return !top[FPSTR(_contrastFix)].isNull();
    }

    /*
     * getId() allows you to optionally give your V2 usermod an unique ID (please define it in const.h!).
     * This could be used in the future for the system to determine whether your usermod is installed.
     */
    uint16_t getId() {
      return USERMOD_ID_FOUR_LINE_DISP;
    }
};

// strings to reduce flash memory usage (used more than twice)
const char FourLineDisplayUsermod::_name[]            PROGMEM = "4LineDisplay";
const char FourLineDisplayUsermod::_enabled[]         PROGMEM = "enabled";
const char FourLineDisplayUsermod::_contrast[]        PROGMEM = "contrast";
const char FourLineDisplayUsermod::_refreshRate[]     PROGMEM = "refreshRate-ms";
const char FourLineDisplayUsermod::_screenTimeOut[]   PROGMEM = "screenTimeOutSec";
const char FourLineDisplayUsermod::_flip[]            PROGMEM = "flip";
const char FourLineDisplayUsermod::_sleepMode[]       PROGMEM = "sleepMode";
const char FourLineDisplayUsermod::_clockMode[]       PROGMEM = "clockMode";
const char FourLineDisplayUsermod::_showSeconds[]     PROGMEM = "showSeconds";
const char FourLineDisplayUsermod::_busClkFrequency[] PROGMEM = "i2c-freq-kHz";
const char FourLineDisplayUsermod::_contrastFix[]     PROGMEM = "contrastFix";

FourLineDisplayUsermod *FourLineDisplayUsermod::instance = nullptr;<|MERGE_RESOLUTION|>--- conflicted
+++ resolved
@@ -1036,19 +1036,11 @@
       oappend(SET_F("addOption(dd,'SSD1305 128x64',5);"));
       oappend(SET_F("addOption(dd,'SSD1306 SPI',6);"));
       oappend(SET_F("addOption(dd,'SSD1306 SPI 128x64',7);"));
-<<<<<<< HEAD
-      oappend(SET_F("addInfo('4LineDisplay:pin[]',0,'I2C/SPI CLK','<i>-1 use global</i>');"));
-      oappend(SET_F("addInfo('4LineDisplay:pin[]',1,'I2C/SPI DTA','<i>-1 use global</i>');"));
-      oappend(SET_F("addInfo('4LineDisplay:pin[]',2,'SPI CS',' ');"));
-      oappend(SET_F("addInfo('4LineDisplay:pin[]',3,'SPI DC',' ');"));
-      oappend(SET_F("addInfo('4LineDisplay:pin[]',4,'SPI RST',' ');"));
-=======
       oappend(SET_F("addInfo('4LineDisplay:pin[]',0,'<i>-1 use global</i>','I2C/SPI CLK');"));
       oappend(SET_F("addInfo('4LineDisplay:pin[]',1,'<i>-1 use global</i>','I2C/SPI DTA');"));
       oappend(SET_F("addInfo('4LineDisplay:pin[]',2,'','SPI CS');"));
       oappend(SET_F("addInfo('4LineDisplay:pin[]',3,'','SPI DC');"));
       oappend(SET_F("addInfo('4LineDisplay:pin[]',4,'','SPI RST');"));
->>>>>>> 9a44f0c8
     }
 
     /*
