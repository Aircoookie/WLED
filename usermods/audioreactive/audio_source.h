--- conflicted
+++ resolved
@@ -6,12 +6,6 @@
 #include <driver/adc.h>
 #include <soc/i2s_reg.h>  // needed for SPH0465 timing workaround (classic ESP32)
 #if ESP_IDF_VERSION >= ESP_IDF_VERSION_VAL(4, 4, 0)
-<<<<<<< HEAD
-#if !defined(CONFIG_IDF_TARGET_ESP32S2)
-#include <driver/adc_deprecated.h>
-#include <driver/adc_types_deprecated.h>
-#endif
-=======
 #if !defined(CONFIG_IDF_TARGET_ESP32S2) && !defined(CONFIG_IDF_TARGET_ESP32S3) && !defined(CONFIG_IDF_TARGET_ESP32C3)
 #include <driver/adc_deprecated.h>
 #include <driver/adc_types_deprecated.h>
@@ -20,7 +14,6 @@
 #define SRate_t uint32_t
 #else
 #define SRate_t int
->>>>>>> 8d372bee
 #endif
 
 //#include <driver/i2s_std.h>
@@ -30,16 +23,11 @@
 
 // see https://docs.espressif.com/projects/esp-idf/en/latest/esp32s3/hw-reference/chip-series-comparison.html#related-documents
 // and https://docs.espressif.com/projects/esp-idf/en/latest/esp32s3/api-reference/peripherals/i2s.html#overview-of-all-modes
-<<<<<<< HEAD
-#if defined(CONFIG_IDF_TARGET_ESP32C2) || defined(CONFIG_IDF_TARGET_ESP32S2) || defined(CONFIG_IDF_TARGET_ESP32H2)
-  #error This audio reactive usermod does not support ESP32-C2, ESP32-C3 or ESP32-S2.
-=======
 #if defined(CONFIG_IDF_TARGET_ESP32C2) || defined(CONFIG_IDF_TARGET_ESP32C3) || defined(CONFIG_IDF_TARGET_ESP32S2) || defined(CONFIG_IDF_TARGET_ESP32C5) || defined(CONFIG_IDF_TARGET_ESP32C6) || defined(CONFIG_IDF_TARGET_ESP32H2)
   // there are two things in these MCUs that could lead to problems with audio processing:
   // * no floating point hardware (FPU) support - FFT uses float calculations. If done in software, a strong slow-down can be expected (between 8x and 20x)
   // * single core, so FFT task might slow down other things like LED updates
   #warning This audio reactive usermod does not support ESP32-C2, ESP32-C3 or ESP32-S2.
->>>>>>> 8d372bee
 #endif
 
 /* ToDo: remove. ES7243 is controlled via compiler defines
@@ -307,15 +295,10 @@
   protected:
     void _routeMclk(int8_t mclkPin) {
 #if !defined(CONFIG_IDF_TARGET_ESP32S2) && !defined(CONFIG_IDF_TARGET_ESP32C3) && !defined(CONFIG_IDF_TARGET_ESP32S3)
-<<<<<<< HEAD
-    // this way of MCLK routing only works on "classic" ESP32
-      /* Enable the mclk routing depending on the selected mclk pin
-=======
   // MCLK routing by writing registers is not needed any more with IDF > 4.4.0
   #if ESP_IDF_VERSION < ESP_IDF_VERSION_VAL(4, 4, 0)
     // this way of MCLK routing only works on "classic" ESP32
       /* Enable the mclk routing depending on the selected mclk pin (ESP32: only 0,1,3)
->>>>>>> 8d372bee
           Only I2S_NUM_0 is supported
       */
       if (mclkPin == GPIO_NUM_0) {
@@ -328,12 +311,7 @@
         PIN_FUNC_SELECT(PERIPHS_IO_MUX_U0RXD_U, FUNC_U0RXD_CLK_OUT2);
         WRITE_PERI_REG(PIN_CTRL, 0xFF00);
       }
-<<<<<<< HEAD
-#else
-#warning FIX ME!
-=======
   #endif
->>>>>>> 8d372bee
 #endif
     }
 
