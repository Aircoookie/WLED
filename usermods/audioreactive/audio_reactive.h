#pragma once

#include "wled.h"
#include <driver/i2s.h>
#include <driver/adc.h>

#ifndef ESP32
  #error This audio reactive usermod does not support the ESP8266.
#endif

#ifdef WLED_DEBUG
#include <esp_timer.h>
#endif

/*
 * Usermods allow you to add own functionality to WLED more easily
 * See: https://github.com/Aircoookie/WLED/wiki/Add-own-functionality
 * 
 * This is an audioreactive v2 usermod.
 * ....
 */

// Comment/Uncomment to toggle usb serial debugging
// #define MIC_LOGGER                   // MIC sampling & sound input debugging (serial plotter)
// #define FFT_SAMPLING_LOG             // FFT result debugging
// #define SR_DEBUG                     // generic SR DEBUG messages


#ifdef SR_DEBUG
  #define DEBUGSR_PRINT(x) Serial.print(x)
  #define DEBUGSR_PRINTLN(x) Serial.println(x)
  #define DEBUGSR_PRINTF(x...) Serial.printf(x)
#else
  #define DEBUGSR_PRINT(x)
  #define DEBUGSR_PRINTLN(x)
  #define DEBUGSR_PRINTF(x...)
#endif


#include "audio_source.h"

constexpr i2s_port_t I2S_PORT = I2S_NUM_0;
constexpr int BLOCK_SIZE = 128;
constexpr int SAMPLE_RATE = 22050;            // Base sample rate in Hz - 22Khz is a standard rate. Physical sample time -> 23ms
//constexpr int SAMPLE_RATE = 20480;            // Base sample rate in Hz - 20Khz is experimental.    Physical sample time -> 25ms
//constexpr int SAMPLE_RATE = 10240;            // Base sample rate in Hz - previous default.         Physical sample time -> 50ms

#define FFT_MIN_CYCLE 18                      // minimum time before FFT task is repeated. Use with 22Khz sampling
//#define FFT_MIN_CYCLE 22                      // minimum time before FFT task is repeated. Use with 20Khz sampling
//#define FFT_MIN_CYCLE 44                      // minimum time before FFT task is repeated. Use with 10Khz sampling

// globals
static uint8_t inputLevel = 128;              // UI slider value
static uint8_t soundSquelch = 10;             // squelch value for volume reactive routines (config value)
static uint8_t sampleGain = 60;               // sample gain (config value)
static uint8_t soundAgc = 0;                  // Automagic gain control: 0 - none, 1 - normal, 2 - vivid, 3 - lazy (config value)
static uint8_t audioSyncEnabled = 0;          // bit field: bit 0 - send, bit 1 - receive (config value)

// user settable parameters for limitSoundDynamics()
static bool limiterOn = true;                 // bool: enable / disable dynamics limiter
static uint16_t attackTime =  80;             // int: attack time in milliseconds. Default 0.08sec
static uint16_t decayTime = 1400;             // int: decay time in milliseconds.  Default 1.40sec
// user settable options for FFTResult scaling
static uint8_t FFTScalingMode = 3;            // 0 none; 1 optimized logarithmic; 2 optimized linear; 3 optimized sqare root

// 
// AGC presets
//  Note: in C++, "const" implies "static" - no need to explicitly declare everything as "static const"
// 
#define AGC_NUM_PRESETS 3 // AGC presets:          normal,   vivid,    lazy
const double agcSampleDecay[AGC_NUM_PRESETS]  = { 0.9994f, 0.9985f, 0.9997f}; // decay factor for sampleMax, in case the current sample is below sampleMax
const float agcZoneLow[AGC_NUM_PRESETS]       = {      32,      28,      36}; // low volume emergency zone
const float agcZoneHigh[AGC_NUM_PRESETS]      = {     240,     240,     248}; // high volume emergency zone
const float agcZoneStop[AGC_NUM_PRESETS]      = {     336,     448,     304}; // disable AGC integrator if we get above this level
const float agcTarget0[AGC_NUM_PRESETS]       = {     112,     144,     164}; // first AGC setPoint -> between 40% and 65%
const float agcTarget0Up[AGC_NUM_PRESETS]     = {      88,      64,     116}; // setpoint switching value (a poor man's bang-bang)
const float agcTarget1[AGC_NUM_PRESETS]       = {     220,     224,     216}; // second AGC setPoint -> around 85%
const double agcFollowFast[AGC_NUM_PRESETS]   = { 1/192.f, 1/128.f, 1/256.f}; // quickly follow setpoint - ~0.15 sec
const double agcFollowSlow[AGC_NUM_PRESETS]   = {1/6144.f,1/4096.f,1/8192.f}; // slowly follow setpoint  - ~2-15 secs
const double agcControlKp[AGC_NUM_PRESETS]    = {    0.6f,    1.5f,   0.65f}; // AGC - PI control, proportional gain parameter
const double agcControlKi[AGC_NUM_PRESETS]    = {    1.7f,   1.85f,    1.2f}; // AGC - PI control, integral gain parameter
const float agcSampleSmooth[AGC_NUM_PRESETS]  = {  1/12.f,   1/6.f,  1/16.f}; // smoothing factor for sampleAgc (use rawSampleAgc if you want the non-smoothed value)
// AGC presets end

static AudioSource *audioSource = nullptr;
static volatile bool disableSoundProcessing = false;      // if true, sound processing (FFT, filters, AGC) will be suspended. "volatile" as its shared between tasks.

// audioreactive variables shared with FFT task
static float    micDataReal = 0.0f;             // MicIn data with full 24bit resolution - lowest 8bit after decimal point
static float    multAgc = 1.0f;                 // sample * multAgc = sampleAgc. Our AGC multiplier
static float    sampleAvg = 0.0f;               // Smoothed Average sample - sampleAvg < 1 means "quiet" (simple noise gate)

// peak detection
static bool samplePeak = false;      // Boolean flag for peak - used in effects. Responding routine may reset this flag. Auto-reset after strip.getMinShowDelay()
static uint8_t maxVol = 10;          // Reasonable value for constant volume for 'peak detector', as it won't always trigger (deprecated)
static uint8_t binNum = 8;           // Used to select the bin for FFT based beat detection  (deprecated)
static bool udpSamplePeak = false;   // Boolean flag for peak. Set at the same tiem as samplePeak, but reset by transmitAudioData
static unsigned long timeOfPeak = 0; // time of last sample peak detection.
static void detectSamplePeak(void);  // peak detection function (needs scaled FFT reasults in vReal[])
static void autoResetPeak(void);     // peak auto-reset function


////////////////////
// Begin FFT Code //
////////////////////

#ifdef UM_AUDIOREACTIVE_USE_NEW_FFT
// lib_deps += https://github.com/kosme/arduinoFFT#develop @ 1.9.2
#define FFT_SPEED_OVER_PRECISION     // enables use of reciprocals (1/x etc), and an a few other speedups
#define FFT_SQRT_APPROXIMATION       // enables "quake3" style inverse sqrt
#define sqrt(x) sqrtf(x)             // little hack that reduces FFT time by 50% on ESP32 (as alternative to FFT_SQRT_APPROXIMATION)
#else
// lib_deps += https://github.com/blazoncek/arduinoFFT.git
#endif
#include "arduinoFFT.h"

// FFT Output variables shared with animations
#define NUM_GEQ_CHANNELS 16                     // number of frequency channels. Don't change !!
static float FFT_MajorPeak = 1.0f;              // FFT: strongest (peak) frequency
static float FFT_Magnitude = 0.0f;              // FFT: volume (magnitude) of peak frequency
static uint8_t fftResult[NUM_GEQ_CHANNELS]= {0};// Our calculated freq. channel result table to be used by effects

// FFT Constants
constexpr uint16_t samplesFFT = 512;            // Samples in an FFT batch - This value MUST ALWAYS be a power of 2
constexpr uint16_t samplesFFT_2 = 256;          // meaningfull part of FFT results - only the "lower half" contains useful information.

// These are the input and output vectors.  Input vectors receive computed results from FFT.
static float vReal[samplesFFT] = {0.0f};       // FFT sample inputs / freq output -  these are our raw result bins
static float vImag[samplesFFT] = {0.0f};       // imaginary parts

// the following are observed values, supported by a bit of "educated guessing"
//#define FFT_DOWNSCALE 0.65f                             // 20kHz - downscaling factor for FFT results - "Flat-Top" window @20Khz, old freq channels 
#define FFT_DOWNSCALE 0.46f                             // downscaling factor for FFT results - for "Flat-Top" window @22Khz, new freq channels
#define LOG_256  5.54517744

#ifdef UM_AUDIOREACTIVE_USE_NEW_FFT
static float windowWeighingFactors[samplesFFT] = {0.0f};
#endif

// Try and normalize fftBin values to a max of 4096, so that 4096/16 = 256.
static float   fftCalc[NUM_GEQ_CHANNELS] = {0.0f};
static float   fftAvg[NUM_GEQ_CHANNELS] = {0.0f};                     // Calculated frequency channel results, with smoothing (used if dynamics limiter is ON)
#ifdef SR_DEBUG
static float   fftResultMax[NUM_GEQ_CHANNELS] = {0.0f};               // A table used for testing to determine how our post-processing is working.
#endif

#ifdef WLED_DEBUG
static unsigned long fftTime = 0;
static unsigned long sampleTime = 0;
#endif

// Table of multiplication factors so that we can even out the frequency response.
static float fftResultPink[NUM_GEQ_CHANNELS] = { 1.70f, 1.71f, 1.73f, 1.78f, 1.68f, 1.56f, 1.55f, 1.63f, 1.79f, 1.62f, 1.80f, 2.06f, 2.47f, 3.35f, 6.83f, 9.55f };

// Create FFT object
#ifdef UM_AUDIOREACTIVE_USE_NEW_FFT
static ArduinoFFT<float> FFT = ArduinoFFT<float>( vReal, vImag, samplesFFT, SAMPLE_RATE, windowWeighingFactors);
#else
static arduinoFFT FFT = arduinoFFT(vReal, vImag, samplesFFT, SAMPLE_RATE);
#endif

static TaskHandle_t FFT_Task = nullptr;

// float version of map()
static float mapf(float x, float in_min, float in_max, float out_min, float out_max){
  return (x - in_min) * (out_max - out_min) / (in_max - in_min) + out_min;
}

static float fftAddAvg(int from, int to) {
  float result = 0.0f;
  for (int i = from; i <= to; i++) {
    result += vReal[i];
  }
  return result / float(to - from + 1);
}

// FFT main task
void FFTcode(void * parameter)
{
  DEBUGSR_PRINT("FFT started on core: "); DEBUGSR_PRINTLN(xPortGetCoreID());

  // see https://www.freertos.org/vtaskdelayuntil.html
  const TickType_t xFrequency = FFT_MIN_CYCLE * portTICK_PERIOD_MS;  

  for(;;) {
    TickType_t xLastWakeTime = xTaskGetTickCount();
    delay(1);           // DO NOT DELETE THIS LINE! It is needed to give the IDLE(0) task enough time and to keep the watchdog happy.
                        // taskYIELD(), yield(), vTaskDelay() and esp_task_wdt_feed() didn't seem to work.

    vTaskDelayUntil( &xLastWakeTime, xFrequency);        // release CPU, and let I2S fill its buffers
    // Only run the FFT computing code if we're not in Receive mode and not in realtime mode
    if (disableSoundProcessing || (audioSyncEnabled & 0x02)) {
      continue;
    }

#ifdef WLED_DEBUG
    uint64_t start = esp_timer_get_time();
#endif

    // get a fresh batch of samples from I2S
    if (audioSource) audioSource->getSamples(vReal, samplesFFT);

#ifdef WLED_DEBUG
    if (start < esp_timer_get_time()) { // filter out overflows
      unsigned long sampleTimeInMillis = (esp_timer_get_time() - start +500ULL) / 1000ULL; // "+500" to ensure proper rounding
      sampleTime = (sampleTimeInMillis*3 + sampleTime*7)/10; // smooth
    }
#endif

    // find highest sample in the batch
    float maxSample = 0.0f;                         // max sample from FFT batch
    for (int i=0; i < samplesFFT; i++) {
	    // set imaginary parts to 0
      vImag[i] = 0;
	    // pick our  our current mic sample - we take the max value from all samples that go into FFT
	    if ((vReal[i] <= (INT16_MAX - 1024)) && (vReal[i] >= (INT16_MIN + 1024)))  //skip extreme values - normally these are artefacts
        if (fabsf((float)vReal[i]) > maxSample) maxSample = fabsf((float)vReal[i]);
    }
    // release highest sample to volume reactive effects early - not strictly necessary here - could also be done at the end of the function
    // early release allows the filters (getSample() and agcAvg()) to work with fresh values - we will have matching gain and noise gate values when we want to process the FFT results.    micDataReal = maxSample;
    micDataReal = maxSample;

    // run FFT (takes 3-5ms on ESP32)
#ifdef UM_AUDIOREACTIVE_USE_NEW_FFT
    FFT.dcRemoval();                                            // remove DC offset
    FFT.windowing( FFTWindow::Flat_top, FFTDirection::Forward); // Weigh data using "Flat Top" function - better amplitude accuracy
    //FFT.windowing(FFTWindow::Blackman_Harris, FFTDirection::Forward);  // Weigh data using "Blackman- Harris" window - sharp peaks due to excellent sideband rejection
    FFT.compute( FFTDirection::Forward );                       // Compute FFT
    FFT.complexToMagnitude();                                   // Compute magnitudes
#else
    FFT.DCRemoval(); // let FFT lib remove DC component, so we don't need to care about this in getSamples()

    //FFT.Windowing( FFT_WIN_TYP_HAMMING, FFT_FORWARD );        // Weigh data - standard Hamming window
    //FFT.Windowing( FFT_WIN_TYP_BLACKMAN, FFT_FORWARD );       // Blackman window - better side freq rejection
    //FFT.Windowing( FFT_WIN_TYP_BLACKMAN_HARRIS, FFT_FORWARD );// Blackman-Harris - excellent sideband rejection
    FFT.Windowing( FFT_WIN_TYP_FLT_TOP, FFT_FORWARD );          // Flat Top Window - better amplitude accuracy
    FFT.Compute( FFT_FORWARD );                             // Compute FFT
    FFT.ComplexToMagnitude();                               // Compute magnitudes
#endif

#ifdef UM_AUDIOREACTIVE_USE_NEW_FFT
    FFT.majorPeak(FFT_MajorPeak, FFT_Magnitude);                // let the effects know which freq was most dominant
#else
    FFT.MajorPeak(&FFT_MajorPeak, &FFT_Magnitude);              // let the effects know which freq was most dominant
#endif
    FFT_MajorPeak = constrain(FFT_MajorPeak, 1.0f, 11025.0f);   // restrict value to range expected by effects

    for (int i = 0; i < samplesFFT; i++) {
      float t = fabsf(vReal[i]);                      // just to be sure - values in fft bins should be positive any way
      vReal[i] = t / 16.0f;                           // Reduce magnitude. Want end result to be scaled linear and ~4096 max.
    } // for()

    // mapping of FFT result bins to frequency channels
    if (sampleAvg > 1) { // noise gate open
#if 0
    /* This FFT post processing is a DIY endeavour. What we really need is someone with sound engineering expertise to do a great job here AND most importantly, that the animations look GREAT as a result.
    *
    * Andrew's updated mapping of 256 bins down to the 16 result bins with Sample Freq = 10240, samplesFFT = 512 and some overlap.
    * Based on testing, the lowest/Start frequency is 60 Hz (with bin 3) and a highest/End frequency of 5120 Hz in bin 255.
    * Now, Take the 60Hz and multiply by 1.320367784 to get the next frequency and so on until the end. Then detetermine the bins.
    * End frequency = Start frequency * multiplier ^ 16
    * Multiplier = (End frequency/ Start frequency) ^ 1/16
    * Multiplier = 1.320367784
    */                                    //  Range
      fftCalc[ 0] = fftAddAvg(2,4);       // 60 - 100
      fftCalc[ 1] = fftAddAvg(4,5);       // 80 - 120
      fftCalc[ 2] = fftAddAvg(5,7);       // 100 - 160
      fftCalc[ 3] = fftAddAvg(7,9);       // 140 - 200
      fftCalc[ 4] = fftAddAvg(9,12);      // 180 - 260
      fftCalc[ 5] = fftAddAvg(12,16);     // 240 - 340
      fftCalc[ 6] = fftAddAvg(16,21);     // 320 - 440
      fftCalc[ 7] = fftAddAvg(21,29);     // 420 - 600
      fftCalc[ 8] = fftAddAvg(29,37);     // 580 - 760
      fftCalc[ 9] = fftAddAvg(37,48);     // 740 - 980
      fftCalc[10] = fftAddAvg(48,64);     // 960 - 1300
      fftCalc[11] = fftAddAvg(64,84);     // 1280 - 1700
      fftCalc[12] = fftAddAvg(84,111);    // 1680 - 2240
      fftCalc[13] = fftAddAvg(111,147);   // 2220 - 2960
      fftCalc[14] = fftAddAvg(147,194);   // 2940 - 3900
      fftCalc[15] = fftAddAvg(194,250);   // 3880 - 5000 // avoid the last 5 bins, which are usually inaccurate
#else
      /* new mapping, optimized for 22050 Hz by softhack007 */
                                                    // bins frequency  range
      fftCalc[ 0] = fftAddAvg(1,2);                 // 1    43 - 86   sub-bass
      fftCalc[ 1] = fftAddAvg(2,3);                 // 1    86 - 129  bass
      fftCalc[ 2] = fftAddAvg(3,5);                 // 2   129 - 216  bass
      fftCalc[ 3] = fftAddAvg(5,7);                 // 2   216 - 301  bass + midrange
      fftCalc[ 4] = fftAddAvg(7,10);                // 3   301 - 430  midrange
      fftCalc[ 5] = fftAddAvg(10,13);               // 3   430 - 560  midrange
      fftCalc[ 6] = fftAddAvg(13,19);               // 5   560 - 818  midrange
      fftCalc[ 7] = fftAddAvg(19,26);               // 7   818 - 1120 midrange -- 1Khz should always be the center !
      fftCalc[ 8] = fftAddAvg(26,33);               // 7  1120 - 1421 midrange
      fftCalc[ 9] = fftAddAvg(33,44);               // 9  1421 - 1895 midrange
      fftCalc[10] = fftAddAvg(44,56);               // 12 1895 - 2412 midrange + high mid
      fftCalc[11] = fftAddAvg(56,70);               // 14 2412 - 3015 high mid
      fftCalc[12] = fftAddAvg(70,86);               // 16 3015 - 3704 high mid
      fftCalc[13] = fftAddAvg(86,104);              // 18 3704 - 4479 high mid
      fftCalc[14] = fftAddAvg(104,165) * 0.88f;     // 61 4479 - 7106 high mid + high  -- with slight damping
      fftCalc[15] = fftAddAvg(165,215) * 0.70f;     // 50 7106 - 9259 high             -- with some damping
      // don't use the last bins from 216 to 255. They are usually contaminated by aliasing (aka noise) 
#endif
    } else {  // noise gate closed - just decay old values
      for (int i=0; i < NUM_GEQ_CHANNELS; i++) {
        fftCalc[i] *= 0.85f;  // decay to zero
        if (fftCalc[i] < 4.0f) fftCalc[i] = 0.0f;
      }
    }

    // post-processing of frequency channels (pink noise adjustment, AGC, smooting, scaling)
    for (int i=0; i < NUM_GEQ_CHANNELS; i++) {

      if (sampleAvg > 1) { // noise gate open
        // Adjustment for frequency curves.
        fftCalc[i] *= fftResultPink[i];
        if (FFTScalingMode > 0) fftCalc[i] *= FFT_DOWNSCALE;  // adjustment related to FFT windowing function
        // Manual linear adjustment of gain using sampleGain adjustment for different input types.
        fftCalc[i] *= soundAgc ? multAgc : ((float)sampleGain/40.0f * (float)inputLevel/128.0f + 1.0f/16.0f); //apply gain, with inputLevel adjustment
        if(fftCalc[i] < 0) fftCalc[i] = 0;
      }

      // smooth results - rise fast, fall slower
      if(fftCalc[i] > fftAvg[i])   // rise fast 
        fftAvg[i] = fftCalc[i] *0.75f + 0.25f*fftAvg[i];  // will need approx 2 cycles (50ms) for converging against fftCalc[i]
      else {                       // fall slow
        if (decayTime < 1000) fftAvg[i] = fftCalc[i]*0.22f + 0.78f*fftAvg[i];       // approx  5 cycles (225ms) for falling to zero
        else if (decayTime < 2000) fftAvg[i] = fftCalc[i]*0.17f + 0.83f*fftAvg[i];  // default - approx  9 cycles (225ms) for falling to zero
        else if (decayTime < 3000) fftAvg[i] = fftCalc[i]*0.14f + 0.86f*fftAvg[i];  // approx 14 cycles (350ms) for falling to zero
        else fftAvg[i] = fftCalc[i]*0.1f  + 0.9f*fftAvg[i];                         // approx 20 cycles (500ms) for falling to zero
      }
      // constrain internal vars - just to be sure
      fftCalc[i] = constrain(fftCalc[i], 0.0f, 1023.0f);
      fftAvg[i] = constrain(fftAvg[i], 0.0f, 1023.0f);

      float currentResult;
      if(limiterOn == true)
        currentResult = fftAvg[i];
      else
        currentResult = fftCalc[i];

      switch (FFTScalingMode) {
        case 1:
            // Logarithmic scaling
            currentResult *= 0.42;                      // 42 is the answer ;-)
            currentResult -= 8.0;                       // this skips the lowest row, giving some room for peaks
            if (currentResult > 1.0) currentResult = logf(currentResult); // log to base "e", which is the fastest log() function
            else currentResult = 0.0;                   // special handling, because log(1) = 0; log(0) = undefined
            currentResult *= 0.85f + (float(i)/18.0f);  // extra up-scaling for high frequencies
            currentResult = mapf(currentResult, 0, LOG_256, 0, 255); // map [log(1) ... log(255)] to [0 ... 255]
        break;
        case 2:
            // Linear scaling
            currentResult *= 0.30f;                     // needs a bit more damping, get stay below 255
            currentResult -= 4.0;                       // giving a bit more room for peaks
            if (currentResult < 1.0f) currentResult = 0.0f;
            currentResult *= 0.85f + (float(i)/1.8f);   // extra up-scaling for high frequencies
        break;
        case 3:
            // square root scaling
            currentResult *= 0.38f;
            currentResult -= 6.0f;
            if (currentResult > 1.0) currentResult = sqrtf(currentResult);
            else currentResult = 0.0;                   // special handling, because sqrt(0) = undefined
            currentResult *= 0.85f + (float(i)/4.5f);   // extra up-scaling for high frequencies
            currentResult = mapf(currentResult, 0.0, 16.0, 0.0, 255.0); // map [sqrt(1) ... sqrt(256)] to [0 ... 255]
        break;

        case 0:
        default:
            // no scaling - leave freq bins as-is
            currentResult -= 4; // just a bit more room for peaks
        break;
      }

      // Now, let's dump it all into fftResult. Need to do this, otherwise other routines might grab fftResult values prematurely.
      if (soundAgc > 0) {  // apply extra "GEQ Gain" if set by user
        float post_gain = (float)inputLevel/128.0f;
        if (post_gain < 1.0f) post_gain = ((post_gain -1.0f) * 0.8f) +1.0f;
        currentResult *= post_gain;
      }
      fftResult[i] = constrain((int)currentResult, 0, 255);
    }

#ifdef WLED_DEBUG
    if (start < esp_timer_get_time()) { // filter out overflows
      unsigned long fftTimeInMillis = ((esp_timer_get_time() - start) +500ULL) / 1000ULL; // "+500" to ensure proper rounding
      fftTime  = (fftTimeInMillis*3 + fftTime*7)/10; // smooth
    }
#endif
    // run peak detection
    autoResetPeak();
    detectSamplePeak();

  } // for(;;)ever
} // FFTcode() task end


////////////////////
// Peak detection //
////////////////////

// peak detection is called from FFT task when vReal[] contains valid FFT results
static void detectSamplePeak(void) {
  // Poor man's beat detection by seeing if sample > Average + some value.
  if ((sampleAvg > 1) && (maxVol > 0) && (binNum > 1) && (vReal[binNum] > maxVol) && ((millis() - timeOfPeak) > 100)) {
    // This goes through ALL of the 255 bins - but ignores stupid settings
    // Then we got a peak, else we don't. The peak has to time out on its own in order to support UDP sound sync.
    samplePeak    = true;
    timeOfPeak    = millis();
    udpSamplePeak = true;
  }
}

static void autoResetPeak(void) {
  uint16_t MinShowDelay = MAX(50, strip.getMinShowDelay());  // Fixes private class variable compiler error. Unsure if this is the correct way of fixing the root problem. -THATDONFC
  if (millis() - timeOfPeak > MinShowDelay) {          // Auto-reset of samplePeak after a complete frame has passed.
    samplePeak = false;
    if (audioSyncEnabled == 0) udpSamplePeak = false;  // this is normally reset by transmitAudioData
  }
}


////////////////////
// usermod class  //
////////////////////

//class name. Use something descriptive and leave the ": public Usermod" part :)
class AudioReactive : public Usermod {

  private:
    #ifndef AUDIOPIN
    int8_t audioPin = -1;
    #else
    int8_t audioPin = AUDIOPIN;
    #endif
    #ifndef DMTYPE // I2S mic type
    uint8_t dmType = 1; // 0=none/disabled/analog; 1=generic I2S
    #else
    uint8_t dmType = DMTYPE;
    #endif
    #ifndef I2S_SDPIN // aka DOUT
    int8_t i2ssdPin = 32;
    #else
    int8_t i2ssdPin = I2S_SDPIN;
    #endif
    #ifndef I2S_WSPIN // aka LRCL
    int8_t i2swsPin = 15;
    #else
    int8_t i2swsPin = I2S_WSPIN;
    #endif
    #ifndef I2S_CKPIN // aka BCLK
    int8_t i2sckPin = 14;
    #else
    int8_t i2sckPin = I2S_CKPIN;
    #endif
    #ifndef ES7243_SDAPIN
    int8_t sdaPin = -1;
    #else
    int8_t sdaPin = ES7243_SDAPIN;
    #endif
    #ifndef ES7243_SCLPIN
    int8_t sclPin = -1;
    #else
    int8_t sclPin = ES7243_SCLPIN;
    #endif
    #ifndef MCLK_PIN
    int8_t mclkPin = -1;
    #else
    int8_t mclkPin = MLCK_PIN;
    #endif

    // new "V2" audiosync struct - 40 Bytes
    struct audioSyncPacket {
      char    header[6];      //  06 Bytes
      float   sampleRaw;      //  04 Bytes  - either "sampleRaw" or "rawSampleAgc" depending on soundAgc setting
      float   sampleSmth;     //  04 Bytes  - either "sampleAvg" or "sampleAgc" depending on soundAgc setting
      uint8_t samplePeak;     //  01 Bytes  - 0 no peak; >=1 peak detected. In future, this will also provide peak Magnitude
      uint8_t reserved1;      //  01 Bytes  - for future extensions - not used yet
      uint8_t fftResult[16];  //  16 Bytes
      float  FFT_Magnitude;   //  04 Bytes
      float  FFT_MajorPeak;   //  04 Bytes
    };

    // old "V1" audiosync struct - 83 Bytes - for backwards compatibility
    struct audioSyncPacket_v1 {
      char header[6];         //  06 Bytes
      uint8_t myVals[32];     //  32 Bytes
      int sampleAgc;          //  04 Bytes
      int sampleRaw;          //  04 Bytes
      float sampleAvg;        //  04 Bytes
      bool samplePeak;        //  01 Bytes
      uint8_t fftResult[16];  //  16 Bytes
      double FFT_Magnitude;   //  08 Bytes
      double FFT_MajorPeak;   //  08 Bytes
    };

    // set your config variables to their boot default value (this can also be done in readFromConfig() or a constructor if you prefer)
    bool     enabled = false;
    bool     initDone = false;

    // variables  for UDP sound sync
    WiFiUDP fftUdp;               // UDP object for sound sync (from WiFi UDP, not Async UDP!) 
    bool udpSyncConnected = false;// UDP connection status -> true if connected to multicast group
    unsigned long lastTime = 0;   // last time of running UDP Microphone Sync
    const uint16_t delayMs = 10;  // I don't want to sample too often and overload WLED
    uint16_t audioSyncPort= 11988;// default port for UDP sound sync
<<<<<<< HEAD

    // used for AGC
    int      last_soundAgc = -1;   // used to detect AGC mode change (for resetting AGC internal error buffers)
    double   control_integrated = 0.0;   // persistent across calls to agcAvg(); "integrator control" = accumulated error

=======

    // used for AGC
    int      last_soundAgc = -1;   // used to detect AGC mode change (for resetting AGC internal error buffers)
    double   control_integrated = 0.0;   // persistent across calls to agcAvg(); "integrator control" = accumulated error

>>>>>>> 5b4c3dce
    // variables used by getSample() and agcAvg()
    int16_t  micIn = 0;           // Current sample starts with negative values and large values, which is why it's 16 bit signed
    double   sampleMax = 0.0;     // Max sample over a few seconds. Needed for AGC controler.
    float    micLev = 0.0f;       // Used to convert returned value to have '0' as minimum. A leveller
    float    expAdjF = 0.0f;      // Used for exponential filter.
    float    sampleReal = 0.0f;	  // "sampleRaw" as float, to provide bits that are lost otherwise (before amplification by sampleGain or inputLevel). Needed for AGC.
    int16_t  sampleRaw = 0;       // Current sample. Must only be updated ONCE!!! (amplified mic value by sampleGain and inputLevel)
    int16_t  rawSampleAgc = 0;    // not smoothed AGC sample
    float    sampleAgc = 0.0f;    // Smoothed AGC sample

    // variables used in effects
    float    volumeSmth = 0.0f;   // either sampleAvg or sampleAgc depending on soundAgc; smoothed sample
    int16_t  volumeRaw = 0;       // either sampleRaw or rawSampleAgc depending on soundAgc
    float my_magnitude =0.0f;     // FFT_Magnitude, scaled by multAgc

    // used to feed "Info" Page
    unsigned long last_UDPTime = 0;    // time of last valid UDP sound sync datapacket
    float maxSample5sec = 0.0f;        // max sample (after AGC) in last 5 seconds 
    unsigned long sampleMaxTimer = 0;  // last time maxSample5sec was reset
    #define CYCLE_SAMPLEMAX 3500       // time window for merasuring

    // strings to reduce flash memory usage (used more than twice)
    static const char _name[];
    static const char _enabled[];
    static const char _inputLvl[];
    static const char _analogmic[];
    static const char _digitalmic[];
    static const char UDP_SYNC_HEADER[];
    static const char UDP_SYNC_HEADER_v1[];

    // private methods

    ////////////////////
    // Debug support  //
    ////////////////////
    void logAudio()
    {
    #ifdef MIC_LOGGER
      // Debugging functions for audio input and sound processing. Comment out the values you want to see
      Serial.print("micReal:");     Serial.print(micDataReal); Serial.print("\t");
      //Serial.print("micIn:");       Serial.print(micIn);       Serial.print("\t");
      //Serial.print("micLev:");      Serial.print(micLev);      Serial.print("\t");
      //Serial.print("sampleReal:");  Serial.print(sampleReal);  Serial.print("\t");
      //Serial.print("sample:");      Serial.print(sample);      Serial.print("\t");
      //Serial.print("sampleAvg:");   Serial.print(sampleAvg);   Serial.print("\t");
      //Serial.print("sampleMax:");   Serial.print(sampleMax);   Serial.print("\t");
      //Serial.print("samplePeak:");  Serial.print((samplePeak!=0) ? 128:0);   Serial.print("\t");
      //Serial.print("multAgc:");     Serial.print(multAgc, 4);  Serial.print("\t");
      Serial.print("sampleAgc:");   Serial.print(sampleAgc);   Serial.print("\t");
      //Serial.print("volumeRaw:");   Serial.print(volumeRaw);   Serial.print("\t");
      //Serial.print("volumeSmth:");  Serial.print(volumeSmth);  Serial.print("\t");

      Serial.println();
    #endif

    #ifdef FFT_SAMPLING_LOG
      #if 0
        for(int i=0; i<NUM_GEQ_CHANNELS; i++) {
          Serial.print(fftResult[i]);
          Serial.print("\t");
        }
        Serial.println();
      #endif

      // OPTIONS are in the following format: Description \n Option
      //
      // Set true if wanting to see all the bands in their own vertical space on the Serial Plotter, false if wanting to see values in Serial Monitor
      const bool mapValuesToPlotterSpace = false;
      // Set true to apply an auto-gain like setting to to the data (this hasn't been tested recently)
      const bool scaleValuesFromCurrentMaxVal = false;
      // prints the max value seen in the current data
      const bool printMaxVal = false;
      // prints the min value seen in the current data
      const bool printMinVal = false;
      // if !scaleValuesFromCurrentMaxVal, we scale values from [0..defaultScalingFromHighValue] to [0..scalingToHighValue], lower this if you want to see smaller values easier
      const int defaultScalingFromHighValue = 256;
      // Print values to terminal in range of [0..scalingToHighValue] if !mapValuesToPlotterSpace, or [(i)*scalingToHighValue..(i+1)*scalingToHighValue] if mapValuesToPlotterSpace
      const int scalingToHighValue = 256;
      // set higher if using scaleValuesFromCurrentMaxVal and you want a small value that's also the current maxVal to look small on the plotter (can't be 0 to avoid divide by zero error)
      const int minimumMaxVal = 1;

      int maxVal = minimumMaxVal;
      int minVal = 0;
      for(int i = 0; i < NUM_GEQ_CHANNELS; i++) {
        if(fftResult[i] > maxVal) maxVal = fftResult[i];
        if(fftResult[i] < minVal) minVal = fftResult[i];
      }
      for(int i = 0; i < NUM_GEQ_CHANNELS; i++) {
        Serial.print(i); Serial.print(":");
        Serial.printf("%04ld ", map(fftResult[i], 0, (scaleValuesFromCurrentMaxVal ? maxVal : defaultScalingFromHighValue), (mapValuesToPlotterSpace*i*scalingToHighValue)+0, (mapValuesToPlotterSpace*i*scalingToHighValue)+scalingToHighValue-1));
      }
      if(printMaxVal) {
        Serial.printf("maxVal:%04d ", maxVal + (mapValuesToPlotterSpace ? 16*256 : 0));
      }
      if(printMinVal) {
        Serial.printf("%04d:minVal ", minVal);  // printed with value first, then label, so negative values can be seen in Serial Monitor but don't throw off y axis in Serial Plotter
      }
      if(mapValuesToPlotterSpace)
        Serial.printf("max:%04d ", (printMaxVal ? 17 : 16)*256); // print line above the maximum value we expect to see on the plotter to avoid autoscaling y axis
      else
        Serial.printf("max:%04d ", 256);
      Serial.println();
    #endif // FFT_SAMPLING_LOG
    } // logAudio()


    //////////////////////
    // Audio Processing //
    //////////////////////

    /*
    * A "PI controller" multiplier to automatically adjust sound sensitivity.
    * 
    * A few tricks are implemented so that sampleAgc does't only utilize 0% and 100%:
    * 0. don't amplify anything below squelch (but keep previous gain)
    * 1. gain input = maximum signal observed in the last 5-10 seconds
    * 2. we use two setpoints, one at ~60%, and one at ~80% of the maximum signal
    * 3. the amplification depends on signal level:
    *    a) normal zone - very slow adjustment
    *    b) emergency zome (<10% or >90%) - very fast adjustment
    */
    void agcAvg(unsigned long the_time)
    {
      const int AGC_preset = (soundAgc > 0)? (soundAgc-1): 0; // make sure the _compiler_ knows this value will not change while we are inside the function

      float lastMultAgc = multAgc;      // last muliplier used
      float multAgcTemp = multAgc;      // new multiplier
      float tmpAgc = sampleReal * multAgc;        // what-if amplified signal

      float control_error;                        // "control error" input for PI control

      if (last_soundAgc != soundAgc)
        control_integrated = 0.0;                // new preset - reset integrator

      // For PI controller, we need to have a constant "frequency"
      // so let's make sure that the control loop is not running at insane speed
      static unsigned long last_time = 0;
      unsigned long time_now = millis();
      if ((the_time > 0) && (the_time < time_now)) time_now = the_time;  // allow caller to override my clock

      if (time_now - last_time > 2)  {
        last_time = time_now;

        if((fabs(sampleReal) < 2.0f) || (sampleMax < 1.0f)) {
          // MIC signal is "squelched" - deliver silence
          tmpAgc = 0;
          // we need to "spin down" the intgrated error buffer
          if (fabs(control_integrated) < 0.01)  control_integrated  = 0.0;
          else                                  control_integrated *= 0.91;
        } else {
          // compute new setpoint
          if (tmpAgc <= agcTarget0Up[AGC_preset])
            multAgcTemp = agcTarget0[AGC_preset] / sampleMax;   // Make the multiplier so that sampleMax * multiplier = first setpoint
          else
            multAgcTemp = agcTarget1[AGC_preset] / sampleMax;   // Make the multiplier so that sampleMax * multiplier = second setpoint
        }
        // limit amplification
        if (multAgcTemp > 32.0f)      multAgcTemp = 32.0f;
        if (multAgcTemp < 1.0f/64.0f) multAgcTemp = 1.0f/64.0f;

        // compute error terms
        control_error = multAgcTemp - lastMultAgc;
        
        if (((multAgcTemp > 0.085f) && (multAgcTemp < 6.5f))    //integrator anti-windup by clamping
            && (multAgc*sampleMax < agcZoneStop[AGC_preset]))   //integrator ceiling (>140% of max)
          control_integrated += control_error * 0.002 * 0.25;   // 2ms = intgration time; 0.25 for damping
        else
          control_integrated *= 0.9;                            // spin down that beasty integrator

        // apply PI Control 
        tmpAgc = sampleReal * lastMultAgc;                      // check "zone" of the signal using previous gain
        if ((tmpAgc > agcZoneHigh[AGC_preset]) || (tmpAgc < soundSquelch + agcZoneLow[AGC_preset])) {  // upper/lower emergy zone
          multAgcTemp = lastMultAgc + agcFollowFast[AGC_preset] * agcControlKp[AGC_preset] * control_error;
          multAgcTemp += agcFollowFast[AGC_preset] * agcControlKi[AGC_preset] * control_integrated;
        } else {                                                                         // "normal zone"
          multAgcTemp = lastMultAgc + agcFollowSlow[AGC_preset] * agcControlKp[AGC_preset] * control_error;
          multAgcTemp += agcFollowSlow[AGC_preset] * agcControlKi[AGC_preset] * control_integrated;
        }

        // limit amplification again - PI controler sometimes "overshoots"
        //multAgcTemp = constrain(multAgcTemp, 0.015625f, 32.0f); // 1/64 < multAgcTemp < 32
        if (multAgcTemp > 32.0f)      multAgcTemp = 32.0f;
        if (multAgcTemp < 1.0f/64.0f) multAgcTemp = 1.0f/64.0f;
      }

      // NOW finally amplify the signal
      tmpAgc = sampleReal * multAgcTemp;                  // apply gain to signal
      if (fabsf(sampleReal) < 2.0f) tmpAgc = 0.0f;        // apply squelch threshold
      //tmpAgc = constrain(tmpAgc, 0, 255);
      if (tmpAgc > 255) tmpAgc = 255.0f;                  // limit to 8bit
      if (tmpAgc < 1)   tmpAgc = 0.0f;                    // just to be sure

      // update global vars ONCE - multAgc, sampleAGC, rawSampleAgc
      multAgc = multAgcTemp;
      rawSampleAgc = 0.8f * tmpAgc + 0.2f * (float)rawSampleAgc;
      // update smoothed AGC sample
      if (fabsf(tmpAgc) < 1.0f) 
        sampleAgc =  0.5f * tmpAgc + 0.5f * sampleAgc;    // fast path to zero
      else
        sampleAgc += agcSampleSmooth[AGC_preset] * (tmpAgc - sampleAgc); // smooth path

      last_soundAgc = soundAgc;
    } // agcAvg()

    // post-processing and filtering of MIC sample (micDataReal) from FFTcode()
    void getSample()
    {
      float    sampleAdj;           // Gain adjusted sample value
      float    tmpSample;           // An interim sample variable used for calculatioins.
      const float weighting = 0.2f; // Exponential filter weighting. Will be adjustable in a future release.
      const int   AGC_preset = (soundAgc > 0)? (soundAgc-1): 0; // make sure the _compiler_ knows this value will not change while we are inside the function

      #ifdef WLED_DISABLE_SOUND
        micIn = inoise8(millis(), millis());          // Simulated analog read
        micDataReal = micIn;
      #else
        #ifdef ESP32
        micIn = int(micDataReal);      // micDataSm = ((micData * 3) + micData)/4;
        #else
        // this is the minimal code for reading analog mic input on 8266.
        // warning!! Absolutely experimental code. Audio on 8266 is still not working. Expects a million follow-on problems. 
        static unsigned long lastAnalogTime = 0;
        static float lastAnalogValue = 0.0f;
        if (millis() - lastAnalogTime > 20) {
            micDataReal = analogRead(A0); // read one sample with 10bit resolution. This is a dirty hack, supporting volumereactive effects only.
            lastAnalogTime = millis();
            lastAnalogValue = micDataReal;
            yield();
        } else micDataReal = lastAnalogValue;
        micIn = int(micDataReal);
        #endif
      #endif

      micLev = ((micLev * 8191.0f) + micDataReal) / 8192.0f;                // takes a few seconds to "catch up" with the Mic Input
      if(micIn < micLev) micLev = ((micLev * 31.0f) + micDataReal) / 32.0f; // align MicLev to lowest input signal

      micIn -= micLev;                                  // Let's center it to 0 now
      // Using an exponential filter to smooth out the signal. We'll add controls for this in a future release.
      float micInNoDC = fabs(micDataReal - micLev);
      expAdjF = (weighting * micInNoDC + (1.0-weighting) * expAdjF);
      expAdjF = (expAdjF <= soundSquelch) ? 0: expAdjF; // simple noise gate
      if ((soundSquelch == 0) && (expAdjF < 0.25f)) expAdjF = 0; // do something meaningfull when "squelch = 0"

      expAdjF = fabsf(expAdjF);                         // Now (!) take the absolute value
      tmpSample = expAdjF;
      micIn = abs(micIn);                               // And get the absolute value of each sample

      sampleAdj = tmpSample * sampleGain / 40.0f * inputLevel/128.0f + tmpSample / 16.0f; // Adjust the gain. with inputLevel adjustment
      sampleReal = tmpSample;

      sampleAdj = fmax(fmin(sampleAdj, 255), 0);        // Question: why are we limiting the value to 8 bits ???
      sampleRaw = (int16_t)sampleAdj;                   // ONLY update sample ONCE!!!!

      // keep "peak" sample, but decay value if current sample is below peak
      if ((sampleMax < sampleReal) && (sampleReal > 0.5f)) {
        sampleMax = sampleMax + 0.5f * (sampleReal - sampleMax);  // new peak - with some filtering
      } else {
        if ((multAgc*sampleMax > agcZoneStop[AGC_preset]) && (soundAgc > 0))
          sampleMax += 0.5f * (sampleReal - sampleMax);        // over AGC Zone - get back quickly
        else
          sampleMax *= agcSampleDecay[AGC_preset];             // signal to zero --> 5-8sec
      }
      if (sampleMax < 0.5f) sampleMax = 0.0f;

      sampleAvg = ((sampleAvg * 15.0f) + sampleAdj) / 16.0f;   // Smooth it out over the last 16 samples.
    } // getSample()


    /* Limits the dynamics of volumeSmth (= sampleAvg or sampleAgc). 
     * does not affect FFTResult[] or volumeRaw ( = sample or rawSampleAgc) 
    */
    // effects: Gravimeter, Gravcenter, Gravcentric, Noisefire, Plasmoid, Freqpixels, Freqwave, Gravfreq, (2D Swirl, 2D Waverly)
    void limitSampleDynamics(void) {
      const float bigChange = 196;                  // just a representative number - a large, expected sample value
      static unsigned long last_time = 0;
      static float last_volumeSmth = 0.0f;

      if (limiterOn == false) return;

      long delta_time = millis() - last_time;
      delta_time = constrain(delta_time , 1, 1000); // below 1ms -> 1ms; above 1sec -> sily lil hick-up
      float deltaSample = volumeSmth - last_volumeSmth;

      if (attackTime > 0) {                         // user has defined attack time > 0
        float maxAttack =   bigChange * float(delta_time) / float(attackTime);
        if (deltaSample > maxAttack) deltaSample = maxAttack;
      }
      if (decayTime > 0) {                          // user has defined decay time > 0
        float maxDecay  = - bigChange * float(delta_time) / float(decayTime);
        if (deltaSample < maxDecay) deltaSample = maxDecay;
      }

      volumeSmth = last_volumeSmth + deltaSample; 

      last_volumeSmth = volumeSmth;
      last_time = millis();
    }


    //////////////////////
    // UDP Sound Sync   //
    //////////////////////

    // try to establish UDP sound sync connection
    void connectUDPSoundSync(void) {
      // This function tries to establish a UDP sync connection if needed
      // necessary as we also want to transmit in "AP Mode", but the standard "connected()" callback only reacts on STA connection
      static unsigned long last_connection_attempt = 0;

      if ((audioSyncPort <= 0) || ((audioSyncEnabled & 0x03) == 0)) return;  // Sound Sync not enabled
      if (udpSyncConnected) return;                                          // already connected
      if (!(apActive || interfacesInited)) return;                           // neither AP nor other connections availeable
      if (millis() - last_connection_attempt < 15000) return;                // only try once in 15 seconds

      // if we arrive here, we need a UDP connection but don't have one
      last_connection_attempt = millis();
      connected(); // try to start UDP
    }

    void transmitAudioData()
    {
      if (!udpSyncConnected) return;
      //DEBUGSR_PRINTLN("Transmitting UDP Mic Packet");

      audioSyncPacket transmitData;
      strncpy_P(transmitData.header, PSTR(UDP_SYNC_HEADER), 6);
      // transmit samples that were not modified by limitSampleDynamics()
      transmitData.sampleRaw   = (soundAgc) ? rawSampleAgc: sampleRaw;
      transmitData.sampleSmth  = (soundAgc) ? sampleAgc   : sampleAvg;
      transmitData.samplePeak  = udpSamplePeak ? 1:0;
      udpSamplePeak            = false;           // Reset udpSamplePeak after we've transmitted it
      transmitData.reserved1   = 0;

      for (int i = 0; i < NUM_GEQ_CHANNELS; i++) {
        transmitData.fftResult[i] = (uint8_t)constrain(fftResult[i], 0, 254);
      }

      transmitData.FFT_Magnitude = my_magnitude;
      transmitData.FFT_MajorPeak = FFT_MajorPeak;

      fftUdp.beginMulticastPacket();
      fftUdp.write(reinterpret_cast<uint8_t *>(&transmitData), sizeof(transmitData));
      fftUdp.endPacket();
      return;
    } // transmitAudioData()

    static bool isValidUdpSyncVersion(const char *header) {
      return strncmp_P(header, PSTR(UDP_SYNC_HEADER), 6) == 0;
    }

    bool receiveAudioData()   // check & process new data. return TRUE in case that new audio data was received. 
    {
      if (!udpSyncConnected) return false;
      bool haveFreshData = false;
      size_t packetSize = fftUdp.parsePacket();
      if (packetSize > 5) {
        //DEBUGSR_PRINTLN("Received UDP Sync Packet");
        uint8_t fftBuff[packetSize];
        fftUdp.read(fftBuff, packetSize);

        // VERIFY THAT THIS IS A COMPATIBLE PACKET
        if (packetSize == sizeof(audioSyncPacket) && (isValidUdpSyncVersion((const char *)fftBuff))) {
          audioSyncPacket *receivedPacket = reinterpret_cast<audioSyncPacket*>(fftBuff);

          // update samples for effects
          volumeSmth   = fmaxf(receivedPacket->sampleSmth, 0.0f);
          volumeRaw    = fmaxf(receivedPacket->sampleRaw, 0.0f);

          // update internal samples
          sampleRaw    = volumeRaw;
          sampleAvg    = volumeSmth;
          rawSampleAgc = volumeRaw;
          sampleAgc    = volumeSmth;
          multAgc      = 1.0f;

          autoResetPeak();
          // Only change samplePeak IF it's currently false.
          // If it's true already, then the animation still needs to respond.
          if (!samplePeak) {
            samplePeak = receivedPacket->samplePeak >0 ? true:false;
            if (samplePeak) timeOfPeak = millis();
            //userVar1 = samplePeak;
          }

          //These values are only available on the ESP32
          for (int i = 0; i < NUM_GEQ_CHANNELS; i++) fftResult[i] = receivedPacket->fftResult[i];

          my_magnitude  = fmaxf(receivedPacket->FFT_Magnitude, 0.0f);
          FFT_Magnitude = my_magnitude;
          FFT_MajorPeak = constrain(receivedPacket->FFT_MajorPeak, 1.0f, 11025.0f);  // restrict value to range expected by effects

          //DEBUGSR_PRINTLN("Finished parsing UDP Sync Packet");
          haveFreshData = true;
        }
      }
      return haveFreshData;
    }


    //////////////////////
    // usermod functions//
    //////////////////////

  public:
    //Functions called by WLED or other usermods

    /*
     * setup() is called once at boot. WiFi is not yet connected at this point.
     * You can use it to initialize variables, sensors or similar.
     * It is called *AFTER* readFromConfig()
     */
    void setup()
    {
      disableSoundProcessing = true; // just to be sure
      if (!initDone) {
        // usermod exchangeable data
        // we will assign all usermod exportable data here as pointers to original variables or arrays and allocate memory for pointers
        um_data = new um_data_t;
        um_data->u_size = 8;
        um_data->u_type = new um_types_t[um_data->u_size];
        um_data->u_data = new void*[um_data->u_size];
        um_data->u_data[0] = &volumeSmth;      //*used (New)
        um_data->u_type[0] = UMT_FLOAT;
        um_data->u_data[1] = &volumeRaw;      // used (New)
        um_data->u_type[1] = UMT_UINT16;
        um_data->u_data[2] = fftResult;        //*used (Blurz, DJ Light, Noisemove, GEQ_base, 2D Funky Plank, Akemi)
        um_data->u_type[2] = UMT_BYTE_ARR;
        um_data->u_data[3] = &samplePeak;      //*used (Puddlepeak, Ripplepeak, Waterfall)
        um_data->u_type[3] = UMT_BYTE;
        um_data->u_data[4] = &FFT_MajorPeak;   //*used (Ripplepeak, Freqmap, Freqmatrix, Freqpixels, Freqwave, Gravfreq, Rocktaves, Waterfall)
        um_data->u_type[4] = UMT_FLOAT;
        um_data->u_data[5] = &my_magnitude;   // used (New)
        um_data->u_type[5] = UMT_FLOAT;
        um_data->u_data[6] = &maxVol;          // assigned in effect function from UI element!!! (Puddlepeak, Ripplepeak, Waterfall)
        um_data->u_type[6] = UMT_BYTE;
        um_data->u_data[7] = &binNum;          // assigned in effect function from UI element!!! (Puddlepeak, Ripplepeak, Waterfall)
        um_data->u_type[7] = UMT_BYTE;
      }

      // Reset I2S peripheral for good measure
      i2s_driver_uninstall(I2S_NUM_0);
      periph_module_reset(PERIPH_I2S0_MODULE);

      delay(100);         // Give that poor microphone some time to setup.
      switch (dmType) {
        case 1:
          DEBUGSR_PRINT(F("AR: Generic I2S Microphone - ")); DEBUGSR_PRINTLN(F(I2S_MIC_CHANNEL_TEXT));
          audioSource = new I2SSource(SAMPLE_RATE, BLOCK_SIZE);
          delay(100);
          if (audioSource) audioSource->initialize(i2swsPin, i2ssdPin, i2sckPin);
          break;
        case 2:
          DEBUGSR_PRINTLN(F("AR: ES7243 Microphone (right channel only)."));
          audioSource = new ES7243(SAMPLE_RATE, BLOCK_SIZE);
          delay(100);
          if (audioSource) audioSource->initialize(sdaPin, sclPin, i2swsPin, i2ssdPin, i2sckPin, mclkPin);
          break;
        case 3:
          DEBUGSR_PRINT(F("AR: SPH0645 Microphone - ")); DEBUGSR_PRINTLN(F(I2S_MIC_CHANNEL_TEXT));
          audioSource = new SPH0654(SAMPLE_RATE, BLOCK_SIZE);
          delay(100);
          audioSource->initialize(i2swsPin, i2ssdPin, i2sckPin);
          break;
        case 4:
          DEBUGSR_PRINT(F("AR: Generic I2S Microphone with Master Clock - ")); DEBUGSR_PRINTLN(F(I2S_MIC_CHANNEL_TEXT));
          audioSource = new I2SSource(SAMPLE_RATE, BLOCK_SIZE);
          delay(100);
          if (audioSource) audioSource->initialize(i2swsPin, i2ssdPin, i2sckPin, mclkPin);
          break;
        case 5:
          DEBUGSR_PRINT(F("AR: I2S PDM Microphone - ")); DEBUGSR_PRINTLN(F(I2S_MIC_CHANNEL_TEXT));
          audioSource = new I2SSource(SAMPLE_RATE, BLOCK_SIZE);
          delay(100);
          if (audioSource) audioSource->initialize(i2swsPin, i2ssdPin);
          break;
        case 0:
        default:
          DEBUGSR_PRINTLN(F("AR: Analog Microphone (left channel only)."));
          audioSource = new I2SAdcSource(SAMPLE_RATE, BLOCK_SIZE);
          delay(100);
          if (audioSource) audioSource->initialize(audioPin);
          break;
      }
      delay(250); // give microphone enough time to initialise

      if (!audioSource) enabled = false;                 // audio failed to initialise
      if (enabled) onUpdateBegin(false);                 // create FFT task
      if (FFT_Task == nullptr) enabled = false;          // FFT task creation failed
      if (enabled) disableSoundProcessing = false;       // all good - enable audio processing

      if((!audioSource) || (!audioSource->isInitialized())) {  // audio source failed to initialize. Still stay "enabled", as there might be input arriving via UDP Sound Sync 
        DEBUGSR_PRINTLN(F("AR: Failed to initialize sound input driver. Please check input PIN settings."));
        disableSoundProcessing = true;
      }

      if (enabled) connectUDPSoundSync();
      initDone = true;
    }


    /*
     * connected() is called every time the WiFi is (re)connected
     * Use it to initialize network interfaces
     */
    void connected()
    {
      if (udpSyncConnected) {   // clean-up: if open, close old UDP sync connection
        udpSyncConnected = false;
        fftUdp.stop();
      }
      
      if (audioSyncPort > 0 && (audioSyncEnabled & 0x03)) {
      #ifndef ESP8266
        udpSyncConnected = fftUdp.beginMulticast(IPAddress(239, 0, 0, 1), audioSyncPort);
      #else
        udpSyncConnected = fftUdp.beginMulticast(WiFi.localIP(), IPAddress(239, 0, 0, 1), audioSyncPort);
      #endif
      }
    }


    /*
     * loop() is called continuously. Here you can check for events, read sensors, etc.
     * 
     * Tips:
     * 1. You can use "if (WLED_CONNECTED)" to check for a successful network connection.
     *    Additionally, "if (WLED_MQTT_CONNECTED)" is available to check for a connection to an MQTT broker.
     * 
     * 2. Try to avoid using the delay() function. NEVER use delays longer than 10 milliseconds.
     *    Instead, use a timer check as shown here.
     */
    void loop()
    {
      static unsigned long lastUMRun = millis();

      if (!enabled) {
        disableSoundProcessing = true;   // keep processing suspended (FFT task)
        lastUMRun = millis();            // update time keeping
        return;
      }
      // We cannot wait indefinitely before processing audio data
      if (strip.isUpdating() && (millis() - lastUMRun < 2)) return;   // be nice, but not too nice

      // suspend local sound processing when "real time mode" is active (E131, UDP, ADALIGHT, ARTNET)
      if (  (realtimeOverride == REALTIME_OVERRIDE_NONE)  // please add other overrides here if needed
          &&( (realtimeMode == REALTIME_MODE_GENERIC)
            ||(realtimeMode == REALTIME_MODE_E131)
            ||(realtimeMode == REALTIME_MODE_UDP)
            ||(realtimeMode == REALTIME_MODE_ADALIGHT)
            ||(realtimeMode == REALTIME_MODE_ARTNET) ) )  // please add other modes here if needed
      {
        #ifdef WLED_DEBUG
        if ((disableSoundProcessing == false) && (audioSyncEnabled == 0)) {  // we just switched to "disabled"
          DEBUG_PRINTLN("[AR userLoop]  realtime mode active - audio processing suspended.");
          DEBUG_PRINTF( "               RealtimeMode = %d; RealtimeOverride = %d\n", int(realtimeMode), int(realtimeOverride));
        }
        #endif
        disableSoundProcessing = true;
      } else {
        #ifdef WLED_DEBUG
        if ((disableSoundProcessing == true) && (audioSyncEnabled == 0) && audioSource->isInitialized()) {    // we just switched to "enabled"
          DEBUG_PRINTLN("[AR userLoop]  realtime mode ended - audio processing resumed.");
          DEBUG_PRINTF( "               RealtimeMode = %d; RealtimeOverride = %d\n", int(realtimeMode), int(realtimeOverride));
        }
        #endif
        if ((disableSoundProcessing == true) && (audioSyncEnabled == 0)) lastUMRun = millis();  // just left "realtime mode" - update timekeeping
        disableSoundProcessing = false;
      }

      if (audioSyncEnabled & 0x02) disableSoundProcessing = true;   // make sure everything is disabled IF in audio Receive mode
      if (audioSyncEnabled & 0x01) disableSoundProcessing = false;  // keep running audio IF we're in audio Transmit mode
      if (!audioSource->isInitialized()) disableSoundProcessing = true;  // no audio source


      // Only run the sampling code IF we're not in Receive mode or realtime mode
      if (!(audioSyncEnabled & 0x02) && !disableSoundProcessing) {
        if (soundAgc > AGC_NUM_PRESETS) soundAgc = 0; // make sure that AGC preset is valid (to avoid array bounds violation)

        unsigned long t_now = millis();      // remember current time
        int userloopDelay = int(t_now - lastUMRun);
        if (lastUMRun == 0) userloopDelay=0; // startup - don't have valid data from last run.

        #ifdef WLED_DEBUG
          // complain when audio userloop has been delayed for long time. Currently we need userloop running between 500 and 1500 times per second. 
          if ((userloopDelay > 23) && !disableSoundProcessing && (audioSyncEnabled == 0)) {
            DEBUG_PRINTF("[AR userLoop] hickup detected -> was inactive for last %d millis!\n", userloopDelay);
          }
        #endif

        // run filters, and repeat in case of loop delays (hick-up compensation)
        if (userloopDelay <2) userloopDelay = 0;      // minor glitch, no problem
        if (userloopDelay >200) userloopDelay = 200;  // limit number of filter re-runs  
        do {
          getSample();                        // run microphone sampling filters
          agcAvg(t_now - userloopDelay);      // Calculated the PI adjusted value as sampleAvg
          userloopDelay -= 2;                 // advance "simulated time" by 2ms
        } while (userloopDelay > 0);
        lastUMRun = t_now;                    // update time keeping

        // update samples for effects (raw, smooth) 
        volumeSmth = (soundAgc) ? sampleAgc   : sampleAvg;
        volumeRaw  = (soundAgc) ? rawSampleAgc: sampleRaw;
        // update FFTMagnitude, taking into account AGC amplification
        my_magnitude = FFT_Magnitude; // / 16.0f, 8.0f, 4.0f done in effects
        if (soundAgc) my_magnitude *= multAgc;
        if (volumeSmth < 1 ) my_magnitude = 0.001f;  // noise gate closed - mute

        limitSampleDynamics();
      }  // if (!disableSoundProcessing)
<<<<<<< HEAD

      autoResetPeak();          // auto-reset sample peak after strip minShowDelay
      if (!udpSyncConnected) udpSamplePeak = false;  // reset UDP samplePeak while UDP is unconnected

=======

      autoResetPeak();          // auto-reset sample peak after strip minShowDelay
      if (!udpSyncConnected) udpSamplePeak = false;  // reset UDP samplePeak while UDP is unconnected

>>>>>>> 5b4c3dce
      connectUDPSoundSync();  // ensure we have a connection - if needed

      // UDP Microphone Sync  - receive mode
      if ((audioSyncEnabled & 0x02) && udpSyncConnected) {
          // Only run the audio listener code if we're in Receive mode
          static float syncVolumeSmth = 0;
          bool have_new_sample = false;
          if (millis() - lastTime > delayMs) {
            have_new_sample = receiveAudioData();
            if (have_new_sample) last_UDPTime = millis();
            lastTime = millis();
          }
          if (have_new_sample) syncVolumeSmth = volumeSmth;   // remember received sample
          else volumeSmth = syncVolumeSmth;                   // restore originally received sample for next run of dynamics limiter
          limitSampleDynamics();                              // run dynamics limiter on received volumeSmth, to hide jumps and hickups
      }

      #if defined(MIC_LOGGER) || defined(MIC_SAMPLING_LOG) || defined(FFT_SAMPLING_LOG)
      EVERY_N_MILLIS(20) {
          logAudio();
       }
      #endif

      // Info Page: keep max sample from last 5 seconds
      if ((millis() -  sampleMaxTimer) > CYCLE_SAMPLEMAX) {
        sampleMaxTimer = millis();
        maxSample5sec = (0.15 * maxSample5sec) + 0.85 *((soundAgc) ? sampleAgc : sampleAvg); // reset, and start with some smoothing
        if (sampleAvg < 1) maxSample5sec = 0; // noise gate 
      } else {
         if ((sampleAvg >= 1)) maxSample5sec = fmaxf(maxSample5sec, (soundAgc) ? rawSampleAgc : sampleRaw); // follow maximum volume
      }

      //UDP Microphone Sync  - transmit mode
      if ((audioSyncEnabled & 0x01) && (millis() - lastTime > 20)) {
        // Only run the transmit code IF we're in Transmit mode
        transmitAudioData();
        lastTime = millis();
      }

    }


    bool getUMData(um_data_t **data)
    {
      if (!data || !enabled) return false; // no pointer provided by caller or not enabled -> exit
      *data = um_data;
      return true;
    }


    void onUpdateBegin(bool init)
    {
#ifdef WLED_DEBUG
      fftTime = sampleTime = 0;
#endif
      // gracefully suspend FFT task (if running)
      disableSoundProcessing = true;

      // reset sound data
      micDataReal = 0.0f;
      volumeRaw = 0; volumeSmth = 0;
      sampleAgc = 0; sampleAvg = 0;
      sampleRaw = 0; rawSampleAgc = 0;
      my_magnitude = 0; FFT_Magnitude = 0; FFT_MajorPeak = 1;
      multAgc = 1;
      // reset FFT data
      memset(fftCalc, 0, sizeof(fftCalc)); 
      memset(fftAvg, 0, sizeof(fftAvg)); 
      memset(fftResult, 0, sizeof(fftResult)); 
      for(int i=(init?0:1); i<NUM_GEQ_CHANNELS; i+=2) fftResult[i] = 16; // make a tiny pattern
      inputLevel = 128;                                    // resset level slider to default
      autoResetPeak();

      if (init && FFT_Task) {
        vTaskSuspend(FFT_Task);   // update is about to begin, disable task to prevent crash
        if (udpSyncConnected) {   // close UDP sync connection (if open)
          udpSyncConnected = false;
          fftUdp.stop();
        }
      } else {
        // update has failed or create task requested
        if (FFT_Task) {
          vTaskResume(FFT_Task);
          connected(); // resume UDP
        } else
//          xTaskCreatePinnedToCore(
          xTaskCreate(                        // no need to "pin" this task to core #0
            FFTcode,                          // Function to implement the task
            "FFT",                            // Name of the task
            5000,                             // Stack size in words
            NULL,                             // Task input parameter
            1,                                // Priority of the task
            &FFT_Task                         // Task handle
//            , 0                                 // Core where the task should run
          );
      }
      micDataReal = 0.0f;                     // just to be sure
      if (enabled) disableSoundProcessing = false;
    }


    /**
     * handleButton() can be used to override default button behaviour. Returning true
     * will prevent button working in a default way.
     */
    bool handleButton(uint8_t b) {
      yield();
      // crude way of determining if audio input is analog
      // better would be for AudioSource to implement getType()
      if (enabled
          && dmType == 0 && audioPin>=0
          && (buttonType[b] == BTN_TYPE_ANALOG || buttonType[b] == BTN_TYPE_ANALOG_INVERTED)
         ) {
        return true;
      }
      return false;
    }


    ////////////////////////////
    // Settings and Info Page //
    ////////////////////////////

    /*
     * addToJsonInfo() can be used to add custom entries to the /json/info part of the JSON API.
     * Creating an "u" object allows you to add custom key/value pairs to the Info section of the WLED web UI.
     * Below it is shown how this could be used for e.g. a light sensor
     */
    void addToJsonInfo(JsonObject& root)
    {
      char myStringBuffer[16]; // buffer for snprintf()
      JsonObject user = root["u"];
      if (user.isNull()) user = root.createNestedObject("u");

      JsonArray infoArr = user.createNestedArray(FPSTR(_name));

      String uiDomString = F("<button class=\"btn btn-xs\" onclick=\"requestJson({");
      uiDomString += FPSTR(_name);
      uiDomString += F(":{");
      uiDomString += FPSTR(_enabled);
      uiDomString += enabled ? F(":false}});\">") : F(":true}});\">");
      uiDomString += F("<i class=\"icons");
      uiDomString += enabled ? F(" on") : F(" off");
      uiDomString += F("\">&#xe08f;</i>");
      uiDomString += F("</button>");
      infoArr.add(uiDomString);

      if (enabled) {
        // Input Level Slider
        if (disableSoundProcessing == false) {                                 // only show slider when audio processing is running
          if (soundAgc > 0)
            infoArr = user.createNestedArray(F("GEQ Input Level"));           // if AGC is on, this slider only affects fftResult[] frequencies
          else
            infoArr = user.createNestedArray(F("Audio Input Level"));
          uiDomString = F("<div class=\"slider\"><div class=\"sliderwrap il\"><input class=\"noslide\" onchange=\"requestJson({");
          uiDomString += FPSTR(_name);
          uiDomString += F(":{");
          uiDomString += FPSTR(_inputLvl);
          uiDomString += F(":parseInt(this.value)}});\" oninput=\"updateTrail(this);\" max=255 min=0 type=\"range\" value=");
          uiDomString += inputLevel;
          uiDomString += F(" /><div class=\"sliderdisplay\"></div></div></div>"); //<output class=\"sliderbubble\"></output>
          infoArr.add(uiDomString);
        } 

        // The following can be used for troubleshooting user errors and is so not enclosed in #ifdef WLED_DEBUG

        // current Audio input
        infoArr = user.createNestedArray(F("Audio Source"));
        if (audioSyncEnabled & 0x02) {
          // UDP sound sync - receive mode
          infoArr.add(F("UDP sound sync"));
          if (udpSyncConnected) {
            if (millis() - last_UDPTime < 2500)
              infoArr.add(F(" - receiving"));
            else
              infoArr.add(F(" - idle"));
          } else {
            infoArr.add(F(" - no connection"));
          }
        } else {
          // Analog or I2S digital input
          if (audioSource && (audioSource->isInitialized())) {
            // audio source sucessfully configured
            if (audioSource->getType() == AudioSource::Type_I2SAdc) {
              infoArr.add(F("ADC analog"));
            } else {
              infoArr.add(F("I2S digital"));
            }
            // input level or "silence"
            if (maxSample5sec > 1.0) {
              float my_usage = 100.0f * (maxSample5sec / 255.0f);
              snprintf_P(myStringBuffer, 15, PSTR(" - peak %3d%%"), int(my_usage));
              infoArr.add(myStringBuffer);
            } else {
              infoArr.add(F(" - quiet"));
            }
          } else {
            // error during audio source setup
            infoArr.add(F("not initialized"));
            infoArr.add(F(" - check GPIO config"));
          }
        }

        // Sound processing (FFT and input filters)
        infoArr = user.createNestedArray(F("Sound Processing"));
        if (audioSource && (disableSoundProcessing == false)) {
          infoArr.add(F("running"));
        } else {
          infoArr.add(F("suspended"));
        }

        // AGC or manual Gain
        if ((soundAgc==0) && (disableSoundProcessing == false) && !(audioSyncEnabled & 0x02)) {
          infoArr = user.createNestedArray(F("Manual Gain"));
          float myGain = ((float)sampleGain/40.0f * (float)inputLevel/128.0f) + 1.0f/16.0f;     // non-AGC gain from presets
          infoArr.add(roundf(myGain*100.0f) / 100.0f);
          infoArr.add("x");
        }
        if (soundAgc && (disableSoundProcessing == false) && !(audioSyncEnabled & 0x02)) {
          infoArr = user.createNestedArray(F("AGC Gain"));
          infoArr.add(roundf(multAgc*100.0f) / 100.0f);
          infoArr.add("x");
        }

        // UDP Sound Sync status
        infoArr = user.createNestedArray(F("UDP Sound Sync"));
        if (audioSyncEnabled) {
          if (audioSyncEnabled & 0x01) {
            infoArr.add(F("send mode"));
          } else if (audioSyncEnabled & 0x02) {
              infoArr.add(F("receive mode"));
          }
        } else
          infoArr.add("off");
        if (audioSyncEnabled && !udpSyncConnected) infoArr.add(" <i>(unconnected)</i>");

        #ifdef WLED_DEBUG
        infoArr = user.createNestedArray(F("Sampling time"));
        infoArr.add(sampleTime);
        infoArr.add("ms");
        infoArr = user.createNestedArray(F("FFT time"));
        infoArr.add(fftTime-sampleTime);
        infoArr.add("ms");
        #endif

        // add a small horizontal line, for better readability
        infoArr = user.createNestedArray(F("<hr style=\"height:1px;border-width:0;color:gray;background-color:gray\" />"));
        infoArr.add(F(" <hr style=\"height:1px;border-width:0;color:gray;background-color:gray\" /> "));
      }
    }


    /*
     * addToJsonState() can be used to add custom entries to the /json/state part of the JSON API (state object).
     * Values in the state object may be modified by connected clients
     */
    void addToJsonState(JsonObject& root)
    {
      if (!initDone) return;  // prevent crash on boot applyPreset()
      JsonObject usermod = root[FPSTR(_name)];
      if (usermod.isNull()) {
        usermod = root.createNestedObject(FPSTR(_name));
      }
      usermod["on"] = enabled;
    }


    /*
     * readFromJsonState() can be used to receive data clients send to the /json/state part of the JSON API (state object).
     * Values in the state object may be modified by connected clients
     */
    void readFromJsonState(JsonObject& root)
    {
      if (!initDone) return;  // prevent crash on boot applyPreset()
      bool prevEnabled = enabled;
      JsonObject usermod = root[FPSTR(_name)];
      if (!usermod.isNull()) {
        if (usermod[FPSTR(_enabled)].is<bool>()) {
          enabled = usermod[FPSTR(_enabled)].as<bool>();
          if (prevEnabled != enabled) onUpdateBegin(!enabled);
        }
        if (usermod[FPSTR(_inputLvl)].is<int>()) {
          inputLevel = min(255,max(0,usermod[FPSTR(_inputLvl)].as<int>()));
        }
      }
    }


    /*
     * addToConfig() can be used to add custom persistent settings to the cfg.json file in the "um" (usermod) object.
     * It will be called by WLED when settings are actually saved (for example, LED settings are saved)
     * If you want to force saving the current state, use serializeConfig() in your loop().
     * 
     * CAUTION: serializeConfig() will initiate a filesystem write operation.
     * It might cause the LEDs to stutter and will cause flash wear if called too often.
     * Use it sparingly and always in the loop, never in network callbacks!
     * 
     * addToConfig() will make your settings editable through the Usermod Settings page automatically.
     *
     * Usermod Settings Overview:
     * - Numeric values are treated as floats in the browser.
     *   - If the numeric value entered into the browser contains a decimal point, it will be parsed as a C float
     *     before being returned to the Usermod.  The float data type has only 6-7 decimal digits of precision, and
     *     doubles are not supported, numbers will be rounded to the nearest float value when being parsed.
     *     The range accepted by the input field is +/- 1.175494351e-38 to +/- 3.402823466e+38.
     *   - If the numeric value entered into the browser doesn't contain a decimal point, it will be parsed as a
     *     C int32_t (range: -2147483648 to 2147483647) before being returned to the usermod.
     *     Overflows or underflows are truncated to the max/min value for an int32_t, and again truncated to the type
     *     used in the Usermod when reading the value from ArduinoJson.
     * - Pin values can be treated differently from an integer value by using the key name "pin"
     *   - "pin" can contain a single or array of integer values
     *   - On the Usermod Settings page there is simple checking for pin conflicts and warnings for special pins
     *     - Red color indicates a conflict.  Yellow color indicates a pin with a warning (e.g. an input-only pin)
     *   - Tip: use int8_t to store the pin value in the Usermod, so a -1 value (pin not set) can be used
     *
     * See usermod_v2_auto_save.h for an example that saves Flash space by reusing ArduinoJson key name strings
     * 
     * If you need a dedicated settings page with custom layout for your Usermod, that takes a lot more work.  
     * You will have to add the setting to the HTML, xml.cpp and set.cpp manually.
     * See the WLED Soundreactive fork (code and wiki) for reference.  https://github.com/atuline/WLED
     * 
     * I highly recommend checking out the basics of ArduinoJson serialization and deserialization in order to use custom settings!
     */
    void addToConfig(JsonObject& root)
    {
      JsonObject top = root.createNestedObject(FPSTR(_name));
      top[FPSTR(_enabled)] = enabled;

      JsonObject amic = top.createNestedObject(FPSTR(_analogmic));
      amic["pin"] = audioPin;

      JsonObject dmic = top.createNestedObject(FPSTR(_digitalmic));
      dmic[F("type")] = dmType;
      JsonArray pinArray = dmic.createNestedArray("pin");
      pinArray.add(i2ssdPin);
      pinArray.add(i2swsPin);
      pinArray.add(i2sckPin);
      pinArray.add(mclkPin);
      pinArray.add(sdaPin);
      pinArray.add(sclPin);

      JsonObject cfg = top.createNestedObject("cfg");
      cfg[F("squelch")] = soundSquelch;
      cfg[F("gain")] = sampleGain;
      cfg[F("AGC")] = soundAgc;

      JsonObject dynLim = top.createNestedObject("dynamics");
      dynLim[F("Limiter")] = limiterOn;
      dynLim[F("Rise")] = attackTime;
      dynLim[F("Fall")] = decayTime;

      JsonObject freqScale = top.createNestedObject("Frequency");
      freqScale[F("Scale")] = FFTScalingMode;

      JsonObject sync = top.createNestedObject("sync");
      sync[F("port")] = audioSyncPort;
      sync[F("mode")] = audioSyncEnabled;
    }


    /*
     * readFromConfig() can be used to read back the custom settings you added with addToConfig().
     * This is called by WLED when settings are loaded (currently this only happens immediately after boot, or after saving on the Usermod Settings page)
     * 
     * readFromConfig() is called BEFORE setup(). This means you can use your persistent values in setup() (e.g. pin assignments, buffer sizes),
     * but also that if you want to write persistent values to a dynamic buffer, you'd need to allocate it here instead of in setup.
     * If you don't know what that is, don't fret. It most likely doesn't affect your use case :)
     * 
     * Return true in case the config values returned from Usermod Settings were complete, or false if you'd like WLED to save your defaults to disk (so any missing values are editable in Usermod Settings)
     * 
     * getJsonValue() returns false if the value is missing, or copies the value into the variable provided and returns true if the value is present
     * The configComplete variable is true only if the "exampleUsermod" object and all values are present.  If any values are missing, WLED will know to call addToConfig() to save them
     * 
     * This function is guaranteed to be called on boot, but could also be called every time settings are updated
     */
    bool readFromConfig(JsonObject& root)
    {
      JsonObject top = root[FPSTR(_name)];
      bool configComplete = !top.isNull();

      configComplete &= getJsonValue(top[FPSTR(_enabled)], enabled);

      configComplete &= getJsonValue(top[FPSTR(_analogmic)]["pin"], audioPin);

      configComplete &= getJsonValue(top[FPSTR(_digitalmic)]["type"],   dmType);
      configComplete &= getJsonValue(top[FPSTR(_digitalmic)]["pin"][0], i2ssdPin);
      configComplete &= getJsonValue(top[FPSTR(_digitalmic)]["pin"][1], i2swsPin);
      configComplete &= getJsonValue(top[FPSTR(_digitalmic)]["pin"][2], i2sckPin);
      configComplete &= getJsonValue(top[FPSTR(_digitalmic)]["pin"][3], mclkPin);
      configComplete &= getJsonValue(top[FPSTR(_digitalmic)]["pin"][4], sdaPin);
      configComplete &= getJsonValue(top[FPSTR(_digitalmic)]["pin"][5], sclPin);

      configComplete &= getJsonValue(top["cfg"][F("squelch")], soundSquelch);
      configComplete &= getJsonValue(top["cfg"][F("gain")],    sampleGain);
      configComplete &= getJsonValue(top["cfg"][F("AGC")],     soundAgc);

      configComplete &= getJsonValue(top["dynamics"][F("Limiter")], limiterOn);
      configComplete &= getJsonValue(top["dynamics"][F("Rise")],  attackTime);
      configComplete &= getJsonValue(top["dynamics"][F("Fall")],  decayTime);

      configComplete &= getJsonValue(top["Frequency"][F("Scale")], FFTScalingMode);

      configComplete &= getJsonValue(top["sync"][F("port")], audioSyncPort);
      configComplete &= getJsonValue(top["sync"][F("mode")], audioSyncEnabled);

      return configComplete;
    }


    void appendConfigData()
    {
      oappend(SET_F("dd=addDropdown('AudioReactive','digitalmic:type');"));
      oappend(SET_F("addOption(dd,'Generic Analog',0);"));
      oappend(SET_F("addOption(dd,'Generic I2S',1);"));
      oappend(SET_F("addOption(dd,'ES7243',2);"));
      oappend(SET_F("addOption(dd,'SPH0654',3);"));
      oappend(SET_F("addOption(dd,'Generic I2S with Mclk',4);"));
      oappend(SET_F("addOption(dd,'Generic I2S PDM',5);"));
      oappend(SET_F("dd=addDropdown('AudioReactive','cfg:AGC');"));
      oappend(SET_F("addOption(dd,'Off',0);"));
      oappend(SET_F("addOption(dd,'Normal',1);"));
      oappend(SET_F("addOption(dd,'Vivid',2);"));
      oappend(SET_F("addOption(dd,'Lazy',3);"));

      oappend(SET_F("dd=addDropdown('AudioReactive','dynamics:Limiter');"));
      oappend(SET_F("addOption(dd,'Off',0);"));
      oappend(SET_F("addOption(dd,'On',1);"));
      oappend(SET_F("addInfo('AudioReactive:dynamics:Limiter',0,' On ');"));  // 0 is field type, 1 is actual field
      oappend(SET_F("addInfo('AudioReactive:dynamics:Rise',1,'ms <i>(&#x266A; effects only)</i>');"));
      oappend(SET_F("addInfo('AudioReactive:dynamics:Fall',1,'ms <i>(&#x266A; effects only)</i>');"));

      oappend(SET_F("dd=addDropdown('AudioReactive','Frequency:Scale');"));
      oappend(SET_F("addOption(dd,'None',0);"));
      oappend(SET_F("addOption(dd,'Linear (Amplitude)',2);"));
      oappend(SET_F("addOption(dd,'Square Root (Energy)',3);"));
      oappend(SET_F("addOption(dd,'Logarithmic (Loudness)',1);"));

      oappend(SET_F("dd=addDropdown('AudioReactive','sync:mode');"));
      oappend(SET_F("addOption(dd,'Off',0);"));
      oappend(SET_F("addOption(dd,'Send',1);"));
      oappend(SET_F("addOption(dd,'Receive',2);"));
      oappend(SET_F("addInfo('AudioReactive:digitalmic:type',1,'<i>requires reboot!</i>');"));  // 0 is field type, 1 is actual field
      oappend(SET_F("addInfo('AudioReactive:digitalmic:pin[]',0,'I2S SD');"));
      oappend(SET_F("addInfo('AudioReactive:digitalmic:pin[]',1,'I2S WS');"));
      oappend(SET_F("addInfo('AudioReactive:digitalmic:pin[]',2,'I2S SCK');"));
      oappend(SET_F("addInfo('AudioReactive:digitalmic:pin[]',3,'I2S Master CLK');"));
      oappend(SET_F("addInfo('AudioReactive:digitalmic:pin[]',4,'I2C SDA');"));
      oappend(SET_F("addInfo('AudioReactive:digitalmic:pin[]',5,'I2C SCL');"));
    }


    /*
     * handleOverlayDraw() is called just before every show() (LED strip update frame) after effects have set the colors.
     * Use this to blank out some LEDs or set them to a different color regardless of the set effect mode.
     * Commonly used for custom clocks (Cronixie, 7 segment)
     */
    //void handleOverlayDraw()
    //{
      //strip.setPixelColor(0, RGBW32(0,0,0,0)) // set the first pixel to black
    //}

   
    /*
     * getId() allows you to optionally give your V2 usermod an unique ID (please define it in const.h!).
     * This could be used in the future for the system to determine whether your usermod is installed.
     */
    uint16_t getId()
    {
      return USERMOD_ID_AUDIOREACTIVE;
    }
};

// strings to reduce flash memory usage (used more than twice)
const char AudioReactive::_name[]       PROGMEM = "AudioReactive";
const char AudioReactive::_enabled[]    PROGMEM = "enabled";
const char AudioReactive::_inputLvl[]   PROGMEM = "inputLevel";
const char AudioReactive::_analogmic[]  PROGMEM = "analogmic";
const char AudioReactive::_digitalmic[] PROGMEM = "digitalmic";
const char AudioReactive::UDP_SYNC_HEADER[]    PROGMEM = "00002"; // new sync header version, as format no longer compatible with previous structure
const char AudioReactive::UDP_SYNC_HEADER_v1[] PROGMEM = "00001"; // old sync header version - need to add backwards-compatibility feature<|MERGE_RESOLUTION|>--- conflicted
+++ resolved
@@ -503,19 +503,11 @@
     unsigned long lastTime = 0;   // last time of running UDP Microphone Sync
     const uint16_t delayMs = 10;  // I don't want to sample too often and overload WLED
     uint16_t audioSyncPort= 11988;// default port for UDP sound sync
-<<<<<<< HEAD
 
     // used for AGC
     int      last_soundAgc = -1;   // used to detect AGC mode change (for resetting AGC internal error buffers)
     double   control_integrated = 0.0;   // persistent across calls to agcAvg(); "integrator control" = accumulated error
 
-=======
-
-    // used for AGC
-    int      last_soundAgc = -1;   // used to detect AGC mode change (for resetting AGC internal error buffers)
-    double   control_integrated = 0.0;   // persistent across calls to agcAvg(); "integrator control" = accumulated error
-
->>>>>>> 5b4c3dce
     // variables used by getSample() and agcAvg()
     int16_t  micIn = 0;           // Current sample starts with negative values and large values, which is why it's 16 bit signed
     double   sampleMax = 0.0;     // Max sample over a few seconds. Needed for AGC controler.
@@ -1125,17 +1117,10 @@
 
         limitSampleDynamics();
       }  // if (!disableSoundProcessing)
-<<<<<<< HEAD
 
       autoResetPeak();          // auto-reset sample peak after strip minShowDelay
       if (!udpSyncConnected) udpSamplePeak = false;  // reset UDP samplePeak while UDP is unconnected
 
-=======
-
-      autoResetPeak();          // auto-reset sample peak after strip minShowDelay
-      if (!udpSyncConnected) udpSamplePeak = false;  // reset UDP samplePeak while UDP is unconnected
-
->>>>>>> 5b4c3dce
       connectUDPSoundSync();  // ensure we have a connection - if needed
 
       // UDP Microphone Sync  - receive mode
@@ -1380,10 +1365,6 @@
         infoArr.add(fftTime-sampleTime);
         infoArr.add("ms");
         #endif
-
-        // add a small horizontal line, for better readability
-        infoArr = user.createNestedArray(F("<hr style=\"height:1px;border-width:0;color:gray;background-color:gray\" />"));
-        infoArr.add(F(" <hr style=\"height:1px;border-width:0;color:gray;background-color:gray\" /> "));
       }
     }
 
