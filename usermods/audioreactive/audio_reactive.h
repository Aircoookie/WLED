#pragma once

/* 
   @title     MoonModules WLED - audioreactive usermod
   @file      audio_reactive.h
   @repo      https://github.com/MoonModules/WLED, submit changes to this file as PRs to MoonModules/WLED
   @Authors   https://github.com/MoonModules/WLED/commits/mdev/
   @Copyright © 2024 Github MoonModules Commit Authors (contact moonmodules@icloud.com for details)
   @license   GNU GENERAL PUBLIC LICENSE Version 3, 29 June 2007

     This file is part of the MoonModules WLED fork also known as "WLED-MM".
     WLED-MM is free software: you can redistribute it and/or modify it under the terms of the GNU General Public License 
     as published by the Free Software Foundation, either version 3 of the License, or (at your option) any later version.

     WLED-MM is distributed in the hope that it will be useful, but WITHOUT ANY WARRANTY; without even the implied 
     warranty of MERCHANTABILITY or FITNESS FOR A PARTICULAR PURPOSE. See the GNU General Public License for more details.
     
     You should have received a copy of the GNU General Public License along with WLED-MM. If not, see <https://www.gnu.org/licenses/>.
*/


#include "wled.h"

#ifdef ARDUINO_ARCH_ESP32

#include <driver/i2s.h>
#include <driver/adc.h>

#include <math.h>
#endif

#if defined(ARDUINO_ARCH_ESP32) && (defined(WLED_DEBUG) || defined(SR_DEBUG))
#include <esp_timer.h>
#endif

/*
 * Usermods allow you to add own functionality to WLED more easily
 * See: https://github.com/Aircoookie/WLED/wiki/Add-own-functionality
 * 
 * This is an audioreactive v2 usermod.
 * ....
 */


#if defined(WLEDMM_FASTPATH) && defined(CONFIG_IDF_TARGET_ESP32S3) || defined(CONFIG_IDF_TARGET_ESP32)
#define FFT_USE_SLIDING_WINDOW             // perform FFT with sliding window =  50% overlap
#endif


#define FFT_PREFER_EXACT_PEAKS  // use different FFT windowing -> results in "sharper" peaks and less "leaking" into other frequencies
//#define SR_STATS

#if !defined(FFTTASK_PRIORITY)
#if defined(WLEDMM_FASTPATH) && !defined(CONFIG_IDF_TARGET_ESP32S2) && !defined(CONFIG_IDF_TARGET_ESP32C3) && defined(ARDUINO_ARCH_ESP32)
// FASTPATH: use higher priority, to avoid that webserver (ws, json, etc) delays sample processing
//#define FFTTASK_PRIORITY 3 // competing with async_tcp
#define FFTTASK_PRIORITY 4   // above async_tcp
#else
#define FFTTASK_PRIORITY 1 // standard: looptask prio
//#define FFTTASK_PRIORITY 2 // above looptask, below async_tcp
#endif
#endif

#if !defined(CONFIG_IDF_TARGET_ESP32S2) && !defined(CONFIG_IDF_TARGET_ESP32C3)
// this applies "pink noise scaling" to FFT results before computing the major peak for effects.
// currently only for ESP32-S3 and classic ESP32, due to increased runtime
#define FFT_MAJORPEAK_HUMAN_EAR
#endif

// high-resolution type for input filters
#if defined(ARDUINO_ARCH_ESP32) && !defined(CONFIG_IDF_TARGET_ESP32S2) && !defined(CONFIG_IDF_TARGET_ESP32C3)
#define SR_HIRES_TYPE double  // ESP32 and ESP32-S3 (with FPU) are fast enough to use "double"
#else
#define SR_HIRES_TYPE float   // prefer faster type on slower boards (-S2, -C3)
#endif

// Comment/Uncomment to toggle usb serial debugging
// #define MIC_LOGGER                   // MIC sampling & sound input debugging (serial plotter)
// #define FFT_SAMPLING_LOG             // FFT result debugging
// #define SR_DEBUG                     // generic SR DEBUG messages

#ifdef SR_DEBUG
  #define DEBUGSR_PRINT(x) DEBUGOUT(x)
  #define DEBUGSR_PRINTLN(x) DEBUGOUTLN(x)
  #define DEBUGSR_PRINTF(x...) DEBUGOUTF(x)
#else
  #define DEBUGSR_PRINT(x)
  #define DEBUGSR_PRINTLN(x)
  #define DEBUGSR_PRINTF(x...)
#endif

#if defined(SR_DEBUG)
#define ERRORSR_PRINT(x) DEBUGSR_PRINT(x)
#define ERRORSR_PRINTLN(x) DEBUGSR_PRINTLN(x)
#define ERRORSR_PRINTF(x...) DEBUGSR_PRINTF(x)
#else
#if defined(WLED_DEBUG)
#define ERRORSR_PRINT(x) DEBUG_PRINT(x)
#define ERRORSR_PRINTLN(x) DEBUG_PRINTLN(x)
#define ERRORSR_PRINTF(x...) DEBUG_PRINTF(x)
#else
  #define ERRORSR_PRINT(x)
  #define ERRORSR_PRINTLN(x)
  #define ERRORSR_PRINTF(x...)
#endif
#endif

#if defined(MIC_LOGGER) || defined(FFT_SAMPLING_LOG)
  #define PLOT_PRINT(x) DEBUGOUT(x)
  #define PLOT_PRINTLN(x) DEBUGOUTLN(x)
  #define PLOT_PRINTF(x...) DEBUGOUTF(x)
  #define PLOT_FLUSH() DEBUGOUTFlush()
#else
  #define PLOT_PRINT(x)
  #define PLOT_PRINTLN(x)
  #define PLOT_PRINTF(x...)
  #define PLOT_FLUSH()
#endif

// sanity checks
#ifdef ARDUINO_ARCH_ESP32
  // we need more space in for oappend() stack buffer -> SETTINGS_STACK_BUF_SIZE and CONFIG_ASYNC_TCP_TASK_STACK_SIZE
  #if SETTINGS_STACK_BUF_SIZE < 3904    // 3904 is required for WLEDMM-0.14.0-b28
    #warning please increase SETTINGS_STACK_BUF_SIZE >= 3904
  #endif
  #if (CONFIG_ASYNC_TCP_TASK_STACK_SIZE - SETTINGS_STACK_BUF_SIZE) < 4352 // at least 4096+256 words of free task stack is needed by async_tcp alone
    #error remaining async_tcp stack will be too low - please increase CONFIG_ASYNC_TCP_TASK_STACK_SIZE
  #endif
#endif

// audiosync constants
#define AUDIOSYNC_NONE 0x00      // UDP sound sync off
#define AUDIOSYNC_SEND 0x01      // UDP sound sync - send mode
#define AUDIOSYNC_REC  0x02      // UDP sound sync - receiver mode
#define AUDIOSYNC_REC_PLUS 0x06  // UDP sound sync - receiver + local mode (uses local input if no receiving udp sound)
#define AUDIOSYNC_IDLE_MS  2500  // timeout for "receiver idle" (milliseconds) 

static volatile bool disableSoundProcessing = false;      // if true, sound processing (FFT, filters, AGC) will be suspended. "volatile" as its shared between tasks.
static uint8_t audioSyncEnabled = AUDIOSYNC_NONE;         // bit field: bit 0 - send, bit 1 - receive, bit 2 - use local if not receiving
static bool audioSyncSequence = true;                     // if true, the receiver will drop out-of-sequence packets
static bool udpSyncConnected = false;         // UDP connection status -> true if connected to multicast group

#define NUM_GEQ_CHANNELS 16                                           // number of frequency channels. Don't change !!

// audioreactive variables
#ifdef ARDUINO_ARCH_ESP32
static float    micDataReal = 0.0f;             // MicIn data with full 24bit resolution - lowest 8bit after decimal point
static float    multAgc = 1.0f;                 // sample * multAgc = sampleAgc. Our AGC multiplier
static float    sampleAvg = 0.0f;               // Smoothed Average sample - sampleAvg < 1 means "quiet" (simple noise gate)
static float    sampleAgc = 0.0f;               // Smoothed AGC sample
#ifdef SR_SQUELCH
static uint8_t  soundAgc = 1;                   // Automagic gain control: 0 - none, 1 - normal, 2 - vivid, 3 - lazy (config value) - enable AGC if default "squelch" was provided
#else
static uint8_t  soundAgc = 0;                   // Automagic gain control: 0 - none, 1 - normal, 2 - vivid, 3 - lazy (config value)
#endif

#endif
static float    volumeSmth = 0.0f;              // either sampleAvg or sampleAgc depending on soundAgc; smoothed sample
static float FFT_MajorPeak = 1.0f;              // FFT: strongest (peak) frequency
static float FFT_Magnitude = 0.0f;              // FFT: volume (magnitude) of peak frequency
static bool samplePeak = false;      // Boolean flag for peak - used in effects. Responding routine may reset this flag. Auto-reset after strip.getMinShowDelay()
static bool udpSamplePeak = false;   // Boolean flag for peak. Set at the same time as samplePeak, but reset by transmitAudioData
static unsigned long timeOfPeak = 0; // time of last sample peak detection.
volatile bool haveNewFFTResult = false; // flag to directly inform UDP sound sender when new FFT results are available (to reduce latency). Flag is reset at next UDP send

static uint8_t fftResult[NUM_GEQ_CHANNELS]= {0};   // Our calculated freq. channel result table to be used by effects
static float   fftCalc[NUM_GEQ_CHANNELS] = {0.0f}; // Try and normalize fftBin values to a max of 4096, so that 4096/16 = 256. (also used by dynamics limiter)
static float   fftAvg[NUM_GEQ_CHANNELS] = {0.0f};  // Calculated frequency channel results, with smoothing (used if dynamics limiter is ON)

static uint16_t zeroCrossingCount = 0; // number of zero crossings in the current batch of 512 samples

// TODO: probably best not used by receive nodes
static float agcSensitivity = 128;            // AGC sensitivity estimation, based on agc gain (multAgc). calculated by getSensitivity(). range 0..255

// user settable parameters for limitSoundDynamics()
#ifdef UM_AUDIOREACTIVE_DYNAMICS_LIMITER_OFF
static bool limiterOn = false;                 // bool: enable / disable dynamics limiter
#else
static bool limiterOn = true;
#endif
#ifdef FFT_USE_SLIDING_WINDOW
static uint16_t attackTime = 14;              // int: attack time in milliseconds. Default 0.014sec
static uint16_t decayTime = 250;              // int: decay time in milliseconds.  New default 250ms.
#else
static uint16_t attackTime = 50;              // int: attack time in milliseconds. Default 0.08sec
static uint16_t decayTime = 300;              // int: decay time in milliseconds.  New default 300ms. Old default was 1.40sec
#endif

// peak detection
#ifdef ARDUINO_ARCH_ESP32
static void detectSamplePeak(void);  // peak detection function (needs scaled FFT results in vReal[]) - no used for 8266 receive-only mode
#endif
static void autoResetPeak(void);     // peak auto-reset function
static uint8_t maxVol = 31;          // (was 10) Reasonable value for constant volume for 'peak detector', as it won't always trigger  (deprecated)
static uint8_t binNum = 8;           // Used to select the bin for FFT based beat detection  (deprecated)

#ifdef ARDUINO_ARCH_ESP32

// use audio source class (ESP32 specific)
#include "audio_source.h"
constexpr i2s_port_t I2S_PORT = I2S_NUM_0;       // I2S port to use (do not change !)
constexpr int BLOCK_SIZE = 128;                  // I2S buffer size (samples)

// globals
static uint8_t inputLevel = 128;              // UI slider value
#ifndef SR_SQUELCH
  uint8_t soundSquelch = 10;                  // squelch value for volume reactive routines (config value)
#else
  uint8_t soundSquelch = SR_SQUELCH;          // squelch value for volume reactive routines (config value)
#endif
#ifndef SR_GAIN
  uint8_t sampleGain = 60;                    // sample gain (config value)
#else
  uint8_t sampleGain = SR_GAIN;               // sample gain (config value)
#endif

// user settable options for FFTResult scaling
static uint8_t FFTScalingMode = 3;            // 0 none; 1 optimized logarithmic; 2 optimized linear; 3 optimized square root
#ifndef SR_FREQ_PROF
  static uint8_t pinkIndex = 0;               // 0: default; 1: line-in; 2: IMNP441
#else
  static uint8_t pinkIndex = SR_FREQ_PROF;    // 0: default; 1: line-in; 2: IMNP441
#endif


// 
// AGC presets
//  Note: in C++, "const" implies "static" - no need to explicitly declare everything as "static const"
// 
#define AGC_NUM_PRESETS 3 // AGC presets:          normal,   vivid,    lazy
const double agcSampleDecay[AGC_NUM_PRESETS]  = { 0.9994f, 0.9985f, 0.9997f}; // decay factor for sampleMax, in case the current sample is below sampleMax
const float agcZoneLow[AGC_NUM_PRESETS]       = {      32,      28,      36}; // low volume emergency zone
const float agcZoneHigh[AGC_NUM_PRESETS]      = {     240,     240,     248}; // high volume emergency zone
const float agcZoneStop[AGC_NUM_PRESETS]      = {     336,     448,     304}; // disable AGC integrator if we get above this level
const float agcTarget0[AGC_NUM_PRESETS]       = {     112,     144,     164}; // first AGC setPoint -> between 40% and 65%
const float agcTarget0Up[AGC_NUM_PRESETS]     = {      88,      64,     116}; // setpoint switching value (a poor man's bang-bang)
const float agcTarget1[AGC_NUM_PRESETS]       = {     220,     224,     216}; // second AGC setPoint -> around 85%
const double agcFollowFast[AGC_NUM_PRESETS]   = { 1/192.f, 1/128.f, 1/256.f}; // quickly follow setpoint - ~0.15 sec
const double agcFollowSlow[AGC_NUM_PRESETS]   = {1/6144.f,1/4096.f,1/8192.f}; // slowly follow setpoint  - ~2-15 secs
const double agcControlKp[AGC_NUM_PRESETS]    = {    0.6f,    1.5f,   0.65f}; // AGC - PI control, proportional gain parameter
const double agcControlKi[AGC_NUM_PRESETS]    = {    1.7f,   1.85f,    1.2f}; // AGC - PI control, integral gain parameter
#if defined(WLEDMM_FASTPATH)
const float agcSampleSmooth[AGC_NUM_PRESETS]  = {  1/6.f,   1/5.f,  1/10.f}; // smoothing factor for sampleAgc (use rawSampleAgc if you want the non-smoothed value)
#else
const float agcSampleSmooth[AGC_NUM_PRESETS]  = {  1/12.f,   1/6.f,  1/16.f}; // smoothing factor for sampleAgc (use rawSampleAgc if you want the non-smoothed value)
#endif
// AGC presets end

static AudioSource *audioSource = nullptr;
static uint8_t useInputFilter = 0;                        // enables low-cut filtering. Applies before FFT.

//WLEDMM add experimental settings
static uint8_t micLevelMethod = 0;                        // 0=old "floating" miclev, 1=new  "freeze" mode, 2=fast freeze mode (mode 2 may not work for you)
#if defined(CONFIG_IDF_TARGET_ESP32S2) || defined(CONFIG_IDF_TARGET_ESP32C3)
static constexpr uint8_t averageByRMS = false;                      // false: use mean value, true: use RMS (root mean squared). use simpler method on slower MCUs.
#else
static constexpr uint8_t averageByRMS = true;                       // false: use mean value, true: use RMS (root mean squared). use better method on fast MCUs.
#endif
static uint8_t freqDist = 0;                              // 0=old 1=rightshift mode
#ifdef FFT_USE_SLIDING_WINDOW
static uint8_t doSlidingFFT = 1;                            // 1 = use sliding window FFT (faster & more accurate)
#endif

// variables used in effects
//static int16_t  volumeRaw = 0;       // either sampleRaw or rawSampleAgc depending on soundAgc
//static float my_magnitude =0.0f;     // FFT_Magnitude, scaled by multAgc

// shared vars for debugging
#ifdef MIC_LOGGER
static volatile float    micReal_min = 0.0f;             // MicIn data min from last batch of samples
static volatile float    micReal_avg = 0.0f;             // MicIn data average (from last batch of samples)
static volatile float    micReal_max = 0.0f;             // MicIn data max from last batch of samples
#if 0
static volatile float    micReal_min2 = 0.0f;             // MicIn data min after filtering
static volatile float    micReal_max2 = 0.0f;             // MicIn data max after filtering
#endif
#endif

////////////////////
// Begin FFT Code //
////////////////////

// some prototypes, to ensure consistent interfaces
static float mapf(float x, float in_min, float in_max, float out_min, float out_max); // map function for float
static float fftAddAvg(int from, int to);   // average of several FFT result bins
void FFTcode(void * parameter);      // audio processing task: read samples, run FFT, fill GEQ channels from FFT results
static void runMicFilter(uint16_t numSamples, float *sampleBuffer);          // pre-filtering of raw samples (band-pass)
static void postProcessFFTResults(bool noiseGateOpen, int numberOfChannels); // post-processing and post-amp of GEQ channels


static TaskHandle_t FFT_Task = nullptr;

// Table of multiplication factors so that we can even out the frequency response.
#define MAX_PINK 10  // 0 = standard, 1= line-in (pink noise only), 2..4 = IMNP441, 5..6 = ICS-43434, ,7=SPM1423, 8..9 = userdef, 10= flat (no pink noise adjustment)
static const float fftResultPink[MAX_PINK+1][NUM_GEQ_CHANNELS] = { 
          { 1.70f, 1.71f, 1.73f, 1.78f, 1.68f, 1.56f, 1.55f, 1.63f, 1.79f, 1.62f, 1.80f, 2.06f, 2.47f, 3.35f, 6.83f, 9.55f },  //  0 default from SR WLED
      //  { 1.30f, 1.32f, 1.40f, 1.46f, 1.52f, 1.57f, 1.68f, 1.80f, 1.89f, 2.00f, 2.11f, 2.21f, 2.30f, 2.39f, 3.09f, 4.34f },  //  - Line-In Generic -> pink noise adjustment only
          { 2.35f, 1.32f, 1.32f, 1.40f, 1.48f, 1.57f, 1.68f, 1.80f, 1.89f, 1.95f, 2.14f, 2.26f, 2.50f, 2.90f, 4.20f, 6.50f },  //  1 Line-In CS5343 + DC blocker

          { 1.82f, 1.72f, 1.70f, 1.50f, 1.52f, 1.57f, 1.68f, 1.80f, 1.89f, 2.00f, 2.11f, 2.21f, 2.30f, 2.90f, 3.86f, 6.29f},   //  2 IMNP441 datasheet response profile * pink noise
          { 2.80f, 2.20f, 1.30f, 1.15f, 1.55f, 2.45f, 4.20f, 2.80f, 3.20f, 3.60f, 4.20f, 4.90f, 5.70f, 6.05f,10.50f,14.85f},   //  3 IMNP441 - big speaker, strong bass
          // next one has not much visual differece compared to default IMNP441 profile
          { 12.0f, 6.60f, 2.60f, 1.15f, 1.35f, 2.05f, 2.85f, 2.50f, 2.85f, 3.30f, 2.25f, 4.35f, 3.80f, 3.75f, 6.50f, 9.00f},   //  4 IMNP441 - voice, or small speaker

          { 2.75f, 1.60f, 1.40f, 1.46f, 1.52f, 1.57f, 1.68f, 1.80f, 1.89f, 2.00f, 2.11f, 2.21f, 2.30f, 1.75f, 2.55f, 3.60f },  //  5 ICS-43434 datasheet response * pink noise
          { 2.90f, 1.25f, 0.75f, 1.08f, 2.35f, 3.55f, 3.60f, 3.40f, 2.75f, 3.45f, 4.40f, 6.35f, 6.80f, 6.80f, 8.50f,10.64f },  //  6 ICS-43434 - big speaker, strong bass

          { 1.65f, 1.00f, 1.05f, 1.30f, 1.48f, 1.30f, 1.80f, 3.00f, 1.50f, 1.65f, 2.56f, 3.00f, 2.60f, 2.30f, 5.00f, 3.00f },  //  7 SPM1423
          { 2.25f, 1.60f, 1.30f, 1.60f, 2.20f, 3.20f, 3.06f, 2.60f, 2.85f, 3.50f, 4.10f, 4.80f, 5.70f, 6.05f,10.50f,14.85f },  //  8 userdef #1 for ewowi (enhance median/high freqs)
          { 4.75f, 3.60f, 2.40f, 2.46f, 3.52f, 1.60f, 1.68f, 3.20f, 2.20f, 2.00f, 2.30f, 2.41f, 2.30f, 1.25f, 4.55f, 6.50f },  //  9 userdef #2 for softhack (mic hidden inside mini-shield)

          { 2.38f, 2.18f, 2.07f, 1.70f, 1.70f, 1.70f, 1.70f, 1.70f, 1.70f, 1.70f, 1.70f, 1.70f, 1.95f, 1.70f, 2.13f, 2.47f }   // 10 almost FLAT (IMNP441 but no PINK noise adjustments)
};

  /* how to make your own profile:
  * ===============================
   * preparation: make sure your microphone has direct line-of-sigh with the speaker, 1-2meter distance is best
   * Prepare your HiFi equipment: disable all "Sound enhancements" - like Loudness, Equalizer, Bass Boost. Bass/Treble controls set to middle.
   * Your HiFi equipment should receive its audio input from Line-In, SPDIF, HDMI, or another "undistorted" connection (like CDROM). 
   * Try not to use Bluetooth or MP3 when playing the "pink noise" audio. BT-audio and MP3 both perform "acoustic adjustments" that we don't want now.

   * SR WLED: enable AGC ("standard" or "lazy"), set squelch to a low level, check that LEDs don't reacts in silence.
   * SR WLED: select "Generic Line-In" as your Frequency Profile, "Linear" or "Square Root" as Frequency Scale
   * SR WLED: Dynamic Limiter On, Dynamics Fall Time around 4200 - makes GEQ hold peaks for much longer
   * SR WLED: Select GEQ effect, move all effect slider to max (i.e. right side)

   * Measure: play Pink Noise for 2-3 minutes - for examples from youtube https://www.youtube.com/watch?v=ZXtimhT-ff4
   * Measure: Take a Photo. Make sure that LEDs for each "bar" are well visible (ou need to count them later)

   * Your own profile: 
   *  - Target for each LED bar is 50% to 75% of the max height --> 8(high) x 16(wide) panel means target = 5. 32 x 16 means target = 22.
   *  - From left to right - count the LEDs in each of the 16 frequency columns (that's why you need the photo). This is the barheight for each channel.
   *  - math time! Find the multiplier that will bring each bar to to target.
   *    * in case of square root scale: multiplier = (target * target) / (barheight * barheight)
   *    * in case of linear scale:      multiplier = target / barheight
   * 
   *  - replace one of the "userdef" lines with a copy of the parameter line for "Line-In", 
   *  - go through your new "userdef" parameter line, multiply each entry with the mutliplier you found for that column.

   * Compile + upload
   * Test your new profile (same procedure as above). Iterate the process to improve results.
   */

// globals and FFT Output variables shared with animations
static float FFT_MajPeakSmth = 1.0f;            // FFT: (peak) frequency, smooth
#if defined(WLED_DEBUG) || defined(SR_DEBUG) || defined(SR_STATS)
static float fftTaskCycle = 0;      // avg cycle time for FFT task
static float fftTime = 0;           // avg time for single FFT
static float sampleTime = 0;        // avg (blocked) time for reading I2S samples
static float filterTime = 0;        // avg time for filtering I2S samples
#endif

// FFT Task variables (filtering and post-processing)
static float   lastFftCalc[NUM_GEQ_CHANNELS] = {0.0f};                // backup of last FFT channels (before postprocessing)

#if !defined(CONFIG_IDF_TARGET_ESP32C3)
// audio source parameters and constant
constexpr SRate_t SAMPLE_RATE = 22050;        // Base sample rate in Hz - 22Khz is a standard rate. Physical sample time -> 23ms
//constexpr SRate_t SAMPLE_RATE = 16000;        // 16kHz - use if FFTtask takes more than 20ms. Physical sample time -> 32ms
//constexpr SRate_t SAMPLE_RATE = 20480;        // Base sample rate in Hz - 20Khz is experimental.    Physical sample time -> 25ms
//constexpr SRate_t SAMPLE_RATE = 10240;        // Base sample rate in Hz - previous default.         Physical sample time -> 50ms
#ifndef WLEDMM_FASTPATH
#define FFT_MIN_CYCLE 21                      // minimum time before FFT task is repeated. Use with 22Khz sampling
#else
  #ifdef FFT_USE_SLIDING_WINDOW
    #define FFT_MIN_CYCLE 8                      // we only have 12ms to take 1/2 batch of samples
  #else
    #define FFT_MIN_CYCLE 15                      // reduce min time, to allow faster catch-up when I2S is lagging 
  #endif
#endif
//#define FFT_MIN_CYCLE 30                      // Use with 16Khz sampling
//#define FFT_MIN_CYCLE 23                      // minimum time before FFT task is repeated. Use with 20Khz sampling
//#define FFT_MIN_CYCLE 46                      // minimum time before FFT task is repeated. Use with 10Khz sampling
#else
// slightly lower the sampling rate for -C3, to improve stability
//constexpr SRate_t SAMPLE_RATE = 20480;        // 20Khz; Physical sample time -> 25ms
//#define FFT_MIN_CYCLE 23                      // minimum time before FFT task is repeated.
constexpr SRate_t SAMPLE_RATE = 18000;          // 18Khz; Physical sample time -> 28ms
#define FFT_MIN_CYCLE 25                        // minimum time before FFT task is repeated.
// try 16Khz in case your device still lags and responds too slowly.
//constexpr SRate_t SAMPLE_RATE = 16000;        // 16Khz -> Physical sample time -> 32ms
//#define FFT_MIN_CYCLE 30                      // minimum time before FFT task is repeated.
#endif

// FFT Constants
constexpr uint16_t samplesFFT = 512;            // Samples in an FFT batch - This value MUST ALWAYS be a power of 2
constexpr uint16_t samplesFFT_2 = 256;          // meaningful part of FFT results - only the "lower half" contains useful information.
// the following are observed values, supported by a bit of "educated guessing"
//#define FFT_DOWNSCALE 0.65f                             // 20kHz - downscaling factor for FFT results - "Flat-Top" window @20Khz, old freq channels 
//#define FFT_DOWNSCALE 0.46f                             // downscaling factor for FFT results - for "Flat-Top" window @22Khz, new freq channels
#define FFT_DOWNSCALE 0.40f                             // downscaling factor for FFT results, RMS averaging
#define LOG_256  5.54517744f                            // log(256)

// These are the input and output vectors.  Input vectors receive computed results from FFT.
static float vReal[samplesFFT] = {0.0f};       // FFT sample inputs / freq output -  these are our raw result bins
static float vImag[samplesFFT] = {0.0f};       // imaginary parts

#ifdef FFT_MAJORPEAK_HUMAN_EAR
static float pinkFactors[samplesFFT] = {0.0f};              // "pink noise" correction factors
constexpr float pinkcenter = 23.66;                         // sqrt(560) - center freq for scaling is 560 hz. 
constexpr float binWidth = SAMPLE_RATE / (float)samplesFFT; // frequency range of each FFT result bin
#endif


// Create FFT object
// lib_deps += https://github.com/kosme/arduinoFFT#develop @ 1.9.2
#if  !defined(CONFIG_IDF_TARGET_ESP32S2) && !defined(CONFIG_IDF_TARGET_ESP32C3)
// these options actually cause slow-down on -S2 (-S2 doesn't have floating point hardware)
//#define FFT_SPEED_OVER_PRECISION     // enables use of reciprocals (1/x etc), and an a few other speedups - WLEDMM not faster on ESP32
//#define FFT_SQRT_APPROXIMATION       // enables "quake3" style inverse sqrt                               - WLEDMM slower on ESP32
#endif
#define sqrt(x) sqrtf(x)             // little hack that reduces FFT time by 10-50% on ESP32 (as alternative to FFT_SQRT_APPROXIMATION)
#define sqrt_internal sqrtf          // see https://github.com/kosme/arduinoFFT/pull/83
#include <arduinoFFT.h>

#if defined(FFT_LIB_REV) && FFT_LIB_REV > 0x19
  // arduinoFFT 2.x has a slightly different API
  static ArduinoFFT<float> FFT = ArduinoFFT<float>( vReal, vImag, samplesFFT, SAMPLE_RATE, true);
#else
  // recommended version optimized by @softhack007 (API version 1.9)
  static float windowWeighingFactors[samplesFFT] = {0.0f}; // cache for FFT windowing factors
  static ArduinoFFT<float> FFT = ArduinoFFT<float>( vReal, vImag, samplesFFT, SAMPLE_RATE, windowWeighingFactors);
#endif

// Helper functions

// float version of map()
static float mapf(float x, float in_min, float in_max, float out_min, float out_max){
  return (x - in_min) * (out_max - out_min) / (in_max - in_min) + out_min;
}

// compute average of several FFT result bins
// linear average
static float fftAddAvgLin(int from, int to) {
  float result = 0.0f;
  for (int i = from; i <= to; i++) {
    result += vReal[i];
  }
  return result / float(to - from + 1);
}
// RMS average
static float fftAddAvgRMS(int from, int to) {
  double result = 0.0;
  for (int i = from; i <= to; i++) {
    result += vReal[i] * vReal[i];
  }
  return sqrtf(result / float(to - from + 1));
}

static float fftAddAvg(int from, int to) {
  if (from == to) return vReal[from];              // small optimization
  if (averageByRMS) return fftAddAvgRMS(from, to); // use RMS
  else return fftAddAvgLin(from, to);              // use linear average
}

#if defined(CONFIG_IDF_TARGET_ESP32C3)
constexpr bool skipSecondFFT = true;
#else
constexpr bool skipSecondFFT = false;
#endif

// High-Pass "DC blocker" filter
// see https://www.dsprelated.com/freebooks/filters/DC_Blocker.html
static void runDCBlocker(uint_fast16_t numSamples, float *sampleBuffer) {
  constexpr float filterR = 0.990f;      // around 40hz
  static float xm1 = 0.0f;
  static SR_HIRES_TYPE ym1 = 0.0f;

  for (unsigned i=0; i < numSamples; i++) {
    float value = sampleBuffer[i];
    SR_HIRES_TYPE filtered = (SR_HIRES_TYPE)(value-xm1) + filterR*ym1;
    xm1 = value;
    ym1 = filtered;    
    sampleBuffer[i] = filtered;
  }  
}

//
// FFT main task
//
void FFTcode(void * parameter)
{
  #ifdef SR_DEBUG
    USER_FLUSH();
    USER_PRINT("AR: "); USER_PRINT(pcTaskGetTaskName(NULL));
    USER_PRINT(" task started on core "); USER_PRINT(xPortGetCoreID()); // causes trouble on -S2
    USER_PRINT(" [prio="); USER_PRINT(uxTaskPriorityGet(NULL));
    USER_PRINT(", min free stack="); USER_PRINT(uxTaskGetStackHighWaterMark(NULL));
    USER_PRINTLN("]"); USER_FLUSH();
  #endif

  // see https://www.freertos.org/vtaskdelayuntil.html
  const TickType_t xFrequency = FFT_MIN_CYCLE * portTICK_PERIOD_MS;  
  const TickType_t xFrequencyDouble = FFT_MIN_CYCLE * portTICK_PERIOD_MS * 2;  
  static bool isFirstRun = false;

#ifdef FFT_USE_SLIDING_WINDOW
  static float oldSamples[samplesFFT_2] = {0.0f}; // previous 50% of samples
  static bool haveOldSamples = false; // for sliding window FFT
  bool usingOldSamples = false;
#endif

  #ifdef FFT_MAJORPEAK_HUMAN_EAR
  // pre-compute pink noise scaling table
  for(uint_fast16_t binInd = 0; binInd < samplesFFT; binInd++) {
    float binFreq = binInd * binWidth + binWidth/2.0f;
    if (binFreq > (SAMPLE_RATE * 0.42f))
      binFreq = (SAMPLE_RATE * 0.42f) - 0.25 * (binFreq - (SAMPLE_RATE * 0.42f)); // suppress noise and aliasing 
    pinkFactors[binInd] = sqrtf(binFreq) / pinkcenter;
  }
  pinkFactors[0] *= 0.5;  // suppress 0-42hz bin
  #endif

  TickType_t xLastWakeTime = xTaskGetTickCount();
  for(;;) {
    delay(1);           // DO NOT DELETE THIS LINE! It is needed to give the IDLE(0) task enough time and to keep the watchdog happy.
                        // taskYIELD(), yield(), vTaskDelay() and esp_task_wdt_feed() didn't seem to work.

    // Don't run FFT computing code if we're in Receive mode or in realtime mode
    if (disableSoundProcessing || (audioSyncEnabled == AUDIOSYNC_REC)) {
      isFirstRun = false;
      #ifdef FFT_USE_SLIDING_WINDOW
        haveOldSamples = false;
      #endif
      vTaskDelayUntil( &xLastWakeTime, xFrequency);        // release CPU, and let I2S fill its buffers
      continue;
    }

#if defined(WLED_DEBUG) || defined(SR_DEBUG)|| defined(SR_STATS)
    // timing
    uint64_t start = esp_timer_get_time();
    bool haveDoneFFT = false; // indicates if second measurement (FFT time) is valid
    static uint64_t lastCycleStart = 0;
    static uint64_t lastLastTime = 0;
    if ((lastCycleStart > 0) && (lastCycleStart < start)) { // filter out overflows
      uint64_t taskTimeInMillis = ((start - lastCycleStart) +5ULL) / 10ULL; // "+5" to ensure proper rounding
      fftTaskCycle = (((taskTimeInMillis + lastLastTime)/2) *4 + fftTaskCycle*6)/10.0; // smart smooth
      lastLastTime = taskTimeInMillis;
    }
    lastCycleStart = start;
#endif

    // get a fresh batch of samples from I2S
    memset(vReal, 0, sizeof(vReal)); // start clean
#ifdef FFT_USE_SLIDING_WINDOW
    uint16_t readOffset;
    if (haveOldSamples && (doSlidingFFT > 0)) {
      memcpy(vReal, oldSamples, sizeof(float) * samplesFFT_2);                     // copy first 50% from buffer
      usingOldSamples = true;
      readOffset = samplesFFT_2;
    } else {
      usingOldSamples = false;
      readOffset = 0;
    }
    // read fresh samples, in chunks of 50%
    do {
      // this looks a bit cumbersome, but it onlyworks this way - any second instance of the getSamples() call delivers junk data.
      if (audioSource) audioSource->getSamples(vReal+readOffset, samplesFFT_2);
      readOffset += samplesFFT_2;
    } while (readOffset < samplesFFT);
#else
    if (audioSource) audioSource->getSamples(vReal, samplesFFT);
#endif

#if defined(WLED_DEBUG) || defined(SR_DEBUG)|| defined(SR_STATS)
    // debug info in case that stack usage changes
    static unsigned int minStackFree = UINT32_MAX;
    unsigned int stackFree = uxTaskGetStackHighWaterMark(NULL);
    if (minStackFree > stackFree) {
      minStackFree = stackFree;
      DEBUGSR_PRINTF("|| %-9s min free stack %d\n", pcTaskGetTaskName(NULL), minStackFree); //WLEDMM
    }
    // timing
    if (start < esp_timer_get_time()) { // filter out overflows
      uint64_t sampleTimeInMillis = (esp_timer_get_time() - start +5ULL) / 10ULL; // "+5" to ensure proper rounding
      sampleTime = (sampleTimeInMillis*3 + sampleTime*7)/10.0; // smooth
    }
    start = esp_timer_get_time(); // start measuring filter time
#endif

    xLastWakeTime = xTaskGetTickCount();       // update "last unblocked time" for vTaskDelay
    isFirstRun = !isFirstRun; //  toggle throttle

#ifdef MIC_LOGGER
    float datMin = 0.0f;
    float datMax = 0.0f;
    double datAvg = 0.0f;
    for (int i=0; i < samplesFFT; i++) {
      if (i==0) {
        datMin = datMax = vReal[i];
      } else {
        if (datMin >  vReal[i]) datMin =  vReal[i];
        if (datMax <  vReal[i]) datMax =  vReal[i];
      }
      datAvg +=  vReal[i];
    }
#endif

#if defined(WLEDMM_FASTPATH) && !defined(CONFIG_IDF_TARGET_ESP32S2) && !defined(CONFIG_IDF_TARGET_ESP32C3) && defined(ARDUINO_ARCH_ESP32)
    // experimental - be nice to LED update task (trying to avoid flickering) - dual core only
#if FFTTASK_PRIORITY > 1
    if (strip.isServicing()) delay(1);
#endif
#endif

    // normal mode: filter everything
    float *samplesStart = vReal;
    uint16_t sampleCount = samplesFFT;
    #ifdef FFT_USE_SLIDING_WINDOW
    if (usingOldSamples) {
      // sliding window mode: only latest 50% need filtering
      samplesStart = vReal + samplesFFT_2;
      sampleCount = samplesFFT_2;
    }
    #endif
    // band pass filter - can reduce noise floor by a factor of 50
    // downside: frequencies below 100Hz will be ignored
   bool doDCRemoval = false; // DCRemove is only necessary if we don't use any kind of low-cut filtering
   if ((useInputFilter > 0) && (useInputFilter < 99)) {
      switch(useInputFilter) {
        case 1: runMicFilter(sampleCount, samplesStart); break;                   // PDM microphone bandpass
        case 2: runDCBlocker(sampleCount, samplesStart); break;                   // generic Low-Cut + DC blocker (~40hz cut-off)
        default: doDCRemoval = true; break;
      }
    } else doDCRemoval = true;

#if defined(WLED_DEBUG) || defined(SR_DEBUG)|| defined(SR_STATS)
    // timing measurement
    if (start < esp_timer_get_time()) { // filter out overflows
      uint64_t filterTimeInMillis = (esp_timer_get_time() - start +5ULL) / 10ULL; // "+5" to ensure proper rounding
      filterTime = (filterTimeInMillis*3 + filterTime*7)/10.0; // smooth
    }
    start = esp_timer_get_time(); // start measuring FFT time
#endif

    // set imaginary parts to 0
    memset(vImag, 0, sizeof(vImag));

    #ifdef FFT_USE_SLIDING_WINDOW
    memcpy(oldSamples, vReal+samplesFFT_2, sizeof(float) * samplesFFT_2);  // copy last 50% to buffer (for sliding window FFT)
    haveOldSamples = true;
    #endif

    // find highest sample in the batch, and count zero crossings
    float maxSample = 0.0f;                         // max sample from FFT batch
    uint_fast16_t newZeroCrossingCount = 0;
    for (int i=0; i < samplesFFT; i++) {
	    // pick our  our current mic sample - we take the max value from all samples that go into FFT
	    if ((vReal[i] <= (INT16_MAX - 1024)) && (vReal[i] >= (INT16_MIN + 1024))) { //skip extreme values - normally these are artefacts
      #ifdef FFT_USE_SLIDING_WINDOW
        if (usingOldSamples) {
          if ((i >= samplesFFT_2) && (fabsf(vReal[i]) > maxSample)) maxSample = fabsf(vReal[i]);  // only look at newest 50%
        } else
      #endif
        if (fabsf((float)vReal[i]) > maxSample) maxSample = fabsf((float)vReal[i]);
      }
      // WLED-MM/TroyHacks: Calculate zero crossings
      //
      if (i < (samplesFFT-1)) {
        if (__builtin_signbit(vReal[i]) != __builtin_signbit(vReal[i+1]))  // test sign bit: sign changed -> zero crossing
            newZeroCrossingCount++;
      }
    }
    newZeroCrossingCount = (newZeroCrossingCount*2)/3; // reduce value so it typically stays below 256
    zeroCrossingCount = newZeroCrossingCount; // update only once, to avoid that effects pick up an intermediate value

    // release highest sample to volume reactive effects early - not strictly necessary here - could also be done at the end of the function
    // early release allows the filters (getSample() and agcAvg()) to work with fresh values - we will have matching gain and noise gate values when we want to process the FFT results.
    micDataReal = maxSample;
#ifdef MIC_LOGGER
    micReal_min = datMin;
    micReal_max = datMax;
    micReal_avg = datAvg / samplesFFT;
#if 0
    // compute mix/max again after filering - usefull for filter debugging
    for (int i=0; i < samplesFFT; i++) {
      if (i==0) {
        datMin = datMax = vReal[i];
      } else {
        if (datMin >  vReal[i]) datMin =  vReal[i];
        if (datMax <  vReal[i]) datMax =  vReal[i];
      }
    }
    micReal_min2 = datMin;
    micReal_max2 = datMax;
#endif
#endif
    // run FFT (takes 3-5ms on ESP32)
    //if (fabsf(sampleAvg) > 0.25f) { // noise gate open
    if (fabsf(volumeSmth) > 0.25f) { // noise gate open
      if ((skipSecondFFT == false) || (isFirstRun == true)) {
        // run FFT (takes 2-3ms on ESP32, ~12ms on ESP32-S2, ~30ms on -C3)
        if (doDCRemoval) FFT.dcRemoval();                                            // remove DC offset
        #if !defined(FFT_PREFER_EXACT_PEAKS)
          FFT.windowing( FFTWindow::Flat_top, FFTDirection::Forward);        // Weigh data using "Flat Top" function - better amplitude accuracy
        #else
          FFT.windowing(FFTWindow::Blackman_Harris, FFTDirection::Forward);  // Weigh data using "Blackman- Harris" window - sharp peaks due to excellent sideband rejection
        #endif
        FFT.compute( FFTDirection::Forward );                       // Compute FFT
        FFT.complexToMagnitude();                                   // Compute magnitudes
        vReal[0] = 0;   // The remaining DC offset on the signal produces a strong spike on position 0 that should be eliminated to avoid issues.

        float last_majorpeak = FFT_MajorPeak;
        float last_magnitude = FFT_Magnitude;

        #ifdef FFT_MAJORPEAK_HUMAN_EAR
        // scale FFT results
        for(uint_fast16_t binInd = 0; binInd < samplesFFT; binInd++)
          vReal[binInd] *= pinkFactors[binInd];
        #endif

        #if defined(FFT_LIB_REV) && FFT_LIB_REV > 0x19
          // arduinoFFT 2.x has a slightly different API
          FFT.majorPeak(&FFT_MajorPeak, &FFT_Magnitude);
        #else
          FFT.majorPeak(FFT_MajorPeak, FFT_Magnitude);                // let the effects know which freq was most dominant
        #endif

        if (FFT_MajorPeak < (SAMPLE_RATE /  samplesFFT)) {FFT_MajorPeak = 1.0f; FFT_Magnitude = 0;}                  // too low - use zero
        if (FFT_MajorPeak > (0.42f * SAMPLE_RATE)) {FFT_MajorPeak = last_majorpeak; FFT_Magnitude = last_magnitude;} // too high - keep last peak

        #ifdef FFT_MAJORPEAK_HUMAN_EAR
        // undo scaling - we want unmodified values for FFTResult[] computations
        for(uint_fast16_t binInd = 0; binInd < samplesFFT; binInd++)
          vReal[binInd] *= 1.0f/pinkFactors[binInd];
        //fix peak magnitude
        if ((FFT_MajorPeak > (binWidth/1.25f)) && (FFT_MajorPeak < (SAMPLE_RATE/2.2f)) && (FFT_Magnitude > 4.0f)) {
          unsigned peakBin = constrain((int)((FFT_MajorPeak + binWidth/2.0f) / binWidth), 0, samplesFFT -1);
          FFT_Magnitude *= fmaxf(1.0f/pinkFactors[peakBin], 1.0f);
        }
        #endif
        FFT_MajorPeak = constrain(FFT_MajorPeak, 1.0f, 11025.0f);   // restrict value to range expected by effects
        FFT_MajPeakSmth = FFT_MajPeakSmth + 0.42 * (FFT_MajorPeak - FFT_MajPeakSmth);   // I like this "swooping peak" look

      } else { // skip second run --> clear fft results, keep peaks
        memset(vReal, 0, sizeof(vReal)); 
      }
#if defined(WLED_DEBUG) || defined(SR_DEBUG) || defined(SR_STATS)
      haveDoneFFT = true;
#endif

    } else { // noise gate closed - only clear results as FFT was skipped. MIC samples are still valid when we do this.
      memset(vReal, 0, sizeof(vReal));
      FFT_MajorPeak = 1;
      FFT_Magnitude = 0.001;
    }

    if ((skipSecondFFT == false) || (isFirstRun == true)) {

      for (int i = 0; i < samplesFFT; i++) {
        float t = fabsf(vReal[i]);                      // just to be sure - values in fft bins should be positive any way
        vReal[i] = t / 16.0f;                           // Reduce magnitude. Want end result to be scaled linear and ~4096 max.
      } // for()

      // mapping of FFT result bins to frequency channels
      //if (fabsf(sampleAvg) > 0.25f) { // noise gate open
      if (fabsf(volumeSmth) > 0.25f) { // noise gate open
#if 0
    /* This FFT post processing is a DIY endeavour. What we really need is someone with sound engineering expertise to do a great job here AND most importantly, that the animations look GREAT as a result.
    *
    * Andrew's updated mapping of 256 bins down to the 16 result bins with Sample Freq = 10240, samplesFFT = 512 and some overlap.
    * Based on testing, the lowest/Start frequency is 60 Hz (with bin 3) and a highest/End frequency of 5120 Hz in bin 255.
    * Now, Take the 60Hz and multiply by 1.320367784 to get the next frequency and so on until the end. Then determine the bins.
    * End frequency = Start frequency * multiplier ^ 16
    * Multiplier = (End frequency/ Start frequency) ^ 1/16
    * Multiplier = 1.320367784
    */                                    //  Range
      fftCalc[ 0] = fftAddAvg(2,4);       // 60 - 100
      fftCalc[ 1] = fftAddAvg(4,5);       // 80 - 120
      fftCalc[ 2] = fftAddAvg(5,7);       // 100 - 160
      fftCalc[ 3] = fftAddAvg(7,9);       // 140 - 200
      fftCalc[ 4] = fftAddAvg(9,12);      // 180 - 260
      fftCalc[ 5] = fftAddAvg(12,16);     // 240 - 340
      fftCalc[ 6] = fftAddAvg(16,21);     // 320 - 440
      fftCalc[ 7] = fftAddAvg(21,29);     // 420 - 600
      fftCalc[ 8] = fftAddAvg(29,37);     // 580 - 760
      fftCalc[ 9] = fftAddAvg(37,48);     // 740 - 980
      fftCalc[10] = fftAddAvg(48,64);     // 960 - 1300
      fftCalc[11] = fftAddAvg(64,84);     // 1280 - 1700
      fftCalc[12] = fftAddAvg(84,111);    // 1680 - 2240
      fftCalc[13] = fftAddAvg(111,147);   // 2220 - 2960
      fftCalc[14] = fftAddAvg(147,194);   // 2940 - 3900
      fftCalc[15] = fftAddAvg(194,250);   // 3880 - 5000 // avoid the last 5 bins, which are usually inaccurate
#else
  //WLEDMM: different distributions
  if (freqDist == 0) {
      /* new mapping, optimized for 22050 Hz by softhack007 --- update: removed overlap */
                                                    // bins frequency  range
      if (useInputFilter==1) {
        // skip frequencies below 100hz
        fftCalc[ 0] = 0.8f * fftAddAvg(3,3);
        fftCalc[ 1] = 0.9f * fftAddAvg(4,4);
        fftCalc[ 2] = fftAddAvg(5,5);
        fftCalc[ 3] = fftAddAvg(6,6);
        // don't use the last bins from 206 to 255. 
        fftCalc[15] = fftAddAvg(165,205) * 0.75f;   // 40 7106 - 8828 high             -- with some damping
      } else {
        fftCalc[ 0] = fftAddAvg(1,1);               // 1    43 - 86   sub-bass
        fftCalc[ 1] = fftAddAvg(2,2);               // 1    86 - 129  bass
        fftCalc[ 2] = fftAddAvg(3,4);               // 2   129 - 216  bass
        fftCalc[ 3] = fftAddAvg(5,6);               // 2   216 - 301  bass + midrange
        // don't use the last bins from 216 to 255. They are usually contaminated by aliasing (aka noise) 
        fftCalc[15] = fftAddAvg(165,215) * 0.70f;   // 50 7106 - 9259 high             -- with some damping
      }
      fftCalc[ 4] = fftAddAvg(7,9);                // 3   301 - 430  midrange
      fftCalc[ 5] = fftAddAvg(10,12);               // 3   430 - 560  midrange
      fftCalc[ 6] = fftAddAvg(13,18);               // 5   560 - 818  midrange
      fftCalc[ 7] = fftAddAvg(19,25);               // 7   818 - 1120 midrange -- 1Khz should always be the center !
      fftCalc[ 8] = fftAddAvg(26,32);               // 7  1120 - 1421 midrange
      fftCalc[ 9] = fftAddAvg(33,43);               // 9  1421 - 1895 midrange
      fftCalc[10] = fftAddAvg(44,55);               // 12 1895 - 2412 midrange + high mid
      fftCalc[11] = fftAddAvg(56,69);               // 14 2412 - 3015 high mid
      fftCalc[12] = fftAddAvg(70,85);               // 16 3015 - 3704 high mid
      fftCalc[13] = fftAddAvg(86,103);              // 18 3704 - 4479 high mid
      fftCalc[14] = fftAddAvg(104,164) * 0.88f;     // 61 4479 - 7106 high mid + high  -- with slight damping
  }
  else if (freqDist == 1) { //WLEDMM: Rightshift: note ewowi: frequencies in comments are not correct
      if (useInputFilter==1) {
        // skip frequencies below 100hz
        fftCalc[ 0] = 0.8f * fftAddAvg(1,1);
        fftCalc[ 1] = 0.9f * fftAddAvg(2,2);
        fftCalc[ 2] = fftAddAvg(3,3);
        fftCalc[ 3] = fftAddAvg(4,4);
        // don't use the last bins from 206 to 255. 
        fftCalc[15] = fftAddAvg(165,205) * 0.75f;   // 40 7106 - 8828 high             -- with some damping
      } else {
        fftCalc[ 0] = fftAddAvg(1,1);               // 1    43 - 86   sub-bass
        fftCalc[ 1] = fftAddAvg(2,2);               // 1    86 - 129  bass
        fftCalc[ 2] = fftAddAvg(3,3);               // 2   129 - 216  bass
        fftCalc[ 3] = fftAddAvg(4,4);               // 2   216 - 301  bass + midrange
        // don't use the last bins from 216 to 255. They are usually contaminated by aliasing (aka noise) 
        fftCalc[15] = fftAddAvg(165,215) * 0.70f;   // 50 7106 - 9259 high             -- with some damping
      }
      fftCalc[ 4] = fftAddAvg(5,6);                // 3   301 - 430  midrange
      fftCalc[ 5] = fftAddAvg(7,8);               // 3   430 - 560  midrange
      fftCalc[ 6] = fftAddAvg(9,10);               // 5   560 - 818  midrange
      fftCalc[ 7] = fftAddAvg(11,13);               // 7   818 - 1120 midrange -- 1Khz should always be the center !
      fftCalc[ 8] = fftAddAvg(14,18);               // 7  1120 - 1421 midrange
      fftCalc[ 9] = fftAddAvg(19,25);               // 9  1421 - 1895 midrange
      fftCalc[10] = fftAddAvg(26,36);               // 12 1895 - 2412 midrange + high mid
      fftCalc[11] = fftAddAvg(37,45);               // 14 2412 - 3015 high mid
      fftCalc[12] = fftAddAvg(46,66);               // 16 3015 - 3704 high mid
      fftCalc[13] = fftAddAvg(67,97);              // 18 3704 - 4479 high mid
      fftCalc[14] = fftAddAvg(98,164) * 0.88f;     // 61 4479 - 7106 high mid + high  -- with slight damping
  }
#endif
      } else {  // noise gate closed - just decay old values
        isFirstRun = false;
        for (int i=0; i < NUM_GEQ_CHANNELS; i++) {
          fftCalc[i] *= 0.85f;  // decay to zero
          if (fftCalc[i] < 4.0f) fftCalc[i] = 0.0f;
        }
      }

      memcpy(lastFftCalc, fftCalc, sizeof(lastFftCalc)); // make a backup of last "good" channels

    } else { // if second run skipped
      memcpy(fftCalc, lastFftCalc, sizeof(fftCalc)); // restore last "good" channels
    }

    // post-processing of frequency channels (pink noise adjustment, AGC, smoothing, scaling)
    if (pinkIndex > MAX_PINK) pinkIndex = MAX_PINK;
    //postProcessFFTResults((fabsf(sampleAvg) > 0.25f)? true : false , NUM_GEQ_CHANNELS);
    postProcessFFTResults((fabsf(volumeSmth)>0.25f)? true : false , NUM_GEQ_CHANNELS);    // this function modifies fftCalc, fftAvg and fftResult

#if defined(WLED_DEBUG) || defined(SR_DEBUG)|| defined(SR_STATS)
    // timing
    static uint64_t lastLastFFT = 0;
    if (haveDoneFFT && (start < esp_timer_get_time())) { // filter out overflows
      uint64_t fftTimeInMillis = ((esp_timer_get_time() - start) +5ULL) / 10ULL; // "+5" to ensure proper rounding
      fftTime  = (((fftTimeInMillis + lastLastFFT)/2) *3 + fftTime*7)/10.0; // smart smooth
      lastLastFFT = fftTimeInMillis;
    }
#endif

    // run peak detection
    autoResetPeak();
    detectSamplePeak();

    haveNewFFTResult = true;
    
    #if !defined(I2S_GRAB_ADC1_COMPLETELY)    
    if ((audioSource == nullptr) || (audioSource->getType() != AudioSource::Type_I2SAdc))  // the "delay trick" does not help for analog ADC
    #endif
    {
  #ifdef FFT_USE_SLIDING_WINDOW
      if (!usingOldSamples) {
        vTaskDelayUntil( &xLastWakeTime, xFrequencyDouble); // we need a double wait when no old data was used
      } else
  #endif
      if ((skipSecondFFT == false) || (fabsf(volumeSmth) < 0.25f)) {
        vTaskDelayUntil( &xLastWakeTime, xFrequency);        // release CPU, and let I2S fill its buffers
      } else if (isFirstRun == true) {
        vTaskDelayUntil( &xLastWakeTime, xFrequencyDouble);  // release CPU after performing FFT in "skip second run" mode
      }
    }
  } // for(;;)ever
} // FFTcode() task end


///////////////////////////
// Pre / Postprocessing  //
///////////////////////////

static void runMicFilter(uint16_t numSamples, float *sampleBuffer)          // pre-filtering of raw samples (band-pass)
{
  // low frequency cutoff parameter - see https://dsp.stackexchange.com/questions/40462/exponential-moving-average-cut-off-frequency
  //constexpr float alpha = 0.04f;   // 150Hz
  //constexpr float alpha = 0.03f;   // 110Hz
  constexpr float alpha = 0.0225f; // 80hz
  //constexpr float alpha = 0.01693f;// 60hz
  // high frequency cutoff  parameter
  //constexpr float beta1 = 0.75f;   // 11Khz
  //constexpr float beta1 = 0.82f;   // 15Khz
  //constexpr float beta1 = 0.8285f; // 18Khz
  constexpr float beta1 = 0.85f;  // 20Khz

  constexpr float beta2 = (1.0f - beta1) / 2.0;
  static float last_vals[2] = { 0.0f }; // FIR high freq cutoff filter
  static float lowfilt = 0.0f;          // IIR low frequency cutoff filter

  for (int i=0; i < numSamples; i++) {
        // FIR lowpass, to remove high frequency noise
        float highFilteredSample;
        if (i < (numSamples-1)) highFilteredSample = beta1*sampleBuffer[i] + beta2*last_vals[0] + beta2*sampleBuffer[i+1];  // smooth out spikes
        else highFilteredSample = beta1*sampleBuffer[i] + beta2*last_vals[0]  + beta2*last_vals[1];                  // special handling for last sample in array
        last_vals[1] = last_vals[0];
        last_vals[0] = sampleBuffer[i];
        sampleBuffer[i] = highFilteredSample;
        // IIR highpass, to remove low frequency noise
        lowfilt += alpha * (sampleBuffer[i] - lowfilt);
        sampleBuffer[i] = sampleBuffer[i] - lowfilt;
  }
}

static void postProcessFFTResults(bool noiseGateOpen, int numberOfChannels) // post-processing and post-amp of GEQ channels
{
    for (int i=0; i < numberOfChannels; i++) {

      if (noiseGateOpen) { // noise gate open
        // Adjustment for frequency curves.
        fftCalc[i] *= fftResultPink[pinkIndex][i];
        if (FFTScalingMode > 0) fftCalc[i] *= FFT_DOWNSCALE;  // adjustment related to FFT windowing function
        // Manual linear adjustment of gain using sampleGain adjustment for different input types.
        fftCalc[i] *= soundAgc ? multAgc : ((float)sampleGain/40.0f * (float)inputLevel/128.0f + 1.0f/16.0f); //apply gain, with inputLevel adjustment
        if(fftCalc[i] < 0) fftCalc[i] = 0;
      }

      // smooth results - rise fast, fall slower
      if(fftCalc[i] > fftAvg[i])   // rise fast 
        fftAvg[i] = fftCalc[i] *0.78f + 0.22f*fftAvg[i];  // will need approx 1-2 cycles (50ms) for converging against fftCalc[i]
      else {                       // fall slow
        if (decayTime < 250)      fftAvg[i] = fftCalc[i]*0.4f + 0.6f*fftAvg[i]; 
        else if (decayTime < 500)  fftAvg[i] = fftCalc[i]*0.33f + 0.67f*fftAvg[i]; 
        else if (decayTime < 1000) fftAvg[i] = fftCalc[i]*0.22f + 0.78f*fftAvg[i];  // approx  5 cycles (225ms) for falling to zero
        else if (decayTime < 2000) fftAvg[i] = fftCalc[i]*0.17f + 0.83f*fftAvg[i];  // default - approx  9 cycles (225ms) for falling to zero
        else if (decayTime < 3000) fftAvg[i] = fftCalc[i]*0.14f + 0.86f*fftAvg[i];  // approx 14 cycles (350ms) for falling to zero
        else if (decayTime < 4000) fftAvg[i] = fftCalc[i]*0.1f  + 0.9f*fftAvg[i];
        else fftAvg[i] = fftCalc[i]*0.05f  + 0.95f*fftAvg[i];
      }
      // constrain internal vars - just to be sure
      fftCalc[i] = constrain(fftCalc[i], 0.0f, 1023.0f);
      fftAvg[i] = constrain(fftAvg[i], 0.0f, 1023.0f);

      float currentResult;
      if(limiterOn == true)
        currentResult = fftAvg[i];
      else
        currentResult = fftCalc[i];

      switch (FFTScalingMode) {
        case 1:
            // Logarithmic scaling
            currentResult *= 0.42;                      // 42 is the answer ;-)
            currentResult -= 8.0;                       // this skips the lowest row, giving some room for peaks
            if (currentResult > 1.0) currentResult = logf(currentResult); // log to base "e", which is the fastest log() function
            else currentResult = 0.0;                   // special handling, because log(1) = 0; log(0) = undefined
            currentResult *= 0.85f + (float(i)/18.0f);  // extra up-scaling for high frequencies
            currentResult = mapf(currentResult, 0, LOG_256, 0, 255); // map [log(1) ... log(255)] to [0 ... 255]
        break;
        case 2:
            // Linear scaling
            currentResult *= 0.30f;                     // needs a bit more damping, get stay below 255
            currentResult -= 2.0;                       // giving a bit more room for peaks
            if (currentResult < 1.0f) currentResult = 0.0f;
            currentResult *= 0.85f + (float(i)/1.8f);   // extra up-scaling for high frequencies
        break;
        case 3:
            // square root scaling
            currentResult *= 0.38f;
            //currentResult *= 0.34f;                   //experiment
            currentResult -= 6.0f;
            if (currentResult > 1.0) currentResult = sqrtf(currentResult);
            else currentResult = 0.0;                   // special handling, because sqrt(0) = undefined
            currentResult *= 0.85f + (float(i)/4.5f);   // extra up-scaling for high frequencies
            //currentResult *= 0.80f + (float(i)/5.6f); //experiment
            currentResult = mapf(currentResult, 0.0, 16.0, 0.0, 255.0); // map [sqrt(1) ... sqrt(256)] to [0 ... 255]
        break;

        case 0:
        default:
            // no scaling - leave freq bins as-is
            currentResult -= 2; // just a bit more room for peaks
        break;
      }

      // Now, let's dump it all into fftResult. Need to do this, otherwise other routines might grab fftResult values prematurely.
      if (soundAgc > 0) {  // apply extra "GEQ Gain" if set by user
        float post_gain = (float)inputLevel/128.0f;
        if (post_gain < 1.0f) post_gain = ((post_gain -1.0f) * 0.8f) +1.0f;
        currentResult *= post_gain;
      }
      fftResult[i] = max(min((int)(currentResult+0.5f), 255), 0);  // +0.5 for proper rounding
    }
}
////////////////////
// Peak detection //
////////////////////

// peak detection is called from FFT task when vReal[] contains valid FFT results
static void detectSamplePeak(void) {
  bool havePeak = false;
#if 1
  // softhack007: this code continuously triggers while volume in the selected bin is above a certain threshold. So it does not detect peaks - it detects volume in a frequency bin.
  // Poor man's beat detection by seeing if sample > Average + some value.
  // This goes through ALL of the 255 bins - but ignores stupid settings
  // Then we got a peak, else we don't. The peak has to time out on its own in order to support UDP sound sync.
  if ((sampleAvg > 1) && (maxVol > 0) && (binNum > 4) && (vReal[binNum] > maxVol) && ((millis() - timeOfPeak) > 100)) {
    havePeak = true;
  }
#endif

#if 0
  // alternate detection, based on FFT_MajorPeak and FFT_Magnitude. Not much better...
  if ((binNum > 1)  && (maxVol > 8) && (binNum < 10) && (sampleAgc > 127) && 
      (FFT_MajorPeak > 50) && (FFT_MajorPeak < 250) && (FFT_Magnitude > (16.0f * (maxVol+42.0)) /*my_magnitude > 136.0f*16.0f*/) && 
      (millis() - timeOfPeak > 80)) {
    havePeak = true;
  }
#endif

  if (havePeak) {
    samplePeak    = true;
    timeOfPeak    = millis();
    udpSamplePeak = true;
  }
}

#endif

static void autoResetPeak(void) {
  uint16_t MinShowDelay = MAX(50, strip.getMinShowDelay());  // Fixes private class variable compiler error. Unsure if this is the correct way of fixing the root problem. -THATDONFC
  if (millis() - timeOfPeak > MinShowDelay) {          // Auto-reset of samplePeak after a complete frame has passed.
    samplePeak = false;
    if (audioSyncEnabled == AUDIOSYNC_NONE) udpSamplePeak = false;  // this is normally reset by transmitAudioData
  }
}

////////////////////
// usermod class  //
////////////////////

//class name. Use something descriptive and leave the ": public Usermod" part :)
class AudioReactive : public Usermod {

  private:
#ifdef ARDUINO_ARCH_ESP32

    #ifndef AUDIOPIN
    int8_t audioPin = -1;
    #else
    int8_t audioPin = AUDIOPIN;
    #endif
    #ifndef SR_DMTYPE // I2S mic type
    uint8_t dmType = 1; // 0=none/disabled/analog; 1=generic I2S
    #define SR_DMTYPE 1 // default type = I2S
    #else
    uint8_t dmType = SR_DMTYPE;
    #endif
    #ifndef I2S_SDPIN // aka DOUT
    int8_t i2ssdPin = 32;
    #else
    int8_t i2ssdPin = I2S_SDPIN;
    #endif
    #ifndef I2S_WSPIN // aka LRCL
    int8_t i2swsPin = 15;
    #else
    int8_t i2swsPin = I2S_WSPIN;
    #endif
    #ifndef I2S_CKPIN // aka BCLK
    int8_t i2sckPin = 14; /*PDM: set to I2S_PIN_NO_CHANGE*/
    #else
    int8_t i2sckPin = I2S_CKPIN;
    #endif
    #ifndef ES7243_SDAPIN
    int8_t sdaPin = -1;
    #else
    int8_t sdaPin = ES7243_SDAPIN;
    #endif
    #ifndef ES7243_SCLPIN
    int8_t sclPin = -1;
    #else
    int8_t sclPin = ES7243_SCLPIN;
    #endif
    #ifndef MCLK_PIN
    int8_t mclkPin = I2S_PIN_NO_CHANGE;  /* ESP32: only -1, 0, 1, 3 allowed*/
    #else
    int8_t mclkPin = MCLK_PIN;
    #endif
#endif
    // new "V2" audiosync struct - 44 Bytes
    struct __attribute__ ((packed)) audioSyncPacket {  // WLEDMM "packed" ensures that there are no additional gaps
      char    header[6];      //  06 Bytes  offset 0
      uint8_t pressure[2];    //  02 Bytes, offset 6  - sound pressure as fixed point (8bit integer,  8bit fraction) 
      float   sampleRaw;      //  04 Bytes  offset 8  - either "sampleRaw" or "rawSampleAgc" depending on soundAgc setting
      float   sampleSmth;     //  04 Bytes  offset 12 - either "sampleAvg" or "sampleAgc" depending on soundAgc setting
      uint8_t samplePeak;     //  01 Bytes  offset 16 - 0 no peak; >=1 peak detected. In future, this will also provide peak Magnitude
      uint8_t frameCounter;   //  01 Bytes  offset 17 - track duplicate/out of order packets
      uint8_t fftResult[16];  //  16 Bytes  offset 18
      uint16_t zeroCrossingCount; // 02 Bytes, offset 34
      float  FFT_Magnitude;   //  04 Bytes  offset 36
      float  FFT_MajorPeak;   //  04 Bytes  offset 40
    };

    // old "V1" audiosync struct - 83 Bytes payload, 88 bytes total - for backwards compatibility
    struct audioSyncPacket_v1 {
      char header[6];         //  06 Bytes
      uint8_t myVals[32];     //  32 Bytes
      int32_t sampleAgc;          //  04 Bytes
      int32_t sampleRaw;          //  04 Bytes
      float sampleAvg;        //  04 Bytes
      bool samplePeak;        //  01 Bytes
      uint8_t fftResult[16];  //  16 Bytes
      double FFT_Magnitude;   //  08 Bytes
      double FFT_MajorPeak;   //  08 Bytes
    };

    #define UDPSOUND_MAX_PACKET 96 // max packet size for audiosync, with a bit of "headroom"

    // set your config variables to their boot default value (this can also be done in readFromConfig() or a constructor if you prefer)
  #if defined(SR_ENABLE_DEFAULT) || defined(UM_AUDIOREACTIVE_ENABLE)
    bool     enabled = true;        // WLEDMM
  #else
    bool     enabled = false;
  #endif
    bool     initDone = false;

    // variables  for UDP sound sync
    WiFiUDP fftUdp;               // UDP object for sound sync (from WiFi UDP, not Async UDP!)
    unsigned long lastTime = 0;   // last time of running UDP Microphone Sync
#if defined(WLEDMM_FASTPATH)
    const uint16_t delayMs = 5;   // I don't want to sample too often and overload WLED
#else
    const uint16_t delayMs = 10;  // I don't want to sample too often and overload WLED
#endif
    uint16_t audioSyncPort= 11988;// default port for UDP sound sync

    bool updateIsRunning = false; // true during OTA.

#ifdef ARDUINO_ARCH_ESP32
    // used for AGC
    int      last_soundAgc = -1;   // used to detect AGC mode change (for resetting AGC internal error buffers)
    double   control_integrated = 0.0;   // persistent across calls to agcAvg(); "integrator control" = accumulated error

    // variables used by getSample() and agcAvg()
    int16_t  micIn = 0;           // Current sample starts with negative values and large values, which is why it's 16 bit signed
    double   sampleMax = 0.0;     // Max sample over a few seconds. Needed for AGC controller.
    double   micLev = 0.0;        // Used to convert returned value to have '0' as minimum. A leveller
    float    expAdjF = 0.0f;      // Used for exponential filter.
    float    sampleReal = 0.0f;	  // "sampleRaw" as float, to provide bits that are lost otherwise (before amplification by sampleGain or inputLevel). Needed for AGC.
    int16_t  sampleRaw = 0;       // Current sample. Must only be updated ONCE!!! (amplified mic value by sampleGain and inputLevel)
    int16_t  rawSampleAgc = 0;    // not smoothed AGC sample
#endif

    // variables used in effects
    int16_t  volumeRaw = 0;       // either sampleRaw or rawSampleAgc depending on soundAgc
    float my_magnitude =0.0f;     // FFT_Magnitude, scaled by multAgc
    float soundPressure = 0;      // Sound Pressure estimation, based on microphone raw readings. 0 ->5db, 255 ->105db

    // used to feed "Info" Page
    unsigned long last_UDPTime = 0;    // time of last valid UDP sound sync datapacket
    int receivedFormat = 0;            // last received UDP sound sync format - 0=none, 1=v1 (0.13.x), 2=v2 (0.14.x)
    float maxSample5sec = 0.0f;        // max sample (after AGC) in last 5 seconds 
    unsigned long sampleMaxTimer = 0;  // last time maxSample5sec was reset
    #define CYCLE_SAMPLEMAX 3500       // time window for merasuring

    // strings to reduce flash memory usage (used more than twice)
    static const char _name[];
    static const char _enabled[];
    static const char _inputLvl[];
#if defined(ARDUINO_ARCH_ESP32) && !defined(CONFIG_IDF_TARGET_ESP32S2) && !defined(CONFIG_IDF_TARGET_ESP32C3) && !defined(CONFIG_IDF_TARGET_ESP32S3)
    static const char _analogmic[];
#endif
    static const char _digitalmic[];
    static const char UDP_SYNC_HEADER[];
    static const char UDP_SYNC_HEADER_v1[];

    // private methods

    ////////////////////
    // Debug support  //
    ////////////////////
    void logAudio()
    {
      if (disableSoundProcessing && (!udpSyncConnected || ((audioSyncEnabled & AUDIOSYNC_REC) == 0))) return;   // no audio available
    #ifdef MIC_LOGGER
      // Debugging functions for audio input and sound processing. Comment out the values you want to see
      PLOT_PRINT("volumeSmth:");  PLOT_PRINT(volumeSmth + 256.0f);  PLOT_PRINT("\t");  // +256 to move above other lines
      //PLOT_PRINT("volumeRaw:");   PLOT_PRINT(volumeRaw + 256.0f); PLOT_PRINT("\t");  // +256 to move above other lines
      //PLOT_PRINT("samplePeak:");  PLOT_PRINT((samplePeak!=0) ? 128:0);   PLOT_PRINT("\t");
    #ifdef ARDUINO_ARCH_ESP32
      PLOT_PRINT("micMin:");     PLOT_PRINT(0.5f * micReal_min);    PLOT_PRINT("\t");  // scaled down to 50%, for better readability
      PLOT_PRINT("micMax:");     PLOT_PRINT(0.5f * micReal_max);    PLOT_PRINT("\t");  // scaled down to 50%
      //PLOT_PRINT("micAvg:");     PLOT_PRINT(0.5f * micReal_avg);  PLOT_PRINT("\t");  // scaled down to 50%
      //PLOT_PRINT("micDC:");      PLOT_PRINT(0.5f * (micReal_min + micReal_max)/2.0f);PLOT_PRINT("\t");  // scaled down to 50%
      PLOT_PRINT("micReal:");     PLOT_PRINT(micDataReal + 256.0f); PLOT_PRINT("\t");  // +256 to move above other lines
      PLOT_PRINT("DC_Level:");    PLOT_PRINT(micLev + 256.0f);      PLOT_PRINT("\t");  // +256 to move above other lines
      // //PLOT_PRINT("filtmicMin:");     PLOT_PRINT(0.5f * micReal_min2);  PLOT_PRINT("\t"); // scaled down to 50%
      // //PLOT_PRINT("filtmicMax:");     PLOT_PRINT(0.5f * micReal_max2);  PLOT_PRINT("\t"); // scaled down to 50%
      //PLOT_PRINT("sampleAgc:");   PLOT_PRINT(sampleAgc);   PLOT_PRINT("\t");
      //PLOT_PRINT("sampleAvg:");   PLOT_PRINT(sampleAvg);   PLOT_PRINT("\t");
      //PLOT_PRINT("sampleReal:");  PLOT_PRINT(sampleReal);  PLOT_PRINT("\t");
      //PLOT_PRINT("micIn:");       PLOT_PRINT(micIn);       PLOT_PRINT("\t");
      //PLOT_PRINT("sample:");      PLOT_PRINT(sample);      PLOT_PRINT("\t");
      //PLOT_PRINT("sampleMax:");   PLOT_PRINT(sampleMax);   PLOT_PRINT("\t");
      //PLOT_PRINT("multAgc:");     PLOT_PRINT(multAgc, 4);  PLOT_PRINT("\t");
    #endif
      PLOT_PRINTLN();
      PLOT_FLUSH();
    #endif

    #ifdef FFT_SAMPLING_LOG
      #if 0
        for(int i=0; i<NUM_GEQ_CHANNELS; i++) {
          PLOT_PRINT(fftResult[i]);
          PLOT_PRINT("\t");
        }
        PLOT_PRINTLN();
    #endif

      // OPTIONS are in the following format: Description \n Option
      //
      // Set true if wanting to see all the bands in their own vertical space on the Serial Plotter, false if wanting to see values in Serial Monitor
      const bool mapValuesToPlotterSpace = false;
      // Set true to apply an auto-gain like setting to to the data (this hasn't been tested recently)
      const bool scaleValuesFromCurrentMaxVal = false;
      // prints the max value seen in the current data
      const bool printMaxVal = false;
      // prints the min value seen in the current data
      const bool printMinVal = false;
      // if !scaleValuesFromCurrentMaxVal, we scale values from [0..defaultScalingFromHighValue] to [0..scalingToHighValue], lower this if you want to see smaller values easier
      const int defaultScalingFromHighValue = 256;
      // Print values to terminal in range of [0..scalingToHighValue] if !mapValuesToPlotterSpace, or [(i)*scalingToHighValue..(i+1)*scalingToHighValue] if mapValuesToPlotterSpace
      const int scalingToHighValue = 256;
      // set higher if using scaleValuesFromCurrentMaxVal and you want a small value that's also the current maxVal to look small on the plotter (can't be 0 to avoid divide by zero error)
      const int minimumMaxVal = 1;

      int maxVal = minimumMaxVal;
      int minVal = 0;
      for(int i = 0; i < NUM_GEQ_CHANNELS; i++) {
        if(fftResult[i] > maxVal) maxVal = fftResult[i];
        if(fftResult[i] < minVal) minVal = fftResult[i];
      }
      for(int i = 0; i < NUM_GEQ_CHANNELS; i++) {
        PLOT_PRINT(i); PLOT_PRINT(":");
        PLOT_PRINTF("%04ld ", map(fftResult[i], 0, (scaleValuesFromCurrentMaxVal ? maxVal : defaultScalingFromHighValue), (mapValuesToPlotterSpace*i*scalingToHighValue)+0, (mapValuesToPlotterSpace*i*scalingToHighValue)+scalingToHighValue-1));
      }
      if(printMaxVal) {
        PLOT_PRINTF("maxVal:%04d ", maxVal + (mapValuesToPlotterSpace ? 16*256 : 0));
      }
      if(printMinVal) {
        PLOT_PRINTF("%04d:minVal ", minVal);  // printed with value first, then label, so negative values can be seen in Serial Monitor but don't throw off y axis in Serial Plotter
      }
      if(mapValuesToPlotterSpace)
        PLOT_PRINTF("max:%04d ", (printMaxVal ? 17 : 16)*256); // print line above the maximum value we expect to see on the plotter to avoid autoscaling y axis
      else {
        PLOT_PRINTF("max:%04d ", 256);
      }
      PLOT_PRINTLN();
    #endif // FFT_SAMPLING_LOG
    } // logAudio()

#ifdef ARDUINO_ARCH_ESP32

    //////////////////////
    // Audio Processing //
    //////////////////////

    /*
    * A "PI controller" multiplier to automatically adjust sound sensitivity.
    * 
    * A few tricks are implemented so that sampleAgc does't only utilize 0% and 100%:
    * 0. don't amplify anything below squelch (but keep previous gain)
    * 1. gain input = maximum signal observed in the last 5-10 seconds
    * 2. we use two setpoints, one at ~60%, and one at ~80% of the maximum signal
    * 3. the amplification depends on signal level:
    *    a) normal zone - very slow adjustment
    *    b) emergency zone (<10% or >90%) - very fast adjustment
    */
    void agcAvg(unsigned long the_time)
    {
      const int AGC_preset = (soundAgc > 0)? (soundAgc-1): 0; // make sure the _compiler_ knows this value will not change while we are inside the function

      float lastMultAgc = multAgc;      // last multiplier used
      float multAgcTemp = multAgc;      // new multiplier
      float tmpAgc = sampleReal * multAgc;        // what-if amplified signal

      float control_error;                        // "control error" input for PI control

      if (last_soundAgc != soundAgc)
        control_integrated = 0.0;                // new preset - reset integrator

      // For PI controller, we need to have a constant "frequency"
      // so let's make sure that the control loop is not running at insane speed
      static unsigned long last_time = 0;
      unsigned long time_now = millis();
      if ((the_time > 0) && (the_time < time_now)) time_now = the_time;  // allow caller to override my clock

      if (time_now - last_time > 2)  {
        last_time = time_now;

        if((fabsf(sampleReal) < 2.0f) || (sampleMax < 1.0f)) {
          // MIC signal is "squelched" - deliver silence
          tmpAgc = 0;
          // we need to "spin down" the intgrated error buffer
          if (fabs(control_integrated) < 0.01)  control_integrated  = 0.0;
          else                                  control_integrated *= 0.91;
        } else {
          // compute new setpoint
          if (tmpAgc <= agcTarget0Up[AGC_preset])
            multAgcTemp = agcTarget0[AGC_preset] / sampleMax;   // Make the multiplier so that sampleMax * multiplier = first setpoint
          else
            multAgcTemp = agcTarget1[AGC_preset] / sampleMax;   // Make the multiplier so that sampleMax * multiplier = second setpoint
        }
        // limit amplification
        if (multAgcTemp > 32.0f)      multAgcTemp = 32.0f;
        if (multAgcTemp < 1.0f/64.0f) multAgcTemp = 1.0f/64.0f;

        // compute error terms
        control_error = multAgcTemp - lastMultAgc;
        
        if (((multAgcTemp > 0.085f) && (multAgcTemp < 6.5f))    //integrator anti-windup by clamping
            && (multAgc*sampleMax < agcZoneStop[AGC_preset]))   //integrator ceiling (>140% of max)
          control_integrated += control_error * 0.002 * 0.25;   // 2ms = integration time; 0.25 for damping
        else
          control_integrated *= 0.9;                            // spin down that integrator beast

        // apply PI Control 
        tmpAgc = sampleReal * lastMultAgc;                      // check "zone" of the signal using previous gain
        if ((tmpAgc > agcZoneHigh[AGC_preset]) || (tmpAgc < soundSquelch + agcZoneLow[AGC_preset])) {  // upper/lower emergency zone
          multAgcTemp = lastMultAgc + agcFollowFast[AGC_preset] * agcControlKp[AGC_preset] * control_error;
          multAgcTemp += agcFollowFast[AGC_preset] * agcControlKi[AGC_preset] * control_integrated;
        } else {                                                                         // "normal zone"
          multAgcTemp = lastMultAgc + agcFollowSlow[AGC_preset] * agcControlKp[AGC_preset] * control_error;
          multAgcTemp += agcFollowSlow[AGC_preset] * agcControlKi[AGC_preset] * control_integrated;
        }

        // limit amplification again - PI controller sometimes "overshoots"
        //multAgcTemp = constrain(multAgcTemp, 0.015625f, 32.0f); // 1/64 < multAgcTemp < 32
        if (multAgcTemp > 32.0f)      multAgcTemp = 32.0f;
        if (multAgcTemp < 1.0f/64.0f) multAgcTemp = 1.0f/64.0f;
      }

      // NOW finally amplify the signal
      tmpAgc = sampleReal * multAgcTemp;                  // apply gain to signal
      if (fabsf(sampleReal) < 2.0f) tmpAgc = 0.0f;        // apply squelch threshold
      //tmpAgc = constrain(tmpAgc, 0, 255);
      if (tmpAgc > 255) tmpAgc = 255.0f;                  // limit to 8bit
      if (tmpAgc < 1)   tmpAgc = 0.0f;                    // just to be sure

      // update global vars ONCE - multAgc, sampleAGC, rawSampleAgc
      multAgc = multAgcTemp;
#if defined(WLEDMM_FASTPATH)
      rawSampleAgc = 0.65f * tmpAgc + 0.35f * (float)rawSampleAgc;
#else
      rawSampleAgc = 0.8f * tmpAgc + 0.2f * (float)rawSampleAgc;
#endif
      // update smoothed AGC sample
      if (fabsf(tmpAgc) < 1.0f) 
        sampleAgc =  0.5f * tmpAgc + 0.5f * sampleAgc;    // fast path to zero
      else
        sampleAgc += agcSampleSmooth[AGC_preset] * (tmpAgc - sampleAgc); // smooth path

      sampleAgc = fabsf(sampleAgc);                                      // // make sure we have a positive value
      last_soundAgc = soundAgc;
    } // agcAvg()

    // post-processing and filtering of MIC sample (micDataReal) from FFTcode()
    void getSample()
    {
      float    sampleAdj;           // Gain adjusted sample value
      float    tmpSample;           // An interim sample variable used for calculations.
#ifdef WLEDMM_FASTPATH
      constexpr float weighting = 0.35f;  // slightly reduced filter strength, to reduce audio latency
      constexpr float weighting2 = 0.25f;
#else
      const float weighting = 0.2f; // Exponential filter weighting. Will be adjustable in a future release.
      const float weighting2 = 0.073f; // Exponential filter weighting, for rising signal (a bit more robust against spikes)
#endif
      const int   AGC_preset = (soundAgc > 0)? (soundAgc-1): 0; // make sure the _compiler_ knows this value will not change while we are inside the function
      static bool isFrozen = false;
      static bool haveSilence = true;
      static unsigned long lastSoundTime = 0; // for delaying un-freeze
      static unsigned long startuptime = 0;   // "fast freeze" mode: do not interfere during first 12 seconds (filter startup time) 

      #ifdef WLED_DISABLE_SOUND
        micIn = inoise8(millis(), millis());          // Simulated analog read
        micDataReal = micIn;
      #else
        #ifdef ARDUINO_ARCH_ESP32
        micIn = int(micDataReal);      // micDataSm = ((micData * 3) + micData)/4;
        #else
        // this is the minimal code for reading analog mic input on 8266.
        // warning!! Absolutely experimental code. Audio on 8266 is still not working. Expects a million follow-on problems. 
        static unsigned long lastAnalogTime = 0;
        static float lastAnalogValue = 0.0f;
        if (millis() - lastAnalogTime > 20) {
            micDataReal = analogRead(A0); // read one sample with 10bit resolution. This is a dirty hack, supporting volumereactive effects only.
            lastAnalogTime = millis();
            lastAnalogValue = micDataReal;
            yield();
        } else micDataReal = lastAnalogValue;
        micIn = int(micDataReal);
        #endif
      #endif

      if (startuptime == 0) startuptime = millis();   // fast freeze mode - remember filter startup time
      if ((micLevelMethod < 1) || !isFrozen) {        // following the input level, UNLESS mic Level was frozen
        micLev += (micDataReal-micLev) / 12288.0f;
      }

      if(micDataReal < (micLev-0.24)) {                    // MicLev above input signal:
        micLev = ((micLev * 31.0f) + micDataReal) / 32.0f; // always align MicLev to lowest input signal
        if (!haveSilence) isFrozen = true;                 // freeze mode: freeze micLevel so it cannot rise again
      }

      micIn -= micLev;                                  // Let's center it to 0 now
      // Using an exponential filter to smooth out the signal. We'll add controls for this in a future release.
      float micInNoDC = fabsf(micDataReal - micLev);

      if ((micInNoDC > expAdjF) && (expAdjF > soundSquelch))               // MicIn rising, and above squelch threshold?
        expAdjF = (weighting2 * micInNoDC + (1.0f-weighting2) * expAdjF);  // rise slower
      else
        expAdjF = (weighting * micInNoDC + (1.0f-weighting) * expAdjF);    // fall faster

      expAdjF = fabsf(expAdjF);                         // Now (!) take the absolute value

      if ((micLevelMethod == 2) && !haveSilence && (expAdjF >= (1.5f * float(soundSquelch)))) 
        isFrozen = true;    // fast freeze mode: freeze micLevel once the volume rises 50% above squelch

      //expAdjF = (micInNoDC <= soundSquelch) ? 0: expAdjF; // simple noise gate - experimental
      expAdjF = (expAdjF <= soundSquelch) ? 0: expAdjF; // simple noise gate
      if ((soundSquelch == 0) && (expAdjF < 0.25f)) expAdjF = 0; // do something meaningfull when "squelch = 0"

      if (expAdjF <= 0.5f) 
        haveSilence = true;
      else {
        lastSoundTime = millis();
        haveSilence = false;
      }

      // un-freeze micLev
      if  (micLevelMethod == 0) isFrozen = false;
      if ((micLevelMethod == 1) && isFrozen && haveSilence && ((millis() - lastSoundTime) > 4000)) isFrozen = false;  // normal freeze: 4 seconds silence needed
      if ((micLevelMethod == 2) && isFrozen && haveSilence && ((millis() - lastSoundTime) > 6000)) isFrozen = false;  // fast freeze: 6 seconds silence needed
      if ((micLevelMethod == 2) && (millis() - startuptime < 12000)) isFrozen = false;   // fast freeze: no freeze in first 12 seconds (filter startup phase)

      tmpSample = expAdjF;
      micIn = abs(micIn);                               // And get the absolute value of each sample

      sampleAdj = tmpSample * sampleGain / 40.0f * inputLevel/128.0f + tmpSample / 16.0f; // Adjust the gain. with inputLevel adjustment
      sampleReal = tmpSample;

      sampleAdj = fmax(fmin(sampleAdj, 255), 0);        // Question: why are we limiting the value to 8 bits ???
      sampleRaw = (int16_t)sampleAdj;                   // ONLY update sample ONCE!!!!

      // keep "peak" sample, but decay value if current sample is below peak
      if ((sampleMax < sampleReal) && (sampleReal > 0.5f)) {
        sampleMax = sampleMax + 0.5f * (sampleReal - sampleMax);  // new peak - with some filtering
#if 1
        // another simple way to detect samplePeak - cannot detect beats, but reacts on peak volume
        if (((binNum < 12) || ((maxVol < 1))) && (millis() - timeOfPeak > 80) && (sampleAvg > 1)) {
          samplePeak    = true;
          timeOfPeak    = millis();
          udpSamplePeak = true;
        }
#endif
      } else {
        if ((multAgc*sampleMax > agcZoneStop[AGC_preset]) && (soundAgc > 0))
          sampleMax += 0.5f * (sampleReal - sampleMax);        // over AGC Zone - get back quickly
        else
          sampleMax *= agcSampleDecay[AGC_preset];             // signal to zero --> 5-8sec
      }
      if (sampleMax < 0.5f) sampleMax = 0.0f;

#if defined(WLEDMM_FASTPATH)
      sampleAvg = ((sampleAvg * 7.0f) + sampleAdj) / 8.0f;   // make reactions a bit more "crisp" in fastpath mode 
#else
      sampleAvg = ((sampleAvg * 15.0f) + sampleAdj) / 16.0f;   // Smooth it out over the last 16 samples.
#endif
      sampleAvg = fabsf(sampleAvg);                            // make sure we have a positive value
    } // getSample()


    // current sensitivity, based on AGC gain (multAgc)
    float getSensitivity()
    {
      // start with AGC gain factor
      float tmpSound = multAgc;
      // experimental: this gives you a calculated "real gain"
      // if ((sampleAvg> 1.0) && (sampleReal > 0.05)) tmpSound = (float)sampleRaw / sampleReal;    // calculate gain from sampleReal 
      // else tmpSound = ((float)sampleGain/40.0f * (float)inputLevel/128.0f) + 1.0f/16.0f;        // silence --> use values from user settings

      if (soundAgc == 0)
        tmpSound = ((float)sampleGain/40.0f * (float)inputLevel/128.0f) + 1.0f/16.0f;   // AGC off -> use non-AGC gain from presets
      else
        tmpSound /= (float)sampleGain/40.0f + 1.0f/16.0f;                               // AGC ON -> scale value so 1 = middle value

      // scale to 0..255. Actually I'm not absolutely happy with this, but it works
      if (tmpSound > 1.0) tmpSound = sqrtf(tmpSound);
      if (tmpSound > 1.25) tmpSound = ((tmpSound-1.25f)/3.42f) +1.25f;
      // we have a value now that should be between 0 and 4 (representing gain 1/16 ... 16.0)
      return fminf(fmaxf(128.0*tmpSound -6.0f, 0), 255.0);        // return scaled non-inverted value // "-6" to ignore values below 1/24
    }

    // estimate sound pressure, based on some assumptions : 
    //   * sample max = 32676 -> Acoustic overload point  --> 105db ==> 255
    //   * sample < squelch   -> just above hearing level -->   5db ==> 0
    // see https://en.wikipedia.org/wiki/Sound_pressure#Examples_of_sound_pressure
    // use with I2S digital microphones. Expect stupid values for analog in, and with Line-In !!
    float estimatePressure() {
      // some constants
      constexpr float logMinSample = 0.8329091229351f; // ln(2.3)
      constexpr float sampleMin = 2.3f;
      constexpr float logMaxSample = 10.1895683436f; // ln(32767 - 6144)
      constexpr float sampleMax = 32767.0f - 6144.0f;

      // take the max sample from last I2S batch.
      float micSampleMax = fabsf(sampleReal);      // from getSample() - nice results, however a bit distorted by MicLev processing
      //float micSampleMax = fabsf(micDataReal);   // from FFTCode() - better source, but more flickering
      if (dmType == 0) micSampleMax *= 2.0f;       // correction for ADC analog
      //if (dmType == 4) micSampleMax *= 16.0f;      // correction for I2S Line-In
      if (dmType == 5) micSampleMax *= 2.0f;       // correction for PDM
      if (dmType == 4) {               // I2S Line-In. This is a dirty trick to make sound pressure look interesting for line-in (which doesn't have "sound pressure" as its not a microphone)
        micSampleMax /= 11.0f;         // reduce to max 128
        micSampleMax *= micSampleMax;  // blow up --> max 16000
      }
      // make sure we are in expected ranges
      if(micSampleMax <= sampleMin) return 0.0f;
      if(micSampleMax >= sampleMax) return 255.0f;

      // apply logarithmic scaling
      float scaledvalue = logf(micSampleMax);
      scaledvalue = (scaledvalue - logMinSample) / (logMaxSample - logMinSample); // 0...1
      return fminf(fmaxf(256.0*scaledvalue, 0), 255.0);        // scaled value
    }
#endif


    /* Limits the dynamics of volumeSmth (= sampleAvg or sampleAgc). 
     * does not affect FFTResult[] or volumeRaw ( = sample or rawSampleAgc) 
    */
    // effects: Gravimeter, Gravcenter, Gravcentric, Noisefire, Plasmoid, Freqpixels, Freqwave, Gravfreq, (2D Swirl, 2D Waverly)
    void limitSampleDynamics(void) {
      const float bigChange = 196;                  // just a representative number - a large, expected sample value
      static unsigned long last_time = 0;
      static float last_volumeSmth = 0.0f;

      if (limiterOn == false) return;

      long delta_time = millis() - last_time;
      delta_time = constrain(delta_time , 1, 1000); // below 1ms -> 1ms; above 1sec -> silly lil hick-up
      float deltaSample = volumeSmth - last_volumeSmth;

      if (attackTime > 0) {                         // user has defined attack time > 0
        float maxAttack =   bigChange * float(delta_time) / float(attackTime);
        if (deltaSample > maxAttack) deltaSample = maxAttack;
      }
      if (decayTime > 0) {                          // user has defined decay time > 0
        float maxDecay  = - bigChange * float(delta_time) / float(decayTime);
        if (deltaSample < maxDecay) deltaSample = maxDecay;
      }

      volumeSmth = last_volumeSmth + deltaSample; 

      last_volumeSmth = volumeSmth;
      last_time = millis();
    }

    // MM experimental: limiter to smooth GEQ samples (only for UDP sound receiver mode)
    //   target value (if gotNewSample) : fftCalc
    //   last filtered value: fftAvg
    void limitGEQDynamics(bool gotNewSample) {
      constexpr float bigChange = 202;                  // just a representative number - a large, expected sample value
      constexpr float smooth = 0.8f;                    // a bit of filtering
      static unsigned long last_time = 0;

      if (limiterOn == false) return;

      if (gotNewSample) { // take new FFT samples as target values
        for(unsigned i=0; i < NUM_GEQ_CHANNELS; i++) {
          fftCalc[i] = fftResult[i];
          fftResult[i] = fftAvg[i];
        }
      }

      long delta_time = millis() - last_time;
      delta_time = constrain(delta_time , 1, 1000); // below 1ms -> 1ms; above 1sec -> silly lil hick-up        
      float maxAttack = (attackTime <= 0) ?  255.0f : (bigChange * float(delta_time) / float(attackTime));
      float maxDecay  = (decayTime <= 0)  ? -255.0f : (-bigChange * float(delta_time) / float(decayTime));

      for(unsigned i=0; i < NUM_GEQ_CHANNELS; i++) {
        float deltaSample = fftCalc[i] - fftAvg[i];
        if (deltaSample > maxAttack) deltaSample = maxAttack;
        if (deltaSample < maxDecay) deltaSample = maxDecay;
        deltaSample = deltaSample * smooth;
        fftAvg[i] = fmaxf(0.0f, fminf(255.0f, fftAvg[i] + deltaSample));
        fftResult[i] = fftAvg[i];
      }
      last_time = millis();
    }

    //////////////////////
    // UDP Sound Sync   //
    //////////////////////

    // try to establish UDP sound sync connection
    void connectUDPSoundSync(void) {
      // This function tries to establish a UDP sync connection if needed
      // necessary as we also want to transmit in "AP Mode", but the standard "connected()" callback only reacts on STA connection
      static unsigned long last_connection_attempt = 0;

      if ((audioSyncPort <= 0) || (audioSyncEnabled == AUDIOSYNC_NONE)) return;  // Sound Sync not enabled
      if (!(apActive || WLED_CONNECTED || interfacesInited))  {
        if (udpSyncConnected) {
          udpSyncConnected = false;
          fftUdp.stop();
          receivedFormat = 0;
          DEBUGSR_PRINTLN(F("AR connectUDPSoundSync(): connection lost, UDP closed."));
        }
        return;                           // neither AP nor other connections available
      }
      if (udpSyncConnected) return;                                          // already connected
      if (millis() - last_connection_attempt < 15000) return;                // only try once in 15 seconds
      if (updateIsRunning) return;                                           // don't reconnect during OTA

      // if we arrive here, we need a UDP connection but don't have one
      last_connection_attempt = millis();
      connected(); // try to start UDP
    }
#ifdef ARDUINO_ARCH_ESP32
    void transmitAudioData()
    {
      if (!udpSyncConnected) return;
      static uint8_t frameCounter = 0;
      //DEBUGSR_PRINTLN("Transmitting UDP Mic Packet");

      audioSyncPacket transmitData;
      memset(reinterpret_cast<void *>(&transmitData), 0, sizeof(transmitData)); // make sure that the packet - including "invisible" padding bytes added by the compiler - is fully initialized

      strncpy_P(transmitData.header, PSTR(UDP_SYNC_HEADER), 6);
      // transmit samples that were not modified by limitSampleDynamics()
      transmitData.sampleRaw   = (soundAgc) ? rawSampleAgc: sampleRaw;
      transmitData.sampleSmth  = (soundAgc) ? sampleAgc   : sampleAvg;
      transmitData.samplePeak  = udpSamplePeak ? 1:0;
      udpSamplePeak            = false;           // Reset udpSamplePeak after we've transmitted it
      transmitData.frameCounter = frameCounter;
      transmitData.zeroCrossingCount = zeroCrossingCount;

      for (int i = 0; i < NUM_GEQ_CHANNELS; i++) {
        transmitData.fftResult[i] = fftResult[i];
      }

      // WLEDMM transmit soundPressure as 16 bit fixed point
      uint32_t pressure16bit = max(0.0f, soundPressure) * 256.0f; // convert to fixed point, remove negative values
      uint16_t pressInt   = pressure16bit / 256;          // integer part
      uint16_t pressFract = pressure16bit % 256;          // faction part
      if (pressInt > 255) pressInt = 255;                 // saturation at 255
      transmitData.pressure[0] = (uint8_t)pressInt;
      transmitData.pressure[1] = (uint8_t)pressFract;

      transmitData.FFT_Magnitude = my_magnitude;
      transmitData.FFT_MajorPeak = FFT_MajorPeak;

      if (fftUdp.beginMulticastPacket() != 0) { // beginMulticastPacket returns 0 in case of error
        fftUdp.write(reinterpret_cast<uint8_t *>(&transmitData), sizeof(transmitData));
        fftUdp.endPacket();
      }
      
      frameCounter++;
    } // transmitAudioData()
#endif
    static bool isValidUdpSyncVersion(const char *header) {
      return strncmp_P(header, UDP_SYNC_HEADER, 6) == 0;
    }
    static bool isValidUdpSyncVersion_v1(const char *header) {
      return strncmp_P(header, UDP_SYNC_HEADER_v1, 6) == 0;
    }

    bool decodeAudioData(int packetSize, uint8_t *fftBuff) {
      if((0 == packetSize) || (nullptr == fftBuff)) return false; // sanity check
      //audioSyncPacket *receivedPacket = reinterpret_cast<audioSyncPacket*>(fftBuff);
      audioSyncPacket receivedPacket;
      memset(&receivedPacket, 0, sizeof(receivedPacket));                                  // start clean
      memcpy(&receivedPacket, fftBuff, min((unsigned)packetSize, (unsigned)sizeof(receivedPacket))); // don't violate alignment - thanks @willmmiles

      // validate sequence, discard out-of-sequence packets
      static uint8_t lastFrameCounter = 0;
      // add info for UI
      if ((receivedPacket.frameCounter > 0) && (lastFrameCounter > 0)) receivedFormat = 3; // v2+
      else receivedFormat = 2; // v2
      // check sequence
      bool sequenceOK = false;
      if(receivedPacket.frameCounter > lastFrameCounter) sequenceOK = true;                  // sequence OK
      if((lastFrameCounter < 12) && (receivedPacket.frameCounter > 248)) sequenceOK = false; // prevent sequence "roll-back" due to late packets (1->254)
      if((lastFrameCounter > 248) && (receivedPacket.frameCounter < 12)) sequenceOK = true;  // handle roll-over (255 -> 0)
      if(audioSyncSequence == false) sequenceOK = true;                                       // sequence checking disabled by user
      if((sequenceOK == false) && (receivedPacket.frameCounter != 0)) {                      // always accept "0" - its the legacy value
        DEBUGSR_PRINTF("Skipping audio frame out of order or duplicated - %u vs %u\n", lastFrameCounter, receivedPacket.frameCounter);
        return false;   // reject out-of sequence frame
      }
      else {
        lastFrameCounter = receivedPacket.frameCounter;
      }

      // update samples for effects
      volumeSmth   = fmaxf(receivedPacket.sampleSmth, 0.0f);
      volumeRaw    = fmaxf(receivedPacket.sampleRaw, 0.0f);
#ifdef ARDUINO_ARCH_ESP32
      // update internal samples
      sampleRaw    = volumeRaw;
      sampleAvg    = volumeSmth;
      rawSampleAgc = volumeRaw;
      sampleAgc    = volumeSmth;
      multAgc      = 1.0f;
#endif
      // Only change samplePeak IF it's currently false.
      // If it's true already, then the animation still needs to respond.
      autoResetPeak();
      if (!samplePeak) {
            samplePeak = receivedPacket.samplePeak >0 ? true:false;
            if (samplePeak) timeOfPeak = millis();
            //userVar1 = samplePeak;
      }
      //These values are only computed by ESP32
      for (int i = 0; i < NUM_GEQ_CHANNELS; i++) fftResult[i] = receivedPacket.fftResult[i];
      my_magnitude  = fmaxf(receivedPacket.FFT_Magnitude, 0.0f);
      FFT_Magnitude = my_magnitude;
      FFT_MajorPeak = constrain(receivedPacket.FFT_MajorPeak, 1.0f, 11025.0f);  // restrict value to range expected by effects
      agcSensitivity = 128.0f; // substitute - V2 format does not include this value
      zeroCrossingCount = receivedPacket.zeroCrossingCount;

      // WLEDMM extract soundPressure
      if ((receivedPacket.pressure[0] != 0) || (receivedPacket.pressure[1] != 0)) {
        // found something in gap "reserved2"
        soundPressure  = float(receivedPacket.pressure[1]) / 256.0f; // fractional part
        soundPressure += float(receivedPacket.pressure[0]);          // integer part
      } else {
        soundPressure = volumeSmth; // fallback
      }

      return true;
    }

    void decodeAudioData_v1(int packetSize, uint8_t *fftBuff) {
      audioSyncPacket_v1 *receivedPacket = reinterpret_cast<audioSyncPacket_v1*>(fftBuff);
      // update samples for effects
      volumeSmth   = fmaxf(receivedPacket->sampleAgc, 0.0f);
      volumeRaw    = volumeSmth;   // V1 format does not have "raw" AGC sample
#ifdef ARDUINO_ARCH_ESP32
      // update internal samples
      sampleRaw    = fmaxf(receivedPacket->sampleRaw, 0.0f);
      sampleAvg    = fmaxf(receivedPacket->sampleAvg, 0.0f);;
      sampleAgc    = volumeSmth;
      rawSampleAgc = volumeRaw;
      multAgc      = 1.0f;   
#endif
      // Only change samplePeak IF it's currently false.
      // If it's true already, then the animation still needs to respond.
      autoResetPeak();
      if (!samplePeak) {
            samplePeak = receivedPacket->samplePeak >0 ? true:false;
            if (samplePeak) timeOfPeak = millis();
            //userVar1 = samplePeak;
      }
      //These values are only available on the ESP32
      for (int i = 0; i < NUM_GEQ_CHANNELS; i++) fftResult[i] = receivedPacket->fftResult[i];
      my_magnitude  = fmaxf(receivedPacket->FFT_Magnitude, 0.0);
      FFT_Magnitude = my_magnitude;
      FFT_MajorPeak = constrain(receivedPacket->FFT_MajorPeak, 1.0, 11025.0);  // restrict value to range expected by effects
      soundPressure = volumeSmth; // substitute - V1 format does not include this value
      agcSensitivity = 128.0f; // substitute - V1 format does not include this value
    }

    bool receiveAudioData()   // check & process new data. return TRUE in case that new audio data was received. 
    {
      if (!udpSyncConnected) return false;
      bool haveFreshData = false;

      size_t packetSize = 0;
      // WLEDMM use exception handler to catch out-of-memory errors
      #if __cpp_exceptions
        try{
          packetSize = fftUdp.parsePacket();
        } catch(...) {
          packetSize = 0; // low heap memory -> discard packet.
#ifdef ARDUINO_ARCH_ESP32
          fftUdp.flush();  // this does not work on 8266
#endif
          DEBUG_PRINTLN(F("receiveAudioData: parsePacket out of memory exception caught!"));
          USER_FLUSH();
        }
      #else
        packetSize = fftUdp.parsePacket();
      #endif

#ifdef ARDUINO_ARCH_ESP32
      if ((packetSize > 0) && ((packetSize < 5) || (packetSize > UDPSOUND_MAX_PACKET))) fftUdp.flush(); // discard invalid packets (too small or too big)
#endif
      if ((packetSize > 5) && (packetSize <= UDPSOUND_MAX_PACKET)) {
        static uint8_t fftUdpBuffer[UDPSOUND_MAX_PACKET+1] = { 0 }; // static buffer for receiving, to reuse the same memory and avoid heap fragmentation
        //DEBUGSR_PRINTLN("Received UDP Sync Packet");
        fftUdp.read(fftUdpBuffer, packetSize);

        // VERIFY THAT THIS IS A COMPATIBLE PACKET
        if (packetSize == sizeof(audioSyncPacket) && (isValidUdpSyncVersion((const char *)fftUdpBuffer))) {
          receivedFormat = 2;
          haveFreshData = decodeAudioData(packetSize, fftUdpBuffer);
          //DEBUGSR_PRINTLN("Finished parsing UDP Sync Packet v2");
        } else {
          if (packetSize == sizeof(audioSyncPacket_v1) && (isValidUdpSyncVersion_v1((const char *)fftUdpBuffer))) {
            decodeAudioData_v1(packetSize, fftUdpBuffer);
            receivedFormat = 1;
            //DEBUGSR_PRINTLN("Finished parsing UDP Sync Packet v1");
            haveFreshData = true;
          } else receivedFormat = 0; // unknown format
        }
      }
      return haveFreshData;
    }


    //////////////////////
    // usermod functions//
    //////////////////////

  public:
    //Functions called by WLED or other usermods

    /*
     * setup() is called once at boot. WiFi is not yet connected at this point.
     * You can use it to initialize variables, sensors or similar.
     * It is called *AFTER* readFromConfig()
     */
    void setup()
    {
      disableSoundProcessing = true; // just to be sure
      if (!initDone) {
        // usermod exchangeable data
        // we will assign all usermod exportable data here as pointers to original variables or arrays and allocate memory for pointers
        um_data = new um_data_t;
        um_data->u_size = 12;
        um_data->u_type = new um_types_t[um_data->u_size];
        um_data->u_data = new void*[um_data->u_size];
        um_data->u_data[0] = &volumeSmth;      //*used (New)
        um_data->u_type[0] = UMT_FLOAT;
        um_data->u_data[1] = &volumeRaw;       // used (New)
        um_data->u_type[1] = UMT_UINT16;
        um_data->u_data[2] = fftResult;        //*used (Blurz, DJ Light, Noisemove, GEQ_base, 2D Funky Plank, Akemi)
        um_data->u_type[2] = UMT_BYTE_ARR;
        um_data->u_data[3] = &samplePeak;      //*used (Puddlepeak, Ripplepeak, Waterfall)
        um_data->u_type[3] = UMT_BYTE;
        um_data->u_data[4] = &FFT_MajorPeak;   //*used (Ripplepeak, Freqmap, Freqmatrix, Freqpixels, Freqwave, Gravfreq, Rocktaves, Waterfall)
        um_data->u_type[4] = UMT_FLOAT;
        um_data->u_data[5] = &my_magnitude;    // used (New)
        um_data->u_type[5] = UMT_FLOAT;
        um_data->u_data[6] = &maxVol;          // assigned in effect function from UI element!!! (Puddlepeak, Ripplepeak, Waterfall)
        um_data->u_type[6] = UMT_BYTE;
        um_data->u_data[7] = &binNum;          // assigned in effect function from UI element!!! (Puddlepeak, Ripplepeak, Waterfall)
        um_data->u_type[7] = UMT_BYTE;
#ifdef ARDUINO_ARCH_ESP32
        um_data->u_data[8] = &FFT_MajPeakSmth; // new
        um_data->u_type[8] = UMT_FLOAT;
#else
        um_data->u_data[8] = &FFT_MajorPeak;   // substitute for 8266
        um_data->u_type[8] = UMT_FLOAT;
#endif
        um_data->u_data[9]  = &soundPressure;  // used (New)
        um_data->u_type[9]  = UMT_FLOAT;
        um_data->u_data[10] = &agcSensitivity; // used (New) - dummy value on 8266
        um_data->u_type[10] = UMT_FLOAT;
        um_data->u_data[11] = &zeroCrossingCount; // for auto playlist usermod
        um_data->u_type[11] = UMT_UINT16;
      }

#ifdef ARDUINO_ARCH_ESP32

      // Reset I2S peripheral for good measure
      i2s_driver_uninstall(I2S_NUM_0);   // E (696) I2S: i2s_driver_uninstall(2006): I2S port 0 has not installed
      #if !defined(CONFIG_IDF_TARGET_ESP32C3)
        delay(100);
        periph_module_reset(PERIPH_I2S0_MODULE);   // not possible on -C3
      #endif
      delay(100);         // Give that poor microphone some time to setup.

      #if !defined(CONFIG_IDF_TARGET_ESP32S2) && !defined(CONFIG_IDF_TARGET_ESP32C3)
        if ((i2sckPin == I2S_PIN_NO_CHANGE) && (i2ssdPin >= 0) && (i2swsPin >= 0) 
            && ((dmType == 1) || (dmType == 4)) ) dmType = 51;   // dummy user support: SCK == -1 --means--> PDM microphone
      #endif

      useInputFilter = 2; // default: DC blocker
      switch (dmType) {
      #if defined(CONFIG_IDF_TARGET_ESP32S2) || defined(CONFIG_IDF_TARGET_ESP32C3) || defined(CONFIG_IDF_TARGET_ESP32S3)
        // stub cases for not-yet-supported I2S modes on other ESP32 chips
        case 0:  //ADC analog
        #if defined(CONFIG_IDF_TARGET_ESP32S2) || defined(CONFIG_IDF_TARGET_ESP32C3)
        case 5:  //PDM Microphone
        case 51: //legacy PDM Microphone
        #endif
      #endif
        case 1:
          DEBUGSR_PRINT(F("AR: Generic I2S Microphone - ")); DEBUGSR_PRINTLN(F(I2S_MIC_CHANNEL_TEXT));
          audioSource = new I2SSource(SAMPLE_RATE, BLOCK_SIZE);
          delay(100);
          if (audioSource) audioSource->initialize(i2swsPin, i2ssdPin, i2sckPin);
          break;
        case 2:
          DEBUGSR_PRINTLN(F("AR: ES7243 Microphone (right channel only)."));
          //useInputFilter = 0; // in case you need to disable low-cut software filtering
          audioSource = new ES7243(SAMPLE_RATE, BLOCK_SIZE);
          delay(100);
          // WLEDMM align global pins
          if ((sdaPin >= 0) && (i2c_sda < 0)) i2c_sda = sdaPin; // copy usermod prefs into globals (if globals not defined)
          if ((sclPin >= 0) && (i2c_scl < 0)) i2c_scl = sclPin;
          if (i2c_sda >= 0) sdaPin = -1;                        // -1 = use global
          if (i2c_scl >= 0) sclPin = -1;

          if (audioSource) audioSource->initialize(i2swsPin, i2ssdPin, i2sckPin, mclkPin);
          break;
        case 3:
          DEBUGSR_PRINT(F("AR: SPH0645 Microphone - ")); DEBUGSR_PRINTLN(F(I2S_MIC_CHANNEL_TEXT));
          audioSource = new SPH0654(SAMPLE_RATE, BLOCK_SIZE);
          delay(100);
          audioSource->initialize(i2swsPin, i2ssdPin, i2sckPin);
          break;
        case 4:
          DEBUGSR_PRINT(F("AR: Generic I2S Microphone with Master Clock - ")); DEBUGSR_PRINTLN(F(I2S_MIC_CHANNEL_TEXT));
          audioSource = new I2SSource(SAMPLE_RATE, BLOCK_SIZE, 1.0f/24.0f);
          //audioSource = new I2SSource(SAMPLE_RATE, BLOCK_SIZE, 1.0f/24.0f, false);   // I2S SLAVE mode - does not work, unfortunately
          delay(100);
          if (audioSource) audioSource->initialize(i2swsPin, i2ssdPin, i2sckPin, mclkPin);
          break;
        #if  !defined(CONFIG_IDF_TARGET_ESP32S2) && !defined(CONFIG_IDF_TARGET_ESP32C3)
        case 5:
          DEBUGSR_PRINT(F("AR: I2S PDM Microphone - ")); DEBUGSR_PRINTLN(F(I2S_PDM_MIC_CHANNEL_TEXT));
          audioSource = new I2SSource(SAMPLE_RATE, BLOCK_SIZE, 1.0f/4.0f);
          useInputFilter = 1;  // PDM bandpass filter - this reduces the noise floor on SPM1423 from 5% Vpp (~380) down to 0.05% Vpp (~5)
          delay(100);
          if (audioSource) audioSource->initialize(i2swsPin, i2ssdPin);
          break;
        case 51:
          DEBUGSR_PRINT(F("AR: Legacy PDM Microphone - ")); DEBUGSR_PRINTLN(F(I2S_PDM_MIC_CHANNEL_TEXT));
          audioSource = new I2SSource(SAMPLE_RATE, BLOCK_SIZE, 1.0f);
          useInputFilter = 1;  // PDM bandpass filter
          delay(100);
          if (audioSource) audioSource->initialize(i2swsPin, i2ssdPin);
          break;
        #endif
        case 6:
        #ifdef use_es8388_mic
          DEBUGSR_PRINTLN(F("AR: ES8388 Source (Mic)"));
        #else
          DEBUGSR_PRINTLN(F("AR: ES8388 Source (Line-In)"));
        #endif
          audioSource = new ES8388Source(SAMPLE_RATE, BLOCK_SIZE, 1.0f);
          //useInputFilter = 0; // to disable low-cut software filtering and restore previous behaviour
          delay(100);
          // WLEDMM align global pins
          if ((sdaPin >= 0) && (i2c_sda < 0)) i2c_sda = sdaPin; // copy usermod prefs into globals (if globals not defined)
          if ((sclPin >= 0) && (i2c_scl < 0)) i2c_scl = sclPin;
          if (i2c_sda >= 0) sdaPin = -1;                        // -1 = use global
          if (i2c_scl >= 0) sclPin = -1;

          if (audioSource) audioSource->initialize(i2swsPin, i2ssdPin, i2sckPin, mclkPin);
          break;
        case 7:
        #ifdef use_wm8978_mic
          DEBUGSR_PRINTLN(F("AR: WM8978 Source (Mic)"));
        #else
          DEBUGSR_PRINTLN(F("AR: WM8978 Source (Line-In)"));
        #endif
          audioSource = new WM8978Source(SAMPLE_RATE, BLOCK_SIZE, 1.0f);
          //useInputFilter = 0; // to disable low-cut software filtering and restore previous behaviour
          delay(100);
          // WLEDMM align global pins
          if ((sdaPin >= 0) && (i2c_sda < 0)) i2c_sda = sdaPin; // copy usermod prefs into globals (if globals not defined)
          if ((sclPin >= 0) && (i2c_scl < 0)) i2c_scl = sclPin;
          if (i2c_sda >= 0) sdaPin = -1;                        // -1 = use global
          if (i2c_scl >= 0) sclPin = -1;

          if (audioSource) audioSource->initialize(i2swsPin, i2ssdPin, i2sckPin, mclkPin);
          break;

        #if  !defined(CONFIG_IDF_TARGET_ESP32S2) && !defined(CONFIG_IDF_TARGET_ESP32C3) && !defined(CONFIG_IDF_TARGET_ESP32S3)
        // ADC over I2S is only possible on "classic" ESP32
        case 0:
        default:
          DEBUGSR_PRINTLN(F("AR: Analog Microphone (left channel only)."));
          useInputFilter = 1;  // PDM bandpass filter seems to work well for analog, too
          audioSource = new I2SAdcSource(SAMPLE_RATE, BLOCK_SIZE);
          delay(100);
          if (audioSource) audioSource->initialize(audioPin);
          break;
        #endif
      }
      delay(250); // give microphone enough time to initialise

      if (!audioSource) enabled = false;                 // audio failed to initialise
#endif
      if (enabled) onUpdateBegin(false);                 // create FFT task, and initialize network

#ifdef ARDUINO_ARCH_ESP32
      if (FFT_Task == nullptr) enabled = false;          // FFT task creation failed
      if((!audioSource) || (!audioSource->isInitialized())) {  // audio source failed to initialize. Still stay "enabled", as there might be input arriving via UDP Sound Sync 
      #ifdef WLED_DEBUG
        DEBUG_PRINTLN(F("AR: Failed to initialize sound input driver. Please check input PIN settings."));
      #else
        USER_PRINTLN(F("AR: Failed to initialize sound input driver. Please check input PIN settings."));
      #endif
        disableSoundProcessing = true;
      } else {
        USER_PRINTLN(F("AR: sound input driver initialized successfully."));        
      }
#endif
      if (enabled) disableSoundProcessing = false;       // all good - enable audio processing
      // try to start UDP
      last_UDPTime = 0;
      receivedFormat = 0;
      delay(100);
      if (enabled) connectUDPSoundSync();
      initDone = true;
      DEBUGSR_PRINT(F("AR: init done, enabled = "));
      DEBUGSR_PRINTLN(enabled ? F("true.") : F("false."));
      USER_FLUSH();

      // dump audiosync data layout
      #if defined(SR_DEBUG)
      {
        audioSyncPacket data;
        USER_PRINTF("\naudioSyncPacket_v1 size = %d\n", sizeof(audioSyncPacket_v1));                                                         // size 88
        USER_PRINTF("audioSyncPacket size = %d\n", sizeof(audioSyncPacket));                                                               // size 44
        USER_PRINTF("|  char    header[6]     offset = %2d   size = %2d\n", offsetof(audioSyncPacket, header[0]), sizeof(data.header));           // offset  0 size 6
        USER_PRINTF("|  uint8_t pressure[2]   offset = %2d   size = %2d\n", offsetof(audioSyncPacket, pressure[0]), sizeof(data.pressure));       // offset  6 size 2
        USER_PRINTF("|  float   sampleRaw     offset = %2d   size = %2d\n", offsetof(audioSyncPacket, sampleRaw), sizeof(data.sampleRaw));        // offset  8 size 4
        USER_PRINTF("|  float   sampleSmth    offset = %2d   size = %2d\n", offsetof(audioSyncPacket, sampleSmth), sizeof(data.sampleSmth));      // offset 12 size 4
        USER_PRINTF("|  uint8_t samplePeak    offset = %2d   size = %2d\n", offsetof(audioSyncPacket, samplePeak), sizeof(data.samplePeak));      // offset 16 size 1
        USER_PRINTF("|  uint8_t frameCounter  offset = %2d   size = %2d\n", offsetof(audioSyncPacket, frameCounter), sizeof(data.frameCounter));  // offset 17 size 1
        USER_PRINTF("|  uint8_t fftResult[16] offset = %2d   size = %2d\n", offsetof(audioSyncPacket, fftResult[0]), sizeof(data.fftResult));     // offset 18 size 16
        USER_PRINTF("|  uint16_t zeroCrossingCount offset = %2d   size = %2d\n", offsetof(audioSyncPacket, zeroCrossingCount), sizeof(data.zeroCrossingCount)); // offset 34 size 2
        USER_PRINTF("|  float   FFT_Magnitude offset = %2d   size = %2d\n", offsetof(audioSyncPacket, FFT_Magnitude), sizeof(data.FFT_Magnitude));// offset 36 size 4
        USER_PRINTF("|  float   FFT_MajorPeak offset = %2d   size = %2d\n", offsetof(audioSyncPacket, FFT_MajorPeak), sizeof(data.FFT_MajorPeak));// offset 40 size 4
        USER_PRINTLN(); USER_FLUSH();
      }
      #endif

      #if defined(ARDUINO_ARCH_ESP32) && defined(SR_DEBUG)
      DEBUGSR_PRINTF("|| %-9s min free stack %d\n", pcTaskGetTaskName(NULL), uxTaskGetStackHighWaterMark(NULL)); //WLEDMM
      #endif
    }


    /*
     * connected() is called every time the WiFi is (re)connected
     * Use it to initialize network interfaces
     */
    void connected()
    {
      if (udpSyncConnected) {   // clean-up: if open, close old UDP sync connection
        udpSyncConnected = false;
        fftUdp.stop();
        receivedFormat = 0;
        DEBUGSR_PRINTLN(F("AR connected(): old UDP connection closed."));
      }
      
      if ((audioSyncPort > 0) && (audioSyncEnabled > AUDIOSYNC_NONE)) {
      #ifdef ARDUINO_ARCH_ESP32
        udpSyncConnected = fftUdp.beginMulticast(IPAddress(239, 0, 0, 1), audioSyncPort);
      #else
        udpSyncConnected = fftUdp.beginMulticast(WiFi.localIP(), IPAddress(239, 0, 0, 1), audioSyncPort);
      #endif
        receivedFormat = 0;
        if (udpSyncConnected) last_UDPTime = millis();
        if (apActive && !(WLED_CONNECTED)) {
          DEBUGSR_PRINTLN(udpSyncConnected ? F("AR connected(): UDP: connected using AP.") : F("AR connected(): UDP is disconnected (AP)."));
        } else {
          DEBUGSR_PRINTLN(udpSyncConnected ? F("AR connected(): UDP: connected to WIFI.") :  F("AR connected(): UDP is disconnected (Wifi)."));
        }
      }

      #if defined(ARDUINO_ARCH_ESP32) && defined(SR_DEBUG)
      DEBUGSR_PRINTF("|| %-9s min free stack %d\n", pcTaskGetTaskName(NULL), uxTaskGetStackHighWaterMark(NULL)); //WLEDMM
      #endif
    }


    /*
     * loop() is called continuously. Here you can check for events, read sensors, etc.
     * 
     * Tips:
     * 1. You can use "if (WLED_CONNECTED)" to check for a successful network connection.
     *    Additionally, "if (WLED_MQTT_CONNECTED)" is available to check for a connection to an MQTT broker.
     * 
     * 2. Try to avoid using the delay() function. NEVER use delays longer than 10 milliseconds.
     *    Instead, use a timer check as shown here.
     */
    void loop()
    {
      static unsigned long lastUMRun = millis();

      if (!enabled) {
        disableSoundProcessing = true;   // keep processing suspended (FFT task)
        lastUMRun = millis();            // update time keeping
        return;
      }
      // We cannot wait indefinitely before processing audio data
      if (strip.isServicing() && (millis() - lastUMRun < 2)) return;   // WLEDMM isServicing() is the critical part (be nice, but not too nice)

      // sound sync "receive or local"
      bool useNetworkAudio = false;
      if (audioSyncEnabled > AUDIOSYNC_SEND) {  // we are in "receive" or "receive+local" mode
        if (udpSyncConnected && ((millis() - last_UDPTime) <= AUDIOSYNC_IDLE_MS))
          useNetworkAudio = true;
        else
          useNetworkAudio = false;
        if (audioSyncEnabled == AUDIOSYNC_REC)
          useNetworkAudio = true;  // don't fall back to local audio in standard "receive mode"
      }

      // suspend local sound processing when "real time mode" is active (E131, UDP, ADALIGHT, ARTNET)
      if (  (realtimeOverride == REALTIME_OVERRIDE_NONE)  // please add other overrides here if needed
          &&( (realtimeMode == REALTIME_MODE_GENERIC)
            ||(realtimeMode == REALTIME_MODE_E131)
            ||(realtimeMode == REALTIME_MODE_UDP)
            ||(realtimeMode == REALTIME_MODE_ADALIGHT)
            ||(realtimeMode == REALTIME_MODE_ARTNET) ) )  // please add other modes here if needed
      {
        #ifdef WLED_DEBUG
        if ((disableSoundProcessing == false) && (audioSyncEnabled < AUDIOSYNC_REC)) {  // we just switched to "disabled"
          DEBUG_PRINTLN("[AR userLoop]  realtime mode active - audio processing suspended.");
          DEBUG_PRINTF( "               RealtimeMode = %d; RealtimeOverride = %d\n", int(realtimeMode), int(realtimeOverride));
        }
        #endif
        disableSoundProcessing = true;
        useNetworkAudio = false;
      } else {
        #if defined(ARDUINO_ARCH_ESP32) && defined(WLED_DEBUG)
        if ((disableSoundProcessing == true) && (audioSyncEnabled < AUDIOSYNC_REC) && audioSource->isInitialized()) {    // we just switched to "enabled"
          DEBUG_PRINTLN("[AR userLoop]  realtime mode ended - audio processing resumed.");
          DEBUG_PRINTF( "               RealtimeMode = %d; RealtimeOverride = %d\n", int(realtimeMode), int(realtimeOverride));
        }
        #endif
        if ((disableSoundProcessing == true) && (audioSyncEnabled != AUDIOSYNC_REC)) lastUMRun = millis();  // just left "realtime mode" - update timekeeping
        disableSoundProcessing = false;
      }

      if (audioSyncEnabled == AUDIOSYNC_REC) disableSoundProcessing = true;   // make sure everything is disabled IF in audio Receive mode
      if (audioSyncEnabled == AUDIOSYNC_SEND) disableSoundProcessing = false;  // keep running audio IF we're in audio Transmit mode
#ifdef ARDUINO_ARCH_ESP32
      if (!audioSource->isInitialized()) {                                                               // no audio source
        disableSoundProcessing = true;
        if (audioSyncEnabled > AUDIOSYNC_SEND) useNetworkAudio = true;
      }
      if ((audioSyncEnabled == AUDIOSYNC_REC_PLUS) && useNetworkAudio) disableSoundProcessing = true;   // UDP sound receiving - disable local audio

      #ifdef SR_DEBUG
      // debug info in case that task stack usage changes
      static unsigned int minLoopStackFree = UINT32_MAX;
      unsigned int stackFree = uxTaskGetStackHighWaterMark(NULL);
      if (minLoopStackFree > stackFree) {
        minLoopStackFree = stackFree;
        DEBUGSR_PRINTF("|| %-9s min free stack %d\n", pcTaskGetTaskName(NULL), minLoopStackFree); //WLEDMM
      }
      #endif

      // Only run the sampling code IF we're not in Receive mode or realtime mode
      if ((audioSyncEnabled != AUDIOSYNC_REC) && !disableSoundProcessing && !useNetworkAudio) {
        if (soundAgc > AGC_NUM_PRESETS) soundAgc = 0; // make sure that AGC preset is valid (to avoid array bounds violation)

        unsigned long t_now = millis();      // remember current time
        int userloopDelay = int(t_now - lastUMRun);
        if (lastUMRun == 0) userloopDelay=0; // startup - don't have valid data from last run.

        #if defined(SR_DEBUG)
          // complain when audio userloop has been delayed for long time. Currently we need userloop running between 500 and 1500 times per second.
          // softhack007 disabled temporarily - avoid serial console spam with MANY LEDs and low FPS
          //if ((userloopDelay > /*23*/ 65) && !disableSoundProcessing && (audioSyncEnabled == AUDIOSYNC_NONE)) {
            //DEBUG_PRINTF("[AR userLoop] hiccup detected -> was inactive for last %d millis!\n", userloopDelay);
          //}
        #endif

        // run filters, and repeat in case of loop delays (hick-up compensation)
        if (userloopDelay <2) userloopDelay = 0;      // minor glitch, no problem
        if (userloopDelay >200) userloopDelay = 200;  // limit number of filter re-runs  
        do {
          getSample();                        // run microphone sampling filters
          agcAvg(t_now - userloopDelay);      // Calculated the PI adjusted value as sampleAvg
          userloopDelay -= 2;                 // advance "simulated time" by 2ms
        } while (userloopDelay > 0);
        lastUMRun = t_now;                    // update time keeping

        // update samples for effects (raw, smooth) 
        volumeSmth = (soundAgc) ? sampleAgc   : sampleAvg;
        volumeRaw  = (soundAgc) ? rawSampleAgc: sampleRaw;
        // update FFTMagnitude, taking into account AGC amplification
        my_magnitude = FFT_Magnitude; // / 16.0f, 8.0f, 4.0f done in effects
        if (soundAgc) my_magnitude *= multAgc;
        if (volumeSmth < 1 ) my_magnitude = 0.001f;  // noise gate closed - mute

        // get AGC sensitivity and sound pressure
        static unsigned long lastEstimate = 0;
#ifdef WLEDMM_FASTPATH
        if (millis() - lastEstimate > 7) {
#else
        if (millis() - lastEstimate > 12) {
#endif
          lastEstimate = millis();
          agcSensitivity = getSensitivity();
          if (limiterOn)
            soundPressure = soundPressure + 0.38f * (estimatePressure() - soundPressure);  // dynamics limiter on -> some smoothing
          else
            soundPressure = soundPressure + 0.95f * (estimatePressure() - soundPressure);  //  dynamics limiter on -> raw value
        }
        limitSampleDynamics();
      }  // if (!disableSoundProcessing)
#endif

      autoResetPeak();          // auto-reset sample peak after strip minShowDelay
      if (!udpSyncConnected) udpSamplePeak = false;  // reset UDP samplePeak while UDP is unconnected

      connectUDPSoundSync();  // ensure we have a connection - if needed

      // UDP Microphone Sync  - receive mode
      if ((audioSyncEnabled & AUDIOSYNC_REC) && udpSyncConnected) {
          // Only run the audio listener code if we're in Receive mode
          static float syncVolumeSmth = 0;
          bool have_new_sample = false;
          if (millis() - lastTime > delayMs) {
            have_new_sample = receiveAudioData();
            if (have_new_sample) {
              last_UDPTime = millis();
              useNetworkAudio = true;  // UDP input arrived - use it
            }
            lastTime = millis();
          } else {
#ifdef ARDUINO_ARCH_ESP32
            fftUdp.flush(); // WLEDMM: Flush this if we haven't read it. Does not work on 8266.
#endif
          }
          if (useNetworkAudio) {
            if (have_new_sample) syncVolumeSmth = volumeSmth;   // remember received sample
            else volumeSmth = syncVolumeSmth;                   // restore originally received sample for next run of dynamics limiter
            limitSampleDynamics();                              // run dynamics limiter on received volumeSmth, to hide jumps and hickups
            limitGEQDynamics(have_new_sample);                  // WLEDMM experimental: smooth FFT (GEQ) samples
          }
      } else {
          receivedFormat = 0;
      }

      if (   (audioSyncEnabled & AUDIOSYNC_REC) // receive mode
          && udpSyncConnected          // connected
          && (receivedFormat > 0)      // we actually received something in the past
          && ((millis() - last_UDPTime) > 25000)) {   // close connection after 25sec idle
        udpSyncConnected = false;
        receivedFormat = 0;
        fftUdp.stop();
        volumeSmth =0.0f;
        volumeRaw =0;
        my_magnitude = 0.1; FFT_Magnitude = 0.01; FFT_MajorPeak = 2;
        soundPressure = 1.0f;
        agcSensitivity = 64.0f;
#ifdef ARDUINO_ARCH_ESP32
        multAgc = 1;
#endif
        DEBUGSR_PRINTLN(F("AR  loop(): UDP closed due to inactivity."));
      }

      #if defined(MIC_LOGGER) || defined(MIC_SAMPLING_LOG) || defined(FFT_SAMPLING_LOG)
      static unsigned long lastMicLoggerTime = 0;
      if (millis()-lastMicLoggerTime > 20) {
        lastMicLoggerTime = millis();
        logAudio();
      }
      #endif

      // Info Page: keep max sample from last 5 seconds
#ifdef ARDUINO_ARCH_ESP32
      if ((millis() -  sampleMaxTimer) > CYCLE_SAMPLEMAX) {
        sampleMaxTimer = millis();
        maxSample5sec = (0.15 * maxSample5sec) + 0.85 *((soundAgc) ? sampleAgc : sampleAvg); // reset, and start with some smoothing
        if (sampleAvg < 1) maxSample5sec = 0; // noise gate 
      } else {
         if ((sampleAvg >= 1)) maxSample5sec = fmaxf(maxSample5sec, (soundAgc) ? rawSampleAgc : sampleRaw); // follow maximum volume
      }
#else  // similar functionality for 8266 receive only - use VolumeSmth instead of raw sample data
      if ((millis() -  sampleMaxTimer) > CYCLE_SAMPLEMAX) {
        sampleMaxTimer = millis();
        maxSample5sec = (0.15 * maxSample5sec) + 0.85 * volumeSmth; // reset, and start with some smoothing
        if (volumeSmth < 1.0f) maxSample5sec = 0; // noise gate
        if (maxSample5sec < 0.0f) maxSample5sec = 0; // avoid negative values
      } else {
         if (volumeSmth >= 1.0f) maxSample5sec = fmaxf(maxSample5sec, volumeRaw); // follow maximum volume
      }
#endif

#ifdef ARDUINO_ARCH_ESP32
      //UDP Microphone Sync  - transmit mode
    #if defined(WLEDMM_FASTPATH)
      if ((audioSyncEnabled & AUDIOSYNC_SEND) && (haveNewFFTResult || (millis() - lastTime > 24))) {  // fastpath: send data once results are ready, or each 25ms as fallback (max sampling time is 23ms)
    #else
      if ((audioSyncEnabled & AUDIOSYNC_SEND) && (millis() - lastTime > 20)) {                        // standard: send data each 20ms
    #endif
        haveNewFFTResult = false; // reset notification
        // Only run the transmit code IF we're in Transmit mode
        transmitAudioData();
        lastTime = millis();
      }
#endif
    }


    bool getUMData(um_data_t **data)
    {
      if (!data || !enabled) return false; // no pointer provided by caller or not enabled -> exit
      *data = um_data;
      return true;
    }


#ifdef ARDUINO_ARCH_ESP32
    void onUpdateBegin(bool init)
    {
#ifdef WLED_DEBUG
      fftTime = sampleTime = filterTime = 0;
#endif
      // gracefully suspend FFT task (if running)
      disableSoundProcessing = true;

      // reset sound data
      micDataReal = 0.0f;
      volumeRaw = 0; volumeSmth = 0;
      sampleAgc = 0; sampleAvg = 0;
      sampleRaw = 0; rawSampleAgc = 0;
      my_magnitude = 0; FFT_Magnitude = 0; FFT_MajorPeak = 1;
      multAgc = 1;
      // reset FFT data
      memset(fftCalc, 0, sizeof(fftCalc)); 
      memset(fftAvg, 0, sizeof(fftAvg)); 
      memset(fftResult, 0, sizeof(fftResult)); 
      for(int i=(init?0:1); i<NUM_GEQ_CHANNELS; i+=2) fftResult[i] = 16; // make a tiny pattern
      inputLevel = 128;                                    // reset level slider to default
      autoResetPeak();

      if (init && FFT_Task) {
        delay(25);                // WLEDMM: givesome time for I2S driver to finish sampling
        vTaskSuspend(FFT_Task);   // update is about to begin, disable task to prevent crash
        if (udpSyncConnected) {   // close UDP sync connection (if open)
          udpSyncConnected = false;
          fftUdp.stop();
          DEBUGSR_PRINTLN(F("AR onUpdateBegin(true): UDP connection closed."));
          receivedFormat = 0;
        }
      } else {
        // update has failed or create task requested
        if (FFT_Task) {
          vTaskResume(FFT_Task);
          connected(); // resume UDP
        } else
//          xTaskCreatePinnedToCore(
//          xTaskCreate(                        // no need to "pin" this task to core #0
          xTaskCreateUniversal(
            FFTcode,                          // Function to implement the task
            "FFT",                            // Name of the task
            3592,                             // Stack size in words // 3592 leaves 800-1024 bytes of task stack free
            NULL,                             // Task input parameter
            FFTTASK_PRIORITY,                 // Priority of the task
            &FFT_Task                         // Task handle
            , 0                               // Core where the task should run
          );
      }
      micDataReal = 0.0f;                     // just to be sure
      if (enabled) disableSoundProcessing = false;
      updateIsRunning = init;

      #if defined(ARDUINO_ARCH_ESP32) && defined(SR_DEBUG)
      DEBUGSR_PRINTF("|| %-9s min free stack %d\n", pcTaskGetTaskName(NULL), uxTaskGetStackHighWaterMark(NULL)); //WLEDMM
      #endif
    }

#else // reduced function for 8266
    void onUpdateBegin(bool init)
    {
      // gracefully suspend audio (if running)
      disableSoundProcessing = true;
      // reset sound data
      volumeRaw = 0; volumeSmth = 0;
      for(int i=(init?0:1); i<NUM_GEQ_CHANNELS; i+=2) fftResult[i] = 16; // make a tiny pattern
      autoResetPeak();

      if (init) {
        if (udpSyncConnected) {   // close UDP sync connection (if open)
          udpSyncConnected = false;
          fftUdp.stop();
          DEBUGSR_PRINTLN(F("AR onUpdateBegin(true): UDP connection closed."));
          receivedFormat = 0;
        }
      }
      if (enabled) disableSoundProcessing = init; // init = true means that OTA is just starting --> don't process audio
      updateIsRunning = init;
    }
#endif

#ifdef ARDUINO_ARCH_ESP32
    /**
     * handleButton() can be used to override default button behaviour. Returning true
     * will prevent button working in a default way.
     */
    bool handleButton(uint8_t b) {
      yield();
      // crude way of determining if audio input is analog
      // better would be for AudioSource to implement getType()
      if (enabled
          && dmType == 0 && audioPin>=0
          && (buttonType[b] == BTN_TYPE_ANALOG || buttonType[b] == BTN_TYPE_ANALOG_INVERTED)
         ) {
        return true;
      }
      return false;
    }
#endif

    ////////////////////////////
    // Settings and Info Page //
    ////////////////////////////

    /*
     * addToJsonInfo() can be used to add custom entries to the /json/info part of the JSON API.
     * Creating an "u" object allows you to add custom key/value pairs to the Info section of the WLED web UI.
     * Below it is shown how this could be used for e.g. a light sensor
     */
    void addToJsonInfo(JsonObject& root)
    {
#ifdef ARDUINO_ARCH_ESP32
      char myStringBuffer[16]; // buffer for snprintf() - not used yet on 8266
#endif
      JsonObject user = root["u"];
      if (user.isNull()) user = root.createNestedObject("u");

      JsonArray infoArr = user.createNestedArray(FPSTR(_name));

      String uiDomString = F("<button class=\"btn btn-xs\" onclick=\"requestJson({");
      uiDomString += FPSTR(_name);
      uiDomString += F(":{");
      uiDomString += FPSTR(_enabled);
      uiDomString += enabled ? F(":false}});\">") : F(":true}});\">");
      uiDomString += F("<i class=\"icons");
      uiDomString += enabled ? F(" on") : F(" off");
      uiDomString += F("\">&#xe08f;</i>");
      uiDomString += F("</button>");
      infoArr.add(uiDomString);

      if (enabled) {
        bool audioSyncIDLE = false; // true if sound sync is not receiving

#ifdef ARDUINO_ARCH_ESP32
        // audio sync status
        if ((audioSyncEnabled & AUDIOSYNC_REC) && (!udpSyncConnected || (millis() - last_UDPTime > AUDIOSYNC_IDLE_MS))) // connected and nothing received in 2.5sec
          audioSyncIDLE = true;
        if ((audioSource == nullptr) || (!audioSource->isInitialized()))                                   // local audio not configured
          audioSyncIDLE = false;

        // Input Level Slider
        if (disableSoundProcessing == false) {                                 // only show slider when audio processing is running
          if (soundAgc > 0) {
            infoArr = user.createNestedArray(F("GEQ Input Level"));           // if AGC is on, this slider only affects fftResult[] frequencies
            // show slider value as a number
            float post_gain = (float)inputLevel/128.0f;
            if (post_gain < 1.0f) post_gain = ((post_gain -1.0f) * 0.8f) +1.0f;
            post_gain = roundf(post_gain * 100.0f);
            snprintf_P(myStringBuffer, 15, PSTR("%3.0f %%"), post_gain);
            infoArr.add(myStringBuffer);
          } else {
            infoArr = user.createNestedArray(F("Audio Input Level"));
          }
          uiDomString = F("<div class=\"slider\"><div class=\"sliderwrap il\"><input class=\"noslide\" onchange=\"requestJson({");
          uiDomString += FPSTR(_name);
          uiDomString += F(":{");
          uiDomString += FPSTR(_inputLvl);
          uiDomString += F(":parseInt(this.value)}});\" oninput=\"updateTrail(this);\" max=255 min=0 type=\"range\" value=");
          uiDomString += inputLevel;
          uiDomString += F(" /><div class=\"sliderdisplay\"></div></div></div>"); //<output class=\"sliderbubble\"></output>
          infoArr.add(uiDomString);
        } 
#endif
        // The following can be used for troubleshooting user errors and is so not enclosed in #ifdef WLED_DEBUG
        // current Audio input
        infoArr = user.createNestedArray(F("Audio Source"));
        if ((audioSyncEnabled == AUDIOSYNC_REC) || (!audioSyncIDLE && (audioSyncEnabled == AUDIOSYNC_REC_PLUS))){
          // UDP sound sync - receive mode
          infoArr.add(F("UDP sound sync"));
          if (udpSyncConnected) {
            if (millis() - last_UDPTime < AUDIOSYNC_IDLE_MS)
              infoArr.add(F(" - receiving"));
            else
              infoArr.add(F(" - idle"));
          } else {
            infoArr.add(F(" - no connection"));
          }
#ifndef ARDUINO_ARCH_ESP32  // substitute for 8266
        } else {
          infoArr.add(F("sound sync Off"));
        }
#else  // ESP32 only
        } else {
          // Analog or I2S digital input
          if (audioSource && (audioSource->isInitialized())) {
            // audio source successfully configured
            if (audioSource->getType() == AudioSource::Type_I2SAdc) {
              infoArr.add(F("ADC analog"));
            } else {
              if (dmType != 51)
                infoArr.add(F("I2S digital"));
              else
                infoArr.add(F("legacy I2S PDM"));
            }
            // input level or "silence"
            if (maxSample5sec > 1.0) {
              float my_usage = 100.0f * (maxSample5sec / 255.0f);
              snprintf_P(myStringBuffer, 15, PSTR(" - peak %3d%%"), int(my_usage));
              infoArr.add(myStringBuffer);
            } else {
              infoArr.add(F(" - quiet"));
            }
          } else {
            // error during audio source setup
            infoArr.add(F("not initialized"));
            infoArr.add(F(" - check pin settings"));
          }
        }

        // Sound processing (FFT and input filters)
        infoArr = user.createNestedArray(F("Sound Processing"));
        if (audioSource && (disableSoundProcessing == false)) {
          infoArr.add(F("running"));
        } else {
          infoArr.add(F("suspended"));
        }

        // AGC or manual Gain
        if ((soundAgc == 0) && (disableSoundProcessing == false) && !(audioSyncEnabled == AUDIOSYNC_REC)) {
          infoArr = user.createNestedArray(F("Manual Gain"));
          float myGain = ((float)sampleGain/40.0f * (float)inputLevel/128.0f) + 1.0f/16.0f;     // non-AGC gain from presets
          infoArr.add(roundf(myGain*100.0f) / 100.0f);
          infoArr.add("x");
        }
        if ((soundAgc > 0) && (disableSoundProcessing == false) && !(audioSyncEnabled == AUDIOSYNC_REC)) {
          infoArr = user.createNestedArray(F("AGC Gain"));
          infoArr.add(roundf(multAgc*100.0f) / 100.0f);
          infoArr.add("x");
        }
#endif
        // UDP Sound Sync status
        infoArr = user.createNestedArray(F("UDP Sound Sync"));
        if (audioSyncEnabled) {
          if (audioSyncEnabled & AUDIOSYNC_SEND) {
            infoArr.add(F("send mode"));
            if ((udpSyncConnected) && (millis() - lastTime < AUDIOSYNC_IDLE_MS)) infoArr.add(F(" v2+"));
          } else if (audioSyncEnabled == AUDIOSYNC_REC) {
              infoArr.add(F("receive mode"));
          } else if (audioSyncEnabled == AUDIOSYNC_REC_PLUS) {
              infoArr.add(F("receive+local mode"));
          }
        } else
          infoArr.add("off");
        if (audioSyncEnabled && !udpSyncConnected) infoArr.add(" <i>(unconnected)</i>");
        if (audioSyncEnabled && udpSyncConnected && (millis() - last_UDPTime < AUDIOSYNC_IDLE_MS)) {
            if (receivedFormat == 1) infoArr.add(F(" v1"));
            if (receivedFormat == 2) infoArr.add(F(" v2"));
            if (receivedFormat == 3) {
              if (audioSyncSequence) infoArr.add(F(" v2+")); // Sequence checking enabled
              else infoArr.add(F(" v2"));
            }
        }

        #if defined(WLED_DEBUG) || defined(SR_DEBUG) || defined(SR_STATS)
        #ifdef ARDUINO_ARCH_ESP32
        infoArr = user.createNestedArray(F("I2S cycle time"));
        infoArr.add(roundf(fftTaskCycle)/100.0f);
        infoArr.add(" ms");

        infoArr = user.createNestedArray(F("Sampling time"));
        infoArr.add(roundf(sampleTime)/100.0f);
        infoArr.add(" ms");

        infoArr = user.createNestedArray(F("Filtering time"));
        infoArr.add(roundf(filterTime)/100.0f);
        infoArr.add(" ms");

        infoArr = user.createNestedArray(F("FFT time"));
        infoArr.add(roundf(fftTime)/100.0f);

#ifdef FFT_USE_SLIDING_WINDOW
        unsigned timeBudget = doSlidingFFT ? (FFT_MIN_CYCLE) : fftTaskCycle / 115;
#else
        unsigned timeBudget = (FFT_MIN_CYCLE);
#endif
        if ((fftTime/100) >= timeBudget) // FFT time over budget -> I2S buffer will overflow 
          infoArr.add("<b style=\"color:red;\">! ms</b>");
        else if ((fftTime/85 + filterTime/85 + sampleTime/85) >= timeBudget) // FFT time >75% of budget -> risk of instability
          infoArr.add("<b style=\"color:orange;\"> ms!</b>");
        else
          infoArr.add(" ms");

        DEBUGSR_PRINTF("AR I2S cycle time: %5.2f ms\n", roundf(fftTaskCycle)/100.0f);
        DEBUGSR_PRINTF("AR Sampling time : %5.2f ms\n", roundf(sampleTime)/100.0f);
        DEBUGSR_PRINTF("AR filter time   : %5.2f ms\n", roundf(filterTime)/100.0f);
        DEBUGSR_PRINTF("AR FFT time      : %5.2f ms\n", roundf(fftTime)/100.0f);
        #endif
        #endif
      }
    }


    /*
     * addToJsonState() can be used to add custom entries to the /json/state part of the JSON API (state object).
     * Values in the state object may be modified by connected clients
     */
    void addToJsonState(JsonObject& root)
    {
      if (!initDone) return;  // prevent crash on boot applyPreset()
      JsonObject usermod = root[FPSTR(_name)];
      if (usermod.isNull()) {
        usermod = root.createNestedObject(FPSTR(_name));
      }
      usermod["on"] = enabled;
    }


    /*
     * readFromJsonState() can be used to receive data clients send to the /json/state part of the JSON API (state object).
     * Values in the state object may be modified by connected clients
     */
    void readFromJsonState(JsonObject& root)
    {
      if (!initDone) return;  // prevent crash on boot applyPreset()
      bool prevEnabled = enabled;
      JsonObject usermod = root[FPSTR(_name)];
      if (!usermod.isNull()) {
        if (usermod[FPSTR(_enabled)].is<bool>()) {
          enabled = usermod[FPSTR(_enabled)].as<bool>();
          if (prevEnabled != enabled) onUpdateBegin(!enabled);
        }
#ifdef ARDUINO_ARCH_ESP32
        if (usermod[FPSTR(_inputLvl)].is<int>()) {
          inputLevel = min(255,max(0,usermod[FPSTR(_inputLvl)].as<int>()));
        }
#endif
      }
    }


    /*
     * addToConfig() can be used to add custom persistent settings to the cfg.json file in the "um" (usermod) object.
     * It will be called by WLED when settings are actually saved (for example, LED settings are saved)
     * If you want to force saving the current state, use serializeConfig() in your loop().
     * 
     * CAUTION: serializeConfig() will initiate a filesystem write operation.
     * It might cause the LEDs to stutter and will cause flash wear if called too often.
     * Use it sparingly and always in the loop, never in network callbacks!
     * 
     * addToConfig() will make your settings editable through the Usermod Settings page automatically.
     *
     * Usermod Settings Overview:
     * - Numeric values are treated as floats in the browser.
     *   - If the numeric value entered into the browser contains a decimal point, it will be parsed as a C float
     *     before being returned to the Usermod.  The float data type has only 6-7 decimal digits of precision, and
     *     doubles are not supported, numbers will be rounded to the nearest float value when being parsed.
     *     The range accepted by the input field is +/- 1.175494351e-38 to +/- 3.402823466e+38.
     *   - If the numeric value entered into the browser doesn't contain a decimal point, it will be parsed as a
     *     C int32_t (range: -2147483648 to 2147483647) before being returned to the usermod.
     *     Overflows or underflows are truncated to the max/min value for an int32_t, and again truncated to the type
     *     used in the Usermod when reading the value from ArduinoJson.
     * - Pin values can be treated differently from an integer value by using the key name "pin"
     *   - "pin" can contain a single or array of integer values
     *   - On the Usermod Settings page there is simple checking for pin conflicts and warnings for special pins
     *     - Red color indicates a conflict.  Yellow color indicates a pin with a warning (e.g. an input-only pin)
     *   - Tip: use int8_t to store the pin value in the Usermod, so a -1 value (pin not set) can be used
     *
     * See usermod_v2_auto_save.h for an example that saves Flash space by reusing ArduinoJson key name strings
     * 
     * If you need a dedicated settings page with custom layout for your Usermod, that takes a lot more work.  
     * You will have to add the setting to the HTML, xml.cpp and set.cpp manually.
     * See the WLED Soundreactive fork (code and wiki) for reference.  https://github.com/atuline/WLED
     * 
     * I highly recommend checking out the basics of ArduinoJson serialization and deserialization in order to use custom settings!
     */
    void addToConfig(JsonObject& root)
    {
      JsonObject top = root.createNestedObject(FPSTR(_name));
      top[FPSTR(_enabled)] = enabled;
#ifdef ARDUINO_ARCH_ESP32
    #if !defined(CONFIG_IDF_TARGET_ESP32S2) && !defined(CONFIG_IDF_TARGET_ESP32C3) && !defined(CONFIG_IDF_TARGET_ESP32S3)
      JsonObject amic = top.createNestedObject(FPSTR(_analogmic));
      amic["pin"] = audioPin;
    #endif

      JsonObject dmic = top.createNestedObject(FPSTR(_digitalmic));
      dmic[F("type")] = dmType;
      // WLEDMM: align with globals I2C pins
      if ((dmType == 2) || (dmType == 6)) {         // only for ES7243 and ES8388
        if (i2c_sda >= 0) sdaPin = -1;              // -1 = use global
        if (i2c_scl >= 0) sclPin = -1;              // -1 = use global
      }
      JsonArray pinArray = dmic.createNestedArray("pin");
      pinArray.add(i2ssdPin);
      pinArray.add(i2swsPin);
      pinArray.add(i2sckPin);
      pinArray.add(mclkPin);
      pinArray.add(sdaPin);
      pinArray.add(sclPin);

      JsonObject cfg = top.createNestedObject("config");
      cfg[F("squelch")] = soundSquelch;
      cfg[F("gain")] = sampleGain;
      cfg[F("AGC")] = soundAgc;

      //WLEDMM: experimental settings
      JsonObject poweruser = top.createNestedObject("experiments");
      poweruser[F("micLev")] = micLevelMethod;
      poweruser[F("freqDist")] = freqDist;
      //poweruser[F("freqRMS")] = averageByRMS;

#ifdef FFT_USE_SLIDING_WINDOW
      poweruser[F("I2S_FastPath")] = doSlidingFFT;
#endif
      JsonObject freqScale = top.createNestedObject("frequency");
      freqScale[F("scale")] = FFTScalingMode;
      freqScale[F("profile")] = pinkIndex; //WLEDMM
#endif
      JsonObject dynLim = top.createNestedObject("dynamics");
      dynLim[F("limiter")] = limiterOn;
      dynLim[F("rise")] = attackTime;
      dynLim[F("fall")] = decayTime;

      JsonObject sync = top.createNestedObject("sync");
      sync[F("port")] = audioSyncPort;
      sync[F("mode")] = audioSyncEnabled;
      sync[F("check_sequence")] = audioSyncSequence;
    }


    /*
     * readFromConfig() can be used to read back the custom settings you added with addToConfig().
     * This is called by WLED when settings are loaded (currently this only happens immediately after boot, or after saving on the Usermod Settings page)
     * 
     * readFromConfig() is called BEFORE setup(). This means you can use your persistent values in setup() (e.g. pin assignments, buffer sizes),
     * but also that if you want to write persistent values to a dynamic buffer, you'd need to allocate it here instead of in setup.
     * If you don't know what that is, don't fret. It most likely doesn't affect your use case :)
     * 
     * Return true in case the config values returned from Usermod Settings were complete, or false if you'd like WLED to save your defaults to disk (so any missing values are editable in Usermod Settings)
     * 
     * getJsonValue() returns false if the value is missing, or copies the value into the variable provided and returns true if the value is present
     * The configComplete variable is true only if the "exampleUsermod" object and all values are present.  If any values are missing, WLED will know to call addToConfig() to save them
     * 
     * This function is guaranteed to be called on boot, but could also be called every time settings are updated
     */
    bool readFromConfig(JsonObject& root)
    {
      JsonObject top = root[FPSTR(_name)];
      bool configComplete = !top.isNull();

      configComplete &= getJsonValue(top[FPSTR(_enabled)], enabled);
#ifdef ARDUINO_ARCH_ESP32
    #if !defined(CONFIG_IDF_TARGET_ESP32S2) && !defined(CONFIG_IDF_TARGET_ESP32C3) && !defined(CONFIG_IDF_TARGET_ESP32S3)
      configComplete &= getJsonValue(top[FPSTR(_analogmic)]["pin"], audioPin);
    #else
      audioPin = -1; // MCU does not support analog mic
    #endif

      configComplete &= getJsonValue(top[FPSTR(_digitalmic)]["type"],   dmType);
    #if  defined(CONFIG_IDF_TARGET_ESP32S2) || defined(CONFIG_IDF_TARGET_ESP32C3) || defined(CONFIG_IDF_TARGET_ESP32S3)
      if (dmType == 0) dmType = SR_DMTYPE;   // MCU does not support analog
      #if defined(CONFIG_IDF_TARGET_ESP32S2) || defined(CONFIG_IDF_TARGET_ESP32C3)
      if (dmType == 5) dmType = SR_DMTYPE;   // MCU does not support PDM
      if (dmType == 51) dmType = SR_DMTYPE;  // MCU does not support legacy PDM
      #endif
    #else
      if (dmType == 5) useInputFilter = 1;      // enable filter for PDM
      if (dmType == 51) useInputFilter = 1;     // switch on filter for legacy PDM    
    #endif

      configComplete &= getJsonValue(top[FPSTR(_digitalmic)]["pin"][0], i2ssdPin);
      configComplete &= getJsonValue(top[FPSTR(_digitalmic)]["pin"][1], i2swsPin);
      configComplete &= getJsonValue(top[FPSTR(_digitalmic)]["pin"][2], i2sckPin);
      configComplete &= getJsonValue(top[FPSTR(_digitalmic)]["pin"][3], mclkPin);
      configComplete &= getJsonValue(top[FPSTR(_digitalmic)]["pin"][4], sdaPin);
      configComplete &= getJsonValue(top[FPSTR(_digitalmic)]["pin"][5], sclPin);

      configComplete &= getJsonValue(top["config"][F("squelch")], soundSquelch);
      configComplete &= getJsonValue(top["config"][F("gain")],    sampleGain);
      configComplete &= getJsonValue(top["config"][F("AGC")],     soundAgc);

      //WLEDMM: experimental settings
      configComplete &= getJsonValue(top["experiments"][F("micLev")], micLevelMethod);
      configComplete &= getJsonValue(top["experiments"][F("freqDist")], freqDist);
      //configComplete &= getJsonValue(top["experiments"][F("freqRMS")],  averageByRMS);
#ifdef FFT_USE_SLIDING_WINDOW
      configComplete &= getJsonValue(top["experiments"][F("I2S_FastPath")], doSlidingFFT);
#endif

      configComplete &= getJsonValue(top["frequency"][F("scale")], FFTScalingMode);
      configComplete &= getJsonValue(top["frequency"][F("profile")], pinkIndex);  //WLEDMM
#endif
      configComplete &= getJsonValue(top["dynamics"][F("limiter")], limiterOn);
      configComplete &= getJsonValue(top["dynamics"][F("rise")],  attackTime);
      configComplete &= getJsonValue(top["dynamics"][F("fall")],  decayTime);

      configComplete &= getJsonValue(top["sync"][F("port")], audioSyncPort);
      configComplete &= getJsonValue(top["sync"][F("mode")], audioSyncEnabled);
      configComplete &= getJsonValue(top["sync"][F("check_sequence")], audioSyncSequence);

      return configComplete;
    }


    void appendConfigData()
    {
      oappend(SET_F("ux='AudioReactive';"));        // ux = shortcut for Audioreactive - fingers crossed that "ux" isn't already used as JS var, html post parameter or css style
      oappend(SET_F("uxp=ux+':digitalmic:pin[]';")); // uxp = shortcut for AudioReactive:digitalmic:pin[]
      oappend(SET_F("addInfo(ux+':help',0,'<button onclick=\"location.href=&quot;https://mm.kno.wled.ge/soundreactive/Sound-Settings&quot;\" type=\"button\">?</button>');"));
#ifdef ARDUINO_ARCH_ESP32      
      //WLEDMM: add defaults
      #if !defined(CONFIG_IDF_TARGET_ESP32S2) && !defined(CONFIG_IDF_TARGET_ESP32C3) && !defined(CONFIG_IDF_TARGET_ESP32S3)  // -S3/-S2/-C3 don't support analog audio
      #ifdef AUDIOPIN
        oappend(SET_F("xOpt(ux+':analogmic:pin',1,' ⎌',")); oappendi(AUDIOPIN); oappend(");"); 
      #endif
      oappend(SET_F("aOpt(ux+':analogmic:pin',1);")); //only analog options
      #endif

      oappend(SET_F("dd=addDropdown(ux,'digitalmic:type');"));
      #if !defined(CONFIG_IDF_TARGET_ESP32S2) && !defined(CONFIG_IDF_TARGET_ESP32C3) && !defined(CONFIG_IDF_TARGET_ESP32S3)
        #if SR_DMTYPE==0
          oappend(SET_F("addOption(dd,'Generic Analog (⎌)',0);"));
        #else
          oappend(SET_F("addOption(dd,'Generic Analog',0);"));
        #endif
      #endif
      #if SR_DMTYPE==1
        oappend(SET_F("addOption(dd,'Generic I2S (⎌)',1);"));
      #else
        oappend(SET_F("addOption(dd,'Generic I2S',1);"));
      #endif
      #if SR_DMTYPE==2
        oappend(SET_F("addOption(dd,'ES7243 (⎌)',2);"));
      #else
        oappend(SET_F("addOption(dd,'ES7243',2);"));
      #endif
      #if SR_DMTYPE==3
        oappend(SET_F("addOption(dd,'SPH0654 (⎌)',3);"));
      #else
        oappend(SET_F("addOption(dd,'SPH0654',3);"));
      #endif
      #if SR_DMTYPE==4
        oappend(SET_F("addOption(dd,'Generic I2S with Mclk (⎌)',4);"));
      #else
        oappend(SET_F("addOption(dd,'Generic I2S with Mclk',4);"));
      #endif
      #if !defined(CONFIG_IDF_TARGET_ESP32S2) && !defined(CONFIG_IDF_TARGET_ESP32C3)
        #if SR_DMTYPE==5
          oappend(SET_F("addOption(dd,'Generic I2S PDM (⎌)',5);"));
        #else
          oappend(SET_F("addOption(dd,'Generic I2S PDM',5);"));
        #endif
        #if SR_DMTYPE==51
          oappend(SET_F("addOption(dd,'.Legacy I2S PDM ☾ (⎌)',51);"));
        #else
          oappend(SET_F("addOption(dd,'.Legacy I2S PDM ☾',51);"));
        #endif
      #endif
      #if SR_DMTYPE==6
        oappend(SET_F("addOption(dd,'ES8388 ☾ (⎌)',6);"));
      #else
        oappend(SET_F("addOption(dd,'ES8388 ☾',6);"));
      #endif
      #if SR_DMTYPE==7
        oappend(SET_F("addOption(dd,'WM8978 ☾ (⎌)',7);"));
      #else
        oappend(SET_F("addOption(dd,'WM8978 ☾',7);"));
      #endif
      #ifdef SR_SQUELCH
        oappend(SET_F("addInfo(ux+':config:squelch',1,'<i>&#9100; ")); oappendi(SR_SQUELCH); oappend("</i>');");  // 0 is field type, 1 is actual field
      #endif
      #ifdef SR_GAIN
        oappend(SET_F("addInfo(ux+':config:gain',1,'<i>&#9100; ")); oappendi(SR_GAIN); oappend("</i>');");  // 0 is field type, 1 is actual field
      #endif

      oappend(SET_F("dd=addDropdown(ux,'config:AGC');"));
      oappend(SET_F("addOption(dd,'Off',0);"));
      oappend(SET_F("addOption(dd,'Normal',1);"));
      oappend(SET_F("addOption(dd,'Vivid',2);"));
      oappend(SET_F("addOption(dd,'Lazy',3);"));

      //WLEDMM: experimental settings
      oappend(SET_F("dd=addDropdown(ux,'experiments:micLev');"));
      oappend(SET_F("addOption(dd,'Floating  (⎌)',0);"));
      oappend(SET_F("addOption(dd,'Freeze',1);"));
      oappend(SET_F("addOption(dd,'Fast Freeze',2);"));
      oappend(SET_F("addInfo(ux+':experiments:micLev',1,'☾');"));

      oappend(SET_F("dd=addDropdown(ux,'experiments:freqDist');"));
      oappend(SET_F("addOption(dd,'Normal  (⎌)',0);"));
      oappend(SET_F("addOption(dd,'RightShift',1);"));
      oappend(SET_F("addInfo(ux+':experiments:freqDist',1,'☾');"));

      //oappend(SET_F("dd=addDropdown(ux,'experiments:freqRMS');"));
      //oappend(SET_F("addOption(dd,'Off  (⎌)',0);"));
      //oappend(SET_F("addOption(dd,'On',1);"));
      //oappend(SET_F("addInfo(ux+':experiments:freqRMS',1,'☾');"));

<<<<<<< HEAD
#ifdef FFT_USE_SLIDING_WINDOW
      oappend(SET_F("dd=addDropdown(ux,'experiments:I2S_FastPath');"));
      oappend(SET_F("addOption(dd,'Off',0);"));
      oappend(SET_F("addOption(dd,'On  (⎌)',1);"));
      oappend(SET_F("addInfo(ux+':experiments:I2S_FastPath',1,'☾');"));
#endif

      oappend(SET_F("dd=addDropdown('AudioReactive','dynamics:limiter');"));
=======
      oappend(SET_F("dd=addDropdown(ux,'dynamics:limiter');"));
>>>>>>> 73a7ff1c
      oappend(SET_F("addOption(dd,'Off',0);"));
      oappend(SET_F("addOption(dd,'On',1);"));
      oappend(SET_F("addInfo(ux+':dynamics:limiter',0,' On ');"));  // 0 is field type, 1 is actual field
      oappend(SET_F("addInfo(ux+':dynamics:rise',1,'ms <i>(&#x266A; effects only)</i>');"));
      oappend(SET_F("addInfo(ux+':dynamics:fall',1,'ms <i>(&#x266A; effects only)</i>');"));

      oappend(SET_F("dd=addDropdown(ux,'frequency:scale');"));
      oappend(SET_F("addOption(dd,'None',0);"));
      oappend(SET_F("addOption(dd,'Linear (Amplitude)',2);"));
      oappend(SET_F("addOption(dd,'Square Root (Energy)',3);"));
      oappend(SET_F("addOption(dd,'Logarithmic (Loudness)',1);"));

      //WLEDMM add defaults
      oappend(SET_F("dd=addDropdown(ux,'frequency:profile');"));
      #if SR_FREQ_PROF==0
        oappend(SET_F("addOption(dd,'Generic Microphone (⎌)',0);"));
      #else
        oappend(SET_F("addOption(dd,'Generic Microphone',0);"));
      #endif
      #if SR_FREQ_PROF==1
        oappend(SET_F("addOption(dd,'Generic Line-In (⎌)',1);"));
      #else
        oappend(SET_F("addOption(dd,'Generic Line-In',1);"));
      #endif
      #if SR_FREQ_PROF==5
        oappend(SET_F("addOption(dd,'ICS-43434 (⎌)',5);"));
      #else
        oappend(SET_F("addOption(dd,'ICS-43434',5);"));
      #endif
      #if SR_FREQ_PROF==6
        oappend(SET_F("addOption(dd,'ICS-43434 - big speakers (⎌)',6);"));
      #else
        oappend(SET_F("addOption(dd,'ICS-43434 - big speakers',6);"));
      #endif
      #if SR_FREQ_PROF==7
        oappend(SET_F("addOption(dd,'SPM1423 (⎌)',7);"));
      #else
        oappend(SET_F("addOption(dd,'SPM1423',7);"));
      #endif
      #if SR_FREQ_PROF==2
        oappend(SET_F("addOption(dd,'IMNP441 (⎌)',2);"));
      #else
        oappend(SET_F("addOption(dd,'IMNP441',2);"));
      #endif
      #if SR_FREQ_PROF==3
        oappend(SET_F("addOption(dd,'IMNP441 - big speakers (⎌)',3);"));
      #else
        oappend(SET_F("addOption(dd,'IMNP441 - big speakers',3);"));
      #endif
      #if SR_FREQ_PROF==4
        oappend(SET_F("addOption(dd,'IMNP441 - small speakers (⎌)',4);"));
      #else
        oappend(SET_F("addOption(dd,'IMNP441 - small speakers',4);"));
      #endif
      #if SR_FREQ_PROF==10
        oappend(SET_F("addOption(dd,'flat - no adjustments (⎌)',10);"));
      #else
        oappend(SET_F("addOption(dd,'flat - no adjustments',10);"));
      #endif
      #if SR_FREQ_PROF==8
        oappend(SET_F("addOption(dd,'userdefined #1 (⎌)',8);"));
      #else
        oappend(SET_F("addOption(dd,'userdefined #1',8);"));
      #endif
      #if SR_FREQ_PROF==9
        oappend(SET_F("addOption(dd,'userdefined #2 (⎌)',9);"));
      #else
        oappend(SET_F("addOption(dd,'userdefined #2',9);"));
      #endif
      oappend(SET_F("addInfo(ux+':frequency:profile',1,'☾');"));
#endif
      oappend(SET_F("dd=addDropdown(ux,'sync:mode');"));
      oappend(SET_F("addOption(dd,'Off',0);"));               // AUDIOSYNC_NONE
#ifdef ARDUINO_ARCH_ESP32
      oappend(SET_F("addOption(dd,'Send',1);"));              // AUDIOSYNC_SEND
#endif
      oappend(SET_F("addOption(dd,'Receive',2);"));           // AUDIOSYNC_REC
#ifdef ARDUINO_ARCH_ESP32
      oappend(SET_F("addOption(dd,'Receive or Local',6);"));  // AUDIOSYNC_REC_PLUS
#endif
      // check_sequence: Receiver skips out-of-sequence packets when enabled
      oappend(SET_F("dd=addDropdown(ux,'sync:check_sequence');"));
      oappend(SET_F("addOption(dd,'Off',0);"));
      oappend(SET_F("addOption(dd,'On',1);"));

      oappend(SET_F("addInfo(ux+':sync:check_sequence',1,'<i>when receiving</i> ☾<br> Sync audio data with other WLEDs');"));  // must append this to the last field of 'sync'

      oappend(SET_F("addInfo(ux+':digitalmic:type',1,'<i>requires reboot!</i>');"));  // 0 is field type, 1 is actual field
#ifdef ARDUINO_ARCH_ESP32
      oappend(SET_F("addInfo(uxp,0,'<i>sd/data/dout</i>','I2S SD');"));
      #ifdef I2S_SDPIN
        oappend(SET_F("xOpt(uxp,0,' ⎌',")); oappendi(I2S_SDPIN); oappend(");"); 
      #endif

      oappend(SET_F("addInfo(uxp,1,'<i>ws/clk/lrck</i>','I2S WS');"));
      oappend(SET_F("dRO(uxp,1);")); // disable read only pins
      #ifdef I2S_WSPIN
        oappend(SET_F("xOpt(uxp,1,' ⎌',")); oappendi(I2S_WSPIN); oappend(");"); 
      #endif

      oappend(SET_F("addInfo(uxp,2,'<i>sck/bclk</i>','I2S SCK');"));
      oappend(SET_F("dRO(uxp,2);")); // disable read only pins
      #ifdef I2S_CKPIN
        oappend(SET_F("xOpt(uxp,2,' ⎌',")); oappendi(I2S_CKPIN); oappend(");"); 
      #endif

      oappend(SET_F("addInfo(uxp,3,'<i>master clock</i>','I2S MCLK');"));
      oappend(SET_F("dRO(uxp,3);")); // disable read only pins
      #if !defined(CONFIG_IDF_TARGET_ESP32S2) && !defined(CONFIG_IDF_TARGET_ESP32C3) && !defined(CONFIG_IDF_TARGET_ESP32S3)
        oappend(SET_F("dOpt(uxp,3,2,2);")); //only use -1, 0, 1 or 3
        oappend(SET_F("dOpt(uxp,3,4,39);")); //only use -1, 0, 1 or 3
      #endif
      #ifdef MCLK_PIN
        oappend(SET_F("xOpt(uxp,3,' ⎌',")); oappendi(MCLK_PIN); oappend(");"); 
      #endif

      oappend(SET_F("addInfo(uxp,4,'','I2C SDA');"));
      oappend(SET_F("rOpt(uxp,4,'use global (")); oappendi(i2c_sda); oappend(")',-1);"); 
      #ifdef ES7243_SDAPIN
        oappend(SET_F("xOpt(uxp,4,' ⎌',")); oappendi(ES7243_SDAPIN); oappend(");"); 
      #endif

      oappend(SET_F("addInfo(uxp,5,'','I2C SCL');"));
      oappend(SET_F("rOpt(uxp,5,'use global (")); oappendi(i2c_scl); oappend(")',-1);"); 
      #ifdef ES7243_SCLPIN
        oappend(SET_F("xOpt(uxp,5,' ⎌',")); oappendi(ES7243_SCLPIN); oappend(");"); 
      #endif
      oappend(SET_F("dRO(uxp,5);")); // disable read only pins
#endif
    }


    /*
     * handleOverlayDraw() is called just before every show() (LED strip update frame) after effects have set the colors.
     * Use this to blank out some LEDs or set them to a different color regardless of the set effect mode.
     * Commonly used for custom clocks (Cronixie, 7 segment)
     */
    //void handleOverlayDraw()
    //{
      //strip.setPixelColor(0, RGBW32(0,0,0,0)) // set the first pixel to black
    //}

   
    /*
     * getId() allows you to optionally give your V2 usermod an unique ID (please define it in const.h!).
     * This could be used in the future for the system to determine whether your usermod is installed.
     */
    uint16_t getId()
    {
      return USERMOD_ID_AUDIOREACTIVE;
    }
};

// strings to reduce flash memory usage (used more than twice)
const char AudioReactive::_name[]       PROGMEM = "AudioReactive";
const char AudioReactive::_enabled[]    PROGMEM = "enabled";
const char AudioReactive::_inputLvl[]   PROGMEM = "inputLevel";
#if defined(ARDUINO_ARCH_ESP32) && !defined(CONFIG_IDF_TARGET_ESP32S2) && !defined(CONFIG_IDF_TARGET_ESP32C3) && !defined(CONFIG_IDF_TARGET_ESP32S3)
const char AudioReactive::_analogmic[]  PROGMEM = "analogmic";
#endif
const char AudioReactive::_digitalmic[] PROGMEM = "digitalmic";
const char AudioReactive::UDP_SYNC_HEADER[]    PROGMEM = "00002"; // new sync header version, as format no longer compatible with previous structure
const char AudioReactive::UDP_SYNC_HEADER_v1[] PROGMEM = "00001"; // old sync header version - need to add backwards-compatibility feature<|MERGE_RESOLUTION|>--- conflicted
+++ resolved
@@ -2926,7 +2926,6 @@
       //oappend(SET_F("addOption(dd,'On',1);"));
       //oappend(SET_F("addInfo(ux+':experiments:freqRMS',1,'☾');"));
 
-<<<<<<< HEAD
 #ifdef FFT_USE_SLIDING_WINDOW
       oappend(SET_F("dd=addDropdown(ux,'experiments:I2S_FastPath');"));
       oappend(SET_F("addOption(dd,'Off',0);"));
@@ -2934,10 +2933,7 @@
       oappend(SET_F("addInfo(ux+':experiments:I2S_FastPath',1,'☾');"));
 #endif
 
-      oappend(SET_F("dd=addDropdown('AudioReactive','dynamics:limiter');"));
-=======
       oappend(SET_F("dd=addDropdown(ux,'dynamics:limiter');"));
->>>>>>> 73a7ff1c
       oappend(SET_F("addOption(dd,'Off',0);"));
       oappend(SET_F("addOption(dd,'On',1);"));
       oappend(SET_F("addInfo(ux+':dynamics:limiter',0,' On ');"));  // 0 is field type, 1 is actual field
