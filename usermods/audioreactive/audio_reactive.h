--- conflicted
+++ resolved
@@ -1832,12 +1832,8 @@
     #if  !defined(CONFIG_IDF_TARGET_ESP32S2) && !defined(CONFIG_IDF_TARGET_ESP32C3)
       oappend(SET_F("addOption(dd,'Generic I2S PDM',5);"));
     #endif
-<<<<<<< HEAD
       oappend(SET_F("addOption(dd,'ES8388',6);"));
-      oappend(SET_F("dd=addDropdown('AudioReactive','cfg:AGC');"));
-=======
       oappend(SET_F("dd=addDropdown('AudioReactive','config:AGC');"));
->>>>>>> 1446bab3
       oappend(SET_F("addOption(dd,'Off',0);"));
       oappend(SET_F("addOption(dd,'Normal',1);"));
       oappend(SET_F("addOption(dd,'Vivid',2);"));
