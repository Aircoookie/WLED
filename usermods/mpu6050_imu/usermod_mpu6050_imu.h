#pragma once

#include <Arduino.h>   // WLEDMM: make sure that I2C drivers have the "right" Wire Object
#include <Wire.h>

#include "wled.h"

  // #define MPU6050_INT_GPIO 13  // WLEDMM - better choice on ESP32

#ifdef WLED_DEBUG
  #define DEBUG_PRINT_IMU(x) DEBUG_PRINT(x)
  #define DEBUG_PRINT_IMULN(x) DEBUG_PRINTLN(x)
  #define DEBUG_PRINT_IMUF(x...) DEBUG_PRINTF(x)
#else
  #define DEBUG_PRINT_IMU(x)
  #define DEBUG_PRINT_IMULN(x)
  #define DEBUG_PRINT_IMUF(x...)
#endif


/* This driver reads quaternion data from the MPU6060 and adds it to the JSON
   This example is adapted from:
   https://github.com/jrowberg/i2cdevlib/tree/master/Arduino/MPU6050/examples/MPU6050_DMP6_ESPWiFi

   Tested with a d1 mini esp-12f

  GY-521  NodeMCU
  MPU6050 devkit 1.0
  board   Lolin         Description
  ======= ==========    ====================================================
  VCC     VU (5V USB)   Not available on all boards so use 3.3V if needed.
  GND     G             Ground
  SCL     D1 (GPIO05)   I2C clock
  SDA     D2 (GPIO04)   I2C data
  XDA     not connected
  XCL     not connected
  AD0     not connected
  INT     D8 (GPIO15)   Interrupt pin
  
  Using usermod:
  1. Copy the usermod into the sketch folder (same folder as wled00.ino)
  2. Register the usermod by adding #include "usermod_filename.h" in the top and registerUsermod(new MyUsermodClass()) in the bottom of usermods_list.cpp
  3. I2Cdev and MPU6050 must be installed as libraries, or else the .cpp/.h file 
     for both classes must be in the include path of your project. To install the
     libraries add ElectronicCats/MPU6050 @ 0.6.0 to lib_deps in the platformio.ini file.
  // 4. You also need to change lib_compat_mode from strict to soft in platformio.ini (This ignores that I2Cdevlib-MPU6050 doesn't list platform compatibility)
  5. Wire up the MPU6050 as detailed above.
*/

// WLEDMM: make sure that the "standard" Wire object is used
#define I2CDEV_IMPLEMENTATION       I2CDEV_ARDUINO_WIRE

#include <I2Cdev.h>

#include <MPU6050_6Axis_MotionApps20.h>

// WLEDMM - need to re-define WLED DEBUG_PRINT maros, because the were overwritten by MPU6050_6Axis_MotionApps20.h
#undef DEBUG_PRINT
#undef DEBUG_PRINTLN
#undef DEBUG_PRINTF

#ifdef WLED_DEBUG
  #define DEBUG_PRINT(x) DEBUGOUT.print(x)
  #define DEBUG_PRINTLN(x) DEBUGOUT.println(x)
  #define DEBUG_PRINTF(x...) DEBUGOUT.printf(x)
#else
  #define DEBUG_PRINT(x)
  #define DEBUG_PRINTLN(x)
  #define DEBUG_PRINTF(x...)
#endif

// Arduino Wire library is required if I2Cdev I2CDEV_ARDUINO_WIRE implementation
// is used in I2Cdev.h
#if I2CDEV_IMPLEMENTATION == I2CDEV_ARDUINO_WIRE
    #include "Wire.h"
#endif

// ================================================================
// ===               INTERRUPT DETECTION ROUTINE                ===
// ================================================================

volatile bool mpuInterrupt = false;     // indicates whether MPU interrupt pin has gone high
void IRAM_ATTR dmpDataReady() {
    mpuInterrupt = true;
}


class MPU6050Driver : public Usermod {
  private:
    MPU6050 mpu;
    bool enabled = true;
    unsigned long lastUMRun = millis();

    // MPU control/status vars
    bool dmpReady = false;  // set true if DMP init was successful
    uint8_t mpuIntStatus;   // holds actual interrupt status byte from MPU
    uint8_t devStatus;      // return status after each device operation (0 = success, !0 = error)
    uint16_t packetSize;    // expected DMP packet size (default is 42 bytes)
    uint16_t fifoCount;     // count of all bytes currently in FIFO
    uint8_t fifoBuffer[64]; // FIFO storage buffer

  public:
    // orientation/motion vars
    Quaternion qat;         // [w, x, y, z]         quaternion container
    VectorInt16 aa;         // [x, y, z]            accel sensor measurements
    VectorInt16 gy;         // [x, y, z]            gyro sensor measurements
    VectorInt16 aaReal;     // [x, y, z]            gravity-free accel sensor measurements
    VectorInt16 aaWorld;    // [x, y, z]            world-frame accel sensor measurements
    VectorFloat gravity;    // [x, y, z]            gravity vector
    float euler[3] = {0.0f};// [psi, theta, phi]    Euler angle container
    float ypr[3]  = {0.0f}; // [yaw, pitch, roll]   yaw/pitch/roll container and gravity vector

    #if !defined(ARDUINO_ARCH_ESP32) || !defined(MPU6050_INT_GPIO)
    static const int INTERRUPT_PIN = 15; // use pin 15 on ESP8266
    #else
    static const int INTERRUPT_PIN = MPU6050_INT_GPIO;       // WLEDMM
    #endif

    void setup() {
    // WLEDMM begin
      USER_PRINTLN(F("mpu setup"));
#if 0  // WLEDMM: delay I2C pin alloc
      int8_t hw_scl = i2c_scl<0 ? HW_PIN_SCL : i2c_scl;
      int8_t hw_sda = i2c_sda<0 ? HW_PIN_SDA : i2c_sda;
#else
      int8_t hw_scl = i2c_scl;
      int8_t hw_sda = i2c_sda;
#endif

      PinManagerPinType pins[2] = { { hw_scl, true }, { hw_sda, true } };
      if ((hw_scl < 0) || (hw_sda < 0)) {
        //enabled = false;
        USER_PRINTF("mpu6050: warning - ivalid I2C pins: sda=%d scl=%d\n", hw_sda, hw_scl);
        //return;
      }

      if (pins[1].pin < 0 || pins[0].pin < 0)  { enabled=false; dmpReady = false; return; }  //WLEDMM bugfix - ensure that "final" GPIO are valid and no "-1" sneaks trough

      if (!pinManager.allocateMultiplePins(pins, 2, PinOwner::HW_I2C)) { 
        enabled = false;
        USER_PRINTF("mpu6050: failed to allocate I2C sda=%d scl=%d\n", hw_sda, hw_scl);
        return;
      }
    // WLEDMM end

      // join I2C bus (I2Cdev library doesn't do this automatically)
      #if I2CDEV_IMPLEMENTATION == I2CDEV_ARDUINO_WIRE
#if defined(ARDUINO_ARCH_ESP32)
      Wire.begin(pins[1].pin, pins[0].pin);        // WLEDMM fix - need to use proper pins, in case that Wire was not started yet. Call will silently fail if Wire is initialized already.
#else
      Wire.begin();  // WLEDMM - i2c pins on 8266 are fixed.
#endif

          Wire.setClock(400000); // 400kHz I2C clock. Comment this line if having compilation difficulties
      #elif I2CDEV_IMPLEMENTATION == I2CDEV_BUILTIN_FASTWIRE
          Fastwire::setup(400, true);
      #endif

      // // initialize serial communication
      // // (115200 chosen because it is required for Teapot Demo output, but it's
      // // really up to you depending on your project)
      // Serial.begin(115200);
      // while (!Serial); // wait for Leonardo enumeration, others continue immediately

      // NOTE: 8MHz or slower host processors, like the Teensy @ 3.3V or Arduino
      // Pro Mini running at 3.3V, cannot handle this baud rate reliably due to
      // the baud timing being too misaligned with processor ticks. You must use
      // 38400 or slower in these cases, or use some kind of external separate
      // crystal solution for the UART timer.

      // initialize device
      DEBUG_PRINT_IMULN(F("Initializing I2C devices..."));
      // WLEDMM begin
      if (!pinManager.allocatePin(INTERRUPT_PIN, false, PinOwner::UM_Unspecified))
      {
        //enabled = false;
        USER_PRINTF("mpu6050: warning - failed to allocate interrupt GPIO %d\n", INTERRUPT_PIN);
        //return;
      }
      // WLEDMM end

      mpu.initialize();
      pinMode(INTERRUPT_PIN, INPUT);

      // verify connection
      DEBUG_PRINT_IMULN(F("Testing device connections..."));
      USER_PRINTLN(mpu.testConnection() ? F("MPU6050 connection successful") : F("MPU6050 connection failed"));

      // // wait for ready
      // DEBUG_PRINT_IMULN(F("\nSend any character to begin DMP programming and demo: "));
      // while (Serial.available() && Serial.read()); // empty buffer
      // while (!Serial.available());                 // wait for data
      // while (Serial.available() && Serial.read()); // empty buffer again

      // load and configure the DMP
      DEBUG_PRINT_IMULN(F("Initializing DMP..."));
      devStatus = mpu.dmpInitialize();

      // supply your own gyro offsets here, scaled for min sensitivity
      mpu.setXGyroOffset(220);
      mpu.setYGyroOffset(76);
      mpu.setZGyroOffset(-85);
      mpu.setZAccelOffset(1788); // 1688 factory default for my test chip

      // make sure it worked (returns 0 if so)
      if (devStatus == 0) {
          // Calibration Time: generate offsets and calibrate our MPU6050
          mpu.CalibrateAccel(6);
          mpu.CalibrateGyro(6);
          #ifdef WLED_DEBUG
          mpu.PrintActiveOffsets();
          #endif
          // turn on the DMP, now that it's ready
          DEBUG_PRINT_IMULN(F("Enabling DMP..."));
          mpu.setDMPEnabled(true);

          // enable Arduino interrupt detection
          DEBUG_PRINT_IMU(F("Enabling interrupt detection (Arduino external interrupt "));
          DEBUG_PRINT_IMU(digitalPinToInterrupt(INTERRUPT_PIN));
          DEBUG_PRINT_IMULN(F(")..."));
          attachInterrupt(digitalPinToInterrupt(INTERRUPT_PIN), dmpDataReady, RISING);
          mpuIntStatus = mpu.getIntStatus();

          // set our DMP Ready flag so the main loop() function knows it's okay to use it
          DEBUG_PRINT_IMULN(F("DMP ready! Waiting for first interrupt..."));
          dmpReady = true;

          // get expected DMP packet size for later comparison
          packetSize = mpu.dmpGetFIFOPacketSize();
      } else {
<<<<<<< HEAD
          // ERROR!
          // 1 = initial memory load failed
          // 2 = DMP configuration updates failed
          // (if it's going to break, usually the code will be 1)
          USER_PRINT(F("mpu6050: DMP Initialization failed (code "));
          USER_PRINT(devStatus);
          USER_PRINTLN(F(")"));
=======
        // ERROR!
        // 1 = initial memory load failed
        // 2 = DMP configuration updates failed
        // (if it's going to break, usually the code will be 1)
        DEBUG_PRINT(F("DMP Initialization failed (code "));
        DEBUG_PRINT(devStatus);
        DEBUG_PRINTLN(")");
>>>>>>> 8e208bc7
      }
    }

    void connected() {
    }


    void loop() {
      // if programming failed, don't try to do anything
      if (!enabled || (strip.isUpdating() && (millis() - lastUMRun < 2))) return;   // be nice, but not too nice
      lastUMRun = millis();                    // update time keeping

      if (!dmpReady) return;
      // read a packet from FIFO
      if (mpu.dmpGetCurrentFIFOPacket(fifoBuffer)) { // Get the Latest packet 
        //NOTE: some of these can be removed to save memory, processing time
        //      if the measurement isn't needed
        mpu.dmpGetQuaternion(&qat, fifoBuffer);
        mpu.dmpGetEuler(euler, &qat);
        mpu.dmpGetGravity(&gravity, &qat);
        mpu.dmpGetGyro(&gy, fifoBuffer);
        mpu.dmpGetAccel(&aa, fifoBuffer);
        mpu.dmpGetLinearAccel(&aaReal, &aa, &gravity);
        mpu.dmpGetLinearAccelInWorld(&aaWorld, &aaReal, &qat);
        mpu.dmpGetYawPitchRoll(ypr, &qat, &gravity);
      }
    }

    void addToJsonInfo(JsonObject& root)
    {
      JsonObject user = root["u"];
      if (user.isNull()) user = root.createNestedObject("u");

      StaticJsonDocument<800> doc; //measured 528  // WLEDMM added some margin (was 600)

      JsonObject imu_meas = doc.createNestedObject("IMU");
      #ifdef WLED_DEBUG
      JsonArray quat_json = imu_meas.createNestedArray("Quat");
      quat_json.add(qat.w);
      quat_json.add(qat.x);
      quat_json.add(qat.y);
      quat_json.add(qat.z);
      JsonArray euler_json = imu_meas.createNestedArray("Euler");
      euler_json.add(euler[0] * 180/M_PI);
      euler_json.add(euler[1] * 180/M_PI);
      euler_json.add(euler[2] * 180/M_PI);
      JsonArray accel_json = imu_meas.createNestedArray("Accel");
      accel_json.add(aa.x);
      accel_json.add(aa.y);
      accel_json.add(aa.z);
      JsonArray gyro_json = imu_meas.createNestedArray("Gyro");
      gyro_json.add(gy.x);
      gyro_json.add(gy.y);
      gyro_json.add(gy.z);
      JsonArray real_json = imu_meas.createNestedArray("RealAccel");
      real_json.add(aaReal.x);
      real_json.add(aaReal.y);
      real_json.add(aaReal.z);
      JsonArray grav_json = imu_meas.createNestedArray("Gravity");
      grav_json.add(gravity.x);
      grav_json.add(gravity.y);
      grav_json.add(gravity.z);
      #endif
      JsonArray world_json = imu_meas.createNestedArray("WorldAccel");
      world_json.add(aaWorld.x);
      world_json.add(aaWorld.y);
      world_json.add(aaWorld.z);
      JsonArray orient_json = imu_meas.createNestedArray("YPR");
      orient_json.add(ypr[0] * 180/M_PI);
      orient_json.add(ypr[1] * 180/M_PI);
      orient_json.add(ypr[2] * 180/M_PI);
      char stringBuffer[400]; // measured 266 // WLEDMM added some margin (was 300)
      serializeJson(imu_meas, stringBuffer);
      JsonArray mainObject = user.createNestedArray("IMU");
      if (!dmpReady || !enabled) {       // WLEDMM
        if (!dmpReady) mainObject.add(F("Sensor Not Found"));
        else if (!enabled) mainObject.add(F("usermod disabled"));
      } else {
        mainObject.add(stringBuffer);
      }
      // Serial.printf("imu_meas %u (%u %u) stringBuffer %u\n", (unsigned int)imu_meas.memoryUsage(), (unsigned int)imu_meas.size(), (unsigned int)imu_meas.nesting(), strlen(stringBuffer));

    }


    //void addToJsonState(JsonObject& root)
    //{
    //}

    //void readFromJsonState(JsonObject& root)
    //{
    //}

  //  void addToConfig(JsonObject& root)
  //  {
  //   JsonObject top = root.createNestedObject("MPU6050");
  //   top[FPSTR("enabled")] = enabled;

  //   JsonObject interruptPin = top.createNestedObject(FPSTR("interruptPin"));
  //   interruptPin["pin"] = interruptPin;
  //  }

  //   bool readFromConfig(JsonObject& root)
  //   {
  //     JsonObject top = root[FPSTR("MPU6050")];
  //     bool configComplete = !top.isNull();

  //     configComplete &= getJsonValue(top[FPSTR("enabled")], enabled);
  //     configComplete &= getJsonValue(top[FPSTR("interruptPin")]["pin"], interruptPin);

  //     return configComplete;
  //   }

    uint16_t getId()
    {
      return USERMOD_ID_IMU;
    }

};<|MERGE_RESOLUTION|>--- conflicted
+++ resolved
@@ -228,15 +228,6 @@
           // get expected DMP packet size for later comparison
           packetSize = mpu.dmpGetFIFOPacketSize();
       } else {
-<<<<<<< HEAD
-          // ERROR!
-          // 1 = initial memory load failed
-          // 2 = DMP configuration updates failed
-          // (if it's going to break, usually the code will be 1)
-          USER_PRINT(F("mpu6050: DMP Initialization failed (code "));
-          USER_PRINT(devStatus);
-          USER_PRINTLN(F(")"));
-=======
         // ERROR!
         // 1 = initial memory load failed
         // 2 = DMP configuration updates failed
@@ -244,7 +235,6 @@
         DEBUG_PRINT(F("DMP Initialization failed (code "));
         DEBUG_PRINT(devStatus);
         DEBUG_PRINTLN(")");
->>>>>>> 8e208bc7
       }
     }
 
