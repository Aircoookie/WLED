#pragma once

#include "wled.h"

/* This driver reads quaternion data from the MPU6060 and adds it to the JSON
   This example is adapted from:
   https://github.com/jrowberg/i2cdevlib/tree/master/Arduino/MPU6050/examples/MPU6050_DMP6_ESPWiFi

   Tested with a d1 mini esp-12f

  GY-521  NodeMCU
  MPU6050 devkit 1.0
  board   Lolin         Description
  ======= ==========    ====================================================
  VCC     VU (5V USB)   Not available on all boards so use 3.3V if needed.
  GND     G             Ground
  SCL     D1 (GPIO05)   I2C clock
  SDA     D2 (GPIO04)   I2C data
  XDA     not connected
  XCL     not connected
  AD0     not connected
  INT     D8 (GPIO15)   Interrupt pin

  Using usermod:
  1. Copy the usermod into the sketch folder (same folder as wled00.ino)
  2. Register the usermod by adding #include "usermod_filename.h" in the top and registerUsermod(new MyUsermodClass()) in the bottom of usermods_list.cpp
  3. I2Cdev and MPU6050 must be installed as libraries, or else the .cpp/.h file
     for both classes must be in the include path of your project. To install the
     libraries add I2Cdevlib-MPU6050@fbde122cc5 to lib_deps in the platformio.ini file.
  4. You also need to change lib_compat_mode from strict to soft in platformio.ini (This ignores that I2Cdevlib-MPU6050 doesn't list platform compatibility)
  5. Wire up the MPU6050 as detailed above.
*/

#include "I2Cdev.h"

// MPU6050 unfortunately uses the same DEBUG macro names as WLED :(
#include "MPU6050_6Axis_MotionApps20.h"
//#include "MPU6050.h" // not necessary if using MotionApps include file

// Arduino Wire library is required if I2Cdev I2CDEV_ARDUINO_WIRE implementation
// is used in I2Cdev.h
#if I2CDEV_IMPLEMENTATION == I2CDEV_ARDUINO_WIRE
    #include "Wire.h"
#endif




// ================================================================
// ===               INTERRUPT DETECTION ROUTINE                ===
// ================================================================

volatile bool mpuInterrupt = false;     // indicates whether MPU interrupt pin has gone high
void IRAM_ATTR dmpDataReady() {
    mpuInterrupt = true;
}



class MPU6050Driver : public Usermod {
  private:
    MPU6050 mpu;

    // configuration state
    // default values are set in readFromConfig
    // By making this a struct, we enable easy backup and comparison in the readFromConfig class
    struct config_t {
      bool enabled;
      int8_t interruptPin;    
      int16_t gyro_offset[3]; 
      int16_t accel_offset[3];
    };
    config_t config;
    bool configDirty = true; // does the configuration need an update?

    // MPU control/status vars
    bool irqBound = false; // set true if we have bound the IRQ pin
    bool dmpReady = false;  // set true if DMP init was successful
    uint16_t packetSize;    // expected DMP packet size (default is 42 bytes)
    uint16_t fifoCount;     // count of all bytes currently in FIFO
    uint8_t fifoBuffer[64]; // FIFO storage buffer

    // TODO: some of these can be removed to save memory, processing time if the measurement isn't needed
    Quaternion qat;         // [w, x, y, z]         quaternion container
    float euler[3];         // [psi, theta, phi]    Euler angle container
    float ypr[3];           // [yaw, pitch, roll]   yaw/pitch/roll container
    VectorInt16 aa;         // [x, y, z]            accel sensor measurements
    VectorInt16 gy;         // [x, y, z]            gyro sensor measurements
    VectorInt16 aaReal;     // [x, y, z]            gravity-free accel sensor measurements
    VectorInt16 aaWorld;    // [x, y, z]            world-frame accel sensor measurements
    VectorFloat gravity;    // [x, y, z]            gravity vector
    uint32 sample_count;

    // Usermod output
    um_data_t um_data;

    // config element names as progmem strs
    static const char _name[];
    static const char _enabled[];
    static const char _interrupt_pin[];
    static const char _x_acc_bias[];
    static const char _y_acc_bias[];
    static const char _z_acc_bias[];
    static const char _x_gyro_bias[];
    static const char _y_gyro_bias[];
    static const char _z_gyro_bias[];

  public:

    inline bool initDone() { return um_data.u_size != 0; };   // recycle this instead of storing an extra variable

    //Functions called by WLED
    /*
     * setup() is called once at boot. WiFi is not yet connected at this point.
     */
    void setup() {
      dmpReady = false;   // Start clean

      // one time init
      if (!initDone()) {
        um_data.u_size = 9;
        um_data.u_type = new um_types_t[um_data.u_size];
        um_data.u_data = new void*[um_data.u_size];
        um_data.u_data[0] = &qat;
        um_data.u_type[0] = UMT_FLOAT_ARR;
        um_data.u_data[1] = &euler;
        um_data.u_type[1] = UMT_FLOAT_ARR;
        um_data.u_data[2] = &ypr;
        um_data.u_type[2] = UMT_FLOAT_ARR;
        um_data.u_data[3] = &aa;
        um_data.u_type[3] = UMT_INT16_ARR;
        um_data.u_data[4] = &gy;
        um_data.u_type[4] = UMT_INT16_ARR;
        um_data.u_data[5] = &aaReal;
        um_data.u_type[5] = UMT_INT16_ARR;
        um_data.u_data[6] = &aaWorld;
        um_data.u_type[6] = UMT_INT16_ARR;
        um_data.u_data[7] = &gravity;
        um_data.u_type[7] = UMT_FLOAT_ARR;
        um_data.u_data[8] = &sample_count;
        um_data.u_type[8] = UMT_UINT32;
      }

      configDirty = false;  // we have now accepted the current configuration, success or not
      
      if (!config.enabled) return;
<<<<<<< HEAD
      if (i2c_scl<0 || i2c_sda<0) { DEBUGUM_PRINTLN(F("MPU6050: I2C is no good."));  return; }
=======
      // TODO: notice if these have changed ??
      if (i2c_scl<0 || i2c_sda<0) { DEBUG_PRINTLN(F("MPU6050: I2C is no good."));  return; }
>>>>>>> 4ab2c907
      // Check the interrupt pin
      if (config.interruptPin >= 0) {
        irqBound = pinManager.allocatePin(config.interruptPin, false, PinOwner::UM_IMU);
        if (!irqBound) { DEBUGUM_PRINTLN(F("MPU6050: IRQ pin already in use.")); return; }
        pinMode(config.interruptPin, INPUT);
      };

      #if I2CDEV_IMPLEMENTATION == I2CDEV_ARDUINO_WIRE
        Wire.setClock(400000U); // 400kHz I2C clock. Comment this line if having compilation difficulties
      #elif I2CDEV_IMPLEMENTATION == I2CDEV_BUILTIN_FASTWIRE
        Fastwire::setup(400, true);
      #endif

      // initialize device
      DEBUGUM_PRINTLN(F("Initializing I2C devices..."));
      mpu.initialize();

      // verify connection
      DEBUGUM_PRINTLN(F("Testing device connections..."));
      DEBUGUM_PRINTLN(mpu.testConnection() ? F("MPU6050 connection successful") : F("MPU6050 connection failed"));

      // load and configure the DMP
<<<<<<< HEAD
      DEBUGUM_PRINTLN(F("Initializing DMP..."));
      devStatus = mpu.dmpInitialize();
=======
      DEBUG_PRINTLN(F("Initializing DMP..."));
      auto devStatus = mpu.dmpInitialize();
>>>>>>> 4ab2c907

      // set offsets (from config)
      mpu.setXGyroOffset(config.gyro_offset[0]);
      mpu.setYGyroOffset(config.gyro_offset[1]);
      mpu.setZGyroOffset(config.gyro_offset[2]);
      mpu.setXAccelOffset(config.accel_offset[0]);
      mpu.setYAccelOffset(config.accel_offset[1]);
      mpu.setZAccelOffset(config.accel_offset[2]);

      // set sample rate
      mpu.setRate(16);  // ~100Hz

      // make sure it worked (returns 0 if so)
      if (devStatus == 0) {
        // turn on the DMP, now that it's ready
        DEBUGUM_PRINTLN(F("Enabling DMP..."));
        mpu.setDMPEnabled(true);

        mpuInterrupt = true;
        if (irqBound) {
          // enable Arduino interrupt detection
          DEBUGUM_PRINTLN(F("Enabling interrupt detection (Arduino external interrupt 0)..."));          
          attachInterrupt(digitalPinToInterrupt(config.interruptPin), dmpDataReady, RISING);
        }

        // get expected DMP packet size for later comparison
        packetSize = mpu.dmpGetFIFOPacketSize();

        // set our DMP Ready flag so the main loop() function knows it's okay to use it
        DEBUGUM_PRINTLN(F("DMP ready!"));
        dmpReady = true;
      } else {
        // ERROR!
        // 1 = initial memory load failed
        // 2 = DMP configuration updates failed
        // (if it's going to break, usually the code will be 1)
        DEBUGUM_PRINT(F("DMP Initialization failed (code "));
        DEBUGUM_PRINT(devStatus);
        DEBUGUM_PRINTLN(")");
      }

      fifoCount = 0;
      sample_count = 0;
    }

    /*
     * connected() is called every time the WiFi is (re)connected
     * Use it to initialize network interfaces
     */
    void connected() {
      //DEBUGUM_PRINTLN(F("Connected to WiFi!"));
    }


    /*
     * loop() is called continuously. Here you can check for events, read sensors, etc.
     */
    void loop() {
      if (configDirty) setup();

      // if programming failed, don't try to do anything
      if (!config.enabled || !dmpReady || strip.isUpdating()) return;

      // wait for MPU interrupt or extra packet(s) available
      // mpuInterrupt is fixed on if interrupt pin is disabled
      if (!mpuInterrupt && fifoCount < packetSize) return;

      // reset interrupt flag and get INT_STATUS byte
      auto mpuIntStatus = mpu.getIntStatus();
      // Update current FIFO count
      fifoCount = mpu.getFIFOCount();

      // check for overflow (this should never happen unless our code is too inefficient)
      if ((mpuIntStatus & 0x10) || fifoCount == 1024) {
        // reset so we can continue cleanly
        mpu.resetFIFO();
        DEBUGUM_PRINTLN(F("MPU6050: FIFO overflow!"));

        // otherwise, check for data ready
      } else if (fifoCount >= packetSize) {
        // clear local interrupt pending status, if not polling
        mpuInterrupt = !irqBound;

        // DEBUGUM_PRINT(F("MPU6050: Processing packet: "));
        // DEBUGUM_PRINT(fifoCount);
        // DEBUGUM_PRINTLN(F(" bytes in FIFO"));

        // read a packet from FIFO
        mpu.getFIFOBytes(fifoBuffer, packetSize);

        // track FIFO count here in case there is > 1 packet available
        // (this lets us immediately read more without waiting for an interrupt)
        fifoCount -= packetSize;

        //NOTE: some of these can be removed to save memory, processing time
        //      if the measurement isn't needed
        mpu.dmpGetQuaternion(&qat, fifoBuffer);
        mpu.dmpGetEuler(euler, &qat);
        mpu.dmpGetGravity(&gravity, &qat);
        mpu.dmpGetGyro(&gy, fifoBuffer);
        mpu.dmpGetAccel(&aa, fifoBuffer);
        mpu.dmpGetLinearAccel(&aaReal, &aa, &gravity);
        mpu.dmpGetLinearAccelInWorld(&aaWorld, &aaReal, &qat);
        mpu.dmpGetYawPitchRoll(ypr, &qat, &gravity);
        ++sample_count;
      }
    }

    void addToJsonInfo(JsonObject& root)
    {
      JsonObject user = root["u"];
      if (user.isNull()) user = root.createNestedObject("u");

      // Unfortunately the web UI doesn't know how to print sub-objects: you just see '[object Object]'
      // For now, we just put everything in the root userdata object.
      //auto imu_meas = user.createNestedObject("IMU");
      auto& imu_meas = user;

      // If an element is an array, the UI expects two elements in the form [value, unit]
      // Since our /value/ is an array, wrap it, eg. [[a, b, c]]
      JsonArray quat_json = imu_meas.createNestedArray("Quat").createNestedArray();
      quat_json.add(qat.w);
      quat_json.add(qat.x);
      quat_json.add(qat.y);
      quat_json.add(qat.z);
      JsonArray euler_json = imu_meas.createNestedArray("Euler").createNestedArray();
      euler_json.add(euler[0]);
      euler_json.add(euler[1]);
      euler_json.add(euler[2]);
      JsonArray accel_json = imu_meas.createNestedArray("Accel").createNestedArray();
      accel_json.add(aa.x);
      accel_json.add(aa.y);
      accel_json.add(aa.z);
      JsonArray gyro_json = imu_meas.createNestedArray("Gyro").createNestedArray();
      gyro_json.add(gy.x);
      gyro_json.add(gy.y);
      gyro_json.add(gy.z);
      JsonArray world_json = imu_meas.createNestedArray("WorldAccel").createNestedArray();
      world_json.add(aaWorld.x);
      world_json.add(aaWorld.y);
      world_json.add(aaWorld.z);
      JsonArray real_json = imu_meas.createNestedArray("RealAccel").createNestedArray();
      real_json.add(aaReal.x);
      real_json.add(aaReal.y);
      real_json.add(aaReal.z);
      JsonArray grav_json = imu_meas.createNestedArray("Gravity").createNestedArray();
      grav_json.add(gravity.x);
      grav_json.add(gravity.y);
      grav_json.add(gravity.z);
      JsonArray orient_json = imu_meas.createNestedArray("Orientation").createNestedArray();
      orient_json.add(ypr[0]);
      orient_json.add(ypr[1]);
      orient_json.add(ypr[2]);
    }


    /*
     * addToConfig() can be used to add custom persistent settings to the cfg.json file in the "um" (usermod) object.
     * It will be called by WLED when settings are actually saved (for example, LED settings are saved)
     * I highly recommend checking out the basics of ArduinoJson serialization and deserialization in order to use custom settings!
     */
    void addToConfig(JsonObject& root)
    {
      JsonObject top = root.createNestedObject(FPSTR(_name));

      //save these vars persistently whenever settings are saved
      top[FPSTR(_enabled)] = config.enabled;
      top[FPSTR(_interrupt_pin)] = config.interruptPin;
      top[FPSTR(_x_acc_bias)] = config.accel_offset[0];
      top[FPSTR(_y_acc_bias)] = config.accel_offset[1];
      top[FPSTR(_z_acc_bias)] = config.accel_offset[2];
      top[FPSTR(_x_gyro_bias)] = config.gyro_offset[0];
      top[FPSTR(_y_gyro_bias)] = config.gyro_offset[1];
      top[FPSTR(_z_gyro_bias)] = config.gyro_offset[2];
    }

    /*
     * readFromConfig() can be used to read back the custom settings you added with addToConfig().
     * This is called by WLED when settings are loaded (currently this only happens immediately after boot, or after saving on the Usermod Settings page)
     *
     * readFromConfig() is called BEFORE setup(). This means you can use your persistent values in setup() (e.g. pin assignments, buffer sizes),
     * but also that if you want to write persistent values to a dynamic buffer, you'd need to allocate it here instead of in setup.
     * If you don't know what that is, don't fret. It most likely doesn't affect your use case :)
     *
     * Return true in case the config values returned from Usermod Settings were complete, or false if you'd like WLED to save your defaults to disk (so any missing values are editable in Usermod Settings)
     *
     * getJsonValue() returns false if the value is missing, or copies the value into the variable provided and returns true if the value is present
     * The configComplete variable is true only if the "exampleUsermod" object and all values are present.  If any values are missing, WLED will know to call addToConfig() to save them
     *
     * This function is guaranteed to be called on boot, but could also be called every time settings are updated
     */
    bool readFromConfig(JsonObject& root)
    {
      // default settings values could be set here (or below using the 3-argument getJsonValue()) instead of in the class definition or constructor
      // setting them inside readFromConfig() is slightly more robust, handling the rare but plausible use case of single value being missing after boot (e.g. if the cfg.json was manually edited and a value was removed)
      auto old_cfg = config;

      JsonObject top = root[FPSTR(_name)];

      bool configComplete = top.isNull();
      // Ensure default configuration is loaded
      configComplete &= getJsonValue(top[FPSTR(_enabled)], config.enabled, true);
      configComplete &= getJsonValue(top[FPSTR(_interrupt_pin)], config.interruptPin, -1);
      configComplete &= getJsonValue(top[FPSTR(_x_acc_bias)], config.accel_offset[0], 0);
      configComplete &= getJsonValue(top[FPSTR(_y_acc_bias)], config.accel_offset[1], 0);
      configComplete &= getJsonValue(top[FPSTR(_z_acc_bias)], config.accel_offset[2], 0);
      configComplete &= getJsonValue(top[FPSTR(_x_gyro_bias)], config.gyro_offset[0], 0);
      configComplete &= getJsonValue(top[FPSTR(_y_gyro_bias)], config.gyro_offset[1], 0);
      configComplete &= getJsonValue(top[FPSTR(_z_gyro_bias)], config.gyro_offset[2], 0);

      DEBUGUM_PRINT(FPSTR(_name));
      if (top.isNull()) {
        DEBUGUM_PRINTLN(F(": No config found. (Using defaults.)"));
      } else if (!initDone()) {
        DEBUGUM_PRINTLN(F(": config loaded."));
      } else if (memcmp(&config, &old_cfg, sizeof(config)) == 0) {
        DEBUGUM_PRINTLN(F(": config unchanged."));
      } else {
        DEBUGUM_PRINTLN(F(": config updated."));
        // Previously loaded and config changed
        if (irqBound && ((old_cfg.interruptPin != config.interruptPin) || !config.enabled)) {
          detachInterrupt(old_cfg.interruptPin);
          pinManager.deallocatePin(old_cfg.interruptPin, PinOwner::UM_IMU);            
          irqBound = false;
        }

        // Re-call setup on the next loop()
        configDirty = true;
      }

      return configComplete;
    }

    bool getUMData(um_data_t **data)
    {
      if (!data || !config.enabled || !dmpReady) return false; // no pointer provided by caller or not enabled -> exit
      *data = &um_data;
      return true;
    }

    /*
     * getId() allows you to optionally give your V2 usermod an unique ID (please define it in const.h!).
     */
    uint16_t getId()
    {
      return USERMOD_ID_IMU;
    }

};


const char MPU6050Driver::_name[] PROGMEM = "MPU6050_IMU";
const char MPU6050Driver::_enabled[] PROGMEM = "enabled";
const char MPU6050Driver::_interrupt_pin[] PROGMEM = "interrupt_pin";
const char MPU6050Driver::_x_acc_bias[] PROGMEM = "x_acc_bias";
const char MPU6050Driver::_y_acc_bias[] PROGMEM = "y_acc_bias";
const char MPU6050Driver::_z_acc_bias[] PROGMEM = "z_acc_bias";
const char MPU6050Driver::_x_gyro_bias[] PROGMEM = "x_gyro_bias";
const char MPU6050Driver::_y_gyro_bias[] PROGMEM = "y_gyro_bias";
const char MPU6050Driver::_z_gyro_bias[] PROGMEM = "z_gyro_bias";<|MERGE_RESOLUTION|>--- conflicted
+++ resolved
@@ -144,12 +144,8 @@
       configDirty = false;  // we have now accepted the current configuration, success or not
       
       if (!config.enabled) return;
-<<<<<<< HEAD
+      // TODO: notice if these have changed ??
       if (i2c_scl<0 || i2c_sda<0) { DEBUGUM_PRINTLN(F("MPU6050: I2C is no good."));  return; }
-=======
-      // TODO: notice if these have changed ??
-      if (i2c_scl<0 || i2c_sda<0) { DEBUG_PRINTLN(F("MPU6050: I2C is no good."));  return; }
->>>>>>> 4ab2c907
       // Check the interrupt pin
       if (config.interruptPin >= 0) {
         irqBound = pinManager.allocatePin(config.interruptPin, false, PinOwner::UM_IMU);
@@ -172,13 +168,8 @@
       DEBUGUM_PRINTLN(mpu.testConnection() ? F("MPU6050 connection successful") : F("MPU6050 connection failed"));
 
       // load and configure the DMP
-<<<<<<< HEAD
       DEBUGUM_PRINTLN(F("Initializing DMP..."));
-      devStatus = mpu.dmpInitialize();
-=======
-      DEBUG_PRINTLN(F("Initializing DMP..."));
       auto devStatus = mpu.dmpInitialize();
->>>>>>> 4ab2c907
 
       // set offsets (from config)
       mpu.setXGyroOffset(config.gyro_offset[0]);
