#pragma once

#include <Arduino.h>   // WLEDMM: make sure that I2C drivers have the "right" Wire Object
#include <Wire.h>

#include "wled.h"

  // #define MPU6050_INT_GPIO 13  // WLEDMM - better choice on ESP32

#ifdef WLED_DEBUG
  #define DEBUG_PRINT_IMU(x) DEBUG_PRINT(x)
  #define DEBUG_PRINT_IMULN(x) DEBUG_PRINTLN(x)
  #define DEBUG_PRINT_IMUF(x...) DEBUG_PRINTF(x)
#else
  #define DEBUG_PRINT_IMU(x)
  #define DEBUG_PRINT_IMULN(x)
  #define DEBUG_PRINT_IMUF(x...)
#endif


/* This driver reads quaternion data from the MPU6060 and adds it to the JSON
   This example is adapted from:
   https://github.com/jrowberg/i2cdevlib/tree/master/Arduino/MPU6050/examples/MPU6050_DMP6_ESPWiFi

   Tested with a d1 mini esp-12f

  GY-521  NodeMCU
  MPU6050 devkit 1.0
  board   Lolin         Description
  ======= ==========    ====================================================
  VCC     VU (5V USB)   Not available on all boards so use 3.3V if needed.
  GND     G             Ground
  SCL     D1 (GPIO05)   I2C clock
  SDA     D2 (GPIO04)   I2C data
  XDA     not connected
  XCL     not connected
  AD0     not connected
  INT     D8 (GPIO15)   Interrupt pin
  
  Using usermod:
  1. Copy the usermod into the sketch folder (same folder as wled00.ino)
  2. Register the usermod by adding #include "usermod_filename.h" in the top and registerUsermod(new MyUsermodClass()) in the bottom of usermods_list.cpp
  3. I2Cdev and MPU6050 must be installed as libraries, or else the .cpp/.h file 
     for both classes must be in the include path of your project. To install the
     libraries add ElectronicCats/MPU6050 @ 0.6.0 to lib_deps in the platformio.ini file.
  // 4. You also need to change lib_compat_mode from strict to soft in platformio.ini (This ignores that I2Cdevlib-MPU6050 doesn't list platform compatibility)
  5. Wire up the MPU6050 as detailed above.
*/

// WLEDMM: make sure that the "standard" Wire object is used
#define I2CDEV_IMPLEMENTATION       I2CDEV_ARDUINO_WIRE

// WLEDMM avoid stupid warnings
#undef DEBUG_PRINT
#undef DEBUG_PRINTLN
#undef DEBUG_PRINTF

#include <I2Cdev.h>

#include <MPU6050_6Axis_MotionApps20.h>

// WLEDMM - need to re-define WLED DEBUG_PRINT maros, because the were overwritten by MPU6050_6Axis_MotionApps20.h
#undef DEBUG_PRINT
#undef DEBUG_PRINTLN
#undef DEBUG_PRINTF

#ifdef WLED_DEBUG
  #define DEBUG_PRINT(x) DEBUGOUT(x)
  #define DEBUG_PRINTLN(x) DEBUGOUTLN(x)
  #define DEBUG_PRINTF(x...) DEBUGOUTF(x)
#else
  #define DEBUG_PRINT(x)
  #define DEBUG_PRINTLN(x)
  #define DEBUG_PRINTF(x...)
#endif

// Arduino Wire library is required if I2Cdev I2CDEV_ARDUINO_WIRE implementation
// is used in I2Cdev.h
#if I2CDEV_IMPLEMENTATION == I2CDEV_ARDUINO_WIRE
    //#include "Wire.h"        // WLEDMM not necessary
#endif

// ================================================================
// ===               INTERRUPT DETECTION ROUTINE                ===
// ================================================================

volatile bool mpuInterrupt = false;     // indicates whether MPU interrupt pin has gone high
void IRAM_ATTR dmpDataReady() {
    mpuInterrupt = true;
}


class MPU6050Driver : public Usermod {
  private:
    MPU6050 mpu;
    unsigned long lastUMRun = millis();

    // MPU control/status vars
    uint8_t mpuIntStatus;   // holds actual interrupt status byte from MPU
    uint8_t devStatus;      // return status after each device operation (0 = success, !0 = error)
    uint16_t packetSize;    // expected DMP packet size (default is 42 bytes)
    uint16_t fifoCount;     // count of all bytes currently in FIFO
    uint8_t fifoBuffer[64]; // FIFO storage buffer

    // strings to reduce flash memory usage (used more than twice)
    static const char _INT_pin[];

  public:
    MPU6050Driver(const char *name, bool enabled):Usermod(name, enabled) {} //WLEDMM: this shouldn't be necessary (passthrough of constructor), maybe because Usermod is an abstract class

    bool dmpReady = false;  // set true if DMP init was successful  // WLEDMM expose this info in public interface
    // orientation/motion vars
    Quaternion qat;         // [w, x, y, z]         quaternion container
    VectorInt16 aa;         // [x, y, z]            accel sensor measurements
    VectorInt16 gy;         // [x, y, z]            gyro sensor measurements
    VectorInt16 aaReal;     // [x, y, z]            gravity-free accel sensor measurements
    VectorInt16 aaWorld;    // [x, y, z]            world-frame accel sensor measurements
    VectorFloat gravity;    // [x, y, z]            gravity vector
    float euler[3] = {0.0f};// [psi, theta, phi]    Euler angle container
    float ypr[3]  = {0.0f}; // [yaw, pitch, roll]   yaw/pitch/roll container and gravity vector

    #if !defined(ARDUINO_ARCH_ESP32) || !defined(MPU6050_INT_GPIO)
    static const int INTERRUPT_PIN = -1; // WLEDMM: not use pin 15 (on ESP8266) as can and will cause conflict with other pins
    #else
    static const int INTERRUPT_PIN = MPU6050_INT_GPIO;       // WLEDMM
    #endif

    void setup() {
      // WLEDMM begin
      if (!enabled) {
        dmpReady = false;
        return;
      }
      USER_PRINTLN(F("mpu setup"));
      PinManagerPinType pins[2] = { { i2c_scl, true }, { i2c_sda, true } };
      if ((i2c_scl < 0) || (i2c_sda < 0)) {
        //enabled = false;
        USER_PRINTF("mpu6050: warning - ivalid I2C pins: sda=%d scl=%d\n", i2c_sda, i2c_scl);
        //return;
      }

      if (pins[1].pin < 0 || pins[0].pin < 0)  { enabled=false; dmpReady = false; return; }  //WLEDMM bugfix - ensure that "final" GPIO are valid and no "-1" sneaks trough
      //if (!pinManager.allocateMultiplePins(pins, 2, PinOwner::HW_I2C)) {       

      // WLEDMM join I2C HW wire
      if (!pinManager.joinWire()) {
        enabled = false;
        dmpReady = false;
        USER_PRINTF("mpu6050: failed to allocate I2C sda=%d scl=%d\n", i2c_sda, i2c_scl);
        return;
      }
      // WLEDMM end

      // join I2C bus (I2Cdev library doesn't do this automatically)
      #if I2CDEV_IMPLEMENTATION == I2CDEV_ARDUINO_WIRE
#if defined(ARDUINO_ARCH_ESP32)
      //Wire.begin(pins[1].pin, pins[0].pin);        // WLEDMM fix - need to use proper pins, in case that Wire was not started yet. Call will silently fail if Wire is initialized already.
#else
      //Wire.begin();  // WLEDMM - i2c pins on 8266 are fixed.
#endif

          Wire.setClock(400000); // 400kHz I2C clock. Comment this line if having compilation difficulties
      #elif I2CDEV_IMPLEMENTATION == I2CDEV_BUILTIN_FASTWIRE
          Fastwire::setup(400, true);
      #endif

      // // initialize serial communication
      // // (115200 chosen because it is required for Teapot Demo output, but it's
      // // really up to you depending on your project)
      // Serial.begin(115200);
      // while (!Serial); // wait for Leonardo enumeration, others continue immediately

      // NOTE: 8MHz or slower host processors, like the Teensy @ 3.3V or Arduino
      // Pro Mini running at 3.3V, cannot handle this baud rate reliably due to
      // the baud timing being too misaligned with processor ticks. You must use
      // 38400 or slower in these cases, or use some kind of external separate
      // crystal solution for the UART timer.

      // initialize device
      DEBUG_PRINT_IMULN(F("Initializing I2C devices..."));
      // WLEDMM begin
      if ((INTERRUPT_PIN < 0) || (!pinManager.isPinINT(INTERRUPT_PIN))) {
        //enabled = false;
        USER_PRINTF("mpu6050: warning - interrupt GPIO %d does not support interrupts.\n", INTERRUPT_PIN);
        //INTERRUPT_PIN = -1;
        //return;
      }
      if ((INTERRUPT_PIN >= 0) && (pinManager.getPinOwner(INTERRUPT_PIN) != PinOwner::UM_IMU)  // only allocate pin if we don't ownn it already
         && !pinManager.allocatePin(INTERRUPT_PIN, false, PinOwner::UM_IMU))
      {
        //enabled = false;
        USER_PRINTF("mpu6050: warning - failed to allocate interrupt GPIO %d\n", INTERRUPT_PIN);
        //INTERRUPT_PIN = -1;
        //return;
      }
      // WLEDMM end

      mpu.initialize();
      if (INTERRUPT_PIN >= 0) {         // WLEDMM only if pin is valid
        pinMode(INTERRUPT_PIN, INPUT);
      }

      // verify connection
      DEBUG_PRINT_IMULN(F("Testing device connections..."));
      USER_PRINTLN(mpu.testConnection() ? F("MPU6050 connection successful") : F("MPU6050 connection failed"));

      // // wait for ready
      // DEBUG_PRINT_IMULN(F("\nSend any character to begin DMP programming and demo: "));
      // while (Serial.available() && Serial.read()); // empty buffer
      // while (!Serial.available());                 // wait for data
      // while (Serial.available() && Serial.read()); // empty buffer again

      // load and configure the DMP
      DEBUG_PRINT_IMULN(F("Initializing DMP..."));
      devStatus = mpu.dmpInitialize();

      // supply your own gyro offsets here, scaled for min sensitivity
      mpu.setXGyroOffset(220);
      mpu.setYGyroOffset(76);
      mpu.setZGyroOffset(-85);
      mpu.setZAccelOffset(1788); // 1688 factory default for my test chip

      // make sure it worked (returns 0 if so)
      if (devStatus == 0) {
          // Calibration Time: generate offsets and calibrate our MPU6050
          mpu.CalibrateAccel(6);
          mpu.CalibrateGyro(6);
          #ifdef WLED_DEBUG
          mpu.PrintActiveOffsets();
          #endif
          // turn on the DMP, now that it's ready
          DEBUG_PRINT_IMULN(F("Enabling DMP..."));
          mpu.setDMPEnabled(true);

          if (INTERRUPT_PIN >= 0) {
            // enable Arduino interrupt detection
            DEBUG_PRINT_IMU(F("Enabling interrupt detection (Arduino external interrupt "));
            DEBUG_PRINT_IMU(digitalPinToInterrupt(INTERRUPT_PIN));
            DEBUG_PRINT_IMULN(F(")..."));
            attachInterrupt(digitalPinToInterrupt(INTERRUPT_PIN), dmpDataReady, RISING);
          }
          mpuIntStatus = mpu.getIntStatus();

          // set our DMP Ready flag so the main loop() function knows it's okay to use it
          DEBUG_PRINT_IMULN(F("DMP ready! Waiting for first interrupt..."));
          dmpReady = true;

          // get expected DMP packet size for later comparison
          packetSize = mpu.dmpGetFIFOPacketSize();
      } else {
        // ERROR!
        // 1 = initial memory load failed
        // 2 = DMP configuration updates failed
        // (if it's going to break, usually the code will be 1)
        DEBUG_PRINT(F("DMP Initialization failed (code "));
        DEBUG_PRINT(devStatus);
        DEBUG_PRINTLN(")");
        dmpReady = false;
      }
      initDone = true;
    }

    void connected() {
    }


    void loop() {
      // if programming failed, don't try to do anything
      if (!initDone) return;
      if (!enabled || (strip.isUpdating() && (millis() - lastUMRun < 2))) return;   // be nice, but not too nice
      lastUMRun = millis();                    // update time keeping

      if (!dmpReady) return;
      // read a packet from FIFO
      if (mpu.dmpGetCurrentFIFOPacket(fifoBuffer)) { // Get the Latest packet 
        //NOTE: some of these can be removed to save memory, processing time
        //      if the measurement isn't needed
        mpu.dmpGetQuaternion(&qat, fifoBuffer);
        mpu.dmpGetEuler(euler, &qat);
        mpu.dmpGetGravity(&gravity, &qat);
        mpu.dmpGetGyro(&gy, fifoBuffer);
        mpu.dmpGetAccel(&aa, fifoBuffer);
        mpu.dmpGetLinearAccel(&aaReal, &aa, &gravity);
        mpu.dmpGetLinearAccelInWorld(&aaWorld, &aaReal, &qat);
        mpu.dmpGetYawPitchRoll(ypr, &qat, &gravity);
      }
    }

    void addToJsonInfo(JsonObject& root)
    {
      if (!initDone) return;
      if (!enabled && !dmpReady) return;     // WLEDMM no info when usermod disabled
      JsonObject user = root["u"];
      if (user.isNull()) user = root.createNestedObject("u");

<<<<<<< HEAD
      StaticJsonDocument<800> doc; //measured 528  // WLEDMM added some margin (was 600)

      JsonObject imu_meas = doc.createNestedObject("IMU");
      #ifdef WLED_DEBUG
=======
      JsonObject imu_meas = user.createNestedObject("IMU");
>>>>>>> c9be03c0
      JsonArray quat_json = imu_meas.createNestedArray("Quat");
      quat_json.add(qat.w);
      quat_json.add(qat.x);
      quat_json.add(qat.y);
      quat_json.add(qat.z);
      JsonArray euler_json = imu_meas.createNestedArray("Euler");
      euler_json.add(euler[0] * 180/M_PI);
      euler_json.add(euler[1] * 180/M_PI);
      euler_json.add(euler[2] * 180/M_PI);
      JsonArray accel_json = imu_meas.createNestedArray("Accel");
      accel_json.add(aa.x);
      accel_json.add(aa.y);
      accel_json.add(aa.z);
      JsonArray gyro_json = imu_meas.createNestedArray("Gyro");
      gyro_json.add(gy.x);
      gyro_json.add(gy.y);
      gyro_json.add(gy.z);
      JsonArray real_json = imu_meas.createNestedArray("RealAccel");
      real_json.add(aaReal.x);
      real_json.add(aaReal.y);
      real_json.add(aaReal.z);
      JsonArray grav_json = imu_meas.createNestedArray("Gravity");
      grav_json.add(gravity.x);
      grav_json.add(gravity.y);
      grav_json.add(gravity.z);
      #endif
      JsonArray world_json = imu_meas.createNestedArray("WorldAccel");
      world_json.add(aaWorld.x);
      world_json.add(aaWorld.y);
      world_json.add(aaWorld.z);
      JsonArray orient_json = imu_meas.createNestedArray("YPR");
      orient_json.add(ypr[0] * 180/M_PI);
      orient_json.add(ypr[1] * 180/M_PI);
      orient_json.add(ypr[2] * 180/M_PI);
      char stringBuffer[400]; // measured 266 // WLEDMM added some margin (was 300)
      serializeJson(imu_meas, stringBuffer);
      JsonArray mainObject = user.createNestedArray("IMU");
      if (!dmpReady || !enabled) {       // WLEDMM
        if (!dmpReady) mainObject.add(F("Sensor Not Found"));
        else if (!enabled) mainObject.add(F("usermod disabled"));
      } else {
        mainObject.add(stringBuffer);
      }
      // Serial.printf("imu_meas %u (%u %u) stringBuffer %u\n", (unsigned int)imu_meas.memoryUsage(), (unsigned int)imu_meas.size(), (unsigned int)imu_meas.nesting(), strlen(stringBuffer));

    }


    //void addToJsonState(JsonObject& root)
    //{
    //}

    //void readFromJsonState(JsonObject& root)
    //{
    //}

    // void addToConfig(JsonObject& root)
    // {
    //   Usermod::addToConfig(root);
    //   JsonObject top = root[FPSTR(_name)];
    // //   //JsonObject interruptPin = top.createNestedObject(FPSTR(_INT_pin));
    // //   //interruptPin["pin"] = INTERRUPT_PIN;
    // //   DEBUG_PRINTLN(F("MPU6050 IMU config saved."));
    // }

    //WLEDMM: add appendConfigData
    void appendConfigData()
    {
      oappend(SET_F("addHB('mpu6050-IMU');"));
  /*
      #ifdef MPU6050_INT_GPIO
        oappend(SET_F("xOpt('mpu6050-IMU:interrupt_pin',0,' ⎌',")); oappendi(MPU6050_INT_GPIO); oappend(");"); 
      #endif
      //WLEDMM add errorMessage to um settings
      if (strcmp(errorMessage, "") != 0) {
        oappend(SET_F("addInfo('errorMessage', 0, '<i>error: ")); oappend(errorMessage); oappend("! Correct and reboot</i>');");
      }
  */
    }

    bool readFromConfig(JsonObject& root)
    {
      bool configComplete = Usermod::readFromConfig(root);
      JsonObject top = root[FPSTR(_name)];

      if (top.isNull()) {
        DEBUG_PRINT(FPSTR(_name));
        DEBUG_PRINTLN(F(": No config found. (Using defaults.)"));
        return false;
      }

      //configComplete &= getJsonValue(top[FPSTR(_INT_pin)]["pin"], INTERRUPT_PIN);

      DEBUG_PRINT(FPSTR(_name));
      if (!initDone) {
        // first run: reading from cfg.json
        DEBUG_PRINTLN(F(" config loaded."));
      } else {
        DEBUG_PRINTLN(F(" config (re)loaded."));
        if (enabled || dmpReady) setup();   // re-run setup if user has checked "enabled"
        if (!enabled) dmpReady = false;     // not enabled inplies "no DMP data ready"
      }

      return configComplete;
      // use "return !top["newestParameter"].isNull();" when updating Usermod with new features
      //return !top[FPSTR(_INT_pin)].isNull();
    }

    uint16_t getId()
    {
      return USERMOD_ID_IMU;
    }

};

// strings to reduce flash memory usage (used more than twice)
const char MPU6050Driver::_INT_pin[]     PROGMEM = "interrupt_pin";<|MERGE_RESOLUTION|>--- conflicted
+++ resolved
@@ -293,14 +293,11 @@
       JsonObject user = root["u"];
       if (user.isNull()) user = root.createNestedObject("u");
 
-<<<<<<< HEAD
       StaticJsonDocument<800> doc; //measured 528  // WLEDMM added some margin (was 600)
 
       JsonObject imu_meas = doc.createNestedObject("IMU");
+      //JsonObject imu_meas = user.createNestedObject("IMU");
       #ifdef WLED_DEBUG
-=======
-      JsonObject imu_meas = user.createNestedObject("IMU");
->>>>>>> c9be03c0
       JsonArray quat_json = imu_meas.createNestedArray("Quat");
       quat_json.add(qat.w);
       quat_json.add(qat.x);
