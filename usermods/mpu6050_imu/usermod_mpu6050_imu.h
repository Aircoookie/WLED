#pragma once

#include "wled.h"

/* This driver reads quaternion data from the MPU6060 and adds it to the JSON
   This example is adapted from:
   https://github.com/jrowberg/i2cdevlib/tree/master/Arduino/MPU6050/examples/MPU6050_DMP6_ESPWiFi

   Tested with a d1 mini esp-12f

  GY-521  NodeMCU
  MPU6050 devkit 1.0
  board   Lolin         Description
  ======= ==========    ====================================================
  VCC     VU (5V USB)   Not available on all boards so use 3.3V if needed.
  GND     G             Ground
  SCL     D1 (GPIO05)   I2C clock
  SDA     D2 (GPIO04)   I2C data
  XDA     not connected
  XCL     not connected
  AD0     not connected
  INT     D8 (GPIO15)   Interrupt pin
  
  Using usermod:
  1. Copy the usermod into the sketch folder (same folder as wled00.ino)
  2. Register the usermod by adding #include "usermod_filename.h" in the top and registerUsermod(new MyUsermodClass()) in the bottom of usermods_list.cpp
  3. I2Cdev and MPU6050 must be installed as libraries, or else the .cpp/.h file 
     for both classes must be in the include path of your project. To install the
     libraries add I2Cdevlib-MPU6050@fbde122cc5 to lib_deps in the platformio.ini file.
  4. You also need to change lib_compat_mode from strict to soft in platformio.ini (This ignores that I2Cdevlib-MPU6050 doesn't list platform compatibility)
  5. Wire up the MPU6050 as detailed above.
*/

#include "I2Cdev.h"

#include "MPU6050_6Axis_MotionApps20.h"
//#include "MPU6050.h" // not necessary if using MotionApps include file

// Arduino Wire library is required if I2Cdev I2CDEV_ARDUINO_WIRE implementation
// is used in I2Cdev.h
#if I2CDEV_IMPLEMENTATION == I2CDEV_ARDUINO_WIRE
    #include "Wire.h"
#endif

#ifdef ARDUINO_ARCH_ESP32
  #define HW_PIN_SCL 22
  #define HW_PIN_SDA 21
#else
  #define HW_PIN_SCL 5
  #define HW_PIN_SDA 4
#endif

// ================================================================
// ===               INTERRUPT DETECTION ROUTINE                ===
// ================================================================

volatile bool mpuInterrupt = false;     // indicates whether MPU interrupt pin has gone high
void IRAM_ATTR dmpDataReady() {
    mpuInterrupt = true;
}


class MPU6050Driver : public Usermod {
  private:
    MPU6050 mpu;
    bool enabled = true;

    // MPU control/status vars
    bool dmpReady = false;  // set true if DMP init was successful
    uint8_t mpuIntStatus;   // holds actual interrupt status byte from MPU
    uint8_t devStatus;      // return status after each device operation (0 = success, !0 = error)
    uint16_t packetSize;    // expected DMP packet size (default is 42 bytes)
    uint16_t fifoCount;     // count of all bytes currently in FIFO
    uint8_t fifoBuffer[64]; // FIFO storage buffer

    //NOTE: some of these can be removed to save memory, processing time
    //      if the measurement isn't needed
    Quaternion qat;         // [w, x, y, z]         quaternion container
    float euler[3];         // [psi, theta, phi]    Euler angle container
    float ypr[3];           // [yaw, pitch, roll]   yaw/pitch/roll container
    VectorInt16 aa;         // [x, y, z]            accel sensor measurements
    VectorInt16 gy;         // [x, y, z]            gyro sensor measurements
    VectorInt16 aaReal;     // [x, y, z]            gravity-free accel sensor measurements
    VectorInt16 aaWorld;    // [x, y, z]            world-frame accel sensor measurements
    VectorFloat gravity;    // [x, y, z]            gravity vector

    static const int INTERRUPT_PIN = 15; // use pin 15 on ESP8266

  public:
    //Functions called by WLED

    /*
     * setup() is called once at boot. WiFi is not yet connected at this point.
     */
    void setup() {
      PinManagerPinType pins[2] = { { HW_PIN_SCL, true }, { HW_PIN_SDA, true } };
      if (!pinManager.allocateMultiplePins(pins, 2, PinOwner::HW_I2C)) { enabled = false; return; }
      // join I2C bus (I2Cdev library doesn't do this automatically)
      #if I2CDEV_IMPLEMENTATION == I2CDEV_ARDUINO_WIRE
        Wire.begin();
        Wire.setClock(400000); // 400kHz I2C clock. Comment this line if having compilation difficulties
      #elif I2CDEV_IMPLEMENTATION == I2CDEV_BUILTIN_FASTWIRE
        Fastwire::setup(400, true);
      #endif

      // initialize device
      DEBUG_PRINTLN(F("Initializing I2C devices..."));
      mpu.initialize();
      pinMode(INTERRUPT_PIN, INPUT);

      // verify connection
      DEBUG_PRINTLN(F("Testing device connections..."));
      DEBUG_PRINTLN(mpu.testConnection() ? F("MPU6050 connection successful") : F("MPU6050 connection failed"));

      // load and configure the DMP
      DEBUG_PRINTLN(F("Initializing DMP..."));
      devStatus = mpu.dmpInitialize();

      // supply your own gyro offsets here, scaled for min sensitivity
      mpu.setXGyroOffset(220);
      mpu.setYGyroOffset(76);
      mpu.setZGyroOffset(-85);
      mpu.setZAccelOffset(1788); // 1688 factory default for my test chip

      // make sure it worked (returns 0 if so)
      if (devStatus == 0) {
        // turn on the DMP, now that it's ready
        DEBUG_PRINTLN(F("Enabling DMP..."));
        mpu.setDMPEnabled(true);

        // enable Arduino interrupt detection
        DEBUG_PRINTLN(F("Enabling interrupt detection (Arduino external interrupt 0)..."));
        attachInterrupt(digitalPinToInterrupt(INTERRUPT_PIN), dmpDataReady, RISING);
        mpuIntStatus = mpu.getIntStatus();

        // set our DMP Ready flag so the main loop() function knows it's okay to use it
        DEBUG_PRINTLN(F("DMP ready! Waiting for first interrupt..."));
        dmpReady = true;

        // get expected DMP packet size for later comparison
        packetSize = mpu.dmpGetFIFOPacketSize();
      } else {
        // ERROR!
        // 1 = initial memory load failed
        // 2 = DMP configuration updates failed
        // (if it's going to break, usually the code will be 1)
        DEBUG_PRINT(F("DMP Initialization failed (code "));
        DEBUG_PRINT(devStatus);
        DEBUG_PRINTLN(F(")"));
      }
    }

    /*
     * connected() is called every time the WiFi is (re)connected
     * Use it to initialize network interfaces
     */
    void connected() {
      //DEBUG_PRINTLN("Connected to WiFi!");
    }


    /*
     * loop() is called continuously. Here you can check for events, read sensors, etc.
     */
    void loop() {
      // if programming failed, don't try to do anything
<<<<<<< HEAD
      if (!enabled || !dmpReady) return;
=======
      if (!enabled || !dmpReady || strip.isUpdating()) return;
>>>>>>> 795c5159

      // wait for MPU interrupt or extra packet(s) available
      if (!mpuInterrupt && fifoCount < packetSize) return;

      // reset interrupt flag and get INT_STATUS byte
      mpuInterrupt = false;
      mpuIntStatus = mpu.getIntStatus();

      // get current FIFO count
      fifoCount = mpu.getFIFOCount();

      // check for overflow (this should never happen unless our code is too inefficient)
      if ((mpuIntStatus & 0x10) || fifoCount == 1024) {
        // reset so we can continue cleanly
        mpu.resetFIFO();
        DEBUG_PRINTLN(F("FIFO overflow!"));

        // otherwise, check for DMP data ready interrupt (this should happen frequently)
      } else if (mpuIntStatus & 0x02) {
        // wait for correct available data length, should be a VERY short wait
        while (fifoCount < packetSize) fifoCount = mpu.getFIFOCount();

        // read a packet from FIFO
        mpu.getFIFOBytes(fifoBuffer, packetSize);

        // track FIFO count here in case there is > 1 packet available
        // (this lets us immediately read more without waiting for an interrupt)
        fifoCount -= packetSize;


        //NOTE: some of these can be removed to save memory, processing time
        //      if the measurement isn't needed
        mpu.dmpGetQuaternion(&qat, fifoBuffer);
        mpu.dmpGetEuler(euler, &qat);
        mpu.dmpGetGravity(&gravity, &qat);
        mpu.dmpGetGyro(&gy, fifoBuffer);
        mpu.dmpGetAccel(&aa, fifoBuffer);
        mpu.dmpGetLinearAccel(&aaReal, &aa, &gravity);
        mpu.dmpGetLinearAccelInWorld(&aaWorld, &aaReal, &qat);
        mpu.dmpGetYawPitchRoll(ypr, &qat, &gravity);
      }
    }



    void addToJsonInfo(JsonObject& root)
    {
      int reading = 20;
      //this code adds "u":{"Light":[20," lux"]} to the info object
      JsonObject user = root["u"];
      if (user.isNull()) user = root.createNestedObject("u");

      JsonArray imu_meas = user.createNestedObject("IMU");
      JsonArray quat_json = imu_meas.createNestedArray("Quat");
      quat_json.add(qat.w);
      quat_json.add(qat.x);
      quat_json.add(qat.y);
      quat_json.add(qat.z);
      JsonArray euler_json = imu_meas.createNestedArray("Euler");
      euler_json.add(euler[0]);
      euler_json.add(euler[1]);
      euler_json.add(euler[2]);
      JsonArray accel_json = imu_meas.createNestedArray("Accel");
      accel_json.add(aa.x);
      accel_json.add(aa.y);
      accel_json.add(aa.z);
      JsonArray gyro_json = imu_meas.createNestedArray("Gyro");
      gyro_json.add(gy.x);
      gyro_json.add(gy.y);
      gyro_json.add(gy.z);
      JsonArray world_json = imu_meas.createNestedArray("WorldAccel");
      world_json.add(aaWorld.x);
      world_json.add(aaWorld.y);
      world_json.add(aaWorld.z);
      JsonArray real_json = imu_meas.createNestedArray("RealAccel");
      real_json.add(aaReal.x);
      real_json.add(aaReal.y);
      real_json.add(aaReal.z);
      JsonArray grav_json = imu_meas.createNestedArray("Gravity");
      grav_json.add(gravity.x);
      grav_json.add(gravity.y);
      grav_json.add(gravity.z);
      JsonArray orient_json = imu_meas.createNestedArray("Orientation");
      orient_json.add(ypr[0]);
      orient_json.add(ypr[1]);
      orient_json.add(ypr[2]);
    }


    /*
     * addToJsonState() can be used to add custom entries to the /json/state part of the JSON API (state object).
     * Values in the state object may be modified by connected clients
     */
    void addToJsonState(JsonObject& root)
    {
      //root["user0"] = userVar0;
    }


    /*
     * readFromJsonState() can be used to receive data clients send to the /json/state part of the JSON API (state object).
     * Values in the state object may be modified by connected clients
     */
    void readFromJsonState(JsonObject& root)
    {
      //if (root["bri"] == 255) DEBUG_PRINTLN(F("Don't burn down your garage!"));
    }


    /*
     * addToConfig() can be used to add custom persistent settings to the cfg.json file in the "um" (usermod) object.
     * It will be called by WLED when settings are actually saved (for example, LED settings are saved)
     * I highly recommend checking out the basics of ArduinoJson serialization and deserialization in order to use custom settings!
     */
    void addToConfig(JsonObject& root)
    {
      JsonObject top = root.createNestedObject("MPU6050_IMU");
      JsonArray pins = top.createNestedArray("pin");
      pins.add(HW_PIN_SCL);
      pins.add(HW_PIN_SDA);
    }

    /*
     * getId() allows you to optionally give your V2 usermod an unique ID (please define it in const.h!).
     */
    uint16_t getId()
    {
      return USERMOD_ID_IMU;
    }

};<|MERGE_RESOLUTION|>--- conflicted
+++ resolved
@@ -164,11 +164,7 @@
      */
     void loop() {
       // if programming failed, don't try to do anything
-<<<<<<< HEAD
-      if (!enabled || !dmpReady) return;
-=======
       if (!enabled || !dmpReady || strip.isUpdating()) return;
->>>>>>> 795c5159
 
       // wait for MPU interrupt or extra packet(s) available
       if (!mpuInterrupt && fifoCount < packetSize) return;
