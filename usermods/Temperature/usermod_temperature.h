#pragma once

#include "wled.h"
#include "OneWire.h"

//Pin defaults for QuinLed Dig-Uno if not overriden
#ifndef TEMPERATURE_PIN
  #ifdef ARDUINO_ARCH_ESP32
    #define TEMPERATURE_PIN 18
  #else //ESP8266 boards
    #define TEMPERATURE_PIN 14
  #endif
#endif

// the frequency to check temperature, 1 minute
#ifndef USERMOD_DALLASTEMPERATURE_MEASUREMENT_INTERVAL
#define USERMOD_DALLASTEMPERATURE_MEASUREMENT_INTERVAL 60000
#endif

class UsermodTemperature : public Usermod {

  private:

    bool initDone = false;
    OneWire *oneWire;
    // GPIO pin used for sensor (with a default compile-time fallback)
    int8_t temperaturePin = TEMPERATURE_PIN;
    // measurement unit (true==°C, false==°F)
    bool degC = true;
    // using parasite power on the sensor
    bool parasite = false;
    int8_t parasitePin = -1;
    // how often do we read from sensor?
    unsigned long readingInterval = USERMOD_DALLASTEMPERATURE_MEASUREMENT_INTERVAL;
    // set last reading as "40 sec before boot", so first reading is taken after 20 sec
    unsigned long lastMeasurement = UINT32_MAX - USERMOD_DALLASTEMPERATURE_MEASUREMENT_INTERVAL;
    // last time requestTemperatures was called
    // used to determine when we can read the sensors temperature
    // we have to wait at least 93.75 ms after requestTemperatures() is called
    unsigned long lastTemperaturesRequest;
    float temperature;
    // indicates requestTemperatures has been called but the sensor measurement is not complete
    bool waitingForConversion = false;
    // flag set at startup if DS18B20 sensor not found, avoids trying to keep getting
    // temperature if flashed to a board without a sensor attached
    byte sensorFound;

    bool enabled = true;

    bool HApublished = false;
    int16_t idx = -1;   // Domoticz virtual sensor idx

    // strings to reduce flash memory usage (used more than twice)
    static const char _name[];
    static const char _enabled[];
    static const char _readInterval[];
    static const char _parasite[];
    static const char _parasitePin[];
    static const char _domoticzIDX[];
    static const char _sensor[];
    static const char _temperature[];
    static const char _Temperature[];
    
    //Dallas sensor quick (& dirty) reading. Credit to - Author: Peter Scargill, August 17th, 2013
    float readDallas();
    void requestTemperatures();
    void readTemperature();
    bool findSensor();
#ifndef WLED_DISABLE_MQTT
    void publishHomeAssistantAutodiscovery();
#endif

  public:

    /*
     * API calls te enable data exchange between WLED modules
     */
    inline float getTemperatureC() { return temperature; }
    inline float getTemperatureF() { return temperature * 1.8f + 32.0f; }
    float getTemperature();
    const char *getTemperatureUnit();
    uint16_t getId() override { return USERMOD_ID_TEMPERATURE; }

    void setup() override;
    void loop() override;
    //void connected() override;
#ifndef WLED_DISABLE_MQTT
    void onMqttConnect(bool sessionPresent) override;
#endif
    //void onUpdateBegin(bool init) override;

    //bool handleButton(uint8_t b) override;
    //void handleOverlayDraw() override;

    void addToJsonInfo(JsonObject& root) override;
    //void addToJsonState(JsonObject &root) override;
    //void readFromJsonState(JsonObject &root) override;
    void addToConfig(JsonObject &root) override;
    bool readFromConfig(JsonObject &root) override;

    void appendConfigData() override;
};

//Dallas sensor quick (& dirty) reading. Credit to - Author: Peter Scargill, August 17th, 2013
float UsermodTemperature::readDallas() {
  byte data[9];
  int16_t result;                         // raw data from sensor
  float retVal = -127.0f;
  if (oneWire->reset()) {                 // if reset() fails there are no OneWire devices
    oneWire->skip();                      // skip ROM
    oneWire->write(0xBE);                 // read (temperature) from EEPROM
    oneWire->read_bytes(data, 9);         // first 2 bytes contain temperature
    #ifdef WLED_DEBUG_USERMODS
    if (OneWire::crc8(data,8) != data[8]) {
<<<<<<< HEAD
      DEBUGUM_PRINTLN(F("CRC error reading temperature."));
      for (byte i=0; i < 9; i++) DEBUGUM_PRINTF_P(PSTR("0x%02X "), data[i]);
      DEBUGUM_PRINT(F(" => "));
      DEBUGUM_PRINTF_P(PSTR("0x%02X\n"), OneWire::crc8(data,8));
=======
      DEBUG_PRINTLN(F("CRC error reading temperature."));
      for (unsigned i=0; i < 9; i++) DEBUG_PRINTF_P(PSTR("0x%02X "), data[i]);
      DEBUG_PRINT(F(" => "));
      DEBUG_PRINTF_P(PSTR("0x%02X\n"), OneWire::crc8(data,8));
>>>>>>> cd1ede38
    }
    #endif
    switch(sensorFound) {
      case 0x10:  // DS18S20 has 9-bit precision
        result = (data[1] << 8) | data[0];
        retVal = float(result) * 0.5f;
        break;
      case 0x22:  // DS18B20
      case 0x28:  // DS1822
      case 0x3B:  // DS1825
      case 0x42:  // DS28EA00
        result = (data[1]<<4) | (data[0]>>4);   // we only need whole part, we will add fraction when returning
        if (data[1] & 0x80) result |= 0xF000;   // fix negative value
        retVal = float(result) + ((data[0] & 0x08) ? 0.5f : 0.0f);
        break;
    }
  }
  for (unsigned i=1; i<9; i++) data[0] &= data[i];
  return data[0]==0xFF ? -127.0f : retVal;
}

void UsermodTemperature::requestTemperatures() {
  DEBUGUM_PRINTLN(F("Requesting temperature."));
  oneWire->reset();
  oneWire->skip();                        // skip ROM
  oneWire->write(0x44,parasite);          // request new temperature reading
  if (parasite && parasitePin >=0 ) digitalWrite(parasitePin, HIGH); // has to happen within 10us (open MOSFET)
  lastTemperaturesRequest = millis();
  waitingForConversion = true;
}

void UsermodTemperature::readTemperature() {
  if (parasite && parasitePin >=0 ) digitalWrite(parasitePin, LOW); // deactivate power (close MOSFET)
  temperature = readDallas();
  lastMeasurement = millis();
  waitingForConversion = false;
  //DEBUGUM_PRINTF_P(PSTR("Read temperature %2.1f.\n"), temperature); // does not work properly on 8266
  DEBUGUM_PRINT(F("Read temperature "));
  DEBUGUM_PRINTLN(temperature);
}

bool UsermodTemperature::findSensor() {
  DEBUGUM_PRINTLN(F("Searching for sensor..."));
  uint8_t deviceAddress[8] = {0,0,0,0,0,0,0,0};
  // find out if we have DS18xxx sensor attached
  oneWire->reset_search();
  delay(10);
  while (oneWire->search(deviceAddress)) {
    DEBUGUM_PRINTLN(F("Found something..."));
    if (oneWire->crc8(deviceAddress, 7) == deviceAddress[7]) {
      switch (deviceAddress[0]) {
        case 0x10:  // DS18S20
        case 0x22:  // DS18B20
        case 0x28:  // DS1822
        case 0x3B:  // DS1825
        case 0x42:  // DS28EA00
          DEBUGUM_PRINTLN(F("Sensor found."));
          sensorFound = deviceAddress[0];
          DEBUGUM_PRINTF_P(PSTR("0x%02X\n"), sensorFound);
          return true;
      }
    }
  }
  DEBUGUM_PRINTLN(F("Sensor NOT found."));
  return false;
}

#ifndef WLED_DISABLE_MQTT
void UsermodTemperature::publishHomeAssistantAutodiscovery() {
  if (!WLED_MQTT_CONNECTED) return;

  char json_str[1024], buf[128];
  size_t payload_size;
  StaticJsonDocument<1024> json;

  sprintf_P(buf, PSTR("%s Temperature"), serverDescription);
  json[F("name")] = buf;
  strcpy(buf, mqttDeviceTopic);
  strcat_P(buf, _Temperature);
  json[F("state_topic")] = buf;
  json[F("device_class")] = FPSTR(_temperature);
  json[F("unique_id")] = escapedMac.c_str();
  json[F("unit_of_measurement")] = F("°C");
  payload_size = serializeJson(json, json_str);

  sprintf_P(buf, PSTR("homeassistant/sensor/%s/config"), escapedMac.c_str());
  mqtt->publish(buf, 0, true, json_str, payload_size);
  HApublished = true;
}
#endif

void UsermodTemperature::setup() {
  int retries = 10;
  sensorFound = 0;
  temperature = -127.0f; // default to -127, DS18B20 only goes down to -50C
  if (enabled) {
    // config says we are enabled
    DEBUGUM_PRINTLN(F("Allocating temperature pin..."));
    // pin retrieved from cfg.json (readFromConfig()) prior to running setup()
    if (temperaturePin >= 0 && pinManager.allocatePin(temperaturePin, true, PinOwner::UM_Temperature)) {
      oneWire = new OneWire(temperaturePin);
      if (oneWire->reset()) {
        while (!findSensor() && retries--) {
          delay(25); // try to find sensor
        }
      }
      if (parasite && pinManager.allocatePin(parasitePin, true, PinOwner::UM_Temperature)) {
        pinMode(parasitePin, OUTPUT);
        digitalWrite(parasitePin, LOW); // deactivate power (close MOSFET)
      } else {
        parasitePin = -1;
      }
    } else {
      if (temperaturePin >= 0) {
        DEBUGUM_PRINTLN(F("Temperature pin allocation failed."));
      }
      temperaturePin = -1;  // allocation failed
    }
  }
  lastMeasurement = millis() - readingInterval + 10000;
  initDone = true;
}

void UsermodTemperature::loop() {
  if (!enabled || !sensorFound || strip.isUpdating()) return;

  static uint8_t errorCount = 0;
  unsigned long now = millis();

  // check to see if we are due for taking a measurement
  // lastMeasurement will not be updated until the conversion
  // is complete the the reading is finished
  if (now - lastMeasurement < readingInterval) return;

  // we are due for a measurement, if we are not already waiting
  // for a conversion to complete, then make a new request for temps
  if (!waitingForConversion) {
    requestTemperatures();
    return;
  }

  // we were waiting for a conversion to complete, have we waited log enough?
  if (now - lastTemperaturesRequest >= 750 /* 93.75ms per the datasheet but can be up to 750ms */) {
    readTemperature();
    if (getTemperatureC() < -100.0f) {
      if (++errorCount > 10) sensorFound = 0;
      lastMeasurement = now - readingInterval + 300; // force new measurement in 300ms
      return;
    }
    errorCount = 0;

#ifndef WLED_DISABLE_MQTT
    if (WLED_MQTT_CONNECTED) {
      char subuf[128];
      strcpy(subuf, mqttDeviceTopic);
      if (temperature > -100.0f) {
        // dont publish super low temperature as the graph will get messed up
        // the DallasTemperature library returns -127C or -196.6F when problem
        // reading the sensor
        strcat_P(subuf, _Temperature);
        mqtt->publish(subuf, 0, false, String(getTemperatureC()).c_str());
        strcat_P(subuf, PSTR("_f"));
        mqtt->publish(subuf, 0, false, String(getTemperatureF()).c_str());
        if (idx > 0) {
          StaticJsonDocument <128> msg;
          msg[F("idx")]    = idx;
          msg[F("RSSI")]   = WiFi.RSSI();
          msg[F("nvalue")] = 0;
          msg[F("svalue")] = String(getTemperatureC());
          serializeJson(msg, subuf, 127);
          mqtt->publish("domoticz/in", 0, false, subuf);
        }
      } else {
        // publish something else to indicate status?
      }
    }
#endif
  }
}

/**
 * connected() is called every time the WiFi is (re)connected
 * Use it to initialize network interfaces
 */
//void UsermodTemperature::connected() {}

#ifndef WLED_DISABLE_MQTT
/**
 * subscribe to MQTT topic if needed
 */
void UsermodTemperature::onMqttConnect(bool sessionPresent) {
  //(re)subscribe to required topics
  //char subuf[64];
  if (mqttDeviceTopic[0] != 0) {
    publishHomeAssistantAutodiscovery();
  }
}
#endif

/*
  * addToJsonInfo() can be used to add custom entries to the /json/info part of the JSON API.
  * Creating an "u" object allows you to add custom key/value pairs to the Info section of the WLED web UI.
  * Below it is shown how this could be used for e.g. a light sensor
  */
void UsermodTemperature::addToJsonInfo(JsonObject& root) {
  // dont add temperature to info if we are disabled
  if (!enabled) return;

  JsonObject user = root["u"];
  if (user.isNull()) user = root.createNestedObject("u");

  JsonArray temp = user.createNestedArray(FPSTR(_name));

  if (temperature <= -100.0f) {
    temp.add(0);
    temp.add(F(" Sensor Error!"));
    return;
  }

  temp.add(getTemperature());
  temp.add(getTemperatureUnit());

  JsonObject sensor = root[FPSTR(_sensor)];
  if (sensor.isNull()) sensor = root.createNestedObject(FPSTR(_sensor));
  temp = sensor.createNestedArray(FPSTR(_temperature));
  temp.add(getTemperature());
  temp.add(getTemperatureUnit());
}

/**
 * addToJsonState() can be used to add custom entries to the /json/state part of the JSON API (state object).
 * Values in the state object may be modified by connected clients
 */
//void UsermodTemperature::addToJsonState(JsonObject &root)
//{
//}

/**
 * readFromJsonState() can be used to receive data clients send to the /json/state part of the JSON API (state object).
 * Values in the state object may be modified by connected clients
 * Read "<usermodname>_<usermodparam>" from json state and and change settings (i.e. GPIO pin) used.
 */
//void UsermodTemperature::readFromJsonState(JsonObject &root) {
//  if (!initDone) return;  // prevent crash on boot applyPreset()
//}

/**
 * addToConfig() (called from set.cpp) stores persistent properties to cfg.json
 */
void UsermodTemperature::addToConfig(JsonObject &root) {
  // we add JSON object: {"Temperature": {"pin": 0, "degC": true}}
  JsonObject top = root.createNestedObject(FPSTR(_name)); // usermodname
  top[FPSTR(_enabled)] = enabled;
  top["pin"]  = temperaturePin;     // usermodparam
  top[F("degC")] = degC;  // usermodparam
  top[FPSTR(_readInterval)] = readingInterval / 1000;
  top[FPSTR(_parasite)] = parasite;
  top[FPSTR(_parasitePin)] = parasitePin;
  top[FPSTR(_domoticzIDX)] = idx;
  DEBUGUM_PRINTLN(F("Temperature config saved."));
}

/**
 * readFromConfig() is called before setup() to populate properties from values stored in cfg.json
 *
 * The function should return true if configuration was successfully loaded or false if there was no configuration.
 */
bool UsermodTemperature::readFromConfig(JsonObject &root) {
  // we look for JSON object: {"Temperature": {"pin": 0, "degC": true}}
  int8_t newTemperaturePin = temperaturePin;
  DEBUGUM_PRINT(FPSTR(_name));

  JsonObject top = root[FPSTR(_name)];
  if (top.isNull()) {
    DEBUGUM_PRINTLN(F(": No config found. (Using defaults.)"));
    return false;
  }

  enabled           = top[FPSTR(_enabled)] | enabled;
  newTemperaturePin = top["pin"] | newTemperaturePin;
  degC              = top[F("degC")] | degC;
  readingInterval   = top[FPSTR(_readInterval)] | readingInterval/1000;
  readingInterval   = min(120,max(10,(int)readingInterval)) * 1000;  // convert to ms
  parasite          = top[FPSTR(_parasite)] | parasite;
  parasitePin       = top[FPSTR(_parasitePin)] | parasitePin;
  idx               = top[FPSTR(_domoticzIDX)] | idx;

  if (!initDone) {
    // first run: reading from cfg.json
    temperaturePin = newTemperaturePin;
    DEBUGUM_PRINTLN(F(" config loaded."));
  } else {
    DEBUGUM_PRINTLN(F(" config (re)loaded."));
    // changing paramters from settings page
    if (newTemperaturePin != temperaturePin) {
      DEBUGUM_PRINTLN(F("Re-init temperature."));
      // deallocate pin and release memory
      delete oneWire;
      pinManager.deallocatePin(temperaturePin, PinOwner::UM_Temperature);
      temperaturePin = newTemperaturePin;
      pinManager.deallocatePin(parasitePin, PinOwner::UM_Temperature);
      // initialise
      setup();
    }
  }
  // use "return !top["newestParameter"].isNull();" when updating Usermod with new features
  return !top[FPSTR(_domoticzIDX)].isNull();
}

void UsermodTemperature::appendConfigData() {
  oappend(SET_F("addInfo('")); oappend(String(FPSTR(_name)).c_str()); oappend(SET_F(":")); oappend(String(FPSTR(_parasite)).c_str());
  oappend(SET_F("',1,'<i>(if no Vcc connected)</i>');"));  // 0 is field type, 1 is actual field
  oappend(SET_F("addInfo('")); oappend(String(FPSTR(_name)).c_str()); oappend(SET_F(":")); oappend(String(FPSTR(_parasitePin)).c_str());
  oappend(SET_F("',1,'<i>(for external MOSFET)</i>');"));  // 0 is field type, 1 is actual field
}

float UsermodTemperature::getTemperature() {
  return degC ? getTemperatureC() : getTemperatureF();
}

const char *UsermodTemperature::getTemperatureUnit() {
  return degC ? "°C" : "°F";
}

// strings to reduce flash memory usage (used more than twice)
const char UsermodTemperature::_name[]         PROGMEM = "Temperature";
const char UsermodTemperature::_enabled[]      PROGMEM = "enabled";
const char UsermodTemperature::_readInterval[] PROGMEM = "read-interval-s";
const char UsermodTemperature::_parasite[]     PROGMEM = "parasite-pwr";
const char UsermodTemperature::_parasitePin[]  PROGMEM = "parasite-pwr-pin";
const char UsermodTemperature::_domoticzIDX[]  PROGMEM = "domoticz-idx";
const char UsermodTemperature::_sensor[]       PROGMEM = "sensor";
const char UsermodTemperature::_temperature[]  PROGMEM = "temperature";
const char UsermodTemperature::_Temperature[]  PROGMEM = "/temperature";<|MERGE_RESOLUTION|>--- conflicted
+++ resolved
@@ -112,17 +112,10 @@
     oneWire->read_bytes(data, 9);         // first 2 bytes contain temperature
     #ifdef WLED_DEBUG_USERMODS
     if (OneWire::crc8(data,8) != data[8]) {
-<<<<<<< HEAD
       DEBUGUM_PRINTLN(F("CRC error reading temperature."));
-      for (byte i=0; i < 9; i++) DEBUGUM_PRINTF_P(PSTR("0x%02X "), data[i]);
+      for (unsigend i=0; i < 9; i++) DEBUGUM_PRINTF_P(PSTR("0x%02X "), data[i]);
       DEBUGUM_PRINT(F(" => "));
       DEBUGUM_PRINTF_P(PSTR("0x%02X\n"), OneWire::crc8(data,8));
-=======
-      DEBUG_PRINTLN(F("CRC error reading temperature."));
-      for (unsigned i=0; i < 9; i++) DEBUG_PRINTF_P(PSTR("0x%02X "), data[i]);
-      DEBUG_PRINT(F(" => "));
-      DEBUG_PRINTF_P(PSTR("0x%02X\n"), OneWire::crc8(data,8));
->>>>>>> cd1ede38
     }
     #endif
     switch(sensorFound) {
