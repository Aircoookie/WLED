--- conflicted
+++ resolved
@@ -61,9 +61,145 @@
 #endif
 
   public:
+
+    /*
+     * API calls te enable data exchange between WLED modules
+     */
+    inline float getTemperatureC() { return temperature; }
+    inline float getTemperatureF() { return temperature * 1.8f + 32.0f; }
+    float getTemperature();
+    const char *getTemperatureUnit();
+    uint16_t getId() { return USERMOD_ID_TEMPERATURE; }
+
+    void setup();
+    void loop();
+    //void connected();
+#ifndef WLED_DISABLE_MQTT
+    void onMqttConnect(bool sessionPresent);
+#endif
+    //void onUpdateBegin(bool init);
+
+    //bool handleButton(uint8_t b);
+    //void handleOverlayDraw();
+
+    void addToJsonInfo(JsonObject& root);
+    //void addToJsonState(JsonObject &root);
+    //void readFromJsonState(JsonObject &root);
+    void addToConfig(JsonObject &root);
+    bool readFromConfig(JsonObject &root);
+
+    void appendConfigData();
+};
+
+//Dallas sensor quick (& dirty) reading. Credit to - Author: Peter Scargill, August 17th, 2013
+float UsermodTemperature::readDallas() {
+  byte data[9];
+  int16_t result;                         // raw data from sensor
+  float retVal = -127.0f;
+  if (oneWire->reset()) {                 // if reset() fails there are no OneWire devices
+    oneWire->skip();                      // skip ROM
+    oneWire->write(0xBE);                 // read (temperature) from EEPROM
+    oneWire->read_bytes(data, 9);         // first 2 bytes contain temperature
+    #ifdef WLED_DEBUG
+    if (OneWire::crc8(data,8) != data[8]) {
+      DEBUG_PRINTLN(F("CRC error reading temperature."));
+      for (byte i=0; i < 9; i++) DEBUG_PRINTF("0x%02X ", data[i]);
+      DEBUG_PRINT(F(" => "));
+      DEBUG_PRINTF("0x%02X\n", OneWire::crc8(data,8));
+    }
+    #endif
+    switch(sensorFound) {
+      case 0x10:  // DS18S20 has 9-bit precision
+        result = (data[1] << 8) | data[0];
+        retVal = float(result) * 0.5f;
+        break;
+      case 0x22:  // DS18B20
+      case 0x28:  // DS1822
+      case 0x3B:  // DS1825
+      case 0x42:  // DS28EA00
+        result = (data[1]<<4) | (data[0]>>4);   // we only need whole part, we will add fraction when returning
+        if (data[1] & 0x80) result |= 0xF000;   // fix negative value
+        retVal = float(result) + ((data[0] & 0x08) ? 0.5f : 0.0f);
+        break;
+    }
+  }
+  for (byte i=1; i<9; i++) data[0] &= data[i];
+  return data[0]==0xFF ? -127.0f : retVal;
+}
+
+void UsermodTemperature::requestTemperatures() {
+  DEBUG_PRINTLN(F("Requesting temperature."));
+  oneWire->reset();
+  oneWire->skip();                        // skip ROM
+  oneWire->write(0x44,parasite);          // request new temperature reading
+  if (parasite && parasitePin >=0 ) digitalWrite(parasitePin, HIGH); // has to happen within 10us (open MOSFET)
+  lastTemperaturesRequest = millis();
+  waitingForConversion = true;
+}
+
+void UsermodTemperature::readTemperature() {
+  if (parasite && parasitePin >=0 ) digitalWrite(parasitePin, LOW); // deactivate power (close MOSFET)
+  temperature = readDallas();
+  lastMeasurement = millis();
+  waitingForConversion = false;
+  //DEBUG_PRINTF("Read temperature %2.1f.\n", temperature); // does not work properly on 8266
+  DEBUG_PRINT(F("Read temperature "));
+  DEBUG_PRINTLN(temperature);
+}
+
+bool UsermodTemperature::findSensor() {
+  DEBUG_PRINTLN(F("Searching for sensor..."));
+  uint8_t deviceAddress[8] = {0,0,0,0,0,0,0,0};
+  // find out if we have DS18xxx sensor attached
+  oneWire->reset_search();
+  delay(10);
+  while (oneWire->search(deviceAddress)) {
+    DEBUG_PRINTLN(F("Found something..."));
+    if (oneWire->crc8(deviceAddress, 7) == deviceAddress[7]) {
+      switch (deviceAddress[0]) {
+        case 0x10:  // DS18S20
+        case 0x22:  // DS18B20
+        case 0x28:  // DS1822
+        case 0x3B:  // DS1825
+        case 0x42:  // DS28EA00
+          DEBUG_PRINTLN(F("Sensor found."));
+          sensorFound = deviceAddress[0];
+          DEBUG_PRINTF("0x%02X\n", sensorFound);
+          return true;
+      }
+    }
+  }
+  DEBUG_PRINTLN(F("Sensor NOT found."));
+  return false;
+}
+
+#ifndef WLED_DISABLE_MQTT
+void UsermodTemperature::publishHomeAssistantAutodiscovery() {
+  if (!WLED_MQTT_CONNECTED) return;
+
+  char json_str[1024], buf[128];
+  size_t payload_size;
+  StaticJsonDocument<1024> json;
+
+  sprintf_P(buf, PSTR("%s Temperature"), serverDescription);
+  json[F("name")] = buf;
+  strcpy(buf, mqttDeviceTopic);
+  strcat_P(buf, PSTR("/temperature"));
+  json[F("state_topic")] = buf;
+  json[F("device_class")] = F("temperature");
+  json[F("unique_id")] = escapedMac.c_str();
+  json[F("unit_of_measurement")] = F("°C");
+  payload_size = serializeJson(json, json_str);
+
+  sprintf_P(buf, PSTR("homeassistant/sensor/%s/config"), escapedMac.c_str());
+  mqtt->publish(buf, 0, true, json_str, payload_size);
+  HApublished = true;
+}
+#endif
+
+  public:
     UsermodTemperature(const char *name, bool enabled):Usermod(name, enabled) {} //WLEDMM: this shouldn't be necessary (passthrough of constructor), maybe because Usermod is an abstract class
 
-<<<<<<< HEAD
     void setup() {
       int retries = 10;
       sensorFound = 0;
@@ -96,219 +232,15 @@
       initDone = true;
       USER_PRINTLN(F("temperature usermod initialized."));
     }
+  }
+  lastMeasurement = millis() - readingInterval + 10000;
+  initDone = true;
+}
 
     void loop() {
       unsigned long last_runtime = 0; // WLEDMM ensure that strip.isUpdating() will not block longer that 4000ms
       if (!enabled || !sensorFound || (strip.isUpdating() && (millis()-last_runtime < 4000))) return; // WLEDMM be nice, but not too nice
       last_runtime = millis();
-
-      static uint8_t errorCount = 0;
-      unsigned long now = millis();
-=======
-    /*
-     * API calls te enable data exchange between WLED modules
-     */
-    inline float getTemperatureC() { return temperature; }
-    inline float getTemperatureF() { return temperature * 1.8f + 32.0f; }
-    float getTemperature();
-    const char *getTemperatureUnit();
-    uint16_t getId() { return USERMOD_ID_TEMPERATURE; }
-
-    void setup();
-    void loop();
-    //void connected();
-#ifndef WLED_DISABLE_MQTT
-    void onMqttConnect(bool sessionPresent);
-#endif
-    //void onUpdateBegin(bool init);
->>>>>>> 1c8f349a
-
-    //bool handleButton(uint8_t b);
-    //void handleOverlayDraw();
-
-    void addToJsonInfo(JsonObject& root);
-    //void addToJsonState(JsonObject &root);
-    //void readFromJsonState(JsonObject &root);
-    void addToConfig(JsonObject &root);
-    bool readFromConfig(JsonObject &root);
-
-    void appendConfigData();
-};
-
-//Dallas sensor quick (& dirty) reading. Credit to - Author: Peter Scargill, August 17th, 2013
-float UsermodTemperature::readDallas() {
-  byte data[9];
-  int16_t result;                         // raw data from sensor
-  float retVal = -127.0f;
-  if (oneWire->reset()) {                 // if reset() fails there are no OneWire devices
-    oneWire->skip();                      // skip ROM
-    oneWire->write(0xBE);                 // read (temperature) from EEPROM
-    oneWire->read_bytes(data, 9);         // first 2 bytes contain temperature
-    #ifdef WLED_DEBUG
-    if (OneWire::crc8(data,8) != data[8]) {
-      DEBUG_PRINTLN(F("CRC error reading temperature."));
-      for (byte i=0; i < 9; i++) DEBUG_PRINTF("0x%02X ", data[i]);
-      DEBUG_PRINT(F(" => "));
-      DEBUG_PRINTF("0x%02X\n", OneWire::crc8(data,8));
-    }
-    #endif
-    switch(sensorFound) {
-      case 0x10:  // DS18S20 has 9-bit precision
-        result = (data[1] << 8) | data[0];
-        retVal = float(result) * 0.5f;
-        break;
-      case 0x22:  // DS18B20
-      case 0x28:  // DS1822
-      case 0x3B:  // DS1825
-      case 0x42:  // DS28EA00
-        result = (data[1]<<4) | (data[0]>>4);   // we only need whole part, we will add fraction when returning
-        if (data[1] & 0x80) result |= 0xF000;   // fix negative value
-        retVal = float(result) + ((data[0] & 0x08) ? 0.5f : 0.0f);
-        break;
-    }
-  }
-  for (byte i=1; i<9; i++) data[0] &= data[i];
-  return data[0]==0xFF ? -127.0f : retVal;
-}
-
-void UsermodTemperature::requestTemperatures() {
-  DEBUG_PRINTLN(F("Requesting temperature."));
-  oneWire->reset();
-  oneWire->skip();                        // skip ROM
-  oneWire->write(0x44,parasite);          // request new temperature reading
-  if (parasite && parasitePin >=0 ) digitalWrite(parasitePin, HIGH); // has to happen within 10us (open MOSFET)
-  lastTemperaturesRequest = millis();
-  waitingForConversion = true;
-}
-
-void UsermodTemperature::readTemperature() {
-  if (parasite && parasitePin >=0 ) digitalWrite(parasitePin, LOW); // deactivate power (close MOSFET)
-  temperature = readDallas();
-  lastMeasurement = millis();
-  waitingForConversion = false;
-  //DEBUG_PRINTF("Read temperature %2.1f.\n", temperature); // does not work properly on 8266
-  DEBUG_PRINT(F("Read temperature "));
-  DEBUG_PRINTLN(temperature);
-}
-
-bool UsermodTemperature::findSensor() {
-  DEBUG_PRINTLN(F("Searching for sensor..."));
-  uint8_t deviceAddress[8] = {0,0,0,0,0,0,0,0};
-  // find out if we have DS18xxx sensor attached
-  oneWire->reset_search();
-  delay(10);
-  while (oneWire->search(deviceAddress)) {
-    DEBUG_PRINTLN(F("Found something..."));
-    if (oneWire->crc8(deviceAddress, 7) == deviceAddress[7]) {
-      switch (deviceAddress[0]) {
-        case 0x10:  // DS18S20
-        case 0x22:  // DS18B20
-        case 0x28:  // DS1822
-        case 0x3B:  // DS1825
-        case 0x42:  // DS28EA00
-          DEBUG_PRINTLN(F("Sensor found."));
-          sensorFound = deviceAddress[0];
-          DEBUG_PRINTF("0x%02X\n", sensorFound);
-          return true;
-      }
-    }
-  }
-  DEBUG_PRINTLN(F("Sensor NOT found."));
-  return false;
-}
-
-#ifndef WLED_DISABLE_MQTT
-void UsermodTemperature::publishHomeAssistantAutodiscovery() {
-  if (!WLED_MQTT_CONNECTED) return;
-
-  char json_str[1024], buf[128];
-  size_t payload_size;
-  StaticJsonDocument<1024> json;
-
-  sprintf_P(buf, PSTR("%s Temperature"), serverDescription);
-  json[F("name")] = buf;
-  strcpy(buf, mqttDeviceTopic);
-  strcat_P(buf, PSTR("/temperature"));
-  json[F("state_topic")] = buf;
-  json[F("device_class")] = F("temperature");
-  json[F("unique_id")] = escapedMac.c_str();
-  json[F("unit_of_measurement")] = F("°C");
-  payload_size = serializeJson(json, json_str);
-
-  sprintf_P(buf, PSTR("homeassistant/sensor/%s/config"), escapedMac.c_str());
-  mqtt->publish(buf, 0, true, json_str, payload_size);
-  HApublished = true;
-}
-#endif
-
-void UsermodTemperature::setup() {
-  int retries = 10;
-  sensorFound = 0;
-  temperature = -127.0f; // default to -127, DS18B20 only goes down to -50C
-  if (enabled) {
-    // config says we are enabled
-    DEBUG_PRINTLN(F("Allocating temperature pin..."));
-    // pin retrieved from cfg.json (readFromConfig()) prior to running setup()
-    if (temperaturePin >= 0 && pinManager.allocatePin(temperaturePin, true, PinOwner::UM_Temperature)) {
-      oneWire = new OneWire(temperaturePin);
-      if (oneWire->reset()) {
-        while (!findSensor() && retries--) {
-          delay(25); // try to find sensor
-        }
-      }
-      if (parasite && pinManager.allocatePin(parasitePin, true, PinOwner::UM_Temperature)) {
-        pinMode(parasitePin, OUTPUT);
-        digitalWrite(parasitePin, LOW); // deactivate power (close MOSFET)
-      } else {
-        parasitePin = -1;
-      }
-    } else {
-      if (temperaturePin >= 0) {
-        DEBUG_PRINTLN(F("Temperature pin allocation failed."));
-      }
-      temperaturePin = -1;  // allocation failed
-    }
-<<<<<<< HEAD
-
-    /**
-     * addToJsonState() can be used to add custom entries to the /json/state part of the JSON API (state object).
-     * Values in the state object may be modified by connected clients
-     */
-    //void addToJsonState(JsonObject &root)
-    //{
-    //}
-
-    /**
-     * readFromJsonState() can be used to receive data clients send to the /json/state part of the JSON API (state object).
-     * Values in the state object may be modified by connected clients
-     * Read "<usermodname>_<usermodparam>" from json state and and change settings (i.e. GPIO pin) used.
-     */
-    //void readFromJsonState(JsonObject &root) {
-    //  if (!initDone) return;  // prevent crash on boot applyPreset()
-    //}
-
-    /**
-     * addToConfig() (called from set.cpp) stores persistent properties to cfg.json
-     */
-    void addToConfig(JsonObject &root) {
-      Usermod::addToConfig(root);
-      JsonObject top = root[FPSTR(_name)];
-
-      // we add JSON object: {"Temperature": {"pin": 0, "degC": true}}
-      top["pin"]  = temperaturePin;     // usermodparam
-      top["degC"] = degC;  // usermodparam
-      top[FPSTR(_readInterval)] = readingInterval / 1000;
-      top[FPSTR(_parasite)] = parasite;
-      top[FPSTR(_parasitePin)] = parasitePin;
-      DEBUG_PRINTLN(F("Temperature config saved."));
-=======
-  }
-  lastMeasurement = millis() - readingInterval + 10000;
-  initDone = true;
-}
-
-void UsermodTemperature::loop() {
-  if (!enabled || !sensorFound || strip.isUpdating()) return;
 
   static uint8_t errorCount = 0;
   unsigned long now = millis();
@@ -332,41 +264,9 @@
       if (++errorCount > 10) sensorFound = 0;
       lastMeasurement = now - readingInterval + 300; // force new measurement in 300ms
       return;
->>>>>>> 1c8f349a
     }
     errorCount = 0;
 
-<<<<<<< HEAD
-    /**
-     * readFromConfig() is called before setup() to populate properties from values stored in cfg.json
-     *
-     * The function should return true if configuration was successfully loaded or false if there was no configuration.
-     */
-    bool readFromConfig(JsonObject &root) {
-      /*bool configComplete = */Usermod::readFromConfig(root); //WLEDMM: configComplete not implemented here (todo?)
-      JsonObject top = root[FPSTR(_name)];
-      DEBUG_PRINT(FPSTR(_name));
-
-      // we look for JSON object: {"Temperature": {"pin": 0, "degC": true}}
-      int8_t newTemperaturePin = temperaturePin;
-
-      if (top.isNull()) {
-        DEBUG_PRINTLN(F(": No config found. (Using defaults.)"));
-        return false;
-      }
-
-      newTemperaturePin = top["pin"] | newTemperaturePin;
-      degC              = top["degC"] | degC;
-      readingInterval   = top[FPSTR(_readInterval)] | readingInterval/1000;
-      readingInterval   = min(120,max(10,(int)readingInterval)) * 1000;  // convert to ms
-      parasite          = top[FPSTR(_parasite)] | parasite;
-      parasitePin       = top[FPSTR(_parasitePin)] | parasitePin;
-
-      if (!initDone) {
-        // first run: reading from cfg.json
-        temperaturePin = newTemperaturePin;
-        DEBUG_PRINTLN(F(" config loaded."));
-=======
 #ifndef WLED_DISABLE_MQTT
     if (WLED_MQTT_CONNECTED) {
       char subuf[64];
@@ -379,7 +279,6 @@
         mqtt->publish(subuf, 0, false, String(getTemperatureC()).c_str());
         strcat_P(subuf, PSTR("_f"));
         mqtt->publish(subuf, 0, false, String(getTemperatureF()).c_str());
->>>>>>> 1c8f349a
       } else {
         // publish something else to indicate status?
       }
@@ -388,22 +287,11 @@
   }
 }
 
-<<<<<<< HEAD
-    void appendConfigData()
-    {
-      oappend(SET_F("addHB('Temperature');")); // WLEDMM
-      oappend(SET_F("addInfo('Temperature:parasite-pwr")); //WLEDMM use literals
-      oappend(SET_F("',1,'<i>(if no Vcc connected)</i>');"));  // 0 is field type, 1 is actual field
-      oappend(SET_F("addInfo('Temperature:parasite-pwr-pin")); //WLEDMM use literals
-      oappend(SET_F("',1,'<i>(for external MOSFET)</i>');"));  // 0 is field type, 1 is actual field
-    }
-=======
 /**
  * connected() is called every time the WiFi is (re)connected
  * Use it to initialize network interfaces
  */
 //void UsermodTemperature::connected() {}
->>>>>>> 1c8f349a
 
 #ifndef WLED_DISABLE_MQTT
 /**
@@ -480,58 +368,81 @@
   DEBUG_PRINTLN(F("Temperature config saved."));
 }
 
-/**
- * readFromConfig() is called before setup() to populate properties from values stored in cfg.json
- *
- * The function should return true if configuration was successfully loaded or false if there was no configuration.
- */
-bool UsermodTemperature::readFromConfig(JsonObject &root) {
-  // we look for JSON object: {"Temperature": {"pin": 0, "degC": true}}
-  int8_t newTemperaturePin = temperaturePin;
-  DEBUG_PRINT(FPSTR(_name));
-
-  JsonObject top = root[FPSTR(_name)];
-  if (top.isNull()) {
-    DEBUG_PRINTLN(F(": No config found. (Using defaults.)"));
-    return false;
-  }
-
-  enabled           = top[FPSTR(_enabled)] | enabled;
-  newTemperaturePin = top["pin"] | newTemperaturePin;
-  degC              = top["degC"] | degC;
-  readingInterval   = top[FPSTR(_readInterval)] | readingInterval/1000;
-  readingInterval   = min(120,max(10,(int)readingInterval)) * 1000;  // convert to ms
-  parasite          = top[FPSTR(_parasite)] | parasite;
-  parasitePin       = top[FPSTR(_parasitePin)] | parasitePin;
-
-  if (!initDone) {
-    // first run: reading from cfg.json
-    temperaturePin = newTemperaturePin;
-    DEBUG_PRINTLN(F(" config loaded."));
-  } else {
-    DEBUG_PRINTLN(F(" config (re)loaded."));
-    // changing paramters from settings page
-    if (newTemperaturePin != temperaturePin) {
-      DEBUG_PRINTLN(F("Re-init temperature."));
-      // deallocate pin and release memory
-      delete oneWire;
-      pinManager.deallocatePin(temperaturePin, PinOwner::UM_Temperature);
-      temperaturePin = newTemperaturePin;
-      pinManager.deallocatePin(parasitePin, PinOwner::UM_Temperature);
-      // initialise
-      setup();
+    /**
+     * addToConfig() (called from set.cpp) stores persistent properties to cfg.json
+     */
+    void addToConfig(JsonObject &root) {
+      Usermod::addToConfig(root);
+      JsonObject top = root[FPSTR(_name)];
+
+      // we add JSON object: {"Temperature": {"pin": 0, "degC": true}}
+      top["pin"]  = temperaturePin;     // usermodparam
+      top["degC"] = degC;  // usermodparam
+      top[FPSTR(_readInterval)] = readingInterval / 1000;
+      top[FPSTR(_parasite)] = parasite;
+      top[FPSTR(_parasitePin)] = parasitePin;
+      DEBUG_PRINTLN(F("Temperature config saved."));
+    }
+
+    /**
+     * readFromConfig() is called before setup() to populate properties from values stored in cfg.json
+     *
+     * The function should return true if configuration was successfully loaded or false if there was no configuration.
+     */
+    bool readFromConfig(JsonObject &root) {
+      /*bool configComplete = */Usermod::readFromConfig(root); //WLEDMM: configComplete not implemented here (todo?)
+      JsonObject top = root[FPSTR(_name)];
+      DEBUG_PRINT(FPSTR(_name));
+
+      // we look for JSON object: {"Temperature": {"pin": 0, "degC": true}}
+      int8_t newTemperaturePin = temperaturePin;
+
+      if (top.isNull()) {
+        DEBUG_PRINTLN(F(": No config found. (Using defaults.)"));
+        return false;
+      }
+
+      newTemperaturePin = top["pin"] | newTemperaturePin;
+      degC              = top["degC"] | degC;
+      readingInterval   = top[FPSTR(_readInterval)] | readingInterval/1000;
+      readingInterval   = min(120,max(10,(int)readingInterval)) * 1000;  // convert to ms
+      parasite          = top[FPSTR(_parasite)] | parasite;
+      parasitePin       = top[FPSTR(_parasitePin)] | parasitePin;
+
+      if (!initDone) {
+        // first run: reading from cfg.json
+        temperaturePin = newTemperaturePin;
+        DEBUG_PRINTLN(F(" config loaded."));
+      } else {
+        DEBUG_PRINTLN(F(" config (re)loaded."));
+        // changing paramters from settings page
+        if (newTemperaturePin != temperaturePin) {
+          DEBUG_PRINTLN(F("Re-init temperature."));
+          // deallocate pin and release memory
+          delete oneWire;
+          pinManager.deallocatePin(temperaturePin, PinOwner::UM_Temperature);
+          temperaturePin = newTemperaturePin;
+          pinManager.deallocatePin(parasitePin, PinOwner::UM_Temperature);
+          // initialise
+          setup();
+        }
+      }
+      // use "return !top["newestParameter"].isNull();" when updating Usermod with new features
+      return !top[FPSTR(_parasitePin)].isNull();
     }
   }
   // use "return !top["newestParameter"].isNull();" when updating Usermod with new features
   return !top[FPSTR(_parasitePin)].isNull();
 }
 
-void UsermodTemperature::appendConfigData() {
-  oappend(SET_F("addInfo('")); oappend(String(FPSTR(_name)).c_str()); oappend(SET_F(":")); oappend(String(FPSTR(_parasite)).c_str());
-  oappend(SET_F("',1,'<i>(if no Vcc connected)</i>');"));  // 0 is field type, 1 is actual field
-  oappend(SET_F("addInfo('")); oappend(String(FPSTR(_name)).c_str()); oappend(SET_F(":")); oappend(String(FPSTR(_parasitePin)).c_str());
-  oappend(SET_F("',1,'<i>(for external MOSFET)</i>');"));  // 0 is field type, 1 is actual field
-}
+    void appendConfigData()
+    {
+      oappend(SET_F("addHB('Temperature');")); // WLEDMM
+      oappend(SET_F("addInfo('Temperature:parasite-pwr")); //WLEDMM use literals
+      oappend(SET_F("',1,'<i>(if no Vcc connected)</i>');"));  // 0 is field type, 1 is actual field
+      oappend(SET_F("addInfo('Temperature:parasite-pwr-pin")); //WLEDMM use literals
+      oappend(SET_F("',1,'<i>(for external MOSFET)</i>');"));  // 0 is field type, 1 is actual field
+    }
 
 float UsermodTemperature::getTemperature() {
   return degC ? getTemperatureC() : getTemperatureF();
