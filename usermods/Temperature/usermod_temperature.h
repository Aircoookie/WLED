#pragma once

#include "wled.h"
#include "OneWire.h"

//Pin defaults for QuinLed Dig-Uno if not overriden
#ifndef TEMPERATURE_PIN
  #ifdef ARDUINO_ARCH_ESP32
    #define TEMPERATURE_PIN 18
  #else //ESP8266 boards
    #define TEMPERATURE_PIN 14
  #endif
#endif

// the frequency to check temperature, 1 minute
#ifndef USERMOD_DALLASTEMPERATURE_MEASUREMENT_INTERVAL
#define USERMOD_DALLASTEMPERATURE_MEASUREMENT_INTERVAL 60000
#endif

class UsermodTemperature : public Usermod {

  private:

    bool initDone = false;
    OneWire *oneWire;
    // GPIO pin used for sensor (with a default compile-time fallback)
    int8_t temperaturePin = TEMPERATURE_PIN;
    // measurement unit (true==°C, false==°F)
    bool degC = true;
    // using parasite power on the sensor
    bool parasite = false;
    int8_t parasitePin = -1;
    // how often do we read from sensor?
    unsigned long readingInterval = USERMOD_DALLASTEMPERATURE_MEASUREMENT_INTERVAL;
    // set last reading as "40 sec before boot", so first reading is taken after 20 sec
    unsigned long lastMeasurement = UINT32_MAX - USERMOD_DALLASTEMPERATURE_MEASUREMENT_INTERVAL;
    // last time requestTemperatures was called
    // used to determine when we can read the sensors temperature
    // we have to wait at least 93.75 ms after requestTemperatures() is called
    unsigned long lastTemperaturesRequest;
    float temperature;
    // indicates requestTemperatures has been called but the sensor measurement is not complete
    bool waitingForConversion = false;
    // flag set at startup if DS18B20 sensor not found, avoids trying to keep getting
    // temperature if flashed to a board without a sensor attached
    byte sensorFound;

    bool enabled = true;

    bool HApublished = false;

    // strings to reduce flash memory usage (used more than twice)
    static const char _name[];
    static const char _enabled[];
    static const char _readInterval[];
    static const char _parasite[];
    static const char _parasitePin[];

    //Dallas sensor quick (& dirty) reading. Credit to - Author: Peter Scargill, August 17th, 2013
    float readDallas() {
      byte data[9];
      int16_t result;                         // raw data from sensor
      float retVal = -127.0f;
      if (oneWire->reset()) {                 // if reset() fails there are no OneWire devices
        oneWire->skip();                      // skip ROM
        oneWire->write(0xBE);                 // read (temperature) from EEPROM
        oneWire->read_bytes(data, 9);         // first 2 bytes contain temperature
        #ifdef WLED_DEBUG
        if (OneWire::crc8(data,8) != data[8]) {
          DEBUG_PRINTLN(F("CRC error reading temperature."));
          for (byte i=0; i < 9; i++) DEBUG_PRINTF("0x%02X ", data[i]);
          DEBUG_PRINT(F(" => "));
          DEBUG_PRINTF("0x%02X\n", OneWire::crc8(data,8));
        }
        #endif
        switch(sensorFound) {
          case 0x10:  // DS18S20 has 9-bit precision
            result = (data[1] << 8) | data[0];
            retVal = float(result) * 0.5f;
            break;
          case 0x22:  // DS18B20
          case 0x28:  // DS1822
          case 0x3B:  // DS1825
          case 0x42:  // DS28EA00
            result = (data[1]<<4) | (data[0]>>4);   // we only need whole part, we will add fraction when returning
            if (data[1] & 0x80) result |= 0xF000;   // fix negative value
            retVal = float(result) + ((data[0] & 0x08) ? 0.5f : 0.0f);
            break;
        }
      }
      for (byte i=1; i<9; i++) data[0] &= data[i];
      return data[0]==0xFF ? -127.0f : retVal;
    }

    void requestTemperatures() {
      DEBUG_PRINTLN(F("Requesting temperature."));
      oneWire->reset();
      oneWire->skip();                        // skip ROM
      oneWire->write(0x44,parasite);          // request new temperature reading
      if (parasite && parasitePin >=0 ) digitalWrite(parasitePin, HIGH); // has to happen within 10us (open MOSFET)
      lastTemperaturesRequest = millis();
      waitingForConversion = true;
    }

    void readTemperature() {
      if (parasite && parasitePin >=0 ) digitalWrite(parasitePin, LOW); // deactivate power (close MOSFET)
      temperature = readDallas();
      lastMeasurement = millis();
      waitingForConversion = false;
      //DEBUG_PRINTF("Read temperature %2.1f.\n", temperature); // does not work properly on 8266
      DEBUG_PRINT(F("Read temperature "));
      DEBUG_PRINTLN(temperature);
    }

    bool findSensor() {
      DEBUG_PRINTLN(F("Searching for sensor..."));
      uint8_t deviceAddress[8] = {0,0,0,0,0,0,0,0};
      // find out if we have DS18xxx sensor attached
      oneWire->reset_search();
      delay(10);
      while (oneWire->search(deviceAddress)) {
        DEBUG_PRINTLN(F("Found something..."));
        if (oneWire->crc8(deviceAddress, 7) == deviceAddress[7]) {
          switch (deviceAddress[0]) {
            case 0x10:  // DS18S20
            case 0x22:  // DS18B20
            case 0x28:  // DS1822
            case 0x3B:  // DS1825
            case 0x42:  // DS28EA00
              DEBUG_PRINTLN(F("Sensor found."));
              sensorFound = deviceAddress[0];
              DEBUG_PRINTF("0x%02X\n", sensorFound);
              return true;
          }
        }
      }
      DEBUG_PRINTLN(F("Sensor NOT found."));
      return false;
    }

#ifndef WLED_DISABLE_MQTT
    void publishHomeAssistantAutodiscovery() {
      if (!WLED_MQTT_CONNECTED) return;

      char json_str[1024], buf[128];
      size_t payload_size;
      StaticJsonDocument<1024> json;

      sprintf_P(buf, PSTR("%s Temperature"), serverDescription);
      json[F("name")] = buf;
      strcpy(buf, mqttDeviceTopic);
      strcat_P(buf, PSTR("/temperature"));
      json[F("state_topic")] = buf;
      json[F("device_class")] = F("temperature");
      json[F("unique_id")] = escapedMac.c_str();
      json[F("unit_of_measurement")] = F("°C");
      payload_size = serializeJson(json, json_str);

      sprintf_P(buf, PSTR("homeassistant/sensor/%s/config"), escapedMac.c_str());
      mqtt->publish(buf, 0, true, json_str, payload_size);
      HApublished = true;
    }
#endif

  public:

    void setup() {
      int retries = 10;
      sensorFound = 0;
      temperature = -127.0f; // default to -127, DS18B20 only goes down to -50C
      if (enabled) {
        // config says we are enabled
        USER_PRINTLN(F("Finding temperature pin..."));
        // pin retrieved from cfg.json (readFromConfig()) prior to running setup()
        if (temperaturePin >= 0 && pinManager.allocatePin(temperaturePin, true, PinOwner::UM_Temperature)) {
          oneWire = new OneWire(temperaturePin);
          if (oneWire->reset()) {
            while (!findSensor() && retries--) {
              delay(25); // try to find sensor
            }
          }
          if (parasite && pinManager.allocatePin(parasitePin, true, PinOwner::UM_Temperature)) {
            pinMode(parasitePin, OUTPUT);
            digitalWrite(parasitePin, LOW); // deactivate power (close MOSFET)
          } else {
            parasitePin = -1;
          }
        } else {
          if (temperaturePin >= 0) {
            USER_PRINTLN(F("Temperature pin allocation failed."));
          }
          temperaturePin = -1;  // allocation failed
        }
      }
      lastMeasurement = millis() - readingInterval + 10000;
      initDone = true;
      USER_PRINTLN(F("temperature usermod initialized."));
    }

    void loop() {
      if (!enabled || !sensorFound || strip.isUpdating()) return;

      static uint8_t errorCount = 0;
      unsigned long now = millis();

      // check to see if we are due for taking a measurement
      // lastMeasurement will not be updated until the conversion
      // is complete the the reading is finished
      if (now - lastMeasurement < readingInterval) return;

      // we are due for a measurement, if we are not already waiting
      // for a conversion to complete, then make a new request for temps
      if (!waitingForConversion) {
        requestTemperatures();
        return;
      }

      // we were waiting for a conversion to complete, have we waited log enough?
      if (now - lastTemperaturesRequest >= 750 /* 93.75ms per the datasheet but can be up to 750ms */) {
        readTemperature();
        if (getTemperatureC() < -100.0f) {
          if (++errorCount > 10) sensorFound = 0;
          lastMeasurement = now - readingInterval + 300; // force new measurement in 300ms
          return;
        }
        errorCount = 0;

#ifndef WLED_DISABLE_MQTT
        if (WLED_MQTT_CONNECTED) {
          char subuf[64];
          strcpy(subuf, mqttDeviceTopic);
          if (temperature > -100.0f) {
            // dont publish super low temperature as the graph will get messed up
            // the DallasTemperature library returns -127C or -196.6F when problem
            // reading the sensor
            strcat_P(subuf, PSTR("/temperature"));
            mqtt->publish(subuf, 0, false, String(getTemperatureC()).c_str());
            strcat_P(subuf, PSTR("_f"));
            mqtt->publish(subuf, 0, false, String(getTemperatureF()).c_str());
          } else {
            // publish something else to indicate status?
          }
        }
#endif
      }
    }

    /**
     * connected() is called every time the WiFi is (re)connected
     * Use it to initialize network interfaces
     */
    //void connected() {}

#ifndef WLED_DISABLE_MQTT
    /**
     * subscribe to MQTT topic if needed
     */
    void onMqttConnect(bool sessionPresent) {
      //(re)subscribe to required topics
      //char subuf[64];
      if (mqttDeviceTopic[0] != 0) {
        publishHomeAssistantAutodiscovery();
      }
    }
#endif

    /*
     * API calls te enable data exchange between WLED modules
     */
    inline float getTemperatureC() {
      return (float)temperature;
    }
    inline float getTemperatureF() {
      return (float)temperature * 1.8f + 32;
    }

    /*
     * addToJsonInfo() can be used to add custom entries to the /json/info part of the JSON API.
     * Creating an "u" object allows you to add custom key/value pairs to the Info section of the WLED web UI.
     * Below it is shown how this could be used for e.g. a light sensor
     */
    void addToJsonInfo(JsonObject& root) {
      // dont add temperature to info if we are disabled
      if (!enabled) return;

      JsonObject user = root["u"];
      if (user.isNull()) user = root.createNestedObject("u");

      JsonArray temp = user.createNestedArray(FPSTR(_name));

      if (temperature <= -100.0f) {
        temp.add(0);
        temp.add(F(" Sensor Error!"));
        return;
      }

      temp.add(degC ? getTemperatureC() : getTemperatureF());
      temp.add(degC ? F("°C") : F("°F"));

      JsonObject sensor = root[F("sensor")];
      if (sensor.isNull()) sensor = root.createNestedObject(F("sensor"));
      temp = sensor.createNestedArray(F("temp"));
      temp.add(degC ? temperature : (float)temperature * 1.8f + 32);
      temp.add(degC ? F("°C") : F("°F"));
    }

    /**
     * addToJsonState() can be used to add custom entries to the /json/state part of the JSON API (state object).
     * Values in the state object may be modified by connected clients
     */
    //void addToJsonState(JsonObject &root)
    //{
    //}

    /**
     * readFromJsonState() can be used to receive data clients send to the /json/state part of the JSON API (state object).
     * Values in the state object may be modified by connected clients
     * Read "<usermodname>_<usermodparam>" from json state and and change settings (i.e. GPIO pin) used.
     */
    //void readFromJsonState(JsonObject &root) {
    //  if (!initDone) return;  // prevent crash on boot applyPreset()
    //}

    /**
     * addToConfig() (called from set.cpp) stores persistent properties to cfg.json
     */
    void addToConfig(JsonObject &root) {
      // we add JSON object: {"Temperature": {"pin": 0, "degC": true}}
      JsonObject top = root.createNestedObject(FPSTR(_name)); // usermodname
      top[FPSTR(_enabled)] = enabled;
      top["pin"]  = temperaturePin;     // usermodparam
      top["degC"] = degC;  // usermodparam
      top[FPSTR(_readInterval)] = readingInterval / 1000;
      top[FPSTR(_parasite)] = parasite;
      top[FPSTR(_parasitePin)] = parasitePin;
      DEBUG_PRINTLN(F("Temperature config saved."));
    }

    /**
     * readFromConfig() is called before setup() to populate properties from values stored in cfg.json
     *
     * The function should return true if configuration was successfully loaded or false if there was no configuration.
     */
    bool readFromConfig(JsonObject &root) {
      // we look for JSON object: {"Temperature": {"pin": 0, "degC": true}}
      int8_t newTemperaturePin = temperaturePin;
      DEBUG_PRINT(FPSTR(_name));

      JsonObject top = root[FPSTR(_name)];
      if (top.isNull()) {
        DEBUG_PRINTLN(F(": No config found. (Using defaults.)"));
        return false;
      }

      enabled           = top[FPSTR(_enabled)] | enabled;
      newTemperaturePin = top["pin"] | newTemperaturePin;
      degC              = top["degC"] | degC;
      readingInterval   = top[FPSTR(_readInterval)] | readingInterval/1000;
      readingInterval   = min(120,max(10,(int)readingInterval)) * 1000;  // convert to ms
      parasite          = top[FPSTR(_parasite)] | parasite;
      parasitePin       = top[FPSTR(_parasitePin)] | parasitePin;

      if (!initDone) {
        // first run: reading from cfg.json
        temperaturePin = newTemperaturePin;
        DEBUG_PRINTLN(F(" config loaded."));
      } else {
        DEBUG_PRINTLN(F(" config (re)loaded."));
        // changing paramters from settings page
        if (newTemperaturePin != temperaturePin) {
          DEBUG_PRINTLN(F("Re-init temperature."));
          // deallocate pin and release memory
          delete oneWire;
          pinManager.deallocatePin(temperaturePin, PinOwner::UM_Temperature);
          temperaturePin = newTemperaturePin;
          pinManager.deallocatePin(parasitePin, PinOwner::UM_Temperature);
          // initialise
          setup();
        }
      }
      // use "return !top["newestParameter"].isNull();" when updating Usermod with new features
      return !top[FPSTR(_parasitePin)].isNull();
    }

    void appendConfigData()
    {
<<<<<<< HEAD
      oappend(SET_F("addHB('Temperature');")); // WLEDMM
      oappend(SET_F("addInfo('Temperature:parasite-pwr"));
      oappend(SET_F("',1,'<i>(if no Vcc connected)</i>');"));  // 0 is field type, 1 is actual field
      oappend(SET_F("addInfo('Temperature:parasite-pwr-pin"));
=======
      oappend(SET_F("addInfo('")); oappend(String(FPSTR(_name)).c_str()); oappend(SET_F(":")); oappend(String(FPSTR(_parasite)).c_str());
      oappend(SET_F("',1,'<i>(if no Vcc connected)</i>');"));  // 0 is field type, 1 is actual field
      oappend(SET_F("addInfo('")); oappend(String(FPSTR(_name)).c_str()); oappend(SET_F(":")); oappend(String(FPSTR(_parasitePin)).c_str());
>>>>>>> d553160d
      oappend(SET_F("',1,'<i>(for external MOSFET)</i>');"));  // 0 is field type, 1 is actual field
    }

    uint16_t getId()
    {
      return USERMOD_ID_TEMPERATURE;
    }
};

// strings to reduce flash memory usage (used more than twice)
const char UsermodTemperature::_name[]         PROGMEM = "Temperature";
const char UsermodTemperature::_enabled[]      PROGMEM = "enabled";
const char UsermodTemperature::_readInterval[] PROGMEM = "read-interval-s";
const char UsermodTemperature::_parasite[]     PROGMEM = "parasite-pwr";
const char UsermodTemperature::_parasitePin[]  PROGMEM = "parasite-pwr-pin";<|MERGE_RESOLUTION|>--- conflicted
+++ resolved
@@ -384,16 +384,10 @@
 
     void appendConfigData()
     {
-<<<<<<< HEAD
       oappend(SET_F("addHB('Temperature');")); // WLEDMM
-      oappend(SET_F("addInfo('Temperature:parasite-pwr"));
+      oappend(SET_F("addInfo('Temperature:parasite-pwr")); //WLEDMM use literals
       oappend(SET_F("',1,'<i>(if no Vcc connected)</i>');"));  // 0 is field type, 1 is actual field
-      oappend(SET_F("addInfo('Temperature:parasite-pwr-pin"));
-=======
-      oappend(SET_F("addInfo('")); oappend(String(FPSTR(_name)).c_str()); oappend(SET_F(":")); oappend(String(FPSTR(_parasite)).c_str());
-      oappend(SET_F("',1,'<i>(if no Vcc connected)</i>');"));  // 0 is field type, 1 is actual field
-      oappend(SET_F("addInfo('")); oappend(String(FPSTR(_name)).c_str()); oappend(SET_F(":")); oappend(String(FPSTR(_parasitePin)).c_str());
->>>>>>> d553160d
+      oappend(SET_F("addInfo('Temperature:parasite-pwr-pin")); //WLEDMM use literals
       oappend(SET_F("',1,'<i>(for external MOSFET)</i>');"));  // 0 is field type, 1 is actual field
     }
 
