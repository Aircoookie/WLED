--- conflicted
+++ resolved
@@ -28,17 +28,6 @@
 
     //Private class members. You can declare variables and functions only accessible to your usermod here
     unsigned long lastTime = 0;
-<<<<<<< HEAD
-    bool testBool;
-    int testInt;
-    long testLong;
-    unsigned long testULong;
-    float testFloat;
-    double testDouble;
-    String testString;
-    char testCharArray[255]; 
-=======
->>>>>>> 9b2a0102
 
   public:
     //Functions called by WLED
@@ -138,14 +127,6 @@
     {
       JsonObject top = root.createNestedObject("exampleUsermod");
       top["great"] = userVar0; //save this var persistently whenever settings are saved
-      top["testBool"] = testBool;
-      top["testInt"] = testInt;
-      top["testLong"] = testLong;
-      top["testULong"] = testULong;
-      top["testFloat"] = testFloat;
-      top["testDouble"] = testDouble;
-      top["testString"] = testString;
-      //top["testCharArray"] = testCharArray;
     }
 
 
@@ -163,47 +144,6 @@
      */
     bool readFromConfig(JsonObject& root)
     {
-<<<<<<< HEAD
-#if 1
-      userVar0 = 42; //set your variables to their boot default value (this can also be done when declaring the variable)
-                    // TODO: "(this can also be done when declaring the variable)" doesn't cover edge cases like purposely deleting config to get back to defaults without a reboot
-      testBool = false;
-      testInt = 42;
-      testLong = -42424242;
-      testULong = 42424242;
-      testFloat = 42.42;
-      testDouble = 42.4242424242;
-      testString = "Forty-Two";
-      //testCharArray[255] = "Forty-Two"; // TODO: test this type
-
-      JsonObject top = root["exampleUsermod"];
-
-      bool configComplete = !top.isNull();
-      configComplete &= getValueFromJsonKey(top["great"], userVar0);
-      configComplete &= getBoolFromJsonKey(top["testBool"], testBool);
-      configComplete &= getValueFromJsonKey(top["testInt"], testInt);
-      configComplete &= getValueFromJsonKey(top["testLong"], testLong);
-      configComplete &= getValueFromJsonKey(top["testULong"], testULong);
-      configComplete &= getValueFromJsonKey(top["testFloat"], testFloat);
-      configComplete &= getValueFromJsonKey(top["testDouble"], testDouble);
-      configComplete &= getValueFromJsonKey(top["testString"], testString);
-      //configComplete &= getValueFromJsonKey(top["testCharArray"], testCharArray);
-#else
-      JsonObject top = root["exampleUsermod"];
-
-      bool configComplete = !top.isNull();
-      configComplete &= getValueFromJsonKey(top["great"], userVar0, (short unsigned int)42);
-      configComplete &= getBoolFromJsonKey(top["testBool"], testBool, false);
-      configComplete &= getValueFromJsonKey(top["testInt"], testInt, (int)42);
-      configComplete &= getValueFromJsonKey(top["testLong"], testLong, -42424242L);
-      configComplete &= getValueFromJsonKey(top["testULong"], testULong, 42424242UL);
-      configComplete &= getValueFromJsonKey(top["testFloat"], testFloat, 42.42f);
-      configComplete &= getValueFromJsonKey(top["testDouble"], testDouble, 42.4242424242d);
-      configComplete &= getValueFromJsonKey(top["testString"], testString, String("Forty-Two"));
-      //configComplete &= getValueFromJsonKey(top["testCharArray"], testCharArray);
-#endif
-      return configComplete;
-=======
       //set defaults for variables when declaring the variable (class definition or constructor)
       JsonObject top = root["exampleUsermod"];
       if (!top.isNull()) return false;
@@ -212,7 +152,6 @@
 
       // use "return !top["newestParameter"].isNull();" when updating Usermod with new features
       return true;
->>>>>>> 9b2a0102
     }
 
    
