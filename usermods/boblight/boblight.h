<<<<<<< HEAD
#pragma once

#include "wled.h"

/*
 * Usermod that implements BobLight "ambilight" protocol
 * 
 * See the accompanying README.md file for more info.
 */

#ifndef BOB_PORT
  #define BOB_PORT 19333       // Default boblightd port
#endif

class BobLightUsermod : public Usermod {
  typedef struct _LIGHT {
    char lightname[5];
    float hscan[2];
    float vscan[2];
  } light_t;

  private:
    unsigned long lastTime = 0;
    bool enabled  = false;
    bool initDone = false;

    light_t *lights = nullptr;
    uint16_t numLights = 0;  // 16 + 9 + 16 + 9
    uint16_t top, bottom, left, right;  // will be filled in readFromConfig()
    uint16_t pct;

    WiFiClient bobClient;
    WiFiServer *bob;
    uint16_t   bobPort = BOB_PORT;

    static const char _name[];
    static const char _enabled[];

    /*
    # boblight
    # Copyright (C) Bob  2009 
    #
    # makeboblight.sh created by Adam Boeglin <adamrb@gmail.com>
    #
    # boblight is free software: you can redistribute it and/or modify it
    # under the terms of the GNU General Public License as published by the
    # Free Software Foundation, either version 3 of the License, or
    # (at your option) any later version.
    # 
    # boblight is distributed in the hope that it will be useful, but
    # WITHOUT ANY WARRANTY; without even the implied warranty of
    # MERCHANTABILITY or FITNESS FOR A PARTICULAR PURPOSE.
    # See the GNU General Public License for more details.
    # 
    # You should have received a copy of the GNU General Public License along
    # with this program.  If not, see <http://www.gnu.org/licenses/>.
    */

    // fills the lights[] array with position & depth of scan for each LED
    void fillBobLights(int bottom, int left, int top, int right, float pct_scan) {

      int lightcount = 0;
      int total = top+left+right+bottom;
      int bcount;

      if (total > strip.getLengthTotal()) {
        DEBUG_PRINTLN(F("BobLight: Too many lights."));
        return;
      }

      // start left part of bottom strip (clockwise direction, 1st half)
      if (bottom > 0) {
        bcount = 1;
        float brange = 100.0/bottom;
        float bcurrent = 50.0;
        if (bottom < top) {
          int diff = top - bottom;
          brange = 100.0/top;
          bcurrent -= (diff/2)*brange;
        }
        while (bcount <= bottom/2) {
          float btop = bcurrent - brange;
          String name = "b"+String(bcount);
          strncpy(lights[lightcount].lightname, name.c_str(), 4);
          lights[lightcount].hscan[0] = btop;
          lights[lightcount].hscan[1] = bcurrent;
          lights[lightcount].vscan[0] = 100 - pct_scan;
          lights[lightcount].vscan[1] = 100;
          lightcount+=1;
          bcurrent = btop;
          bcount+=1;
        }
      }

      // left side
      if (left > 0) {
        int lcount = 1;
        float lrange = 100.0/left;
        float lcurrent = 100.0;
        while (lcount <= left) {
          float ltop = lcurrent - lrange;
          String name = "l"+String(lcount);
          strncpy(lights[lightcount].lightname, name.c_str(), 4);
          lights[lightcount].hscan[0] = 0;
          lights[lightcount].hscan[1] = pct_scan;
          lights[lightcount].vscan[0] = ltop;
          lights[lightcount].vscan[1] = lcurrent;
          lightcount+=1;
          lcurrent = ltop;
          lcount+=1;
        }
      }

      // top side
      if (top > 0) {
        int tcount = 1;
        float trange = 100.0/top;
        float tcurrent = 0;
        while (tcount <= top) {
          float ttop = tcurrent + trange;
          String name = "t"+String(tcount);
          strncpy(lights[lightcount].lightname, name.c_str(), 4);
          lights[lightcount].hscan[0] = tcurrent;
          lights[lightcount].hscan[1] = ttop;
          lights[lightcount].vscan[0] = 0;
          lights[lightcount].vscan[1] = pct_scan;
          lightcount+=1;
          tcurrent = ttop;
          tcount+=1;
        }
      }

      // right side
      if (right > 0) {
        int rcount = 1;
        float rrange = 100.0/right;
        float rcurrent = 0;
        while (rcount <= right) {
          float rtop = rcurrent + rrange;
          String name = "r"+String(rcount);
          strncpy(lights[lightcount].lightname, name.c_str(), 4);
          lights[lightcount].hscan[0] = 100-pct_scan;
          lights[lightcount].hscan[1] = 100;
          lights[lightcount].vscan[0] = rcurrent;
          lights[lightcount].vscan[1] = rtop;
          lightcount+=1;
          rcurrent = rtop;
          rcount+=1;
        }
      }
      
      // right side of bottom strip (2nd half)
      if (bottom > 0) {
        float brange = 100.0/bottom;
        float bcurrent = 100;
        if (bottom < top) {
          brange = 100.0/top;
        }
        while (bcount <= bottom) {
          float btop = bcurrent - brange;
          String name = "b"+String(bcount);
          strncpy(lights[lightcount].lightname, name.c_str(), 4);
          lights[lightcount].hscan[0] = btop;
          lights[lightcount].hscan[1] = bcurrent;
          lights[lightcount].vscan[0] = 100 - pct_scan;
          lights[lightcount].vscan[1] = 100;
          lightcount+=1;
          bcurrent = btop;
          bcount+=1;
        }
      }

      numLights = lightcount;

      #if WLED_DEBUG
      DEBUG_PRINTLN(F("Fill light data: "));
      DEBUG_PRINTF_P(PSTR(" lights %d\n"), numLights);
      for (int i=0; i<numLights; i++) {
        DEBUG_PRINTF_P(PSTR(" light %s scan %2.1f %2.1f %2.1f %2.1f\n"), lights[i].lightname, lights[i].vscan[0], lights[i].vscan[1], lights[i].hscan[0], lights[i].hscan[1]);
      }
      #endif
    }

    void BobSync()  { yield(); } // allow other tasks, should also be used to force pixel redraw (not with WLED)
    void BobClear() { for (size_t i=0; i<numLights; i++) setRealtimePixel(i, 0, 0, 0, 0); }
    void pollBob();

  public:

    void setup() override {
      uint16_t totalLights = bottom + left + top + right;
      if ( totalLights > strip.getLengthTotal() ) {
        DEBUG_PRINTLN(F("BobLight: Too many lights."));
        DEBUG_PRINTF_P(PSTR("%d+%d+%d+%d>%d\n"), bottom, left, top, right, strip.getLengthTotal());
        totalLights = strip.getLengthTotal();
        top = bottom = (uint16_t) roundf((float)totalLights * 16.0f / 50.0f);
        left = right = (uint16_t) roundf((float)totalLights *  9.0f / 50.0f);
      }
      lights = new light_t[totalLights];
      if (lights) fillBobLights(bottom, left, top, right, float(pct)); // will fill numLights
      else        enable(false);
      initDone = true;
    }

    void connected() override {
      // we can only start server when WiFi is connected
      if (!bob) bob = new WiFiServer(bobPort, 1);
      bob->begin();
      bob->setNoDelay(true);
    }

    void loop() override {
      if (!enabled || strip.isUpdating()) return;
      if (millis() - lastTime > 10) {
        lastTime = millis();
        pollBob();
      }
    }

    void enable(bool en) { enabled = en; }
    
#ifndef WLED_DISABLE_MQTT
    /**
     * handling of MQTT message
     * topic only contains stripped topic (part after /wled/MAC)
     * topic should look like: /swipe with amessage of [up|down]
     */
    bool onMqttMessage(char* topic, char* payload) override {
      //if (strlen(topic) == 6 && strncmp_P(topic, PSTR("/subtopic"), 6) == 0) {
      //  String action = payload;
      //  if (action == "on") {
      //    enable(true);
      //    return true;
      //  } else if (action == "off") {
      //    enable(false);
      //    return true;
      //  }
      //}
      return false;
    }

    /**
     * subscribe to MQTT topic for controlling usermod
     */
    void onMqttConnect(bool sessionPresent) override {
      //char subuf[64];
      //if (mqttDeviceTopic[0] != 0) {
      //  strcpy(subuf, mqttDeviceTopic);
      //  strcat_P(subuf, PSTR("/subtopic"));
      //  mqtt->subscribe(subuf, 0);
      //}
    }
#endif

    void addToJsonInfo(JsonObject& root) override
    {
      JsonObject user = root["u"];
      if (user.isNull()) user = root.createNestedObject("u");

      JsonArray infoArr = user.createNestedArray(FPSTR(_name));
      String uiDomString = F("<button class=\"btn btn-xs\" onclick=\"requestJson({");
      uiDomString += FPSTR(_name);
      uiDomString += F(":{");
      uiDomString += FPSTR(_enabled);
      uiDomString += enabled ? F(":false}});\">") : F(":true}});\">");
      uiDomString += F("<i class=\"icons ");
      uiDomString += enabled ? "on" : "off";
      uiDomString += F("\">&#xe08f;</i></button>");
      infoArr.add(uiDomString);
    }

    /*
     * addToJsonState() can be used to add custom entries to the /json/state part of the JSON API (state object).
     * Values in the state object may be modified by connected clients
     */
    void addToJsonState(JsonObject& root) override
    {
    }

    /*
     * readFromJsonState() can be used to receive data clients send to the /json/state part of the JSON API (state object).
     * Values in the state object may be modified by connected clients
     */
    void readFromJsonState(JsonObject& root) override {
      if (!initDone) return;  // prevent crash on boot applyPreset()
      bool en = enabled;
      JsonObject um = root[FPSTR(_name)];
      if (!um.isNull()) {
        if (um[FPSTR(_enabled)].is<bool>()) {
          en = um[FPSTR(_enabled)].as<bool>();
        } else {
          String str = um[FPSTR(_enabled)]; // checkbox -> off or on
          en = (bool)(str!="off"); // off is guaranteed to be present
        }
        if (en != enabled && lights) {
          enable(en);
          if (!enabled && bob && bob->hasClient()) {
            if (bobClient) bobClient.stop();
            bobClient = bob->available();
            BobClear();
            exitRealtime();
          }
        }
      }
    }

    void appendConfigData(Print& dest) override {
      //dest.print(F("dd=addDropdown('usermod','selectfield');"));
      //dest.print(F("addOption(dd,'1st value',0);"));
      //dest.print(F("addOption(dd,'2nd value',1);"));
      dest.print(F("addInfo('BobLight:top',1,'LEDs');"));                // 0 is field type, 1 is actual field
      dest.print(F("addInfo('BobLight:bottom',1,'LEDs');"));             // 0 is field type, 1 is actual field
      dest.print(F("addInfo('BobLight:left',1,'LEDs');"));               // 0 is field type, 1 is actual field
      dest.print(F("addInfo('BobLight:right',1,'LEDs');"));              // 0 is field type, 1 is actual field
      dest.print(F("addInfo('BobLight:pct',1,'Depth of scan [%]');"));   // 0 is field type, 1 is actual field
    }

    void addToConfig(JsonObject& root) override {
      JsonObject umData = root.createNestedObject(FPSTR(_name));
      umData[FPSTR(_enabled)] = enabled;
      umData[  "port" ]       = bobPort;
      umData[F("top")]        = top;
      umData[F("bottom")]     = bottom;
      umData[F("left")]       = left;
      umData[F("right")]      = right;
      umData[F("pct")]        = pct;
    }

    bool readFromConfig(JsonObject& root) override {
      JsonObject umData = root[FPSTR(_name)];
      bool configComplete = !umData.isNull();

      bool en = enabled;
      configComplete &= getJsonValue(umData[FPSTR(_enabled)], en);
      enable(en);

      configComplete &= getJsonValue(umData[  "port" ],   bobPort);
      configComplete &= getJsonValue(umData[F("bottom")], bottom,    16);
      configComplete &= getJsonValue(umData[F("top")],    top,       16);
      configComplete &= getJsonValue(umData[F("left")],   left,       9);
      configComplete &= getJsonValue(umData[F("right")],  right,      9);
      configComplete &= getJsonValue(umData[F("pct")],    pct,        5); // Depth of scan [%]
      pct = MIN(50,MAX(1,pct));

      uint16_t totalLights = bottom + left + top + right;
      if (initDone && numLights != totalLights) {
        if (lights) delete[] lights;
        setup();
      }
      return configComplete;
    }

    /*
     * handleOverlayDraw() is called just before every show() (LED strip update frame) after effects have set the colors.
     * Use this to blank out some LEDs or set them to a different color regardless of the set effect mode.
     * Commonly used for custom clocks (Cronixie, 7 segment)
     */
    void handleOverlayDraw() override {
      //strip.setPixelColor(0, RGBW32(0,0,0,0)) // set the first pixel to black
    }

    uint16_t getId() override { return USERMOD_ID_BOBLIGHT; }

};

// strings to reduce flash memory usage (used more than twice)
const char BobLightUsermod::_name[]    PROGMEM = "BobLight";
const char BobLightUsermod::_enabled[] PROGMEM = "enabled";

// main boblight handling (definition here prevents inlining)
void BobLightUsermod::pollBob() {
  
  //check if there are any new clients
  if (bob && bob->hasClient()) {
    //find free/disconnected spot
    if (!bobClient || !bobClient.connected()) {
      if (bobClient) bobClient.stop();
      bobClient = bob->available();
      DEBUG_PRINTLN(F("Boblight: Client connected."));
    }
    //no free/disconnected spot so reject
    WiFiClient bobClientTmp = bob->available();
    bobClientTmp.stop();
    BobClear();
    exitRealtime();
  }
  
  //check clients for data
  if (bobClient && bobClient.connected()) {
    realtimeLock(realtimeTimeoutMs); // lock strip as we have a client connected

    //get data from the client
    while (bobClient.available()) {
      String input = bobClient.readStringUntil('\n');
      // DEBUG_PRINT(F("Client: ")); DEBUG_PRINTLN(input); // may be to stressful on Serial
      if (input.startsWith(F("hello"))) {
        DEBUG_PRINTLN(F("hello"));
        bobClient.print(F("hello\n"));
      } else if (input.startsWith(F("ping"))) {
        DEBUG_PRINTLN(F("ping 1"));
        bobClient.print(F("ping 1\n"));
      } else if (input.startsWith(F("get version"))) {
        DEBUG_PRINTLN(F("version 5"));
        bobClient.print(F("version 5\n"));
      } else if (input.startsWith(F("get lights"))) {
        char tmp[64];
        String answer = "";
        sprintf_P(tmp, PSTR("lights %d\n"), numLights);
        DEBUG_PRINT(tmp);
        answer.concat(tmp);
        for (int i=0; i<numLights; i++) {
          sprintf_P(tmp, PSTR("light %s scan %2.1f %2.1f %2.1f %2.1f\n"), lights[i].lightname, lights[i].vscan[0], lights[i].vscan[1], lights[i].hscan[0], lights[i].hscan[1]);
          DEBUG_PRINT(tmp);
          answer.concat(tmp);
        }
        bobClient.print(answer);
      } else if (input.startsWith(F("set priority"))) {
        DEBUG_PRINTLN(F("set priority not implemented"));
        // not implemented
      } else if (input.startsWith(F("set light "))) { // <id> <cmd in rgb, speed, interpolation> <value> ...
        input.remove(0,10);
        String tmp = input.substring(0,input.indexOf(' '));
        
        int light_id = -1;
        for (uint16_t i=0; i<numLights; i++) {
          if (strncmp(lights[i].lightname, tmp.c_str(), 4) == 0) {
            light_id = i;
            break;
          }
        }
        if (light_id == -1) return;

        input.remove(0,input.indexOf(' ')+1);
        if (input.startsWith(F("rgb "))) {
          input.remove(0,4);
          tmp = input.substring(0,input.indexOf(' '));
          uint8_t red = (uint8_t)(255.0f*tmp.toFloat());
          input.remove(0,input.indexOf(' ')+1);        // remove first float value
          tmp = input.substring(0,input.indexOf(' '));
          uint8_t green = (uint8_t)(255.0f*tmp.toFloat());
          input.remove(0,input.indexOf(' ')+1);        // remove second float value
          tmp = input.substring(0,input.indexOf(' '));
          uint8_t blue = (uint8_t)(255.0f*tmp.toFloat());

          //strip.setPixelColor(light_id, RGBW32(red, green, blue, 0));
          setRealtimePixel(light_id, red, green, blue, 0);
        } // currently no support for interpolation or speed, we just ignore this
      } else if (input.startsWith("sync")) {
        BobSync();
      } else {
        // Client sent gibberish
        DEBUG_PRINTLN(F("Client sent gibberish."));
        bobClient.stop();
        bobClient = bob->available();
        BobClear();
      }
    }
  }
}
=======
#pragma once

#include "wled.h"

/*
 * Usermod that implements BobLight "ambilight" protocol
 * 
 * See the accompanying README.md file for more info.
 */

#ifndef BOB_PORT
  #define BOB_PORT 19333       // Default boblightd port
#endif

class BobLightUsermod : public Usermod {
  typedef struct _LIGHT {
    char lightname[5];
    float hscan[2];
    float vscan[2];
  } light_t;

  private:
    unsigned long lastTime = 0;
    bool enabled  = false;
    bool initDone = false;

    light_t *lights = nullptr;
    uint16_t numLights = 0;  // 16 + 9 + 16 + 9
    uint16_t top, bottom, left, right;  // will be filled in readFromConfig()
    uint16_t pct;

    WiFiClient bobClient;
    WiFiServer *bob;
    uint16_t   bobPort = BOB_PORT;

    static const char _name[];
    static const char _enabled[];

    /*
    # boblight
    # Copyright (C) Bob  2009 
    #
    # makeboblight.sh created by Adam Boeglin <adamrb@gmail.com>
    #
    # boblight is free software: you can redistribute it and/or modify it
    # under the terms of the GNU General Public License as published by the
    # Free Software Foundation, either version 3 of the License, or
    # (at your option) any later version.
    # 
    # boblight is distributed in the hope that it will be useful, but
    # WITHOUT ANY WARRANTY; without even the implied warranty of
    # MERCHANTABILITY or FITNESS FOR A PARTICULAR PURPOSE.
    # See the GNU General Public License for more details.
    # 
    # You should have received a copy of the GNU General Public License along
    # with this program.  If not, see <http://www.gnu.org/licenses/>.
    */

    // fills the lights[] array with position & depth of scan for each LED
    void fillBobLights(int bottom, int left, int top, int right, float pct_scan) {

      int lightcount = 0;
      int total = top+left+right+bottom;
      int bcount;

      if (total > strip.getLengthTotal()) {
        DEBUG_PRINTLN(F("BobLight: Too many lights."));
        return;
      }

      // start left part of bottom strip (clockwise direction, 1st half)
      if (bottom > 0) {
        bcount = 1;
        float brange = 100.0/bottom;
        float bcurrent = 50.0;
        if (bottom < top) {
          int diff = top - bottom;
          brange = 100.0/top;
          bcurrent -= (diff/2)*brange;
        }
        while (bcount <= bottom/2) {
          float btop = bcurrent - brange;
          String name = "b"+String(bcount);
          strncpy(lights[lightcount].lightname, name.c_str(), 4);
          lights[lightcount].hscan[0] = btop;
          lights[lightcount].hscan[1] = bcurrent;
          lights[lightcount].vscan[0] = 100 - pct_scan;
          lights[lightcount].vscan[1] = 100;
          lightcount+=1;
          bcurrent = btop;
          bcount+=1;
        }
      }

      // left side
      if (left > 0) {
        int lcount = 1;
        float lrange = 100.0/left;
        float lcurrent = 100.0;
        while (lcount <= left) {
          float ltop = lcurrent - lrange;
          String name = "l"+String(lcount);
          strncpy(lights[lightcount].lightname, name.c_str(), 4);
          lights[lightcount].hscan[0] = 0;
          lights[lightcount].hscan[1] = pct_scan;
          lights[lightcount].vscan[0] = ltop;
          lights[lightcount].vscan[1] = lcurrent;
          lightcount+=1;
          lcurrent = ltop;
          lcount+=1;
        }
      }

      // top side
      if (top > 0) {
        int tcount = 1;
        float trange = 100.0/top;
        float tcurrent = 0;
        while (tcount <= top) {
          float ttop = tcurrent + trange;
          String name = "t"+String(tcount);
          strncpy(lights[lightcount].lightname, name.c_str(), 4);
          lights[lightcount].hscan[0] = tcurrent;
          lights[lightcount].hscan[1] = ttop;
          lights[lightcount].vscan[0] = 0;
          lights[lightcount].vscan[1] = pct_scan;
          lightcount+=1;
          tcurrent = ttop;
          tcount+=1;
        }
      }

      // right side
      if (right > 0) {
        int rcount = 1;
        float rrange = 100.0/right;
        float rcurrent = 0;
        while (rcount <= right) {
          float rtop = rcurrent + rrange;
          String name = "r"+String(rcount);
          strncpy(lights[lightcount].lightname, name.c_str(), 4);
          lights[lightcount].hscan[0] = 100-pct_scan;
          lights[lightcount].hscan[1] = 100;
          lights[lightcount].vscan[0] = rcurrent;
          lights[lightcount].vscan[1] = rtop;
          lightcount+=1;
          rcurrent = rtop;
          rcount+=1;
        }
      }
      
      // right side of bottom strip (2nd half)
      if (bottom > 0) {
        float brange = 100.0/bottom;
        float bcurrent = 100;
        if (bottom < top) {
          brange = 100.0/top;
        }
        while (bcount <= bottom) {
          float btop = bcurrent - brange;
          String name = "b"+String(bcount);
          strncpy(lights[lightcount].lightname, name.c_str(), 4);
          lights[lightcount].hscan[0] = btop;
          lights[lightcount].hscan[1] = bcurrent;
          lights[lightcount].vscan[0] = 100 - pct_scan;
          lights[lightcount].vscan[1] = 100;
          lightcount+=1;
          bcurrent = btop;
          bcount+=1;
        }
      }

      numLights = lightcount;

      #if WLED_DEBUG
      DEBUG_PRINTLN(F("Fill light data: "));
      DEBUG_PRINTF_P(PSTR(" lights %d\n"), numLights);
      for (int i=0; i<numLights; i++) {
        DEBUG_PRINTF_P(PSTR(" light %s scan %2.1f %2.1f %2.1f %2.1f\n"), lights[i].lightname, lights[i].vscan[0], lights[i].vscan[1], lights[i].hscan[0], lights[i].hscan[1]);
      }
      #endif
    }

    void BobSync()  { yield(); } // allow other tasks, should also be used to force pixel redraw (not with WLED)
    void BobClear() { for (size_t i=0; i<numLights; i++) setRealtimePixel(i, 0, 0, 0, 0); }
    void pollBob();

  public:

    void setup() override {
      uint16_t totalLights = bottom + left + top + right;
      if ( totalLights > strip.getLengthTotal() ) {
        DEBUG_PRINTLN(F("BobLight: Too many lights."));
        DEBUG_PRINTF_P(PSTR("%d+%d+%d+%d>%d\n"), bottom, left, top, right, strip.getLengthTotal());
        totalLights = strip.getLengthTotal();
        top = bottom = (uint16_t) roundf((float)totalLights * 16.0f / 50.0f);
        left = right = (uint16_t) roundf((float)totalLights *  9.0f / 50.0f);
      }
      lights = new light_t[totalLights];
      if (lights) fillBobLights(bottom, left, top, right, float(pct)); // will fill numLights
      else        enable(false);
      initDone = true;
    }

    void connected() override {
      // we can only start server when WiFi is connected
      if (!bob) bob = new WiFiServer(bobPort, 1);
      bob->begin();
      bob->setNoDelay(true);
    }

    void loop() override {
      if (!enabled || strip.isUpdating()) return;
      if (millis() - lastTime > 10) {
        lastTime = millis();
        pollBob();
      }
    }

    void enable(bool en) { enabled = en; }
    
#ifndef WLED_DISABLE_MQTT
    /**
     * handling of MQTT message
     * topic only contains stripped topic (part after /wled/MAC)
     * topic should look like: /swipe with amessage of [up|down]
     */
    bool onMqttMessage(char* topic, char* payload) override {
      //if (strlen(topic) == 6 && strncmp_P(topic, PSTR("/subtopic"), 6) == 0) {
      //  String action = payload;
      //  if (action == "on") {
      //    enable(true);
      //    return true;
      //  } else if (action == "off") {
      //    enable(false);
      //    return true;
      //  }
      //}
      return false;
    }

    /**
     * subscribe to MQTT topic for controlling usermod
     */
    void onMqttConnect(bool sessionPresent) override {
      //char subuf[64];
      //if (mqttDeviceTopic[0] != 0) {
      //  strcpy(subuf, mqttDeviceTopic);
      //  strcat_P(subuf, PSTR("/subtopic"));
      //  mqtt->subscribe(subuf, 0);
      //}
    }
#endif

    void addToJsonInfo(JsonObject& root) override
    {
      JsonObject user = root["u"];
      if (user.isNull()) user = root.createNestedObject("u");

      JsonArray infoArr = user.createNestedArray(FPSTR(_name));
      String uiDomString = F("<button class=\"btn btn-xs\" onclick=\"requestJson({");
      uiDomString += FPSTR(_name);
      uiDomString += F(":{");
      uiDomString += FPSTR(_enabled);
      uiDomString += enabled ? F(":false}});\">") : F(":true}});\">");
      uiDomString += F("<i class=\"icons ");
      uiDomString += enabled ? "on" : "off";
      uiDomString += F("\">&#xe08f;</i></button>");
      infoArr.add(uiDomString);
    }

    /*
     * addToJsonState() can be used to add custom entries to the /json/state part of the JSON API (state object).
     * Values in the state object may be modified by connected clients
     */
    void addToJsonState(JsonObject& root) override
    {
    }

    /*
     * readFromJsonState() can be used to receive data clients send to the /json/state part of the JSON API (state object).
     * Values in the state object may be modified by connected clients
     */
    void readFromJsonState(JsonObject& root) override {
      if (!initDone) return;  // prevent crash on boot applyPreset()
      bool en = enabled;
      JsonObject um = root[FPSTR(_name)];
      if (!um.isNull()) {
        if (um[FPSTR(_enabled)].is<bool>()) {
          en = um[FPSTR(_enabled)].as<bool>();
        } else {
          String str = um[FPSTR(_enabled)]; // checkbox -> off or on
          en = (bool)(str!="off"); // off is guaranteed to be present
        }
        if (en != enabled && lights) {
          enable(en);
          if (!enabled && bob && bob->hasClient()) {
            if (bobClient) bobClient.stop();
            bobClient = bob->available();
            BobClear();
            exitRealtime();
          }
        }
      }
    }

    void appendConfigData() override {
      //oappend(SET_F("dd=addDropdown('usermod','selectfield');"));
      //oappend(SET_F("addOption(dd,'1st value',0);"));
      //oappend(SET_F("addOption(dd,'2nd value',1);"));
      oappend(SET_F("addInfo('BobLight:top',1,'LEDs');"));                // 0 is field type, 1 is actual field
      oappend(SET_F("addInfo('BobLight:bottom',1,'LEDs');"));             // 0 is field type, 1 is actual field
      oappend(SET_F("addInfo('BobLight:left',1,'LEDs');"));               // 0 is field type, 1 is actual field
      oappend(SET_F("addInfo('BobLight:right',1,'LEDs');"));              // 0 is field type, 1 is actual field
      oappend(SET_F("addInfo('BobLight:pct',1,'Depth of scan [%]');"));   // 0 is field type, 1 is actual field
    }

    void addToConfig(JsonObject& root) override {
      JsonObject umData = root.createNestedObject(FPSTR(_name));
      umData[FPSTR(_enabled)] = enabled;
      umData[  "port" ]       = bobPort;
      umData[F("top")]        = top;
      umData[F("bottom")]     = bottom;
      umData[F("left")]       = left;
      umData[F("right")]      = right;
      umData[F("pct")]        = pct;
    }

    bool readFromConfig(JsonObject& root) override {
      JsonObject umData = root[FPSTR(_name)];
      bool configComplete = !umData.isNull();

      bool en = enabled;
      configComplete &= getJsonValue(umData[FPSTR(_enabled)], en);
      enable(en);

      configComplete &= getJsonValue(umData[  "port" ],   bobPort);
      configComplete &= getJsonValue(umData[F("bottom")], bottom,    16);
      configComplete &= getJsonValue(umData[F("top")],    top,       16);
      configComplete &= getJsonValue(umData[F("left")],   left,       9);
      configComplete &= getJsonValue(umData[F("right")],  right,      9);
      configComplete &= getJsonValue(umData[F("pct")],    pct,        5); // Depth of scan [%]
      pct = MIN(50,MAX(1,pct));

      uint16_t totalLights = bottom + left + top + right;
      if (initDone && numLights != totalLights) {
        if (lights) delete[] lights;
        setup();
      }
      return configComplete;
    }

    /*
     * handleOverlayDraw() is called just before every show() (LED strip update frame) after effects have set the colors.
     * Use this to blank out some LEDs or set them to a different color regardless of the set effect mode.
     * Commonly used for custom clocks (Cronixie, 7 segment)
     */
    void handleOverlayDraw() override {
      //strip.setPixelColor(0, RGBW32(0,0,0,0)) // set the first pixel to black
    }

    uint16_t getId() override { return USERMOD_ID_BOBLIGHT; }

};

// strings to reduce flash memory usage (used more than twice)
const char BobLightUsermod::_name[]    PROGMEM = "BobLight";
const char BobLightUsermod::_enabled[] PROGMEM = "enabled";

// main boblight handling (definition here prevents inlining)
void BobLightUsermod::pollBob() {
  
  //check if there are any new clients
  if (bob && bob->hasClient()) {
    //find free/disconnected spot
    if (!bobClient || !bobClient.connected()) {
      if (bobClient) bobClient.stop();
      bobClient = bob->available();
      DEBUG_PRINTLN(F("Boblight: Client connected."));
    }
    //no free/disconnected spot so reject
    WiFiClient bobClientTmp = bob->available();
    bobClientTmp.stop();
    BobClear();
    exitRealtime();
  }
  
  //check clients for data
  if (bobClient && bobClient.connected()) {
    realtimeLock(realtimeTimeoutMs); // lock strip as we have a client connected

    //get data from the client
    while (bobClient.available()) {
      String input = bobClient.readStringUntil('\n');
      // DEBUG_PRINT(F("Client: ")); DEBUG_PRINTLN(input); // may be to stressful on Serial
      if (input.startsWith(F("hello"))) {
        DEBUG_PRINTLN(F("hello"));
        bobClient.print(F("hello\n"));
      } else if (input.startsWith(F("ping"))) {
        DEBUG_PRINTLN(F("ping 1"));
        bobClient.print(F("ping 1\n"));
      } else if (input.startsWith(F("get version"))) {
        DEBUG_PRINTLN(F("version 5"));
        bobClient.print(F("version 5\n"));
      } else if (input.startsWith(F("get lights"))) {
        char tmp[64];
        String answer = "";
        sprintf_P(tmp, PSTR("lights %d\n"), numLights);
        DEBUG_PRINT(tmp);
        answer.concat(tmp);
        for (int i=0; i<numLights; i++) {
          sprintf_P(tmp, PSTR("light %s scan %2.1f %2.1f %2.1f %2.1f\n"), lights[i].lightname, lights[i].vscan[0], lights[i].vscan[1], lights[i].hscan[0], lights[i].hscan[1]);
          DEBUG_PRINT(tmp);
          answer.concat(tmp);
        }
        bobClient.print(answer);
      } else if (input.startsWith(F("set priority"))) {
        DEBUG_PRINTLN(F("set priority not implemented"));
        // not implemented
      } else if (input.startsWith(F("set light "))) { // <id> <cmd in rgb, speed, interpolation> <value> ...
        input.remove(0,10);
        String tmp = input.substring(0,input.indexOf(' '));
        
        int light_id = -1;
        for (uint16_t i=0; i<numLights; i++) {
          if (strncmp(lights[i].lightname, tmp.c_str(), 4) == 0) {
            light_id = i;
            break;
          }
        }
        if (light_id == -1) return;

        input.remove(0,input.indexOf(' ')+1);
        if (input.startsWith(F("rgb "))) {
          input.remove(0,4);
          tmp = input.substring(0,input.indexOf(' '));
          uint8_t red = (uint8_t)(255.0f*tmp.toFloat());
          input.remove(0,input.indexOf(' ')+1);        // remove first float value
          tmp = input.substring(0,input.indexOf(' '));
          uint8_t green = (uint8_t)(255.0f*tmp.toFloat());
          input.remove(0,input.indexOf(' ')+1);        // remove second float value
          tmp = input.substring(0,input.indexOf(' '));
          uint8_t blue = (uint8_t)(255.0f*tmp.toFloat());

          //strip.setPixelColor(light_id, RGBW32(red, green, blue, 0));
          setRealtimePixel(light_id, red, green, blue, 0);
        } // currently no support for interpolation or speed, we just ignore this
      } else if (input.startsWith("sync")) {
        BobSync();
      } else {
        // Client sent gibberish
        DEBUG_PRINTLN(F("Client sent gibberish."));
        bobClient.stop();
        bobClient = bob->available();
        BobClear();
      }
    }
  }
}
>>>>>>> 28cb3f9d
<|MERGE_RESOLUTION|>--- conflicted
+++ resolved
@@ -1,4 +1,3 @@
-<<<<<<< HEAD
 #pragma once
 
 #include "wled.h"
@@ -457,465 +456,4 @@
       }
     }
   }
-}
-=======
-#pragma once
-
-#include "wled.h"
-
-/*
- * Usermod that implements BobLight "ambilight" protocol
- * 
- * See the accompanying README.md file for more info.
- */
-
-#ifndef BOB_PORT
-  #define BOB_PORT 19333       // Default boblightd port
-#endif
-
-class BobLightUsermod : public Usermod {
-  typedef struct _LIGHT {
-    char lightname[5];
-    float hscan[2];
-    float vscan[2];
-  } light_t;
-
-  private:
-    unsigned long lastTime = 0;
-    bool enabled  = false;
-    bool initDone = false;
-
-    light_t *lights = nullptr;
-    uint16_t numLights = 0;  // 16 + 9 + 16 + 9
-    uint16_t top, bottom, left, right;  // will be filled in readFromConfig()
-    uint16_t pct;
-
-    WiFiClient bobClient;
-    WiFiServer *bob;
-    uint16_t   bobPort = BOB_PORT;
-
-    static const char _name[];
-    static const char _enabled[];
-
-    /*
-    # boblight
-    # Copyright (C) Bob  2009 
-    #
-    # makeboblight.sh created by Adam Boeglin <adamrb@gmail.com>
-    #
-    # boblight is free software: you can redistribute it and/or modify it
-    # under the terms of the GNU General Public License as published by the
-    # Free Software Foundation, either version 3 of the License, or
-    # (at your option) any later version.
-    # 
-    # boblight is distributed in the hope that it will be useful, but
-    # WITHOUT ANY WARRANTY; without even the implied warranty of
-    # MERCHANTABILITY or FITNESS FOR A PARTICULAR PURPOSE.
-    # See the GNU General Public License for more details.
-    # 
-    # You should have received a copy of the GNU General Public License along
-    # with this program.  If not, see <http://www.gnu.org/licenses/>.
-    */
-
-    // fills the lights[] array with position & depth of scan for each LED
-    void fillBobLights(int bottom, int left, int top, int right, float pct_scan) {
-
-      int lightcount = 0;
-      int total = top+left+right+bottom;
-      int bcount;
-
-      if (total > strip.getLengthTotal()) {
-        DEBUG_PRINTLN(F("BobLight: Too many lights."));
-        return;
-      }
-
-      // start left part of bottom strip (clockwise direction, 1st half)
-      if (bottom > 0) {
-        bcount = 1;
-        float brange = 100.0/bottom;
-        float bcurrent = 50.0;
-        if (bottom < top) {
-          int diff = top - bottom;
-          brange = 100.0/top;
-          bcurrent -= (diff/2)*brange;
-        }
-        while (bcount <= bottom/2) {
-          float btop = bcurrent - brange;
-          String name = "b"+String(bcount);
-          strncpy(lights[lightcount].lightname, name.c_str(), 4);
-          lights[lightcount].hscan[0] = btop;
-          lights[lightcount].hscan[1] = bcurrent;
-          lights[lightcount].vscan[0] = 100 - pct_scan;
-          lights[lightcount].vscan[1] = 100;
-          lightcount+=1;
-          bcurrent = btop;
-          bcount+=1;
-        }
-      }
-
-      // left side
-      if (left > 0) {
-        int lcount = 1;
-        float lrange = 100.0/left;
-        float lcurrent = 100.0;
-        while (lcount <= left) {
-          float ltop = lcurrent - lrange;
-          String name = "l"+String(lcount);
-          strncpy(lights[lightcount].lightname, name.c_str(), 4);
-          lights[lightcount].hscan[0] = 0;
-          lights[lightcount].hscan[1] = pct_scan;
-          lights[lightcount].vscan[0] = ltop;
-          lights[lightcount].vscan[1] = lcurrent;
-          lightcount+=1;
-          lcurrent = ltop;
-          lcount+=1;
-        }
-      }
-
-      // top side
-      if (top > 0) {
-        int tcount = 1;
-        float trange = 100.0/top;
-        float tcurrent = 0;
-        while (tcount <= top) {
-          float ttop = tcurrent + trange;
-          String name = "t"+String(tcount);
-          strncpy(lights[lightcount].lightname, name.c_str(), 4);
-          lights[lightcount].hscan[0] = tcurrent;
-          lights[lightcount].hscan[1] = ttop;
-          lights[lightcount].vscan[0] = 0;
-          lights[lightcount].vscan[1] = pct_scan;
-          lightcount+=1;
-          tcurrent = ttop;
-          tcount+=1;
-        }
-      }
-
-      // right side
-      if (right > 0) {
-        int rcount = 1;
-        float rrange = 100.0/right;
-        float rcurrent = 0;
-        while (rcount <= right) {
-          float rtop = rcurrent + rrange;
-          String name = "r"+String(rcount);
-          strncpy(lights[lightcount].lightname, name.c_str(), 4);
-          lights[lightcount].hscan[0] = 100-pct_scan;
-          lights[lightcount].hscan[1] = 100;
-          lights[lightcount].vscan[0] = rcurrent;
-          lights[lightcount].vscan[1] = rtop;
-          lightcount+=1;
-          rcurrent = rtop;
-          rcount+=1;
-        }
-      }
-      
-      // right side of bottom strip (2nd half)
-      if (bottom > 0) {
-        float brange = 100.0/bottom;
-        float bcurrent = 100;
-        if (bottom < top) {
-          brange = 100.0/top;
-        }
-        while (bcount <= bottom) {
-          float btop = bcurrent - brange;
-          String name = "b"+String(bcount);
-          strncpy(lights[lightcount].lightname, name.c_str(), 4);
-          lights[lightcount].hscan[0] = btop;
-          lights[lightcount].hscan[1] = bcurrent;
-          lights[lightcount].vscan[0] = 100 - pct_scan;
-          lights[lightcount].vscan[1] = 100;
-          lightcount+=1;
-          bcurrent = btop;
-          bcount+=1;
-        }
-      }
-
-      numLights = lightcount;
-
-      #if WLED_DEBUG
-      DEBUG_PRINTLN(F("Fill light data: "));
-      DEBUG_PRINTF_P(PSTR(" lights %d\n"), numLights);
-      for (int i=0; i<numLights; i++) {
-        DEBUG_PRINTF_P(PSTR(" light %s scan %2.1f %2.1f %2.1f %2.1f\n"), lights[i].lightname, lights[i].vscan[0], lights[i].vscan[1], lights[i].hscan[0], lights[i].hscan[1]);
-      }
-      #endif
-    }
-
-    void BobSync()  { yield(); } // allow other tasks, should also be used to force pixel redraw (not with WLED)
-    void BobClear() { for (size_t i=0; i<numLights; i++) setRealtimePixel(i, 0, 0, 0, 0); }
-    void pollBob();
-
-  public:
-
-    void setup() override {
-      uint16_t totalLights = bottom + left + top + right;
-      if ( totalLights > strip.getLengthTotal() ) {
-        DEBUG_PRINTLN(F("BobLight: Too many lights."));
-        DEBUG_PRINTF_P(PSTR("%d+%d+%d+%d>%d\n"), bottom, left, top, right, strip.getLengthTotal());
-        totalLights = strip.getLengthTotal();
-        top = bottom = (uint16_t) roundf((float)totalLights * 16.0f / 50.0f);
-        left = right = (uint16_t) roundf((float)totalLights *  9.0f / 50.0f);
-      }
-      lights = new light_t[totalLights];
-      if (lights) fillBobLights(bottom, left, top, right, float(pct)); // will fill numLights
-      else        enable(false);
-      initDone = true;
-    }
-
-    void connected() override {
-      // we can only start server when WiFi is connected
-      if (!bob) bob = new WiFiServer(bobPort, 1);
-      bob->begin();
-      bob->setNoDelay(true);
-    }
-
-    void loop() override {
-      if (!enabled || strip.isUpdating()) return;
-      if (millis() - lastTime > 10) {
-        lastTime = millis();
-        pollBob();
-      }
-    }
-
-    void enable(bool en) { enabled = en; }
-    
-#ifndef WLED_DISABLE_MQTT
-    /**
-     * handling of MQTT message
-     * topic only contains stripped topic (part after /wled/MAC)
-     * topic should look like: /swipe with amessage of [up|down]
-     */
-    bool onMqttMessage(char* topic, char* payload) override {
-      //if (strlen(topic) == 6 && strncmp_P(topic, PSTR("/subtopic"), 6) == 0) {
-      //  String action = payload;
-      //  if (action == "on") {
-      //    enable(true);
-      //    return true;
-      //  } else if (action == "off") {
-      //    enable(false);
-      //    return true;
-      //  }
-      //}
-      return false;
-    }
-
-    /**
-     * subscribe to MQTT topic for controlling usermod
-     */
-    void onMqttConnect(bool sessionPresent) override {
-      //char subuf[64];
-      //if (mqttDeviceTopic[0] != 0) {
-      //  strcpy(subuf, mqttDeviceTopic);
-      //  strcat_P(subuf, PSTR("/subtopic"));
-      //  mqtt->subscribe(subuf, 0);
-      //}
-    }
-#endif
-
-    void addToJsonInfo(JsonObject& root) override
-    {
-      JsonObject user = root["u"];
-      if (user.isNull()) user = root.createNestedObject("u");
-
-      JsonArray infoArr = user.createNestedArray(FPSTR(_name));
-      String uiDomString = F("<button class=\"btn btn-xs\" onclick=\"requestJson({");
-      uiDomString += FPSTR(_name);
-      uiDomString += F(":{");
-      uiDomString += FPSTR(_enabled);
-      uiDomString += enabled ? F(":false}});\">") : F(":true}});\">");
-      uiDomString += F("<i class=\"icons ");
-      uiDomString += enabled ? "on" : "off";
-      uiDomString += F("\">&#xe08f;</i></button>");
-      infoArr.add(uiDomString);
-    }
-
-    /*
-     * addToJsonState() can be used to add custom entries to the /json/state part of the JSON API (state object).
-     * Values in the state object may be modified by connected clients
-     */
-    void addToJsonState(JsonObject& root) override
-    {
-    }
-
-    /*
-     * readFromJsonState() can be used to receive data clients send to the /json/state part of the JSON API (state object).
-     * Values in the state object may be modified by connected clients
-     */
-    void readFromJsonState(JsonObject& root) override {
-      if (!initDone) return;  // prevent crash on boot applyPreset()
-      bool en = enabled;
-      JsonObject um = root[FPSTR(_name)];
-      if (!um.isNull()) {
-        if (um[FPSTR(_enabled)].is<bool>()) {
-          en = um[FPSTR(_enabled)].as<bool>();
-        } else {
-          String str = um[FPSTR(_enabled)]; // checkbox -> off or on
-          en = (bool)(str!="off"); // off is guaranteed to be present
-        }
-        if (en != enabled && lights) {
-          enable(en);
-          if (!enabled && bob && bob->hasClient()) {
-            if (bobClient) bobClient.stop();
-            bobClient = bob->available();
-            BobClear();
-            exitRealtime();
-          }
-        }
-      }
-    }
-
-    void appendConfigData() override {
-      //oappend(SET_F("dd=addDropdown('usermod','selectfield');"));
-      //oappend(SET_F("addOption(dd,'1st value',0);"));
-      //oappend(SET_F("addOption(dd,'2nd value',1);"));
-      oappend(SET_F("addInfo('BobLight:top',1,'LEDs');"));                // 0 is field type, 1 is actual field
-      oappend(SET_F("addInfo('BobLight:bottom',1,'LEDs');"));             // 0 is field type, 1 is actual field
-      oappend(SET_F("addInfo('BobLight:left',1,'LEDs');"));               // 0 is field type, 1 is actual field
-      oappend(SET_F("addInfo('BobLight:right',1,'LEDs');"));              // 0 is field type, 1 is actual field
-      oappend(SET_F("addInfo('BobLight:pct',1,'Depth of scan [%]');"));   // 0 is field type, 1 is actual field
-    }
-
-    void addToConfig(JsonObject& root) override {
-      JsonObject umData = root.createNestedObject(FPSTR(_name));
-      umData[FPSTR(_enabled)] = enabled;
-      umData[  "port" ]       = bobPort;
-      umData[F("top")]        = top;
-      umData[F("bottom")]     = bottom;
-      umData[F("left")]       = left;
-      umData[F("right")]      = right;
-      umData[F("pct")]        = pct;
-    }
-
-    bool readFromConfig(JsonObject& root) override {
-      JsonObject umData = root[FPSTR(_name)];
-      bool configComplete = !umData.isNull();
-
-      bool en = enabled;
-      configComplete &= getJsonValue(umData[FPSTR(_enabled)], en);
-      enable(en);
-
-      configComplete &= getJsonValue(umData[  "port" ],   bobPort);
-      configComplete &= getJsonValue(umData[F("bottom")], bottom,    16);
-      configComplete &= getJsonValue(umData[F("top")],    top,       16);
-      configComplete &= getJsonValue(umData[F("left")],   left,       9);
-      configComplete &= getJsonValue(umData[F("right")],  right,      9);
-      configComplete &= getJsonValue(umData[F("pct")],    pct,        5); // Depth of scan [%]
-      pct = MIN(50,MAX(1,pct));
-
-      uint16_t totalLights = bottom + left + top + right;
-      if (initDone && numLights != totalLights) {
-        if (lights) delete[] lights;
-        setup();
-      }
-      return configComplete;
-    }
-
-    /*
-     * handleOverlayDraw() is called just before every show() (LED strip update frame) after effects have set the colors.
-     * Use this to blank out some LEDs or set them to a different color regardless of the set effect mode.
-     * Commonly used for custom clocks (Cronixie, 7 segment)
-     */
-    void handleOverlayDraw() override {
-      //strip.setPixelColor(0, RGBW32(0,0,0,0)) // set the first pixel to black
-    }
-
-    uint16_t getId() override { return USERMOD_ID_BOBLIGHT; }
-
-};
-
-// strings to reduce flash memory usage (used more than twice)
-const char BobLightUsermod::_name[]    PROGMEM = "BobLight";
-const char BobLightUsermod::_enabled[] PROGMEM = "enabled";
-
-// main boblight handling (definition here prevents inlining)
-void BobLightUsermod::pollBob() {
-  
-  //check if there are any new clients
-  if (bob && bob->hasClient()) {
-    //find free/disconnected spot
-    if (!bobClient || !bobClient.connected()) {
-      if (bobClient) bobClient.stop();
-      bobClient = bob->available();
-      DEBUG_PRINTLN(F("Boblight: Client connected."));
-    }
-    //no free/disconnected spot so reject
-    WiFiClient bobClientTmp = bob->available();
-    bobClientTmp.stop();
-    BobClear();
-    exitRealtime();
-  }
-  
-  //check clients for data
-  if (bobClient && bobClient.connected()) {
-    realtimeLock(realtimeTimeoutMs); // lock strip as we have a client connected
-
-    //get data from the client
-    while (bobClient.available()) {
-      String input = bobClient.readStringUntil('\n');
-      // DEBUG_PRINT(F("Client: ")); DEBUG_PRINTLN(input); // may be to stressful on Serial
-      if (input.startsWith(F("hello"))) {
-        DEBUG_PRINTLN(F("hello"));
-        bobClient.print(F("hello\n"));
-      } else if (input.startsWith(F("ping"))) {
-        DEBUG_PRINTLN(F("ping 1"));
-        bobClient.print(F("ping 1\n"));
-      } else if (input.startsWith(F("get version"))) {
-        DEBUG_PRINTLN(F("version 5"));
-        bobClient.print(F("version 5\n"));
-      } else if (input.startsWith(F("get lights"))) {
-        char tmp[64];
-        String answer = "";
-        sprintf_P(tmp, PSTR("lights %d\n"), numLights);
-        DEBUG_PRINT(tmp);
-        answer.concat(tmp);
-        for (int i=0; i<numLights; i++) {
-          sprintf_P(tmp, PSTR("light %s scan %2.1f %2.1f %2.1f %2.1f\n"), lights[i].lightname, lights[i].vscan[0], lights[i].vscan[1], lights[i].hscan[0], lights[i].hscan[1]);
-          DEBUG_PRINT(tmp);
-          answer.concat(tmp);
-        }
-        bobClient.print(answer);
-      } else if (input.startsWith(F("set priority"))) {
-        DEBUG_PRINTLN(F("set priority not implemented"));
-        // not implemented
-      } else if (input.startsWith(F("set light "))) { // <id> <cmd in rgb, speed, interpolation> <value> ...
-        input.remove(0,10);
-        String tmp = input.substring(0,input.indexOf(' '));
-        
-        int light_id = -1;
-        for (uint16_t i=0; i<numLights; i++) {
-          if (strncmp(lights[i].lightname, tmp.c_str(), 4) == 0) {
-            light_id = i;
-            break;
-          }
-        }
-        if (light_id == -1) return;
-
-        input.remove(0,input.indexOf(' ')+1);
-        if (input.startsWith(F("rgb "))) {
-          input.remove(0,4);
-          tmp = input.substring(0,input.indexOf(' '));
-          uint8_t red = (uint8_t)(255.0f*tmp.toFloat());
-          input.remove(0,input.indexOf(' ')+1);        // remove first float value
-          tmp = input.substring(0,input.indexOf(' '));
-          uint8_t green = (uint8_t)(255.0f*tmp.toFloat());
-          input.remove(0,input.indexOf(' ')+1);        // remove second float value
-          tmp = input.substring(0,input.indexOf(' '));
-          uint8_t blue = (uint8_t)(255.0f*tmp.toFloat());
-
-          //strip.setPixelColor(light_id, RGBW32(red, green, blue, 0));
-          setRealtimePixel(light_id, red, green, blue, 0);
-        } // currently no support for interpolation or speed, we just ignore this
-      } else if (input.startsWith("sync")) {
-        BobSync();
-      } else {
-        // Client sent gibberish
-        DEBUG_PRINTLN(F("Client sent gibberish."));
-        bobClient.stop();
-        bobClient = bob->available();
-        BobClear();
-      }
-    }
-  }
-}
->>>>>>> 28cb3f9d
+}