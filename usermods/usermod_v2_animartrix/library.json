{
  "name": "animartrix",
<<<<<<< HEAD
  "build": { "libArchive": false},
=======
>>>>>>> f2626b0f
  "dependencies": {
    "Animartrix": "https://github.com/netmindz/animartrix.git#b172586"
  }    
}
<|MERGE_RESOLUTION|>--- conflicted
+++ resolved
@@ -1,10 +1,7 @@
-{
-  "name": "animartrix",
-<<<<<<< HEAD
-  "build": { "libArchive": false},
-=======
->>>>>>> f2626b0f
-  "dependencies": {
-    "Animartrix": "https://github.com/netmindz/animartrix.git#b172586"
-  }    
-}
+{
+  "name": "animartrix",
+  "build": { "libArchive": false },
+  "dependencies": {
+    "Animartrix": "https://github.com/netmindz/animartrix.git#b172586"
+  }    
+}