#pragma once

#include "wled.h"

//
// Inspired by the original v2 usermods
// * usermod_v2_rotary_encoder_ui
//
// v2 usermod that provides a rotary encoder-based UI.
//
// This usermod allows you to control:
// 
// * Brightness
// * Selected Effect
// * Effect Speed
// * Effect Intensity
// * Palette
//
// Change between modes by pressing a button.
//
// Dependencies
// * This Usermod works best coupled with 
//   FourLineDisplayUsermod.
//
// If FourLineDisplayUsermod is used the folowing options are also enabled
//
// * main color
// * saturation of main color
// * display network (long press buttion)
//

#ifdef USERMOD_MODE_SORT
  #error "Usermod Mode Sort is no longer required. Remove -D USERMOD_MODE_SORT from platformio.ini"
#endif

#ifndef ENCODER_DT_PIN
#define ENCODER_DT_PIN 18
#endif

#ifndef ENCODER_CLK_PIN
#define ENCODER_CLK_PIN 5
#endif

#ifndef ENCODER_SW_PIN
#define ENCODER_SW_PIN 19
#endif

#ifndef ENCODER_MAX_DELAY_MS    // max delay between polling encoder pins
#define ENCODER_MAX_DELAY_MS 8  // 8 milliseconds => max 120 change impulses in 1 second, for full turn of a 30/30 encoder (4 changes per segment, 30 segments for one turn)
#endif

#ifndef USERMOD_USE_PCF8574
  #undef USE_PCF8574
  #define USE_PCF8574 false
#else
  #undef USE_PCF8574
  #define USE_PCF8574 true
#endif

#ifndef PCF8574_ADDRESS
  #define PCF8574_ADDRESS 0x20  // some may start at 0x38
#endif

#ifndef PCF8574_INT_PIN
  #define PCF8574_INT_PIN -1    // GPIO connected to INT pin on PCF8574
#endif

// The last UI state, remove color and saturation option if display not active (too many options)
#ifdef USERMOD_FOUR_LINE_DISPLAY
 #define LAST_UI_STATE 11
#else
 #define LAST_UI_STATE 4
#endif

// Number of modes at the start of the list to not sort
#define MODE_SORT_SKIP_COUNT 1

// Which list is being sorted
static const char **listBeingSorted;

/**
 * Modes and palettes are stored as strings that
 * end in a quote character. Compare two of them.
 * We are comparing directly within either
 * JSON_mode_names or JSON_palette_names.
 */
static int re_qstringCmp(const void *ap, const void *bp) {
  const char *a = listBeingSorted[*((byte *)ap)];
  const char *b = listBeingSorted[*((byte *)bp)];
  int i = 0;
  do {
    char aVal = pgm_read_byte_near(a + i);
    if (aVal >= 97 && aVal <= 122) {
      // Lowercase
      aVal -= 32;
    }
    char bVal = pgm_read_byte_near(b + i);
    if (bVal >= 97 && bVal <= 122) {
      // Lowercase
      bVal -= 32;
    }
    // Really we shouldn't ever get to '\0'
    if (aVal == '"' || bVal == '"' || aVal == '\0' || bVal == '\0') {
      // We're done. one is a substring of the other
      // or something happenend and the quote didn't stop us.
      if (aVal == bVal) {
        // Same value, probably shouldn't happen
        // with this dataset
        return 0;
      }
      else if (aVal == '"' || aVal == '\0') {
        return -1;
      }
      else {
        return 1;
      }
    }
    if (aVal == bVal) {
      // Same characters. Move to the next.
      i++;
      continue;
    }
    // We're done
    if (aVal < bVal) {
      return -1;
    }
    else {
      return 1;
    }
  } while (true);
  // We shouldn't get here.
  return 0;
}


static volatile uint8_t pcfPortData = 0;                // port expander port state
static volatile uint8_t addrPcf8574 = PCF8574_ADDRESS;  // has to be accessible in ISR

// Interrupt routine to read I2C rotary state
// if we are to use PCF8574 port expander we will need to rely on interrupts as polling I2C every 2ms
// is a waste of resources and causes 4LD to fail.
// in such case rely on ISR to read pin values and store them into static variable
static void IRAM_ATTR i2cReadingISR() {
  Wire.requestFrom(addrPcf8574, 1U);
  if (Wire.available()) {
    pcfPortData = Wire.read();
  }
}


class RotaryEncoderUIUsermod : public Usermod {

  private:

    const int8_t fadeAmount;    // Amount to change every step (brightness)
    unsigned long loopTime;

    unsigned long buttonPressedTime;
    unsigned long buttonWaitTime;
    bool buttonPressedBefore;
    bool buttonLongPressed;

    int8_t pinA;                // DT from encoder
    int8_t pinB;                // CLK from encoder
    int8_t pinC;                // SW from encoder

    unsigned char select_state; // 0: brightness, 1: effect, 2: effect speed, ...

    uint16_t currentHue1;       // default boot color
    byte currentSat1;
    uint8_t currentCCT;
    
  #ifdef USERMOD_FOUR_LINE_DISPLAY
    FourLineDisplayUsermod *display;
  #else
    void* display;
  #endif

    // Pointers the start of the mode names within JSON_mode_names
    const char **modes_qstrings;

    // Array of mode indexes in alphabetical order.
    byte *modes_alpha_indexes;

    // Pointers the start of the palette names within JSON_palette_names
    const char **palettes_qstrings;

    // Array of palette indexes in alphabetical order.
    byte *palettes_alpha_indexes;

    struct { // reduce memory footprint
      bool Enc_A      : 1;
      bool Enc_B      : 1;
      bool Enc_A_prev : 1;
    };

    bool currentEffectAndPaletteInitialized;
    uint8_t effectCurrentIndex;
    uint8_t effectPaletteIndex;
    uint8_t knownMode;
    uint8_t knownPalette;

    byte presetHigh;
    byte presetLow;

    bool applyToAll;

    bool initDone;
    bool enabled;

    bool usePcf8574;
    int8_t pinIRQ;

    // strings to reduce flash memory usage (used more than twice)
    static const char _name[];
    static const char _enabled[];
    static const char _DT_pin[];
    static const char _CLK_pin[];
    static const char _SW_pin[];
    static const char _presetHigh[];
    static const char _presetLow[];
    static const char _applyToAll[];
    static const char _pcf8574[];
    static const char _pcfAddress[];
    static const char _pcfINTpin[];

    /**
     * readPin() - read rotary encoder pin value
     */
    byte readPin(uint8_t pin);

    /**
     * Sort the modes and palettes to the index arrays
     * modes_alpha_indexes and palettes_alpha_indexes.
     */
    void sortModesAndPalettes();
    byte *re_initIndexArray(int numModes);

    /**
     * Return an array of mode or palette names from the JSON string.
     * They don't end in '\0', they end in '"'. 
     */
    const char **re_findModeStrings(const char json[], int numModes);

    /**
     * Sort either the modes or the palettes using quicksort.
     */
    void re_sortModes(const char **modeNames, byte *indexes, int count, int numSkip);

  public:

    RotaryEncoderUIUsermod()
      : fadeAmount(5)
      , buttonPressedTime(0)
      , buttonWaitTime(0)
      , buttonPressedBefore(false)
      , buttonLongPressed(false)
      , pinA(ENCODER_DT_PIN)
      , pinB(ENCODER_CLK_PIN)
      , pinC(ENCODER_SW_PIN)
      , select_state(0)
      , currentHue1(16)
      , currentSat1(255)
      , currentCCT(128)
      , display(nullptr)
      , modes_qstrings(nullptr)
      , modes_alpha_indexes(nullptr)
      , palettes_qstrings(nullptr)
      , palettes_alpha_indexes(nullptr)
      , currentEffectAndPaletteInitialized(false)
      , effectCurrentIndex(0)
      , effectPaletteIndex(0)
      , knownMode(0)
      , knownPalette(0)
      , presetHigh(0)
      , presetLow(0)
      , applyToAll(true)
      , initDone(false)
      , enabled(true)
      , usePcf8574(USE_PCF8574)
      , pinIRQ(PCF8574_INT_PIN)
    {}

    /*
     * getId() allows you to optionally give your V2 usermod an unique ID (please define it in const.h!).
     * This could be used in the future for the system to determine whether your usermod is installed.
     */
    uint16_t getId() override { return USERMOD_ID_ROTARY_ENC_UI; }
    /**
     * Enable/Disable the usermod
     */
    inline void enable(bool enable) { if (!(pinA<0 || pinB<0 || pinC<0)) enabled = enable; }

    /**
     * Get usermod enabled/disabled state
     */
    inline bool isEnabled() { return enabled; }

    /**
     * setup() is called once at boot. WiFi is not yet connected at this point.
     * You can use it to initialize variables, sensors or similar.
     */
    void setup() override;

    /**
     * connected() is called every time the WiFi is (re)connected
     * Use it to initialize network interfaces
     */
    //void connected();

    /**
     * loop() is called continuously. Here you can check for events, read sensors, etc.
     */
    void loop() override;

#ifndef WLED_DISABLE_MQTT
    //bool onMqttMessage(char* topic, char* payload) override;
    //void onMqttConnect(bool sessionPresent) override;
#endif

    /**
     * handleButton() can be used to override default button behaviour. Returning true
     * will prevent button working in a default way.
     * Replicating button.cpp
     */
    //bool handleButton(uint8_t b) override;

    /**
     * addToJsonInfo() can be used to add custom entries to the /json/info part of the JSON API.
     */
    //void addToJsonInfo(JsonObject &root) override;

    /**
     * addToJsonState() can be used to add custom entries to the /json/state part of the JSON API (state object).
     * Values in the state object may be modified by connected clients
     */
    //void addToJsonState(JsonObject &root) override;

    /**
     * readFromJsonState() can be used to receive data clients send to the /json/state part of the JSON API (state object).
     * Values in the state object may be modified by connected clients
     */
    //void readFromJsonState(JsonObject &root) override;

    /**
     * provide the changeable values
     */
    void addToConfig(JsonObject &root) override;

    void appendConfigData() override;

    /**
     * restore the changeable values
     * readFromConfig() is called before setup() to populate properties from values stored in cfg.json
     * 
     * The function should return true if configuration was successfully loaded or false if there was no configuration.
     */
    bool readFromConfig(JsonObject &root) override;

    // custom methods
    void displayNetworkInfo();
    void findCurrentEffectAndPalette();
    bool changeState(const char *stateName, byte markedLine, byte markedCol, byte glyph);
    void lampUdated();
    void changeBrightness(bool increase);
    void changeEffect(bool increase);
    void changeEffectSpeed(bool increase);
    void changeEffectIntensity(bool increase);
    void changeCustom(uint8_t par, bool increase);
    void changePalette(bool increase);
    void changeHue(bool increase);
    void changeSat(bool increase);
    void changePreset(bool increase);
    void changeCCT(bool increase);
};


/**
 * readPin() - read rotary encoder pin value
 */
byte RotaryEncoderUIUsermod::readPin(uint8_t pin) {
  if (usePcf8574) {
    if (pin >= 100) pin -= 100; // PCF I/O ports
    return (pcfPortData>>pin) & 1;
  } else {
    return digitalRead(pin);
  }
}

/**
 * Sort the modes and palettes to the index arrays
 * modes_alpha_indexes and palettes_alpha_indexes.
 */
void RotaryEncoderUIUsermod::sortModesAndPalettes() {
  DEBUGUM_PRINT(F("Sorting modes: ")); DEBUGUM_PRINTLN(strip.getModeCount());
  //modes_qstrings = re_findModeStrings(JSON_mode_names, strip.getModeCount());
  modes_qstrings = strip.getModeDataSrc();
  modes_alpha_indexes = re_initIndexArray(strip.getModeCount());
  re_sortModes(modes_qstrings, modes_alpha_indexes, strip.getModeCount(), MODE_SORT_SKIP_COUNT);

  DEBUGUM_PRINT(F("Sorting palettes: ")); DEBUGUM_PRINT(strip.getPaletteCount()); DEBUGUM_PRINT('/'); DEBUGUM_PRINTLN(strip.customPalettes.size());
  palettes_qstrings = re_findModeStrings(JSON_palette_names, strip.getPaletteCount());
  palettes_alpha_indexes = re_initIndexArray(strip.getPaletteCount());
  if (strip.customPalettes.size()) {
    for (int i=0; i<strip.customPalettes.size(); i++) {
      palettes_alpha_indexes[strip.getPaletteCount()-strip.customPalettes.size()+i] = 255-i;
      palettes_qstrings[strip.getPaletteCount()-strip.customPalettes.size()+i] = PSTR("~Custom~");
    }
  }
  // How many palette names start with '*' and should not be sorted?
  // (Also skipping the first one, 'Default').
  int skipPaletteCount = 1;
  while (pgm_read_byte_near(palettes_qstrings[skipPaletteCount]) == '*') skipPaletteCount++;
  re_sortModes(palettes_qstrings, palettes_alpha_indexes, strip.getPaletteCount()-strip.customPalettes.size(), skipPaletteCount);
}

byte *RotaryEncoderUIUsermod::re_initIndexArray(int numModes) {
  byte *indexes = (byte *)malloc(sizeof(byte) * numModes);
  for (unsigned i = 0; i < numModes; i++) {
    indexes[i] = i;
  }
  return indexes;
}

/**
 * Return an array of mode or palette names from the JSON string.
 * They don't end in '\0', they end in '"'. 
 */
const char **RotaryEncoderUIUsermod::re_findModeStrings(const char json[], int numModes) {
  const char **modeStrings = (const char **)malloc(sizeof(const char *) * numModes);
  uint8_t modeIndex = 0;
  bool insideQuotes = false;
  // advance past the mark for markLineNum that may exist.
  char singleJsonSymbol;

  // Find the mode name in JSON
  bool complete = false;
  for (size_t i = 0; i < strlen_P(json); i++) {
    singleJsonSymbol = pgm_read_byte_near(json + i);
    if (singleJsonSymbol == '\0') break;
    switch (singleJsonSymbol) {
      case '"':
        insideQuotes = !insideQuotes;
        if (insideQuotes) {
          // We have a new mode or palette
          modeStrings[modeIndex] = (char *)(json + i + 1);
        }
        break;
      case '[':
        break;
      case ']':
        if (!insideQuotes) complete = true;
        break;
      case ',':
        if (!insideQuotes) modeIndex++;
      default:
        if (!insideQuotes) break;
    }
    if (complete) break;
  }
  return modeStrings;
}

/**
 * Sort either the modes or the palettes using quicksort.
 */
void RotaryEncoderUIUsermod::re_sortModes(const char **modeNames, byte *indexes, int count, int numSkip) {
  if (!modeNames) return;
  listBeingSorted = modeNames;
  qsort(indexes + numSkip, count - numSkip, sizeof(byte), re_qstringCmp);
  listBeingSorted = nullptr;
}


// public methods


/*
  * setup() is called once at boot. WiFi is not yet connected at this point.
  * You can use it to initialize variables, sensors or similar.
  */
void RotaryEncoderUIUsermod::setup()
{
  DEBUGUM_PRINTLN(F("Usermod Rotary Encoder init."));

  if (usePcf8574) {
    if (i2c_sda < 0 || i2c_scl < 0 || pinA < 0 || pinB < 0 || pinC < 0) {
      DEBUGUM_PRINTLN(F("I2C and/or PCF8574 pins unused, disabling."));
      enabled = false;
      return;
    } else {
      if (pinIRQ >= 0 && PinManager::allocatePin(pinIRQ, false, PinOwner::UM_RotaryEncoderUI)) {
        pinMode(pinIRQ, INPUT_PULLUP);
        attachInterrupt(pinIRQ, i2cReadingISR, FALLING); // RISING, FALLING, CHANGE, ONLOW, ONHIGH
        DEBUGUM_PRINTLN(F("Interrupt attached."));
      } else {
        DEBUGUM_PRINTLN(F("Unable to allocate interrupt pin, disabling."));
        pinIRQ = -1;
        enabled = false;
        return;
      }
    }
  } else {
    PinManagerPinType pins[3] = { { pinA, false }, { pinB, false }, { pinC, false } };
    if (pinA<0 || pinB<0 || !PinManager::allocateMultiplePins(pins, 3, PinOwner::UM_RotaryEncoderUI)) {
      pinA = pinB = pinC = -1;
      enabled = false;
      return;
    }

    #ifndef USERMOD_ROTARY_ENCODER_GPIO
      #define USERMOD_ROTARY_ENCODER_GPIO INPUT_PULLUP
    #endif
    pinMode(pinA, USERMOD_ROTARY_ENCODER_GPIO);
    pinMode(pinB, USERMOD_ROTARY_ENCODER_GPIO);
    if (pinC>=0) pinMode(pinC, USERMOD_ROTARY_ENCODER_GPIO);
  }

  loopTime = millis();

  currentCCT = (approximateKelvinFromRGB(RGBW32(col[0], col[1], col[2], col[3])) - 1900) >> 5;

  if (!initDone) sortModesAndPalettes();

#ifdef USERMOD_FOUR_LINE_DISPLAY
  // This Usermod uses FourLineDisplayUsermod for the best experience.
  // But it's optional. But you want it.
  display = (FourLineDisplayUsermod*) UsermodManager::lookup(USERMOD_ID_FOUR_LINE_DISP);
  if (display != nullptr) {
    display->setMarkLine(1, 0);
  }
#endif

  initDone = true;
  Enc_A = readPin(pinA); // Read encoder pins
  Enc_B = readPin(pinB);
  Enc_A_prev = Enc_A;
}

/*
  * loop() is called continuously. Here you can check for events, read sensors, etc.
  * 
  * Tips:
  * 1. You can use "if (WLED_CONNECTED)" to check for a successful network connection.
  *    Additionally, "if (WLED_MQTT_CONNECTED)" is available to check for a connection to an MQTT broker.
  * 
  * 2. Try to avoid using the delay() function. NEVER use delays longer than 10 milliseconds.
  *    Instead, use a timer check as shown here.
  */
void RotaryEncoderUIUsermod::loop()
{
  if (!enabled) return;
  unsigned long currentTime = millis(); // get the current elapsed time
  if (strip.isUpdating() && ((currentTime - loopTime) < ENCODER_MAX_DELAY_MS)) return;  // be nice, but not too nice

  // Initialize effectCurrentIndex and effectPaletteIndex to
  // current state. We do it here as (at least) effectCurrent
  // is not yet initialized when setup is called.
  
  if (!currentEffectAndPaletteInitialized) {
    findCurrentEffectAndPalette();
  }

  if (modes_alpha_indexes[effectCurrentIndex] != effectCurrent || palettes_alpha_indexes[effectPaletteIndex] != effectPalette) {
    DEBUGUM_PRINTLN(F("Current mode or palette changed."));
    currentEffectAndPaletteInitialized = false;
  }

  if (currentTime >= (loopTime + 2)) // 2ms since last check of encoder = 500Hz
  {
    bool buttonPressed = !readPin(pinC); //0=pressed, 1=released
    if (buttonPressed) {
      if (!buttonPressedBefore) buttonPressedTime = currentTime;
      buttonPressedBefore = true;
      if (currentTime-buttonPressedTime > 3000) {
        if (!buttonLongPressed) displayNetworkInfo(); //long press for network info
        buttonLongPressed = true;
      }
    } else if (!buttonPressed && buttonPressedBefore) {
      bool doublePress = buttonWaitTime;
      buttonWaitTime = 0;
      if (!buttonLongPressed) {
        if (doublePress) {
          toggleOnOff();
          lampUdated();
        } else {
          buttonWaitTime = currentTime;
        }
      }
      buttonLongPressed = false;
      buttonPressedBefore = false;
    }
    if (buttonWaitTime && currentTime-buttonWaitTime>350 && !buttonPressedBefore) { //same speed as in button.cpp
      buttonWaitTime = 0;
      char newState = select_state + 1;
      bool changedState = false;
      char lineBuffer[64];
      do {
        // find new state
        switch (newState) {
          case  0: strcpy_P(lineBuffer, PSTR("Brightness")); changedState = true; break;
          case  1: if (!extractModeSlider(effectCurrent, 0, lineBuffer, 63)) newState++; else changedState = true; break; // speed
          case  2: if (!extractModeSlider(effectCurrent, 1, lineBuffer, 63)) newState++; else changedState = true; break; // intensity
          case  3: strcpy_P(lineBuffer, PSTR("Color Palette")); changedState = true; break;
          case  4: strcpy_P(lineBuffer, PSTR("Effect")); changedState = true; break;
          case  5: strcpy_P(lineBuffer, PSTR("Main Color")); changedState = true; break;
          case  6: strcpy_P(lineBuffer, PSTR("Saturation")); changedState = true; break;
          case  7: 
            if (!(strip.getSegment(applyToAll ? strip.getFirstSelectedSegId() : strip.getMainSegmentId()).getLightCapabilities() & 0x04)) newState++;
            else { strcpy_P(lineBuffer, PSTR("CCT")); changedState = true; }
            break;
          case  8: if (presetHigh==0 || presetLow == 0) newState++; else { strcpy_P(lineBuffer, PSTR("Preset")); changedState = true; } break;
          case  9:
          case 10:
          case 11: if (!extractModeSlider(effectCurrent, newState-7, lineBuffer, 63)) newState++; else changedState = true; break; // custom
        }
        if (newState > LAST_UI_STATE) newState = 0;
      } while (!changedState);
      if (display != nullptr) {
        switch (newState) {
          case  0: changedState = changeState(lineBuffer,   1,   0,  1); break; //1  = sun
          case  1: changedState = changeState(lineBuffer,   1,   4,  2); break; //2  = skip forward
          case  2: changedState = changeState(lineBuffer,   1,   8,  3); break; //3  = fire
          case  3: changedState = changeState(lineBuffer,   2,   0,  4); break; //4  = custom palette
          case  4: changedState = changeState(lineBuffer,   3,   0,  5); break; //5  = puzzle piece
          case  5: changedState = changeState(lineBuffer, 255, 255,  7); break; //7  = brush
          case  6: changedState = changeState(lineBuffer, 255, 255,  8); break; //8  = contrast
          case  7: changedState = changeState(lineBuffer, 255, 255, 10); break; //10 = star
          case  8: changedState = changeState(lineBuffer, 255, 255, 11); break; //11 = heart
          case  9: changedState = changeState(lineBuffer, 255, 255, 10); break; //10 = star
          case 10: changedState = changeState(lineBuffer, 255, 255, 10); break; //10 = star
          case 11: changedState = changeState(lineBuffer, 255, 255, 10); break; //10 = star
        }
      }
      if (changedState) select_state = newState;
    }

    Enc_A = readPin(pinA); // Read encoder pins
    Enc_B = readPin(pinB);
    if ((Enc_A) && (!Enc_A_prev))
    { // A has gone from high to low
      if (Enc_B == LOW)    //changes to LOW so that then encoder registers a change at the very end of a pulse
      { // B is high so clockwise
        switch(select_state) {
          case  0: changeBrightness(true);      break;
          case  1: changeEffectSpeed(true);     break;
          case  2: changeEffectIntensity(true); break;
          case  3: changePalette(true);         break;
          case  4: changeEffect(true);          break;
          case  5: changeHue(true);             break;
          case  6: changeSat(true);             break;
          case  7: changeCCT(true);             break;
          case  8: changePreset(true);          break;
          case  9: changeCustom(1,true);        break;
          case 10: changeCustom(2,true);        break;
          case 11: changeCustom(3,true);        break;
        }
      }
      else if (Enc_B == HIGH)
      { // B is low so counter-clockwise
        switch(select_state) {
          case  0: changeBrightness(false);      break;
          case  1: changeEffectSpeed(false);     break;
          case  2: changeEffectIntensity(false); break;
          case  3: changePalette(false);         break;
          case  4: changeEffect(false);          break;
          case  5: changeHue(false);             break;
          case  6: changeSat(false);             break;
          case  7: changeCCT(false);             break;
          case  8: changePreset(false);          break;
          case  9: changeCustom(1,false);        break;
          case 10: changeCustom(2,false);        break;
          case 11: changeCustom(3,false);        break;
        }
      }
    }
    Enc_A_prev = Enc_A;     // Store value of A for next time
    loopTime = currentTime; // Updates loopTime
  }
}

void RotaryEncoderUIUsermod::displayNetworkInfo() {
  #ifdef USERMOD_FOUR_LINE_DISPLAY
  display->networkOverlay(PSTR("NETWORK INFO"), 10000);
  #endif
}

void RotaryEncoderUIUsermod::findCurrentEffectAndPalette() {
  DEBUGUM_PRINTLN(F("Finding current mode and palette."));
  currentEffectAndPaletteInitialized = true;

  effectCurrentIndex = 0;
  for (int i = 0; i < strip.getModeCount(); i++) {
    if (modes_alpha_indexes[i] == effectCurrent) {
      effectCurrentIndex = i;
      DEBUGUM_PRINTLN(F("Found current mode."));
      break;
    }
  }

  effectPaletteIndex = 0;
  DEBUGUM_PRINTLN(effectPalette);
  for (unsigned i = 0; i < strip.getPaletteCount()+strip.customPalettes.size(); i++) {
    if (palettes_alpha_indexes[i] == effectPalette) {
      effectPaletteIndex = i;
      DEBUGUM_PRINTLN(F("Found palette."));
      break;
    }
  }
}

bool RotaryEncoderUIUsermod::changeState(const char *stateName, byte markedLine, byte markedCol, byte glyph) {
#ifdef USERMOD_FOUR_LINE_DISPLAY
  if (display != nullptr) {
    if (display->wakeDisplay()) {
      // Throw away wake up input
      display->redraw(true);
      return false;
    }
    display->overlay(stateName, 750, glyph);
    display->setMarkLine(markedLine, markedCol);
  }
#endif
  return true;
}

void RotaryEncoderUIUsermod::lampUdated() {
  //call for notifier -> 0: init 1: direct change 2: button 3: notification 4: nightlight 5: other (No notification)
  // 6: fx changed 7: hue 8: preset cycle 9: blynk 10: alexa
  //setValuesFromFirstSelectedSeg(); //to make transition work on main segment (should no longer be required)
  stateUpdated(CALL_MODE_BUTTON);
  updateInterfaces(CALL_MODE_BUTTON);
}

void RotaryEncoderUIUsermod::changeBrightness(bool increase) {
#ifdef USERMOD_FOUR_LINE_DISPLAY
  if (display && display->wakeDisplay()) {
    display->redraw(true);
    // Throw away wake up input
    return;
  }
  display->updateRedrawTime();
#endif
  //bri = max(min((increase ? bri+fadeAmount : bri-fadeAmount), 255), 0);
  if (bri < 40) bri = max(min((increase ? bri+fadeAmount/2 : bri-fadeAmount/2), 255), 0); // slower steps when brightness < 16%
  else bri = max(min((increase ? bri+fadeAmount : bri-fadeAmount), 255), 0);
  lampUdated();
#ifdef USERMOD_FOUR_LINE_DISPLAY
  display->updateBrightness();
#endif
}


void RotaryEncoderUIUsermod::changeEffect(bool increase) {
#ifdef USERMOD_FOUR_LINE_DISPLAY
  if (display && display->wakeDisplay()) {
    display->redraw(true);
    // Throw away wake up input
    return;
  }
  display->updateRedrawTime();
#endif
  effectCurrentIndex = max(min((increase ? effectCurrentIndex+1 : effectCurrentIndex-1), strip.getModeCount()-1), 0);
  effectCurrent = modes_alpha_indexes[effectCurrentIndex];
  stateChanged = true;
  if (applyToAll) {
    for (unsigned i=0; i<strip.getSegmentsNum(); i++) {
      Segment& seg = strip.getSegment(i);
      if (!seg.isActive()) continue;
      seg.setMode(effectCurrent);
    }
  } else {
    Segment& seg = strip.getSegment(strip.getMainSegmentId());
    seg.setMode(effectCurrent);
  }
  lampUdated();
#ifdef USERMOD_FOUR_LINE_DISPLAY
  display->showCurrentEffectOrPalette(effectCurrent, JSON_mode_names, 3);
#endif
}


void RotaryEncoderUIUsermod::changeEffectSpeed(bool increase) {
#ifdef USERMOD_FOUR_LINE_DISPLAY
  if (display && display->wakeDisplay()) {
    display->redraw(true);
    // Throw away wake up input
    return;
  }
  display->updateRedrawTime();
#endif
  effectSpeed = max(min((increase ? effectSpeed+fadeAmount : effectSpeed-fadeAmount), 255), 0);
  stateChanged = true;
  if (applyToAll) {
    for (unsigned i=0; i<strip.getSegmentsNum(); i++) {
      Segment& seg = strip.getSegment(i);
      if (!seg.isActive()) continue;
      seg.speed = effectSpeed;
    }
  } else {
    Segment& seg = strip.getSegment(strip.getMainSegmentId());
    seg.speed = effectSpeed;
  }
  lampUdated();
#ifdef USERMOD_FOUR_LINE_DISPLAY
  display->updateSpeed();
#endif
}


void RotaryEncoderUIUsermod::changeEffectIntensity(bool increase) {
#ifdef USERMOD_FOUR_LINE_DISPLAY
  if (display && display->wakeDisplay()) {
    display->redraw(true);
    // Throw away wake up input
    return;
  }
  display->updateRedrawTime();
#endif
  effectIntensity = max(min((increase ? effectIntensity+fadeAmount : effectIntensity-fadeAmount), 255), 0);
  stateChanged = true;
  if (applyToAll) {
    for (unsigned i=0; i<strip.getSegmentsNum(); i++) {
      Segment& seg = strip.getSegment(i);
      if (!seg.isActive()) continue;
      seg.intensity = effectIntensity;
    }
  } else {
    Segment& seg = strip.getSegment(strip.getMainSegmentId());
    seg.intensity = effectIntensity;
  }
  lampUdated();
#ifdef USERMOD_FOUR_LINE_DISPLAY
  display->updateIntensity();
#endif
}


void RotaryEncoderUIUsermod::changeCustom(uint8_t par, bool increase) {
  uint8_t val = 0;
#ifdef USERMOD_FOUR_LINE_DISPLAY
  if (display && display->wakeDisplay()) {
    display->redraw(true);
    // Throw away wake up input
    return;
  }
  display->updateRedrawTime();
#endif
  stateChanged = true;
  if (applyToAll) {
    uint8_t id = strip.getFirstSelectedSegId();
    Segment& sid = strip.getSegment(id);
    switch (par) {
      case 3:  val = sid.custom3 = max(min((increase ? sid.custom3+fadeAmount : sid.custom3-fadeAmount), 255), 0); break;
      case 2:  val = sid.custom2 = max(min((increase ? sid.custom2+fadeAmount : sid.custom2-fadeAmount), 255), 0); break;
      default: val = sid.custom1 = max(min((increase ? sid.custom1+fadeAmount : sid.custom1-fadeAmount), 255), 0); break;
    }
    for (unsigned i=0; i<strip.getSegmentsNum(); i++) {
      Segment& seg = strip.getSegment(i);
      if (!seg.isActive() || i == id) continue;
      switch (par) {
        case 3:  seg.custom3 = sid.custom3; break;
        case 2:  seg.custom2 = sid.custom2; break;
        default: seg.custom1 = sid.custom1; break;
      }
    }
  } else {
    Segment& seg = strip.getMainSegment();
    switch (par) {
      case 3:  val = seg.custom3 = max(min((increase ? seg.custom3+fadeAmount : seg.custom3-fadeAmount), 255), 0); break;
      case 2:  val = seg.custom2 = max(min((increase ? seg.custom2+fadeAmount : seg.custom2-fadeAmount), 255), 0); break;
      default: val = seg.custom1 = max(min((increase ? seg.custom1+fadeAmount : seg.custom1-fadeAmount), 255), 0); break;
    }
  }
  lampUdated();
#ifdef USERMOD_FOUR_LINE_DISPLAY
  char lineBuffer[64];
  sprintf(lineBuffer, "%d", val);
  display->overlay(lineBuffer, 500, 10); // use star
#endif
}


void RotaryEncoderUIUsermod::changePalette(bool increase) {
#ifdef USERMOD_FOUR_LINE_DISPLAY
  if (display && display->wakeDisplay()) {
    display->redraw(true);
    // Throw away wake up input
    return;
  }
  display->updateRedrawTime();
#endif
  effectPaletteIndex = max(min((unsigned)(increase ? effectPaletteIndex+1 : effectPaletteIndex-1), strip.getPaletteCount()+strip.customPalettes.size()-1), 0U);
  effectPalette = palettes_alpha_indexes[effectPaletteIndex];
  stateChanged = true;
  if (applyToAll) {
    for (unsigned i=0; i<strip.getSegmentsNum(); i++) {
      Segment& seg = strip.getSegment(i);
      if (!seg.isActive()) continue;
      seg.setPalette(effectPalette);
    }
  } else {
    Segment& seg = strip.getSegment(strip.getMainSegmentId());
    seg.setPalette(effectPalette);
  }
  lampUdated();
#ifdef USERMOD_FOUR_LINE_DISPLAY
  display->showCurrentEffectOrPalette(effectPalette, JSON_palette_names, 2);
#endif
}


void RotaryEncoderUIUsermod::changeHue(bool increase){
#ifdef USERMOD_FOUR_LINE_DISPLAY
  if (display && display->wakeDisplay()) {
    display->redraw(true);
    // Throw away wake up input
    return;
  }
  display->updateRedrawTime();
#endif
  currentHue1 = max(min((increase ? currentHue1+fadeAmount : currentHue1-fadeAmount), 255), 0);
  colorHStoRGB(currentHue1*256, currentSat1, col);
  stateChanged = true; 
  if (applyToAll) {
    for (unsigned i=0; i<strip.getSegmentsNum(); i++) {
      Segment& seg = strip.getSegment(i);
      if (!seg.isActive()) continue;
      seg.colors[0] = RGBW32(col[0], col[1], col[2], col[3]);
    }
  } else {
    Segment& seg = strip.getSegment(strip.getMainSegmentId());
    seg.colors[0] = RGBW32(col[0], col[1], col[2], col[3]);
  }
  lampUdated();
#ifdef USERMOD_FOUR_LINE_DISPLAY
  char lineBuffer[64];
  sprintf(lineBuffer, "%d", currentHue1);
  display->overlay(lineBuffer, 500, 7); // use brush
#endif
}

void RotaryEncoderUIUsermod::changeSat(bool increase){
#ifdef USERMOD_FOUR_LINE_DISPLAY
  if (display && display->wakeDisplay()) {
    display->redraw(true);
    // Throw away wake up input
    return;
  }
  display->updateRedrawTime();
#endif
  currentSat1 = max(min((increase ? currentSat1+fadeAmount : currentSat1-fadeAmount), 255), 0);
  colorHStoRGB(currentHue1*256, currentSat1, col);
  if (applyToAll) {
    for (unsigned i=0; i<strip.getSegmentsNum(); i++) {
      Segment& seg = strip.getSegment(i);
      if (!seg.isActive()) continue;
      seg.colors[0] = RGBW32(col[0], col[1], col[2], col[3]);
    }
  } else {
    Segment& seg = strip.getSegment(strip.getMainSegmentId());
    seg.colors[0] = RGBW32(col[0], col[1], col[2], col[3]);
  }
  lampUdated();
#ifdef USERMOD_FOUR_LINE_DISPLAY
  char lineBuffer[64];
  sprintf(lineBuffer, "%d", currentSat1);
  display->overlay(lineBuffer, 500, 8); // use contrast
#endif
}

void RotaryEncoderUIUsermod::changePreset(bool increase) {
#ifdef USERMOD_FOUR_LINE_DISPLAY
  if (display && display->wakeDisplay()) {
    display->redraw(true);
    // Throw away wake up input
    return;
  }
  display->updateRedrawTime();
#endif
  if (presetHigh && presetLow && presetHigh > presetLow) {
    StaticJsonDocument<64> root;
    char str[64];
    sprintf_P(str, PSTR("%d~%d~%s"), presetLow, presetHigh, increase?"":"-");
    root["ps"] = str;
    deserializeState(root.as<JsonObject>(), CALL_MODE_BUTTON_PRESET);
/*
    String apireq = F("win&PL=~");
    if (!increase) apireq += '-';
    apireq += F("&P1=");
    apireq += presetLow;
    apireq += F("&P2=");
    apireq += presetHigh;
    handleSet(nullptr, apireq, false);
*/
    lampUdated();
  #ifdef USERMOD_FOUR_LINE_DISPLAY
    sprintf(str, "%d", currentPreset);
    display->overlay(str, 500, 11); // use heart
  #endif
  }
}

void RotaryEncoderUIUsermod::changeCCT(bool increase){
#ifdef USERMOD_FOUR_LINE_DISPLAY
  if (display && display->wakeDisplay()) {
    display->redraw(true);
    // Throw away wake up input
    return;
  }
  display->updateRedrawTime();
#endif
  currentCCT = max(min((increase ? currentCCT+fadeAmount : currentCCT-fadeAmount), 255), 0);
//    if (applyToAll) {
    for (unsigned i=0; i<strip.getSegmentsNum(); i++) {
      Segment& seg = strip.getSegment(i);
      if (!seg.isActive()) continue;
      seg.setCCT(currentCCT);
    }
//    } else {
//      Segment& seg = strip.getSegment(strip.getMainSegmentId());
//      seg.setCCT(currentCCT, strip.getMainSegmentId());
//    }
  lampUdated();
#ifdef USERMOD_FOUR_LINE_DISPLAY
  char lineBuffer[64];
  sprintf(lineBuffer, "%d", currentCCT);
  display->overlay(lineBuffer, 500, 10); // use star
#endif
}

/*
  * addToJsonInfo() can be used to add custom entries to the /json/info part of the JSON API.
  * Creating an "u" object allows you to add custom key/value pairs to the Info section of the WLED web UI.
  * Below it is shown how this could be used for e.g. a light sensor
  */
/*
void RotaryEncoderUIUsermod::addToJsonInfo(JsonObject& root)
{
  int reading = 20;
  //this code adds "u":{"Light":[20," lux"]} to the info object
  JsonObject user = root["u"];
  if (user.isNull()) user = root.createNestedObject("u");
  JsonArray lightArr = user.createNestedArray("Light"); //name
  lightArr.add(reading); //value
  lightArr.add(" lux"); //unit
}
*/

/*
  * addToJsonState() can be used to add custom entries to the /json/state part of the JSON API (state object).
  * Values in the state object may be modified by connected clients
  */
/*
void RotaryEncoderUIUsermod::addToJsonState(JsonObject &root)
{
  //root["user0"] = userVar0;
}
*/

/*
  * readFromJsonState() can be used to receive data clients send to the /json/state part of the JSON API (state object).
  * Values in the state object may be modified by connected clients
  */
/*
void RotaryEncoderUIUsermod::readFromJsonState(JsonObject &root)
{
  //userVar0 = root["user0"] | userVar0; //if "user0" key exists in JSON, update, else keep old value
  //if (root["bri"] == 255) Serial.println(F("Don't burn down your garage!"));
}
*/

/**
 * addToConfig() (called from set.cpp) stores persistent properties to cfg.json
 */
void RotaryEncoderUIUsermod::addToConfig(JsonObject &root) {
  // we add JSON object: {"Rotary-Encoder":{"DT-pin":12,"CLK-pin":14,"SW-pin":13}}
  JsonObject top = root.createNestedObject(FPSTR(_name)); // usermodname
  top[FPSTR(_enabled)] = enabled;
  top[FPSTR(_DT_pin)]  = pinA;
  top[FPSTR(_CLK_pin)] = pinB;
  top[FPSTR(_SW_pin)]  = pinC;
  top[FPSTR(_presetLow)]  = presetLow;
  top[FPSTR(_presetHigh)] = presetHigh;
  top[FPSTR(_applyToAll)] = applyToAll;
  top[FPSTR(_pcf8574)]    = usePcf8574;
  top[FPSTR(_pcfAddress)] = addrPcf8574;
  top[FPSTR(_pcfINTpin)]  = pinIRQ;
  DEBUGUM_PRINTLN(F("Rotary Encoder config saved."));
}

void RotaryEncoderUIUsermod::appendConfigData() {
  oappend(SET_F("addInfo('Rotary-Encoder:PCF8574-address',1,'<i>(not hex!)</i>');"));
  oappend(SET_F("d.extra.push({'Rotary-Encoder':{pin:[['P0',100],['P1',101],['P2',102],['P3',103],['P4',104],['P5',105],['P6',106],['P7',107]]}});"));
}

/**
 * readFromConfig() is called before setup() to populate properties from values stored in cfg.json
 *
 * The function should return true if configuration was successfully loaded or false if there was no configuration.
 */
bool RotaryEncoderUIUsermod::readFromConfig(JsonObject &root) {
  // we look for JSON object: {"Rotary-Encoder":{"DT-pin":12,"CLK-pin":14,"SW-pin":13}}
  JsonObject top = root[FPSTR(_name)];
  if (top.isNull()) {
    DEBUGUM_PRINT(FPSTR(_name));
    DEBUGUM_PRINTLN(F(": No config found. (Using defaults.)"));
    return false;
  }
  int8_t newDTpin  = top[FPSTR(_DT_pin)]  | pinA;
  int8_t newCLKpin = top[FPSTR(_CLK_pin)] | pinB;
  int8_t newSWpin  = top[FPSTR(_SW_pin)]  | pinC;
  int8_t newIRQpin = top[FPSTR(_pcfINTpin)] | pinIRQ;
  bool   oldPcf8574 = usePcf8574;

  presetHigh = top[FPSTR(_presetHigh)] | presetHigh;
  presetLow  = top[FPSTR(_presetLow)]  | presetLow;
  presetHigh = MIN(250,MAX(0,presetHigh));
  presetLow  = MIN(250,MAX(0,presetLow));

  enabled    = top[FPSTR(_enabled)] | enabled;
  applyToAll = top[FPSTR(_applyToAll)] | applyToAll;

  usePcf8574 = top[FPSTR(_pcf8574)] | usePcf8574;
  addrPcf8574 = top[FPSTR(_pcfAddress)] | addrPcf8574;

  DEBUGUM_PRINT(FPSTR(_name));
  if (!initDone) {
    // first run: reading from cfg.json
    pinA = newDTpin;
    pinB = newCLKpin;
    pinC = newSWpin;
    DEBUGUM_PRINTLN(F(" config loaded."));
  } else {
    DEBUGUM_PRINTLN(F(" config (re)loaded."));
    // changing parameters from settings page
    if (pinA!=newDTpin || pinB!=newCLKpin || pinC!=newSWpin || pinIRQ!=newIRQpin) {
      if (oldPcf8574) {
        if (pinIRQ >= 0) {
          detachInterrupt(pinIRQ);
<<<<<<< HEAD
          pinManager.deallocatePin(pinIRQ, PinOwner::UM_RotaryEncoderUI);
          DEBUGUM_PRINTLN(F("Deallocated old IRQ pin."));
        }
        pinIRQ = newIRQpin<100 ? newIRQpin : -1; // ignore PCF8574 pins
      } else {
        pinManager.deallocatePin(pinA, PinOwner::UM_RotaryEncoderUI);
        pinManager.deallocatePin(pinB, PinOwner::UM_RotaryEncoderUI);
        pinManager.deallocatePin(pinC, PinOwner::UM_RotaryEncoderUI);
        DEBUGUM_PRINTLN(F("Deallocated old pins."));
=======
          PinManager::deallocatePin(pinIRQ, PinOwner::UM_RotaryEncoderUI);
          DEBUG_PRINTLN(F("Deallocated old IRQ pin."));
        }
        pinIRQ = newIRQpin<100 ? newIRQpin : -1; // ignore PCF8574 pins
      } else {
        PinManager::deallocatePin(pinA, PinOwner::UM_RotaryEncoderUI);
        PinManager::deallocatePin(pinB, PinOwner::UM_RotaryEncoderUI);
        PinManager::deallocatePin(pinC, PinOwner::UM_RotaryEncoderUI);
        DEBUG_PRINTLN(F("Deallocated old pins."));
>>>>>>> bd7cd32f
      }
      pinA = newDTpin;
      pinB = newCLKpin;
      pinC = newSWpin;
      if (pinA<0 || pinB<0 || pinC<0) {
        enabled = false;
        return true;
      }
      setup();
    }
  }
  // use "return !top["newestParameter"].isNull();" when updating Usermod with new features
  return !top[FPSTR(_pcfINTpin)].isNull();
}


// strings to reduce flash memory usage (used more than twice)
const char RotaryEncoderUIUsermod::_name[]       PROGMEM = "Rotary-Encoder";
const char RotaryEncoderUIUsermod::_enabled[]    PROGMEM = "enabled";
const char RotaryEncoderUIUsermod::_DT_pin[]     PROGMEM = "DT-pin";
const char RotaryEncoderUIUsermod::_CLK_pin[]    PROGMEM = "CLK-pin";
const char RotaryEncoderUIUsermod::_SW_pin[]     PROGMEM = "SW-pin";
const char RotaryEncoderUIUsermod::_presetHigh[] PROGMEM = "preset-high";
const char RotaryEncoderUIUsermod::_presetLow[]  PROGMEM = "preset-low";
const char RotaryEncoderUIUsermod::_applyToAll[] PROGMEM = "apply-2-all-seg";
const char RotaryEncoderUIUsermod::_pcf8574[]    PROGMEM = "use-PCF8574";
const char RotaryEncoderUIUsermod::_pcfAddress[] PROGMEM = "PCF8574-address";
const char RotaryEncoderUIUsermod::_pcfINTpin[]  PROGMEM = "PCF8574-INT-pin";<|MERGE_RESOLUTION|>--- conflicted
+++ resolved
@@ -1138,27 +1138,15 @@
       if (oldPcf8574) {
         if (pinIRQ >= 0) {
           detachInterrupt(pinIRQ);
-<<<<<<< HEAD
-          pinManager.deallocatePin(pinIRQ, PinOwner::UM_RotaryEncoderUI);
+          PinManager::deallocatePin(pinIRQ, PinOwner::UM_RotaryEncoderUI);
           DEBUGUM_PRINTLN(F("Deallocated old IRQ pin."));
-        }
-        pinIRQ = newIRQpin<100 ? newIRQpin : -1; // ignore PCF8574 pins
-      } else {
-        pinManager.deallocatePin(pinA, PinOwner::UM_RotaryEncoderUI);
-        pinManager.deallocatePin(pinB, PinOwner::UM_RotaryEncoderUI);
-        pinManager.deallocatePin(pinC, PinOwner::UM_RotaryEncoderUI);
-        DEBUGUM_PRINTLN(F("Deallocated old pins."));
-=======
-          PinManager::deallocatePin(pinIRQ, PinOwner::UM_RotaryEncoderUI);
-          DEBUG_PRINTLN(F("Deallocated old IRQ pin."));
         }
         pinIRQ = newIRQpin<100 ? newIRQpin : -1; // ignore PCF8574 pins
       } else {
         PinManager::deallocatePin(pinA, PinOwner::UM_RotaryEncoderUI);
         PinManager::deallocatePin(pinB, PinOwner::UM_RotaryEncoderUI);
         PinManager::deallocatePin(pinC, PinOwner::UM_RotaryEncoderUI);
-        DEBUG_PRINTLN(F("Deallocated old pins."));
->>>>>>> bd7cd32f
+        DEBUGUM_PRINTLN(F("Deallocated old pins."));
       }
       pinA = newDTpin;
       pinB = newCLKpin;
