--- conflicted
+++ resolved
@@ -404,11 +404,7 @@
   #if !defined(USERMOD_AUDIOREACTIVE)
     #define SETTINGS_STACK_BUF_SIZE 3834   // WLEDMM added 696+32 bytes of margin (was 3096)
   #else
-<<<<<<< HEAD
-    #define SETTINGS_STACK_BUF_SIZE 3904   // WLEDMM more buffer for audioreactive UI (add '-D CONFIG_ASYNC_TCP_TASK_STACK_SIZE=9216' to your build_flags)
-=======
     #define SETTINGS_STACK_BUF_SIZE 4000   // WLEDMM more buffer for audioreactive UI (add '-D CONFIG_ASYNC_TCP_TASK_STACK_SIZE=9216' to your build_flags)
->>>>>>> 5cf908ea
   #endif
 #endif
 
