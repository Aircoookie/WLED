--- conflicted
+++ resolved
@@ -62,11 +62,8 @@
 #define USERMOD_ID_PWM_FAN               19     //Usermod "usermod_PWM_fan.h"
 #define USERMOD_ID_BH1750                20     //Usermod "usermod_bh1750.h"
 #define USERMOD_ID_SEVEN_SEGMENT_DISPLAY 21     //Usermod "usermod_v2_seven_segment_display.h"
-<<<<<<< HEAD
+#define USERMOD_RGB_ROTARY_ENCODER       22     //Usermod "rgb-rotary-encoder.h"
 #define USERMOD_ID_QUINLED_AN_PENTA      23     //Usermod "quinled-an-penta.h"
-=======
-#define USERMOD_RGB_ROTARY_ENCODER       22     //Usermod "rgb-rotary-encoder.h"
->>>>>>> 00f1b483
 
 //Access point behavior
 #define AP_BEHAVIOR_BOOT_NO_CONN          0     //Open AP when no connection after boot
