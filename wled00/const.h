--- conflicted
+++ resolved
@@ -72,11 +72,8 @@
 #define USERMOD_ID_QUINLED_AN_PENTA      23     //Usermod "quinled-an-penta.h"
 #define USERMOD_ID_SSDR                  24     //Usermod "usermod_v2_seven_segment_display_reloaded.h"
 #define USERMOD_ID_CRONIXIE              25     //Usermod "usermod_cronixie.h"
-<<<<<<< HEAD
-#define USERMOD_ID_MY9291                26     //Usermod "usermod_MY9291.h"
-=======
 #define USERMOD_ID_WIZLIGHTS             26     //Usermod "wizlights.h"
->>>>>>> 8d2fe315
+#define USERMOD_ID_MY9291                27     //Usermod "usermod_MY9291.h"
 
 //Access point behavior
 #define AP_BEHAVIOR_BOOT_NO_CONN          0     //Open AP when no connection after boot
