--- conflicted
+++ resolved
@@ -204,11 +204,8 @@
 #define USERMOD_ID_POV_DISPLAY           53     //Usermod "usermod_pov_display.h"
 #define USERMOD_ID_PIXELS_DICE_TRAY      54     //Usermod "pixels_dice_tray.h"
 #define USERMOD_ID_DEEP_SLEEP            55     //Usermod "usermod_deep_sleep.h"
-<<<<<<< HEAD
-#define USERMOD_ID_SBUS_CONTROL          56     //Usermod "usermod_sbus_control.h"
-=======
 #define USERMOD_ID_RF433                 56     //Usermod "usermod_v2_RF433.h"
->>>>>>> b64cd364
+#define USERMOD_ID_SBUS_CONTROL          57     //Usermod "usermod_sbus_control.h"
 
 //Access point behavior
 #define AP_BEHAVIOR_BOOT_NO_CONN          0     //Open AP when no connection after boot
