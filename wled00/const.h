#ifndef WLED_CONST_H
#define WLED_CONST_H

/*
 * Readability defines and their associated numerical values + compile-time constants
 */

#define GRADIENT_PALETTE_COUNT 58

//Defaults
#define DEFAULT_CLIENT_SSID "Your_Network"
#define DEFAULT_AP_SSID     "WLED-AP"
#define DEFAULT_AP_PASS     "wled1234"
#define DEFAULT_OTA_PASS    "wledota"
#define DEFAULT_MDNS_NAME   "x"

//increase if you need more
#ifndef WLED_MAX_USERMODS
  #ifdef ESP8266
    #define WLED_MAX_USERMODS 4
  #else
    #define WLED_MAX_USERMODS 6
  #endif
#endif

#ifndef WLED_MAX_BUSSES
  #ifdef ESP8266
    #define WLED_MAX_BUSSES 3
    #define WLED_MIN_VIRTUAL_BUSSES 2
  #else
    #if defined(CONFIG_IDF_TARGET_ESP32C3)    // 2 RMT, 6 LEDC, only has 1 I2S but NPB does not support it ATM
      #define WLED_MAX_BUSSES 3               // will allow 2 digital & 1 analog (or the other way around)
      #define WLED_MIN_VIRTUAL_BUSSES 3
    #elif defined(CONFIG_IDF_TARGET_ESP32S2)  // 4 RMT, 8 LEDC, only has 1 I2S bus, supported in NPB
      #if defined(USERMOD_AUDIOREACTIVE)      // requested by @softhack007 https://github.com/blazoncek/WLED/issues/33
        #define WLED_MAX_BUSSES 6             // will allow 4 digital & 2 analog
        #define WLED_MIN_VIRTUAL_BUSSES 4
      #else
        #define WLED_MAX_BUSSES 7             // will allow 5 digital & 2 analog
        #define WLED_MIN_VIRTUAL_BUSSES 3
      #endif
    #elif defined(CONFIG_IDF_TARGET_ESP32S3)  // 4 RMT, 8 LEDC, has 2 I2S but NPB does not support them ATM
      #define WLED_MAX_BUSSES 6               // will allow 4 digital & 2 analog
      #define WLED_MIN_VIRTUAL_BUSSES 4
    #else
      #if defined(USERMOD_AUDIOREACTIVE)      // requested by @softhack007 https://github.com/blazoncek/WLED/issues/33
        #define WLED_MAX_BUSSES 8
        #define WLED_MIN_VIRTUAL_BUSSES 2
      #else
        #define WLED_MAX_BUSSES 10
        #define WLED_MIN_VIRTUAL_BUSSES 0
      #endif
    #endif
  #endif
#else
  #ifdef ESP8266
    #if WLED_MAX_BUSES > 5
      #error Maximum number of buses is 5.
    #endif
    #define WLED_MIN_VIRTUAL_BUSSES (5-WLED_MAX_BUSSES)
  #else
    #if WLED_MAX_BUSES > 10
      #error Maximum number of buses is 10.
    #endif
    #define WLED_MIN_VIRTUAL_BUSSES (10-WLED_MAX_BUSSES)
  #endif
#endif

#ifndef WLED_MAX_BUTTONS
  #ifdef ESP8266
    #define WLED_MAX_BUTTONS 2
  #else
    #define WLED_MAX_BUTTONS 4
  #endif
#endif

#ifdef ESP8266
#define WLED_MAX_COLOR_ORDER_MAPPINGS 5
#else
#define WLED_MAX_COLOR_ORDER_MAPPINGS 10
#endif

#if defined(WLED_MAX_LEDMAPS) && (WLED_MAX_LEDMAPS > 32 || WLED_MAX_LEDMAPS < 10)
  #undef WLED_MAX_LEDMAPS
#endif
#ifndef WLED_MAX_LEDMAPS
  #ifdef ESP8266
    #define WLED_MAX_LEDMAPS 10
  #else
    #define WLED_MAX_LEDMAPS 16
  #endif
#endif

#ifndef WLED_MAX_SEGNAME_LEN
  #ifdef ESP8266
    #define WLED_MAX_SEGNAME_LEN 32
  #else
    #define WLED_MAX_SEGNAME_LEN 64
  #endif
#else
  #if WLED_MAX_SEGNAME_LEN<32
    #undef WLED_MAX_SEGNAME_LEN
    #define WLED_MAX_SEGNAME_LEN 32
  #else
    #warning WLED UI does not support modified maximum segment name length!
  #endif
#endif

//Usermod IDs
#define USERMOD_ID_RESERVED               0     //Unused. Might indicate no usermod present
#define USERMOD_ID_UNSPECIFIED            1     //Default value for a general user mod that does not specify a custom ID
#define USERMOD_ID_EXAMPLE                2     //Usermod "usermod_v2_example.h"
#define USERMOD_ID_TEMPERATURE            3     //Usermod "usermod_temperature.h"
#define USERMOD_ID_FIXNETSERVICES         4     //Usermod "usermod_Fix_unreachable_netservices.h"
#define USERMOD_ID_PIRSWITCH              5     //Usermod "usermod_PIR_sensor_switch.h"
#define USERMOD_ID_IMU                    6     //Usermod "usermod_mpu6050_imu.h"
#define USERMOD_ID_FOUR_LINE_DISP         7     //Usermod "usermod_v2_four_line_display.h
#define USERMOD_ID_ROTARY_ENC_UI          8     //Usermod "usermod_v2_rotary_encoder_ui.h"
#define USERMOD_ID_AUTO_SAVE              9     //Usermod "usermod_v2_auto_save.h"
#define USERMOD_ID_DHT                   10     //Usermod "usermod_dht.h"
#define USERMOD_ID_MODE_SORT             11     //Usermod "usermod_v2_mode_sort.h"
#define USERMOD_ID_VL53L0X               12     //Usermod "usermod_vl53l0x_gestures.h"
#define USERMOD_ID_MULTI_RELAY           13     //Usermod "usermod_multi_relay.h"
#define USERMOD_ID_ANIMATED_STAIRCASE    14     //Usermod "Animated_Staircase.h"
#define USERMOD_ID_RTC                   15     //Usermod "usermod_rtc.h"
#define USERMOD_ID_ELEKSTUBE_IPS         16     //Usermod "usermod_elekstube_ips.h"
#define USERMOD_ID_SN_PHOTORESISTOR      17     //Usermod "usermod_sn_photoresistor.h"
#define USERMOD_ID_BATTERY               18     //Usermod "usermod_v2_battery.h"
#define USERMOD_ID_PWM_FAN               19     //Usermod "usermod_PWM_fan.h"
#define USERMOD_ID_BH1750                20     //Usermod "usermod_bh1750.h"
#define USERMOD_ID_SEVEN_SEGMENT_DISPLAY 21     //Usermod "usermod_v2_seven_segment_display.h"
#define USERMOD_RGB_ROTARY_ENCODER       22     //Usermod "rgb-rotary-encoder.h"
#define USERMOD_ID_QUINLED_AN_PENTA      23     //Usermod "quinled-an-penta.h"
#define USERMOD_ID_SSDR                  24     //Usermod "usermod_v2_seven_segment_display_reloaded.h"
#define USERMOD_ID_CRONIXIE              25     //Usermod "usermod_cronixie.h"
#define USERMOD_ID_WIZLIGHTS             26     //Usermod "wizlights.h"
#define USERMOD_ID_WORDCLOCK             27     //Usermod "usermod_v2_word_clock.h"
#define USERMOD_ID_MY9291                28     //Usermod "usermod_MY9291.h"
#define USERMOD_ID_SI7021_MQTT_HA        29     //Usermod "usermod_si7021_mqtt_ha.h"
#define USERMOD_ID_BME280                30     //Usermod "usermod_bme280.h
#define USERMOD_ID_SMARTNEST             31     //Usermod "usermod_smartnest.h"
#define USERMOD_ID_AUDIOREACTIVE         32     //Usermod "audioreactive.h"
#define USERMOD_ID_ANALOG_CLOCK          33     //Usermod "Analog_Clock.h"
#define USERMOD_ID_PING_PONG_CLOCK       34     //Usermod "usermod_v2_ping_pong_clock.h"
#define USERMOD_ID_ADS1115               35     //Usermod "usermod_ads1115.h"
#define USERMOD_ID_BOBLIGHT              36     //Usermod "boblight.h"
#define USERMOD_ID_SD_CARD               37     //Usermod "usermod_sd_card.h"
#define USERMOD_ID_PWM_OUTPUTS           38     //Usermod "usermod_pwm_outputs.h
#define USERMOD_ID_SHT                   39     //Usermod "usermod_sht.h
#define USERMOD_ID_KLIPPER               40     //Usermod Klipper percentage
#define USERMOD_ID_WIREGUARD             41     //Usermod "wireguard.h"
#define USERMOD_ID_INTERNAL_TEMPERATURE  42     //Usermod "usermod_internal_temperature.h"
<<<<<<< HEAD
#define USERMOD_ID_TETRISAI              43     //Usermod "usermod_v2_tetris.h"
=======
#define USERMOD_ID_LDR_DUSK_DAWN         43     //Usermod "usermod_LDR_Dusk_Dawn_v2.h"
>>>>>>> a4a8e261

//Access point behavior
#define AP_BEHAVIOR_BOOT_NO_CONN          0     //Open AP when no connection after boot
#define AP_BEHAVIOR_NO_CONN               1     //Open when no connection (either after boot or if connection is lost)
#define AP_BEHAVIOR_ALWAYS                2     //Always open
#define AP_BEHAVIOR_BUTTON_ONLY           3     //Only when button pressed for 6 sec

//Notifier callMode
#define CALL_MODE_INIT           0     //no updates on init, can be used to disable updates
#define CALL_MODE_DIRECT_CHANGE  1
#define CALL_MODE_BUTTON         2     //default button actions applied to selected segments
#define CALL_MODE_NOTIFICATION   3
#define CALL_MODE_NIGHTLIGHT     4
#define CALL_MODE_NO_NOTIFY      5
#define CALL_MODE_FX_CHANGED     6     //no longer used
#define CALL_MODE_HUE            7
#define CALL_MODE_PRESET_CYCLE   8     //no longer used
#define CALL_MODE_BLYNK          9     //no longer used
#define CALL_MODE_ALEXA         10
#define CALL_MODE_WS_SEND       11     //special call mode, not for notifier, updates websocket only
#define CALL_MODE_BUTTON_PRESET 12     //button/IR JSON preset/macro

//RGB to RGBW conversion mode
#define RGBW_MODE_MANUAL_ONLY     0    // No automatic white channel calculation. Manual white channel slider
#define RGBW_MODE_AUTO_BRIGHTER   1    // New algorithm. Adds as much white as the darkest RGBW channel
#define RGBW_MODE_AUTO_ACCURATE   2    // New algorithm. Adds as much white as the darkest RGBW channel and subtracts this amount from each RGB channel
#define RGBW_MODE_DUAL            3    // Manual slider + auto calculation. Automatically calculates only if manual slider is set to off (0)
#define RGBW_MODE_MAX             4    // Sets white to the value of the brightest RGB channel (good for white-only LEDs without any RGB)
//#define RGBW_MODE_LEGACY        4    // Old floating algorithm. Too slow for realtime and palette support (unused)
#define AW_GLOBAL_DISABLED      255    // Global auto white mode override disabled. Per-bus setting is used

//realtime modes
#define REALTIME_MODE_INACTIVE    0
#define REALTIME_MODE_GENERIC     1
#define REALTIME_MODE_UDP         2
#define REALTIME_MODE_HYPERION    3
#define REALTIME_MODE_E131        4
#define REALTIME_MODE_ADALIGHT    5
#define REALTIME_MODE_ARTNET      6
#define REALTIME_MODE_TPM2NET     7
#define REALTIME_MODE_DDP         8

//realtime override modes
#define REALTIME_OVERRIDE_NONE    0
#define REALTIME_OVERRIDE_ONCE    1
#define REALTIME_OVERRIDE_ALWAYS  2

//E1.31 DMX modes
#define DMX_MODE_DISABLED         0            //not used
#define DMX_MODE_SINGLE_RGB       1            //all LEDs same RGB color (3 channels)
#define DMX_MODE_SINGLE_DRGB      2            //all LEDs same RGB color and master dimmer (4 channels)
#define DMX_MODE_EFFECT           3            //trigger standalone effects of WLED (15 channels)
#define DMX_MODE_EFFECT_W         7            //trigger standalone effects of WLED (18 channels)
#define DMX_MODE_MULTIPLE_RGB     4            //every LED is addressed with its own RGB (ledCount * 3 channels)
#define DMX_MODE_MULTIPLE_DRGB    5            //every LED is addressed with its own RGB and share a master dimmer (ledCount * 3 + 1 channels)
#define DMX_MODE_MULTIPLE_RGBW    6            //every LED is addressed with its own RGBW (ledCount * 4 channels)
#define DMX_MODE_EFFECT_SEGMENT   8            //trigger standalone effects of WLED (15 channels per segment)
#define DMX_MODE_EFFECT_SEGMENT_W 9            //trigger standalone effects of WLED (18 channels per segment)
#define DMX_MODE_PRESET           10           //apply presets (1 channel)

//Light capability byte (unused) 0bRCCCTTTT
//bits 0/1/2/3: specifies a type of LED driver. A single "driver" may have different chip models but must have the same protocol/behavior
//bits 4/5/6: specifies the class of LED driver - 0b000 (dec. 0-15)  unconfigured/reserved
//                                              - 0b001 (dec. 16-31) digital (data pin only)
//                                              - 0b010 (dec. 32-47) analog (PWM)
//                                              - 0b011 (dec. 48-63) digital (data + clock / SPI)
//                                              - 0b100 (dec. 64-79) unused/reserved
//                                              - 0b101 (dec. 80-95) virtual network busses
//                                              - 0b110 (dec. 96-111) unused/reserved
//                                              - 0b111 (dec. 112-127) unused/reserved
//bit 7 is reserved and set to 0

#define TYPE_NONE                 0            //light is not configured
#define TYPE_RESERVED             1            //unused. Might indicate a "virtual" light
//Digital types (data pin only) (16-31)
#define TYPE_WS2812_1CH          18            //white-only chips (1 channel per IC) (unused)
#define TYPE_WS2812_1CH_X3       19            //white-only chips (3 channels per IC)
#define TYPE_WS2812_2CH_X3       20            //CCT chips (1st IC controls WW + CW of 1st zone and CW of 2nd zone, 2nd IC controls WW of 2nd zone and WW + CW of 3rd zone)
#define TYPE_WS2812_WWA          21            //amber + warm + cold white
#define TYPE_WS2812_RGB          22
#define TYPE_GS8608              23            //same driver as WS2812, but will require signal 2x per second (else displays test pattern)
#define TYPE_WS2811_400KHZ       24            //half-speed WS2812 protocol, used by very old WS2811 units
#define TYPE_TM1829              25
#define TYPE_UCS8903             26
#define TYPE_UCS8904             29
#define TYPE_SK6812_RGBW         30
#define TYPE_TM1814              31
//"Analog" types (PWM) (32-47)
#define TYPE_ONOFF               40            //binary output (relays etc.)
#define TYPE_ANALOG_1CH          41            //single channel PWM. Uses value of brightest RGBW channel
#define TYPE_ANALOG_2CH          42            //analog WW + CW
#define TYPE_ANALOG_3CH          43            //analog RGB
#define TYPE_ANALOG_4CH          44            //analog RGBW
#define TYPE_ANALOG_5CH          45            //analog RGB + WW + CW
//Digital types (data + clock / SPI) (48-63)
#define TYPE_WS2801              50
#define TYPE_APA102              51
#define TYPE_LPD8806             52
#define TYPE_P9813               53
#define TYPE_LPD6803             54
//Network types (master broadcast) (80-95)
#define TYPE_NET_DDP_RGB         80            //network DDP RGB bus (master broadcast bus)
#define TYPE_NET_E131_RGB        81            //network E131 RGB bus (master broadcast bus, unused)
#define TYPE_NET_ARTNET_RGB      82            //network ArtNet RGB bus (master broadcast bus, unused)
#define TYPE_NET_DDP_RGBW        88            //network DDP RGBW bus (master broadcast bus)

#define IS_DIGITAL(t) ((t) & 0x10) //digital are 16-31 and 48-63
#define IS_PWM(t)     ((t) > 40 && (t) < 46)
#define NUM_PWM_PINS(t) ((t) - 40) //for analog PWM 41-45 only
#define IS_2PIN(t)      ((t) > 47)

//Color orders
#define COL_ORDER_GRB             0           //GRB(w),defaut
#define COL_ORDER_RGB             1           //common for WS2811
#define COL_ORDER_BRG             2
#define COL_ORDER_RBG             3
#define COL_ORDER_BGR             4
#define COL_ORDER_GBR             5
#define COL_ORDER_MAX             5


//Button type
#define BTN_TYPE_NONE             0
#define BTN_TYPE_RESERVED         1
#define BTN_TYPE_PUSH             2
#define BTN_TYPE_PUSH_ACT_HIGH    3
#define BTN_TYPE_SWITCH           4
#define BTN_TYPE_PIR_SENSOR       5
#define BTN_TYPE_TOUCH            6
#define BTN_TYPE_ANALOG           7
#define BTN_TYPE_ANALOG_INVERTED  8

//Ethernet board types
#define WLED_NUM_ETH_TYPES       11

#define WLED_ETH_NONE             0
#define WLED_ETH_WT32_ETH01       1
#define WLED_ETH_ESP32_POE        2
#define WLED_ETH_WESP32           3
#define WLED_ETH_QUINLED          4
#define WLED_ETH_TWILIGHTLORD     5
#define WLED_ETH_ESP32DEUX        6
#define WLED_ETH_ESP32ETHKITVE    7
#define WLED_ETH_QUINLED_OCTA     8
#define WLED_ETH_ABCWLEDV43ETH    9
#define WLED_ETH_SERG74          10

//Hue error codes
#define HUE_ERROR_INACTIVE        0
#define HUE_ERROR_UNAUTHORIZED    1
#define HUE_ERROR_LIGHTID         3
#define HUE_ERROR_PUSHLINK      101
#define HUE_ERROR_JSON_PARSING  250
#define HUE_ERROR_TIMEOUT       251
#define HUE_ERROR_ACTIVE        255

//Segment option byte bits
#define SEG_OPTION_SELECTED       0
#define SEG_OPTION_REVERSED       1
#define SEG_OPTION_ON             2
#define SEG_OPTION_MIRROR         3            //Indicates that the effect will be mirrored within the segment
#define SEG_OPTION_FREEZE         4            //Segment contents will not be refreshed
#define SEG_OPTION_RESET          5            //Segment runtime requires reset
#define SEG_OPTION_REVERSED_Y     6
#define SEG_OPTION_MIRROR_Y       7
#define SEG_OPTION_TRANSPOSED     8

//Segment differs return byte
#define SEG_DIFFERS_BRI        0x01 // opacity
#define SEG_DIFFERS_OPT        0x02 // all segment options except: selected, reset & transitional
#define SEG_DIFFERS_COL        0x04 // colors
#define SEG_DIFFERS_FX         0x08 // effect/mode parameters
#define SEG_DIFFERS_BOUNDS     0x10 // segment start/stop bounds
#define SEG_DIFFERS_GSO        0x20 // grouping, spacing & offset
#define SEG_DIFFERS_SEL        0x80 // selected

//Playlist option byte
#define PL_OPTION_SHUFFLE      0x01

// Segment capability byte
#define SEG_CAPABILITY_RGB     0x01
#define SEG_CAPABILITY_W       0x02
#define SEG_CAPABILITY_CCT     0x04

// WLED Error modes
#define ERR_NONE         0  // All good :)
#define ERR_DENIED       1  // Permission denied
#define ERR_EEP_COMMIT   2  // Could not commit to EEPROM (wrong flash layout?) OBSOLETE
#define ERR_NOBUF        3  // JSON buffer was not released in time, request cannot be handled at this time
#define ERR_JSON         9  // JSON parsing failed (input too large?)
#define ERR_FS_BEGIN    10  // Could not init filesystem (no partition?)
#define ERR_FS_QUOTA    11  // The FS is full or the maximum file size is reached
#define ERR_FS_PLOAD    12  // It was attempted to load a preset that does not exist
#define ERR_FS_IRLOAD   13  // It was attempted to load an IR JSON cmd, but the "ir.json" file does not exist
#define ERR_FS_RMLOAD   14  // It was attempted to load an remote JSON cmd, but the "remote.json" file does not exist
#define ERR_FS_GENERAL  19  // A general unspecified filesystem error occurred
#define ERR_OVERTEMP    30  // An attached temperature sensor has measured above threshold temperature (not implemented)
#define ERR_OVERCURRENT 31  // An attached current sensor has measured a current above the threshold (not implemented)
#define ERR_UNDERVOLT   32  // An attached voltmeter has measured a voltage below the threshold (not implemented)

// Timer mode types
#define NL_MODE_SET               0            //After nightlight time elapsed, set to target brightness
#define NL_MODE_FADE              1            //Fade to target brightness gradually
#define NL_MODE_COLORFADE         2            //Fade to target brightness and secondary color gradually
#define NL_MODE_SUN               3            //Sunrise/sunset. Target brightness is set immediately, then Sunrise effect is started. Max 60 min.

// Settings sub page IDs
#define SUBPAGE_MENU              0
#define SUBPAGE_WIFI              1
#define SUBPAGE_LEDS              2
#define SUBPAGE_UI                3
#define SUBPAGE_SYNC              4
#define SUBPAGE_TIME              5
#define SUBPAGE_SEC               6
#define SUBPAGE_DMX               7
#define SUBPAGE_UM                8
#define SUBPAGE_UPDATE            9
#define SUBPAGE_2D               10
#define SUBPAGE_LOCK            251
#define SUBPAGE_PINREQ          252
#define SUBPAGE_CSS             253
#define SUBPAGE_JS              254
#define SUBPAGE_WELCOME         255

#define NTP_PACKET_SIZE 48       // size of NTP receive buffer
#define NTP_MIN_PACKET_SIZE 48   // min expected size - NTP v4 allows for "extended information" appended to the standard fields

//maximum number of rendered LEDs - this does not have to match max. physical LEDs, e.g. if there are virtual busses
#ifndef MAX_LEDS
#ifdef ESP8266
#define MAX_LEDS 1664 //can't rely on memory limit to limit this to 1600 LEDs
#else
#define MAX_LEDS 8192
#endif
#endif

#ifndef MAX_LED_MEMORY
  #ifdef ESP8266
    #define MAX_LED_MEMORY 4000
  #else
    #if defined(ARDUINO_ARCH_ESP32S2) || defined(ARDUINO_ARCH_ESP32C3)
      #define MAX_LED_MEMORY 32000
    #else
      #define MAX_LED_MEMORY 64000
    #endif
  #endif
#endif

#ifndef MAX_LEDS_PER_BUS
#define MAX_LEDS_PER_BUS 2048   // may not be enough for fast LEDs (i.e. APA102)
#endif

// string temp buffer (now stored in stack locally)
#ifdef ESP8266
#define SETTINGS_STACK_BUF_SIZE 2048
#else
#define SETTINGS_STACK_BUF_SIZE 3608  // warning: quite a large value for stack
#endif

#ifdef WLED_USE_ETHERNET
  #define E131_MAX_UNIVERSE_COUNT 20
#else
  #ifdef ESP8266
    #define E131_MAX_UNIVERSE_COUNT 9
  #else
    #define E131_MAX_UNIVERSE_COUNT 12
  #endif
#endif

#ifndef ABL_MILLIAMPS_DEFAULT
  #define ABL_MILLIAMPS_DEFAULT 850   // auto lower brightness to stay close to milliampere limit
#else
  #if ABL_MILLIAMPS_DEFAULT == 0      // disable ABL
  #elif ABL_MILLIAMPS_DEFAULT < 250   // make sure value is at least 250
   #warning "make sure value is at least 250"
   #define ABL_MILLIAMPS_DEFAULT 250
  #endif
#endif

// PWM settings
#ifndef WLED_PWM_FREQ
#ifdef ESP8266
  #define WLED_PWM_FREQ    880 //PWM frequency proven as good for LEDs
#else
  #define WLED_PWM_FREQ  19531
#endif
#endif

#define TOUCH_THRESHOLD 32 // limit to recognize a touch, higher value means more sensitive

// Size of buffer for API JSON object (increase for more segments)
#ifdef ESP8266
  #define JSON_BUFFER_SIZE 10240
#else
  #define JSON_BUFFER_SIZE 24576
#endif

//#define MIN_HEAP_SIZE (8k for AsyncWebServer)
#define MIN_HEAP_SIZE 8192

// Maximum size of node map (list of other WLED instances)
#ifdef ESP8266
  #define WLED_MAX_NODES 24
#else
  #define WLED_MAX_NODES 150
#endif

//this is merely a default now and can be changed at runtime
#ifndef LEDPIN
#if defined(ESP8266) || (defined(ARDUINO_ARCH_ESP32) && defined(WLED_USE_PSRAM)) || defined(CONFIG_IDF_TARGET_ESP32C3) || defined(ARDUINO_ESP32_PICO)
  #define LEDPIN 2    // GPIO2 (D4) on Wemos D1 mini compatible boards, and on boards where GPIO16 is not available
#else
  #define LEDPIN 16   // aligns with GPIO2 (D4) on Wemos D1 mini32 compatible boards
#endif
#endif

#ifdef WLED_ENABLE_DMX
#if (LEDPIN == 2)
  #undef LEDPIN
  #define LEDPIN 1
  #warning "Pin conflict compiling with DMX and LEDs on pin 2. The default LED pin has been changed to pin 1."
#endif
#endif

#ifndef DEFAULT_LED_COUNT
  #define DEFAULT_LED_COUNT 30
#endif

#define INTERFACE_UPDATE_COOLDOWN 1000 // time in ms to wait between websockets, alexa, and MQTT updates

#define PIN_RETRY_COOLDOWN   3000 // time in ms after an incorrect attempt PIN and OTA pass will be rejected even if correct
#define PIN_TIMEOUT        900000 // time in ms after which the PIN will be required again, 15 minutes

// HW_PIN_SCL & HW_PIN_SDA are used for information in usermods settings page and usermods themselves
// which GPIO pins are actually used in a hardware layout (controller board)
#if defined(I2CSCLPIN) && !defined(HW_PIN_SCL)
  #define HW_PIN_SCL I2CSCLPIN
#endif
#if defined(I2CSDAPIN) && !defined(HW_PIN_SDA)
  #define HW_PIN_SDA I2CSDAPIN
#endif
// you cannot change HW I2C pins on 8266
#if defined(ESP8266) && defined(HW_PIN_SCL)
  #undef HW_PIN_SCL
#endif
#if defined(ESP8266) && defined(HW_PIN_SDA)
  #undef HW_PIN_SDA
#endif
// defaults for 1st I2C on ESP32 (Wire global)
#ifndef HW_PIN_SCL
  #define HW_PIN_SCL SCL
#endif
#ifndef HW_PIN_SDA
  #define HW_PIN_SDA SDA
#endif

// HW_PIN_SCLKSPI & HW_PIN_MOSISPI & HW_PIN_MISOSPI are used for information in usermods settings page and usermods themselves
// which GPIO pins are actually used in a hardware layout (controller board)
#if defined(SPISCLKPIN) && !defined(HW_PIN_CLOCKSPI)
  #define HW_PIN_CLOCKSPI SPISCLKPIN
#endif
#if defined(SPIMOSIPIN) && !defined(HW_PIN_MOSISPI)
  #define HW_PIN_MOSISPI SPIMOSIPIN
#endif
#if defined(SPIMISOPIN) && !defined(HW_PIN_MISOSPI)
  #define HW_PIN_MISOSPI SPIMISOPIN
#endif
// you cannot change HW SPI pins on 8266
#if defined(ESP8266) && defined(HW_PIN_CLOCKSPI)
  #undef HW_PIN_CLOCKSPI
#endif
#if defined(ESP8266) && defined(HW_PIN_DATASPI)
  #undef HW_PIN_DATASPI
#endif
#if defined(ESP8266) && defined(HW_PIN_MISOSPI)
  #undef HW_PIN_MISOSPI
#endif
// defaults for VSPI on ESP32 (SPI global, SPI.cpp) as HSPI is used by WLED (bus_wrapper.h)
#ifndef HW_PIN_CLOCKSPI
  #define HW_PIN_CLOCKSPI SCK
#endif
#ifndef HW_PIN_DATASPI
  #define HW_PIN_DATASPI MOSI
#endif
#ifndef HW_PIN_MISOSPI
  #define HW_PIN_MISOSPI MISO
#endif

#endif<|MERGE_RESOLUTION|>--- conflicted
+++ resolved
@@ -150,11 +150,9 @@
 #define USERMOD_ID_KLIPPER               40     //Usermod Klipper percentage
 #define USERMOD_ID_WIREGUARD             41     //Usermod "wireguard.h"
 #define USERMOD_ID_INTERNAL_TEMPERATURE  42     //Usermod "usermod_internal_temperature.h"
-<<<<<<< HEAD
-#define USERMOD_ID_TETRISAI              43     //Usermod "usermod_v2_tetris.h"
-=======
 #define USERMOD_ID_LDR_DUSK_DAWN         43     //Usermod "usermod_LDR_Dusk_Dawn_v2.h"
->>>>>>> a4a8e261
+#define USERMOD_ID_TETRISAI              44     //Usermod "usermod_v2_tetris.h"
+
 
 //Access point behavior
 #define AP_BEHAVIOR_BOOT_NO_CONN          0     //Open AP when no connection after boot
