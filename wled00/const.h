--- conflicted
+++ resolved
@@ -90,16 +90,12 @@
 #define USERMOD_ID_WORDCLOCK             27     //Usermod "usermod_v2_word_clock.h"
 #define USERMOD_ID_MY9291                28     //Usermod "usermod_MY9291.h"
 #define USERMOD_ID_SI7021_MQTT_HA        29     //Usermod "usermod_si7021_mqtt_ha.h"
-<<<<<<< HEAD
-#define USERMOD_ID_BME280                30     //Usermod "usermod_bme280.h"
-#define USERMOD_ID_ADS1115               31     //Usermod "usermod_ads1115.h"
-=======
 #define USERMOD_ID_BME280                30     //Usermod "usermod_bme280.h
 #define USERMOD_ID_SMARTNEST             31     //Usermod "usermod_smartnest.h"
 #define USERMOD_ID_AUDIOREACTIVE         32     //Usermod "audioreactive.h"
 #define USERMOD_ID_ANALOG_CLOCK          33     //Usermod "Analog_Clock.h"
 #define USERMOD_ID_PING_PONG_CLOCK       34     //Usermod "usermod_v2_ping_pong_clock.h"
->>>>>>> e1365f18
+#define USERMOD_ID_ADS1115               35     //Usermod "usermod_ads1115.h"
 
 //Access point behavior
 #define AP_BEHAVIOR_BOOT_NO_CONN          0     //Open AP when no connection after boot
