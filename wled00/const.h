--- conflicted
+++ resolved
@@ -203,11 +203,8 @@
 #define USERMOD_ID_LD2410                52     //Usermod "usermod_ld2410.h"
 #define USERMOD_ID_POV_DISPLAY           53     //Usermod "usermod_pov_display.h"
 #define USERMOD_ID_PIXELS_DICE_TRAY      54     //Usermod "pixels_dice_tray.h"
-<<<<<<< HEAD
-#define USERMOD_ID_BRIGHTNESS_FOLLOW_SUN 55     //Usermod "usermod_v2_brightness_follow_sun.h"
-=======
 #define USERMOD_ID_DEEP_SLEEP            55     //Usermod "usermod_deep_sleep.h"
->>>>>>> c4e697d7
+#define USERMOD_ID_BRIGHTNESS_FOLLOW_SUN 56     //Usermod "usermod_v2_brightness_follow_sun.h"
 
 //Access point behavior
 #define AP_BEHAVIOR_BOOT_NO_CONN          0     //Open AP when no connection after boot
