--- conflicted
+++ resolved
@@ -169,15 +169,6 @@
 #define DMX_MODE_DISABLED         0            //not used
 #define DMX_MODE_SINGLE_RGB       1            //all LEDs same RGB color (3 channels)
 #define DMX_MODE_SINGLE_DRGB      2            //all LEDs same RGB color and master dimmer (4 channels)
-<<<<<<< HEAD
-#define DMX_MODE_EFFECT           3            //trigger standalone effects of WLED (11 channels)
-#define DMX_MODE_EFFECT_W         7            //trigger standalone effects of WLED (13 channels)
-#define DMX_MODE_MULTIPLE_RGB     4            //every LED is addressed with its own RGB (ledCount * 3 channels)
-#define DMX_MODE_MULTIPLE_DRGB    5            //every LED is addressed with its own RGB and share a master dimmer (ledCount * 3 + 1 channels)
-#define DMX_MODE_MULTIPLE_RGBW    6            //every LED is addressed with its own RGBW (ledCount * 4 channels)
-#define DMX_MODE_EFFECT_SEGMENT   8            //trigger standalone effects of WLED (11 channels per segement)
-#define DMX_MODE_EFFECT_SEGMENT_W 9            //trigger standalone effects of WLED (13 channels per segement)
-=======
 #define DMX_MODE_EFFECT           3            //trigger standalone effects of WLED (15 channels)
 #define DMX_MODE_EFFECT_W         7            //trigger standalone effects of WLED (18 channels)
 #define DMX_MODE_MULTIPLE_RGB     4            //every LED is addressed with its own RGB (ledCount * 3 channels)
@@ -185,7 +176,6 @@
 #define DMX_MODE_MULTIPLE_RGBW    6            //every LED is addressed with its own RGBW (ledCount * 4 channels)
 #define DMX_MODE_EFFECT_SEGMENT   8            //trigger standalone effects of WLED (15 channels per segement)
 #define DMX_MODE_EFFECT_SEGMENT_W 9            //trigger standalone effects of WLED (18 channels per segement)
->>>>>>> 39edb1ad
 #define DMX_MODE_PRESET           10           //apply presets (1 channel)
 
 //Light capability byte (unused) 0bRCCCTTTT
