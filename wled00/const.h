#ifndef WLED_CONST_H
#define WLED_CONST_H

/*
 * Readability defines and their associated numerical values + compile-time constants
 */

#define GRADIENT_PALETTE_COUNT 58

// You can define custom product info from build flags.
// This is useful to allow API consumer to identify what type of WLED version
// they are interacting with. Be aware that changing this might cause some third
// party API consumers to consider this as a non-WLED device since the values
// returned by the API and by MQTT will no longer be default. However, most
// third party only uses mDNS to validate, so this is generally fine to change.
// For example, Home Assistant will still work fine even with this value changed.
// Use like this:
// -D WLED_BRAND="\"Custom Brand\""
// -D WLED_PRODUCT_NAME="\"Custom Product\""
#ifndef WLED_BRAND
  #define WLED_BRAND "WLED"
#endif
#ifndef WLED_PRODUCT_NAME
  #define WLED_PRODUCT_NAME "FOSS"
#endif

//Defaults
#define DEFAULT_CLIENT_SSID "Your_Network"
#define DEFAULT_AP_SSID     WLED_BRAND "-AP"
#define DEFAULT_AP_PASS     "wled1234"
#define DEFAULT_OTA_PASS    "wledota"
#define DEFAULT_MDNS_NAME   "x"

//increase if you need more
#ifndef WLED_MAX_WIFI_COUNT
  #define WLED_MAX_WIFI_COUNT 3
#endif

#ifndef WLED_MAX_USERMODS
  #ifdef ESP8266
    #define WLED_MAX_USERMODS 4
  #else
    #define WLED_MAX_USERMODS 6
  #endif
#endif

#ifndef WLED_MAX_BUSSES
  #ifdef ESP8266
    #define WLED_MAX_DIGITAL_CHANNELS 3
    #define WLED_MAX_ANALOG_CHANNELS 5
    #define WLED_MAX_BUSSES 4                 // will allow 3 digital & 1 analog RGB
    #define WLED_MIN_VIRTUAL_BUSSES 2
  #else
    #define WLED_MAX_ANALOG_CHANNELS (LEDC_CHANNEL_MAX*LEDC_SPEED_MODE_MAX)
    #if defined(CONFIG_IDF_TARGET_ESP32C3)    // 2 RMT, 6 LEDC, only has 1 I2S but NPB does not support it ATM
      #define WLED_MAX_BUSSES 6               // will allow 2 digital & 2 analog RGB or 6 PWM white
      #define WLED_MAX_DIGITAL_CHANNELS 2
      //#define WLED_MAX_ANALOG_CHANNELS 6
      #define WLED_MIN_VIRTUAL_BUSSES 3
    #elif defined(CONFIG_IDF_TARGET_ESP32S2)  // 4 RMT, 8 LEDC, only has 1 I2S bus, supported in NPB
      // the 5th bus (I2S) will prevent Audioreactive usermod from functioning (it is last used though)
      #define WLED_MAX_BUSSES 7               // will allow 5 digital & 2 analog RGB
      #define WLED_MAX_DIGITAL_CHANNELS 5
      //#define WLED_MAX_ANALOG_CHANNELS 8
      #define WLED_MIN_VIRTUAL_BUSSES 3
    #elif defined(CONFIG_IDF_TARGET_ESP32S3)  // 4 RMT, 8 LEDC, has 2 I2S but NPB does not support them ATM
      #define WLED_MAX_BUSSES 6               // will allow 4 digital & 2 analog RGB
      #define WLED_MAX_DIGITAL_CHANNELS 4
      //#define WLED_MAX_ANALOG_CHANNELS 8
      #define WLED_MIN_VIRTUAL_BUSSES 4
    #else
      // the last digital bus (I2S0) will prevent Audioreactive usermod from functioning
      #define WLED_MAX_BUSSES 20              // will allow 17 digital & 3 analog RGB
      #define WLED_MAX_DIGITAL_CHANNELS 17
      //#define WLED_MAX_ANALOG_CHANNELS 16
      #define WLED_MIN_VIRTUAL_BUSSES 4
    #endif
  #endif
#else
  #ifdef ESP8266
    #if WLED_MAX_BUSSES > 5
      #error Maximum number of buses is 5.
    #endif
    #ifndef WLED_MAX_ANALOG_CHANNELS
      #error You must also define WLED_MAX_ANALOG_CHANNELS.
    #endif
    #ifndef WLED_MAX_DIGITAL_CHANNELS
      #error You must also define WLED_MAX_DIGITAL_CHANNELS.
    #endif
    #define WLED_MIN_VIRTUAL_BUSSES (5-WLED_MAX_BUSSES)
  #else
    #if WLED_MAX_BUSSES > 20
      #error Maximum number of buses is 20.
    #endif
    #ifndef WLED_MAX_ANALOG_CHANNELS
      #error You must also define WLED_MAX_ANALOG_CHANNELS.
    #endif
    #ifndef WLED_MAX_DIGITAL_CHANNELS
      #error You must also define WLED_MAX_DIGITAL_CHANNELS.
    #endif
    #define WLED_MIN_VIRTUAL_BUSSES (20-WLED_MAX_BUSSES)
  #endif
#endif

#ifndef WLED_MAX_BUTTONS
  #ifdef ESP8266
    #define WLED_MAX_BUTTONS 2
  #else
    #define WLED_MAX_BUTTONS 4
  #endif
#else
  #if WLED_MAX_BUTTONS < 2
    #undef WLED_MAX_BUTTONS
    #define WLED_MAX_BUTTONS 2
  #endif
#endif

#ifdef ESP8266
#define WLED_MAX_COLOR_ORDER_MAPPINGS 5
#else
#define WLED_MAX_COLOR_ORDER_MAPPINGS 10
#endif

#if defined(WLED_MAX_LEDMAPS) && (WLED_MAX_LEDMAPS > 32 || WLED_MAX_LEDMAPS < 10)
  #undef WLED_MAX_LEDMAPS
#endif
#ifndef WLED_MAX_LEDMAPS
  #ifdef ESP8266
    #define WLED_MAX_LEDMAPS 10
  #else
    #define WLED_MAX_LEDMAPS 16
  #endif
#endif

#ifndef WLED_MAX_SEGNAME_LEN
  #ifdef ESP8266
    #define WLED_MAX_SEGNAME_LEN 32
  #else
    #define WLED_MAX_SEGNAME_LEN 64
  #endif
#else
  #if WLED_MAX_SEGNAME_LEN<32
    #undef WLED_MAX_SEGNAME_LEN
    #define WLED_MAX_SEGNAME_LEN 32
  #else
    #warning WLED UI does not support modified maximum segment name length!
  #endif
#endif

//Usermod IDs
#define USERMOD_ID_RESERVED               0     //Unused. Might indicate no usermod present
#define USERMOD_ID_UNSPECIFIED            1     //Default value for a general user mod that does not specify a custom ID
#define USERMOD_ID_EXAMPLE                2     //Usermod "usermod_v2_example.h"
#define USERMOD_ID_TEMPERATURE            3     //Usermod "usermod_temperature.h"
#define USERMOD_ID_FIXNETSERVICES         4     //Usermod "usermod_Fix_unreachable_netservices.h"
#define USERMOD_ID_PIRSWITCH              5     //Usermod "usermod_PIR_sensor_switch.h"
#define USERMOD_ID_IMU                    6     //Usermod "usermod_mpu6050_imu.h"
#define USERMOD_ID_FOUR_LINE_DISP         7     //Usermod "usermod_v2_four_line_display.h
#define USERMOD_ID_ROTARY_ENC_UI          8     //Usermod "usermod_v2_rotary_encoder_ui.h"
#define USERMOD_ID_AUTO_SAVE              9     //Usermod "usermod_v2_auto_save.h"
#define USERMOD_ID_DHT                   10     //Usermod "usermod_dht.h"
#define USERMOD_ID_MODE_SORT             11     //Usermod "usermod_v2_mode_sort.h"
#define USERMOD_ID_VL53L0X               12     //Usermod "usermod_vl53l0x_gestures.h"
#define USERMOD_ID_MULTI_RELAY           13     //Usermod "usermod_multi_relay.h"
#define USERMOD_ID_ANIMATED_STAIRCASE    14     //Usermod "Animated_Staircase.h"
#define USERMOD_ID_RTC                   15     //Usermod "usermod_rtc.h"
#define USERMOD_ID_ELEKSTUBE_IPS         16     //Usermod "usermod_elekstube_ips.h"
#define USERMOD_ID_SN_PHOTORESISTOR      17     //Usermod "usermod_sn_photoresistor.h"
#define USERMOD_ID_BATTERY               18     //Usermod "usermod_v2_battery.h"
#define USERMOD_ID_PWM_FAN               19     //Usermod "usermod_PWM_fan.h"
#define USERMOD_ID_BH1750                20     //Usermod "usermod_bh1750.h"
#define USERMOD_ID_SEVEN_SEGMENT_DISPLAY 21     //Usermod "usermod_v2_seven_segment_display.h"
#define USERMOD_RGB_ROTARY_ENCODER       22     //Usermod "rgb-rotary-encoder.h"
#define USERMOD_ID_QUINLED_AN_PENTA      23     //Usermod "quinled-an-penta.h"
#define USERMOD_ID_SSDR                  24     //Usermod "usermod_v2_seven_segment_display_reloaded.h"
#define USERMOD_ID_CRONIXIE              25     //Usermod "usermod_cronixie.h"
#define USERMOD_ID_WIZLIGHTS             26     //Usermod "wizlights.h"
#define USERMOD_ID_WORDCLOCK             27     //Usermod "usermod_v2_word_clock.h"
#define USERMOD_ID_MY9291                28     //Usermod "usermod_MY9291.h"
#define USERMOD_ID_SI7021_MQTT_HA        29     //Usermod "usermod_si7021_mqtt_ha.h"
#define USERMOD_ID_BME280                30     //Usermod "usermod_bme280.h
#define USERMOD_ID_SMARTNEST             31     //Usermod "usermod_smartnest.h"
#define USERMOD_ID_AUDIOREACTIVE         32     //Usermod "audioreactive.h"
#define USERMOD_ID_ANALOG_CLOCK          33     //Usermod "Analog_Clock.h"
#define USERMOD_ID_PING_PONG_CLOCK       34     //Usermod "usermod_v2_ping_pong_clock.h"
#define USERMOD_ID_ADS1115               35     //Usermod "usermod_ads1115.h"
#define USERMOD_ID_BOBLIGHT              36     //Usermod "boblight.h"
#define USERMOD_ID_SD_CARD               37     //Usermod "usermod_sd_card.h"
#define USERMOD_ID_PWM_OUTPUTS           38     //Usermod "usermod_pwm_outputs.h
#define USERMOD_ID_SHT                   39     //Usermod "usermod_sht.h
#define USERMOD_ID_KLIPPER               40     //Usermod Klipper percentage
#define USERMOD_ID_WIREGUARD             41     //Usermod "wireguard.h"
#define USERMOD_ID_INTERNAL_TEMPERATURE  42     //Usermod "usermod_internal_temperature.h"
#define USERMOD_ID_LDR_DUSK_DAWN         43     //Usermod "usermod_LDR_Dusk_Dawn_v2.h"
#define USERMOD_ID_STAIRWAY_WIPE         44     //Usermod "stairway-wipe-usermod-v2.h"
#define USERMOD_ID_ANIMARTRIX            45     //Usermod "usermod_v2_animartrix.h"
#define USERMOD_ID_HTTP_PULL_LIGHT_CONTROL 46   //usermod "usermod_v2_HttpPullLightControl.h"
#define USERMOD_ID_TETRISAI              47     //Usermod "usermod_v2_tetris.h"
#define USERMOD_ID_MAX17048              48     //Usermod "usermod_max17048.h"
#define USERMOD_ID_BME68X                49     //Usermod "usermod_bme68x.h
#define USERMOD_ID_INA226                50     //Usermod "usermod_ina226.h"
#define USERMOD_ID_AHT10                 51     //Usermod "usermod_aht10.h"
#define USERMOD_ID_LD2410                52     //Usermod "usermod_ld2410.h"
<<<<<<< HEAD
#define USERMOD_ID_TEST_MODE             53     //USermod "test_mode.h"
=======
#define USERMOD_ID_POV_DISPLAY           53     //Usermod "usermod_pov_display.h"
#define USERMOD_ID_PIXELS_DICE_TRAY      54     //Usermod "pixels_dice_tray.h"
>>>>>>> cc4a4c4a

//Access point behavior
#define AP_BEHAVIOR_BOOT_NO_CONN          0     //Open AP when no connection after boot
#define AP_BEHAVIOR_NO_CONN               1     //Open when no connection (either after boot or if connection is lost)
#define AP_BEHAVIOR_ALWAYS                2     //Always open
#define AP_BEHAVIOR_BUTTON_ONLY           3     //Only when button pressed for 6 sec
#define AP_BEHAVIOR_TEMPORARY             4     //Open AP when no connection after boot but only temporary
#ifndef WLED_AP_TIMEOUT
  #define WLED_AP_TIMEOUT            300000     //Temporary AP timeout
#endif

//Notifier callMode
#define CALL_MODE_INIT           0     //no updates on init, can be used to disable updates
#define CALL_MODE_DIRECT_CHANGE  1
#define CALL_MODE_BUTTON         2     //default button actions applied to selected segments
#define CALL_MODE_NOTIFICATION   3     //caused by incoming notification (UDP or DMX preset)
#define CALL_MODE_NIGHTLIGHT     4     //nightlight progress
#define CALL_MODE_NO_NOTIFY      5     //change state but do not send notifications (UDP)
#define CALL_MODE_FX_CHANGED     6     //no longer used
#define CALL_MODE_HUE            7
#define CALL_MODE_PRESET_CYCLE   8     //no longer used
#define CALL_MODE_BLYNK          9     //no longer used
#define CALL_MODE_ALEXA         10
#define CALL_MODE_WS_SEND       11     //special call mode, not for notifier, updates websocket only
#define CALL_MODE_BUTTON_PRESET 12     //button/IR JSON preset/macro

//RGB to RGBW conversion mode
#define RGBW_MODE_MANUAL_ONLY     0    // No automatic white channel calculation. Manual white channel slider
#define RGBW_MODE_AUTO_BRIGHTER   1    // New algorithm. Adds as much white as the darkest RGBW channel
#define RGBW_MODE_AUTO_ACCURATE   2    // New algorithm. Adds as much white as the darkest RGBW channel and subtracts this amount from each RGB channel
#define RGBW_MODE_DUAL            3    // Manual slider + auto calculation. Automatically calculates only if manual slider is set to off (0)
#define RGBW_MODE_MAX             4    // Sets white to the value of the brightest RGB channel (good for white-only LEDs without any RGB)
//#define RGBW_MODE_LEGACY        4    // Old floating algorithm. Too slow for realtime and palette support (unused)
#define AW_GLOBAL_DISABLED      255    // Global auto white mode override disabled. Per-bus setting is used

//realtime modes
#define REALTIME_MODE_INACTIVE    0
#define REALTIME_MODE_GENERIC     1
#define REALTIME_MODE_UDP         2
#define REALTIME_MODE_HYPERION    3
#define REALTIME_MODE_E131        4
#define REALTIME_MODE_ADALIGHT    5
#define REALTIME_MODE_ARTNET      6
#define REALTIME_MODE_TPM2NET     7
#define REALTIME_MODE_DDP         8

//realtime override modes
#define REALTIME_OVERRIDE_NONE    0
#define REALTIME_OVERRIDE_ONCE    1
#define REALTIME_OVERRIDE_ALWAYS  2

//E1.31 DMX modes
#define DMX_MODE_DISABLED         0            //not used
#define DMX_MODE_SINGLE_RGB       1            //all LEDs same RGB color (3 channels)
#define DMX_MODE_SINGLE_DRGB      2            //all LEDs same RGB color and master dimmer (4 channels)
#define DMX_MODE_EFFECT           3            //trigger standalone effects of WLED (15 channels)
#define DMX_MODE_EFFECT_W         7            //trigger standalone effects of WLED (18 channels)
#define DMX_MODE_MULTIPLE_RGB     4            //every LED is addressed with its own RGB (ledCount * 3 channels)
#define DMX_MODE_MULTIPLE_DRGB    5            //every LED is addressed with its own RGB and share a master dimmer (ledCount * 3 + 1 channels)
#define DMX_MODE_MULTIPLE_RGBW    6            //every LED is addressed with its own RGBW (ledCount * 4 channels)
#define DMX_MODE_EFFECT_SEGMENT   8            //trigger standalone effects of WLED (15 channels per segment)
#define DMX_MODE_EFFECT_SEGMENT_W 9            //trigger standalone effects of WLED (18 channels per segment)
#define DMX_MODE_PRESET           10           //apply presets (1 channel)

//Light capability byte (unused) 0bRCCCTTTT
//bits 0/1/2/3: specifies a type of LED driver. A single "driver" may have different chip models but must have the same protocol/behavior
//bits 4/5/6: specifies the class of LED driver - 0b000 (dec. 0-15)  unconfigured/reserved
//                                              - 0b001 (dec. 16-31) digital (data pin only)
//                                              - 0b010 (dec. 32-47) analog (PWM)
//                                              - 0b011 (dec. 48-63) digital (data + clock / SPI)
//                                              - 0b100 (dec. 64-79) unused/reserved
//                                              - 0b101 (dec. 80-95) virtual network busses
//                                              - 0b110 (dec. 96-111) unused/reserved
//                                              - 0b111 (dec. 112-127) unused/reserved
//bit 7 is reserved and set to 0

#define TYPE_NONE                 0            //light is not configured
#define TYPE_RESERVED             1            //unused. Might indicate a "virtual" light
//Digital types (data pin only) (16-39)
#define TYPE_DIGITAL_MIN         16            // first usable digital type
#define TYPE_WS2812_1CH          18            //white-only chips (1 channel per IC) (unused)
#define TYPE_WS2812_1CH_X3       19            //white-only chips (3 channels per IC)
#define TYPE_WS2812_2CH_X3       20            //CCT chips (1st IC controls WW + CW of 1st zone and CW of 2nd zone, 2nd IC controls WW of 2nd zone and WW + CW of 3rd zone)
#define TYPE_WS2812_WWA          21            //amber + warm + cold white
#define TYPE_WS2812_RGB          22
#define TYPE_GS8608              23            //same driver as WS2812, but will require signal 2x per second (else displays test pattern)
#define TYPE_WS2811_400KHZ       24            //half-speed WS2812 protocol, used by very old WS2811 units
#define TYPE_TM1829              25
#define TYPE_UCS8903             26
#define TYPE_APA106              27
#define TYPE_FW1906              28            //RGB + CW + WW + unused channel (6 channels per IC)
#define TYPE_UCS8904             29            //first RGBW digital type (hardcoded in busmanager.cpp, memUsage())
#define TYPE_SK6812_RGBW         30
#define TYPE_TM1814              31
#define TYPE_WS2805              32            //RGB + WW + CW
#define TYPE_TM1914              33            //RGB
#define TYPE_SM16825             34            //RGB + WW + CW
#define TYPE_DIGITAL_MAX         39            // last usable digital type
//"Analog" types (40-47)
#define TYPE_ONOFF               40            //binary output (relays etc.; NOT PWM)
#define TYPE_ANALOG_MIN          41            // first usable analog type
#define TYPE_ANALOG_1CH          41            //single channel PWM. Uses value of brightest RGBW channel
#define TYPE_ANALOG_2CH          42            //analog WW + CW
#define TYPE_ANALOG_3CH          43            //analog RGB
#define TYPE_ANALOG_4CH          44            //analog RGBW
#define TYPE_ANALOG_5CH          45            //analog RGB + WW + CW
#define TYPE_ANALOG_6CH          46            //analog RGB + A + WW + CW
#define TYPE_ANALOG_MAX          47            // last usable analog type
//Digital types (data + clock / SPI) (48-63)
#define TYPE_2PIN_MIN            48
#define TYPE_WS2801              50
#define TYPE_APA102              51
#define TYPE_LPD8806             52
#define TYPE_P9813               53
#define TYPE_LPD6803             54
#define TYPE_2PIN_MAX            63
//Network types (master broadcast) (80-95)
#define TYPE_VIRTUAL_MIN         80
#define TYPE_NET_DDP_RGB         80            //network DDP RGB bus (master broadcast bus)
#define TYPE_NET_E131_RGB        81            //network E131 RGB bus (master broadcast bus, unused)
#define TYPE_NET_ARTNET_RGB      82            //network ArtNet RGB bus (master broadcast bus, unused)
#define TYPE_NET_DDP_RGBW        88            //network DDP RGBW bus (master broadcast bus)
#define TYPE_NET_ARTNET_RGBW     89            //network ArtNet RGB bus (master broadcast bus, unused)
#define TYPE_VIRTUAL_MAX         95

/*
// old macros that have been moved to Bus class
#define IS_TYPE_VALID(t) ((t) > 15 && (t) < 128)
#define IS_DIGITAL(t)    (((t) > 15 && (t) < 40) || ((t) > 47 && (t) < 64)) //digital are 16-39 and 48-63
#define IS_2PIN(t)       ((t) > 47 && (t) < 64)
#define IS_16BIT(t)      ((t) == TYPE_UCS8903 || (t) == TYPE_UCS8904)
#define IS_ONOFF(t)      ((t) == 40)
#define IS_PWM(t)        ((t) > 40 && (t) < 46)     //does not include on/Off type
#define NUM_PWM_PINS(t)  ((t) - 40)                 //for analog PWM 41-45 only
#define IS_VIRTUAL(t)    ((t) >= 80 && (t) < 96)    //this was a poor choice a better would be 96-111
*/

//Color orders
#define COL_ORDER_GRB             0           //GRB(w),defaut
#define COL_ORDER_RGB             1           //common for WS2811
#define COL_ORDER_BRG             2
#define COL_ORDER_RBG             3
#define COL_ORDER_BGR             4
#define COL_ORDER_GBR             5
#define COL_ORDER_MAX             5

//ESP-NOW
#define ESP_NOW_STATE_UNINIT       0
#define ESP_NOW_STATE_ON           1
#define ESP_NOW_STATE_ERROR        2

//Button type
#define BTN_TYPE_NONE             0
#define BTN_TYPE_RESERVED         1
#define BTN_TYPE_PUSH             2
#define BTN_TYPE_PUSH_ACT_HIGH    3
#define BTN_TYPE_SWITCH           4
#define BTN_TYPE_PIR_SENSOR       5
#define BTN_TYPE_TOUCH            6
#define BTN_TYPE_ANALOG           7
#define BTN_TYPE_ANALOG_INVERTED  8
#define BTN_TYPE_TOUCH_SWITCH     9

//Ethernet board types
#define WLED_NUM_ETH_TYPES        13

#define WLED_ETH_NONE              0
#define WLED_ETH_WT32_ETH01        1
#define WLED_ETH_ESP32_POE         2
#define WLED_ETH_WESP32            3
#define WLED_ETH_QUINLED           4
#define WLED_ETH_TWILIGHTLORD      5
#define WLED_ETH_ESP32DEUX         6
#define WLED_ETH_ESP32ETHKITVE     7
#define WLED_ETH_QUINLED_OCTA      8
#define WLED_ETH_ABCWLEDV43ETH     9
#define WLED_ETH_SERG74           10
#define WLED_ETH_ESP32_POE_WROVER 11
#define WLED_ETH_LILYGO_T_POE_PRO 12

//Hue error codes
#define HUE_ERROR_INACTIVE        0
#define HUE_ERROR_UNAUTHORIZED    1
#define HUE_ERROR_LIGHTID         3
#define HUE_ERROR_PUSHLINK      101
#define HUE_ERROR_JSON_PARSING  250
#define HUE_ERROR_TIMEOUT       251
#define HUE_ERROR_ACTIVE        255

//Segment option byte bits
#define SEG_OPTION_SELECTED       0
#define SEG_OPTION_REVERSED       1
#define SEG_OPTION_ON             2
#define SEG_OPTION_MIRROR         3            //Indicates that the effect will be mirrored within the segment
#define SEG_OPTION_FREEZE         4            //Segment contents will not be refreshed
#define SEG_OPTION_RESET          5            //Segment runtime requires reset
#define SEG_OPTION_REVERSED_Y     6
#define SEG_OPTION_MIRROR_Y       7
#define SEG_OPTION_TRANSPOSED     8

//Segment differs return byte
#define SEG_DIFFERS_BRI        0x01 // opacity
#define SEG_DIFFERS_OPT        0x02 // all segment options except: selected, reset & transitional
#define SEG_DIFFERS_COL        0x04 // colors
#define SEG_DIFFERS_FX         0x08 // effect/mode parameters
#define SEG_DIFFERS_BOUNDS     0x10 // segment start/stop bounds
#define SEG_DIFFERS_GSO        0x20 // grouping, spacing & offset
#define SEG_DIFFERS_SEL        0x80 // selected

//Playlist option byte
#define PL_OPTION_SHUFFLE      0x01
#define PL_OPTION_RESTORE      0x02

// Segment capability byte
#define SEG_CAPABILITY_RGB     0x01
#define SEG_CAPABILITY_W       0x02
#define SEG_CAPABILITY_CCT     0x04

// WLED Error modes
#define ERR_NONE         0  // All good :)
#define ERR_DENIED       1  // Permission denied
#define ERR_CONCURRENCY  2  // Conurrency (client active)
#define ERR_NOBUF        3  // JSON buffer was not released in time, request cannot be handled at this time
#define ERR_NOT_IMPL     4  // Not implemented
#define ERR_NORAM        8  // effect RAM depleted
#define ERR_JSON         9  // JSON parsing failed (input too large?)
#define ERR_FS_BEGIN    10  // Could not init filesystem (no partition?)
#define ERR_FS_QUOTA    11  // The FS is full or the maximum file size is reached
#define ERR_FS_PLOAD    12  // It was attempted to load a preset that does not exist
#define ERR_FS_IRLOAD   13  // It was attempted to load an IR JSON cmd, but the "ir.json" file does not exist
#define ERR_FS_RMLOAD   14  // It was attempted to load an remote JSON cmd, but the "remote.json" file does not exist
#define ERR_FS_GENERAL  19  // A general unspecified filesystem error occurred
#define ERR_OVERTEMP    30  // An attached temperature sensor has measured above threshold temperature (not implemented)
#define ERR_OVERCURRENT 31  // An attached current sensor has measured a current above the threshold (not implemented)
#define ERR_UNDERVOLT   32  // An attached voltmeter has measured a voltage below the threshold (not implemented)

// Timer mode types
#define NL_MODE_SET               0            //After nightlight time elapsed, set to target brightness
#define NL_MODE_FADE              1            //Fade to target brightness gradually
#define NL_MODE_COLORFADE         2            //Fade to target brightness and secondary color gradually
#define NL_MODE_SUN               3            //Sunrise/sunset. Target brightness is set immediately, then Sunrise effect is started. Max 60 min.

// Settings sub page IDs
#define SUBPAGE_MENU              0
#define SUBPAGE_WIFI              1
#define SUBPAGE_LEDS              2
#define SUBPAGE_UI                3
#define SUBPAGE_SYNC              4
#define SUBPAGE_TIME              5
#define SUBPAGE_SEC               6
#define SUBPAGE_DMX               7
#define SUBPAGE_UM                8
#define SUBPAGE_UPDATE            9
#define SUBPAGE_2D               10
#define SUBPAGE_LOCK            251
#define SUBPAGE_PINREQ          252
#define SUBPAGE_CSS             253
#define SUBPAGE_JS              254
#define SUBPAGE_WELCOME         255

#define NTP_PACKET_SIZE 48       // size of NTP receive buffer
#define NTP_MIN_PACKET_SIZE 48   // min expected size - NTP v4 allows for "extended information" appended to the standard fields

// Maximum number of pins per output. 5 for RGBCCT analog LEDs.
#define OUTPUT_MAX_PINS 5

//maximum number of rendered LEDs - this does not have to match max. physical LEDs, e.g. if there are virtual busses
#ifndef MAX_LEDS
#ifdef ESP8266
#define MAX_LEDS 1664 //can't rely on memory limit to limit this to 1600 LEDs
#else
#define MAX_LEDS 8192
#endif
#endif

#ifndef MAX_LED_MEMORY
  #ifdef ESP8266
    #define MAX_LED_MEMORY 4000
  #else
    #if defined(ARDUINO_ARCH_ESP32S2) || defined(ARDUINO_ARCH_ESP32C3)
      #define MAX_LED_MEMORY 32000
    #else
      #define MAX_LED_MEMORY 64000
    #endif
  #endif
#endif

#ifndef MAX_LEDS_PER_BUS
#define MAX_LEDS_PER_BUS 2048   // may not be enough for fast LEDs (i.e. APA102)
#endif

// string temp buffer (now stored in stack locally)
#ifdef ESP8266
#define SETTINGS_STACK_BUF_SIZE 2560
#else
#define SETTINGS_STACK_BUF_SIZE 3840  // warning: quite a large value for stack (640 * WLED_MAX_USERMODS)
#endif

#ifdef WLED_USE_ETHERNET
  #define E131_MAX_UNIVERSE_COUNT 20
#else
  #ifdef ESP8266
    #define E131_MAX_UNIVERSE_COUNT 9
  #else
    #define E131_MAX_UNIVERSE_COUNT 12
  #endif
#endif

#ifndef ABL_MILLIAMPS_DEFAULT
  #define ABL_MILLIAMPS_DEFAULT 850   // auto lower brightness to stay close to milliampere limit
#else
  #if ABL_MILLIAMPS_DEFAULT == 0      // disable ABL
  #elif ABL_MILLIAMPS_DEFAULT < 250   // make sure value is at least 250
   #warning "make sure value is at least 250"
   #define ABL_MILLIAMPS_DEFAULT 250
  #endif
#endif

#ifndef LED_MILLIAMPS_DEFAULT
  #define LED_MILLIAMPS_DEFAULT 55    // common WS2812B
#else
  #if LED_MILLIAMPS_DEFAULT < 1 || LED_MILLIAMPS_DEFAULT > 100
   #warning "Unusual LED mA current, overriding with default value."
   #undef LED_MILLIAMPS_DEFAULT
   #define LED_MILLIAMPS_DEFAULT 55
  #endif
#endif

// PWM settings
#ifndef WLED_PWM_FREQ
#ifdef ESP8266
  #define WLED_PWM_FREQ    880 //PWM frequency proven as good for LEDs
#else
  #ifdef SOC_LEDC_SUPPORT_XTAL_CLOCK
    #define WLED_PWM_FREQ 9765    // XTAL clock is 40MHz (this will allow 12 bit resolution)
  #else
    #define WLED_PWM_FREQ  19531  // APB clock is 80MHz
  #endif
#endif
#endif

#define TOUCH_THRESHOLD 32 // limit to recognize a touch, higher value means more sensitive

// Size of buffer for API JSON object (increase for more segments)
#ifdef ESP8266
  #define JSON_BUFFER_SIZE 10240
#else
  #if defined(ARDUINO_ARCH_ESP32S2)
    #define JSON_BUFFER_SIZE 24576
  #else
    #define JSON_BUFFER_SIZE 32767
  #endif
#endif

//#define MIN_HEAP_SIZE (8k for AsyncWebServer)
#define MIN_HEAP_SIZE 8192

// Maximum size of node map (list of other WLED instances)
#ifdef ESP8266
  #define WLED_MAX_NODES 24
#else
  #define WLED_MAX_NODES 150
#endif

// Defaults pins, type and counts to configure LED output
#if defined(ESP8266) || defined(CONFIG_IDF_TARGET_ESP32C3)
  #ifdef WLED_ENABLE_DMX
    #define DEFAULT_LED_PIN 1
    #warning "Compiling with DMX. The default LED pin has been changed to pin 1."
  #else
    #define DEFAULT_LED_PIN 2    // GPIO2 (D4) on Wemos D1 mini compatible boards, safe to use on any board
  #endif
#else
  #define DEFAULT_LED_PIN 16   // aligns with GPIO2 (D4) on Wemos D1 mini32 compatible boards (if it is unusable it will be reassigned in WS2812FX::finalizeInit())
#endif
#define DEFAULT_LED_TYPE TYPE_WS2812_RGB
#define DEFAULT_LED_COUNT 30

#define INTERFACE_UPDATE_COOLDOWN 1000 // time in ms to wait between websockets, alexa, and MQTT updates

#define PIN_RETRY_COOLDOWN   3000 // time in ms after an incorrect attempt PIN and OTA pass will be rejected even if correct
#define PIN_TIMEOUT        900000 // time in ms after which the PIN will be required again, 15 minutes

// HW_PIN_SCL & HW_PIN_SDA are used for information in usermods settings page and usermods themselves
// which GPIO pins are actually used in a hardware layout (controller board)
#if defined(I2CSCLPIN) && !defined(HW_PIN_SCL)
  #define HW_PIN_SCL I2CSCLPIN
#endif
#if defined(I2CSDAPIN) && !defined(HW_PIN_SDA)
  #define HW_PIN_SDA I2CSDAPIN
#endif
// you cannot change HW I2C pins on 8266
#if defined(ESP8266) && defined(HW_PIN_SCL)
  #undef HW_PIN_SCL
#endif
#if defined(ESP8266) && defined(HW_PIN_SDA)
  #undef HW_PIN_SDA
#endif
// defaults for 1st I2C on ESP32 (Wire global)
#ifndef HW_PIN_SCL
  #define HW_PIN_SCL SCL
#endif
#ifndef HW_PIN_SDA
  #define HW_PIN_SDA SDA
#endif

// HW_PIN_SCLKSPI & HW_PIN_MOSISPI & HW_PIN_MISOSPI are used for information in usermods settings page and usermods themselves
// which GPIO pins are actually used in a hardware layout (controller board)
#if defined(SPISCLKPIN) && !defined(HW_PIN_CLOCKSPI)
  #define HW_PIN_CLOCKSPI SPISCLKPIN
#endif
#if defined(SPIMOSIPIN) && !defined(HW_PIN_MOSISPI)
  #define HW_PIN_MOSISPI SPIMOSIPIN
#endif
#if defined(SPIMISOPIN) && !defined(HW_PIN_MISOSPI)
  #define HW_PIN_MISOSPI SPIMISOPIN
#endif
// you cannot change HW SPI pins on 8266
#if defined(ESP8266) && defined(HW_PIN_CLOCKSPI)
  #undef HW_PIN_CLOCKSPI
#endif
#if defined(ESP8266) && defined(HW_PIN_DATASPI)
  #undef HW_PIN_DATASPI
#endif
#if defined(ESP8266) && defined(HW_PIN_MISOSPI)
  #undef HW_PIN_MISOSPI
#endif
// defaults for VSPI on ESP32 (SPI global, SPI.cpp) as HSPI is used by WLED (bus_wrapper.h)
#ifndef HW_PIN_CLOCKSPI
  #define HW_PIN_CLOCKSPI SCK
#endif
#ifndef HW_PIN_DATASPI
  #define HW_PIN_DATASPI MOSI
#endif
#ifndef HW_PIN_MISOSPI
  #define HW_PIN_MISOSPI MISO
#endif

// IRAM_ATTR for 8266 with 32Kb IRAM causes error: section `.text1' will not fit in region `iram1_0_seg'
// this hack removes the IRAM flag for some 1D/2D functions - somewhat slower, but it solves problems with some older 8266 chips
#ifdef WLED_SAVE_IRAM
  #define IRAM_ATTR_YN
#else
  #define IRAM_ATTR_YN IRAM_ATTR
#endif

#endif<|MERGE_RESOLUTION|>--- conflicted
+++ resolved
@@ -201,12 +201,9 @@
 #define USERMOD_ID_INA226                50     //Usermod "usermod_ina226.h"
 #define USERMOD_ID_AHT10                 51     //Usermod "usermod_aht10.h"
 #define USERMOD_ID_LD2410                52     //Usermod "usermod_ld2410.h"
-<<<<<<< HEAD
-#define USERMOD_ID_TEST_MODE             53     //USermod "test_mode.h"
-=======
 #define USERMOD_ID_POV_DISPLAY           53     //Usermod "usermod_pov_display.h"
 #define USERMOD_ID_PIXELS_DICE_TRAY      54     //Usermod "pixels_dice_tray.h"
->>>>>>> cc4a4c4a
+#define USERMOD_ID_TEST_MODE             55     //Usermod "test_mode.h"
 
 //Access point behavior
 #define AP_BEHAVIOR_BOOT_NO_CONN          0     //Open AP when no connection after boot
