#ifndef WLED_CONST_H
#define WLED_CONST_H

#include "const_ledclock.h"

/*
 * Readability defines and their associated numerical values + compile-time constants
 */

//Defaults
#define DEFAULT_CLIENT_SSID "Wi-Fi-SSID"
#define DEFAULT_AP_PASS     ""
#define DEFAULT_OTA_PASS    "wledota"

//increase if you need more
#ifndef WLED_MAX_USERMODS
  #ifdef ESP8266
    #define WLED_MAX_USERMODS 4
  #else
    #define WLED_MAX_USERMODS 6
  #endif
#endif

#ifndef WLED_MAX_BUSSES
  #ifdef ESP8266
    #define WLED_MAX_BUSSES 3
  #else
    #ifdef CONFIG_IDF_TARGET_ESP32S2
      #define WLED_MAX_BUSSES 5
    #else
      #define WLED_MAX_BUSSES 10
    #endif
  #endif
#endif

#ifndef WLED_MAX_BUTTONS
  #ifdef ESP8266
    #define WLED_MAX_BUTTONS 2
  #else
    #define WLED_MAX_BUTTONS 4
  #endif
#endif

#ifdef ESP8266
#define WLED_MAX_COLOR_ORDER_MAPPINGS 5
#else
#define WLED_MAX_COLOR_ORDER_MAPPINGS 10
#endif

//Usermod IDs
#define USERMOD_ID_RESERVED               0     //Unused. Might indicate no usermod present
#define USERMOD_ID_UNSPECIFIED            1     //Default value for a general user mod that does not specify a custom ID
#define USERMOD_ID_EXAMPLE                2     //Usermod "usermod_v2_example.h"
#define USERMOD_ID_TEMPERATURE            3     //Usermod "usermod_temperature.h"
#define USERMOD_ID_FIXNETSERVICES         4     //Usermod "usermod_Fix_unreachable_netservices.h"
#define USERMOD_ID_PIRSWITCH              5     //Usermod "usermod_PIR_sensor_switch.h"
#define USERMOD_ID_IMU                    6     //Usermod "usermod_mpu6050_imu.h"
#define USERMOD_ID_FOUR_LINE_DISP         7     //Usermod "usermod_v2_four_line_display.h
#define USERMOD_ID_ROTARY_ENC_UI          8     //Usermod "usermod_v2_rotary_encoder_ui.h"
#define USERMOD_ID_AUTO_SAVE              9     //Usermod "usermod_v2_auto_save.h"
#define USERMOD_ID_DHT                   10     //Usermod "usermod_dht.h"
#define USERMOD_ID_MODE_SORT             11     //Usermod "usermod_v2_mode_sort.h"
#define USERMOD_ID_VL53L0X               12     //Usermod "usermod_vl53l0x_gestures.h"
#define USERMOD_ID_MULTI_RELAY           13     //Usermod "usermod_multi_relay.h"
#define USERMOD_ID_ANIMATED_STAIRCASE    14     //Usermod "Animated_Staircase.h"
#define USERMOD_ID_RTC                   15     //Usermod "usermod_rtc.h"
#define USERMOD_ID_ELEKSTUBE_IPS         16     //Usermod "usermod_elekstube_ips.h"
#define USERMOD_ID_SN_PHOTORESISTOR      17     //Usermod "usermod_sn_photoresistor.h"
#define USERMOD_ID_BATTERY_STATUS_BASIC  18     //Usermod "usermod_v2_battery_status_basic.h"
#define USERMOD_ID_PWM_FAN               19     //Usermod "usermod_PWM_fan.h"
#define USERMOD_ID_BH1750                20     //Usermod "usermod_bh1750.h"
#define USERMOD_ID_SEVEN_SEGMENT_DISPLAY 21     //Usermod "usermod_v2_seven_segment_display.h"
#define USERMOD_RGB_ROTARY_ENCODER       22     //Usermod "rgb-rotary-encoder.h"
#define USERMOD_ID_QUINLED_AN_PENTA      23     //Usermod "quinled-an-penta.h"
#define USERMOD_ID_SSDR                  24     //Usermod "usermod_v2_seven_segment_display_reloaded.h"
<<<<<<< HEAD
#define USERMOD_ID_LEDCLOCK              99
=======
#define USERMOD_ID_CRONIXIE              25     //Usermod "usermod_cronixie.h"
>>>>>>> 6c315e5a

//Access point behavior
#define AP_BEHAVIOR_BOOT_NO_CONN          0     //Open AP when no connection after boot
#define AP_BEHAVIOR_NO_CONN               1     //Open when no connection (either after boot or if connection is lost)
#define AP_BEHAVIOR_ALWAYS                2     //Always open
#define AP_BEHAVIOR_BUTTON_ONLY           3     //Only when button pressed for 6 sec

//Notifier callMode
#define CALL_MODE_INIT           0     //no updates on init, can be used to disable updates
#define CALL_MODE_DIRECT_CHANGE  1
#define CALL_MODE_BUTTON         2     //default button actions applied to selected segments
#define CALL_MODE_NOTIFICATION   3
#define CALL_MODE_NIGHTLIGHT     4
#define CALL_MODE_NO_NOTIFY      5
#define CALL_MODE_FX_CHANGED     6     //no longer used
#define CALL_MODE_HUE            7
#define CALL_MODE_PRESET_CYCLE   8
#define CALL_MODE_BLYNK          9
#define CALL_MODE_ALEXA         10
#define CALL_MODE_WS_SEND       11     //special call mode, not for notifier, updates websocket only
#define CALL_MODE_BUTTON_PRESET 12     //button/IR JSON preset/macro

//RGB to RGBW conversion mode
#define RGBW_MODE_MANUAL_ONLY     0            //No automatic white channel calculation. Manual white channel slider
#define RGBW_MODE_AUTO_BRIGHTER   1            //New algorithm. Adds as much white as the darkest RGBW channel
#define RGBW_MODE_AUTO_ACCURATE   2            //New algorithm. Adds as much white as the darkest RGBW channel and subtracts this amount from each RGB channel
#define RGBW_MODE_DUAL            3            //Manual slider + auto calculation. Automatically calculates only if manual slider is set to off (0)
#define RGBW_MODE_LEGACY          4            //Old floating algorithm. Too slow for realtime and palette support

//realtime modes
#define REALTIME_MODE_INACTIVE    0
#define REALTIME_MODE_GENERIC     1
#define REALTIME_MODE_UDP         2
#define REALTIME_MODE_HYPERION    3
#define REALTIME_MODE_E131        4
#define REALTIME_MODE_ADALIGHT    5
#define REALTIME_MODE_ARTNET      6
#define REALTIME_MODE_TPM2NET     7
#define REALTIME_MODE_DDP         8

//realtime override modes
#define REALTIME_OVERRIDE_NONE    0
#define REALTIME_OVERRIDE_ONCE    1
#define REALTIME_OVERRIDE_ALWAYS  2

//E1.31 DMX modes
#define DMX_MODE_DISABLED         0            //not used
#define DMX_MODE_SINGLE_RGB       1            //all LEDs same RGB color (3 channels)
#define DMX_MODE_SINGLE_DRGB      2            //all LEDs same RGB color and master dimmer (4 channels)
#define DMX_MODE_EFFECT           3            //trigger standalone effects of WLED (11 channels)
#define DMX_MODE_MULTIPLE_RGB     4            //every LED is addressed with its own RGB (ledCount * 3 channels)
#define DMX_MODE_MULTIPLE_DRGB    5            //every LED is addressed with its own RGB and share a master dimmer (ledCount * 3 + 1 channels)
#define DMX_MODE_MULTIPLE_RGBW    6            //every LED is addressed with its own RGBW (ledCount * 4 channels)

//Light capability byte (unused) 0bRCCCTTTT
//bits 0/1/2/3: specifies a type of LED driver. A single "driver" may have different chip models but must have the same protocol/behavior
//bits 4/5/6: specifies the class of LED driver - 0b000 (dec. 0-15)  unconfigured/reserved
//                                              - 0b001 (dec. 16-31) digital (data pin only)
//                                              - 0b010 (dec. 32-47) analog (PWM)
//                                              - 0b011 (dec. 48-63) digital (data + clock / SPI)
//                                              - 0b100 (dec. 64-79) unused/reserved
//                                              - 0b101 (dec. 80-95) virtual network busses
//                                              - 0b110 (dec. 96-111) unused/reserved
//                                              - 0b111 (dec. 112-127) unused/reserved
//bit 7 is reserved and set to 0

#define TYPE_NONE                 0            //light is not configured
#define TYPE_RESERVED             1            //unused. Might indicate a "virtual" light
//Digital types (data pin only) (16-31)
#define TYPE_WS2812_1CH          20            //white-only chips
#define TYPE_WS2812_WWA          21            //amber + warm + cold white
#define TYPE_WS2812_RGB          22
#define TYPE_GS8608              23            //same driver as WS2812, but will require signal 2x per second (else displays test pattern)
#define TYPE_WS2811_400KHZ       24            //half-speed WS2812 protocol, used by very old WS2811 units
#define TYPE_SK6812_RGBW         30
#define TYPE_TM1814              31
//"Analog" types (PWM) (32-47)
#define TYPE_ONOFF               40            //binary output (relays etc.)
#define TYPE_ANALOG_1CH          41            //single channel PWM. Uses value of brightest RGBW channel
#define TYPE_ANALOG_2CH          42            //analog WW + CW
#define TYPE_ANALOG_3CH          43            //analog RGB
#define TYPE_ANALOG_4CH          44            //analog RGBW
#define TYPE_ANALOG_5CH          45            //analog RGB + WW + CW
//Digital types (data + clock / SPI) (48-63)
#define TYPE_WS2801              50
#define TYPE_APA102              51
#define TYPE_LPD8806             52
#define TYPE_P9813               53
//Network types (master broadcast) (80-95)
#define TYPE_NET_DDP_RGB         80            //network DDP RGB bus (master broadcast bus)
#define TYPE_NET_E131_RGB        81            //network E131 RGB bus (master broadcast bus)
#define TYPE_NET_ARTNET_RGB      82            //network ArtNet RGB bus (master broadcast bus)

#define IS_DIGITAL(t) ((t) & 0x10) //digital are 16-31 and 48-63
#define IS_PWM(t)     ((t) > 40 && (t) < 46)
#define NUM_PWM_PINS(t) ((t) - 40) //for analog PWM 41-45 only
#define IS_2PIN(t)      ((t) > 47)

//Color orders
#define COL_ORDER_GRB             0           //GRB(w),defaut
#define COL_ORDER_RGB             1           //common for WS2811
#define COL_ORDER_BRG             2
#define COL_ORDER_RBG             3
#define COL_ORDER_BGR             4
#define COL_ORDER_GBR             5
#define COL_ORDER_MAX             5


//Button type
#define BTN_TYPE_NONE             0
#define BTN_TYPE_RESERVED         1
#define BTN_TYPE_PUSH             2
#define BTN_TYPE_PUSH_ACT_HIGH    3
#define BTN_TYPE_SWITCH           4
#define BTN_TYPE_PIR_SENSOR       5
#define BTN_TYPE_TOUCH            6
#define BTN_TYPE_ANALOG           7
#define BTN_TYPE_ANALOG_INVERTED  8

//Ethernet board types
#define WLED_NUM_ETH_TYPES        7

#define WLED_ETH_NONE             0
#define WLED_ETH_WT32_ETH01       1
#define WLED_ETH_ESP32_POE        2
#define WLED_ETH_WESP32           3
#define WLED_ETH_QUINLED          4
#define WLED_ETH_TWILIGHTLORD     5
#define WLED_ETH_ESP32DEUX        6

//Hue error codes
#define HUE_ERROR_INACTIVE        0
#define HUE_ERROR_UNAUTHORIZED    1
#define HUE_ERROR_LIGHTID         3
#define HUE_ERROR_PUSHLINK      101
#define HUE_ERROR_JSON_PARSING  250
#define HUE_ERROR_TIMEOUT       251
#define HUE_ERROR_ACTIVE        255

//Segment option byte bits
#define SEG_OPTION_SELECTED       0
#define SEG_OPTION_REVERSED       1
#define SEG_OPTION_ON             2
#define SEG_OPTION_MIRROR         3            //Indicates that the effect will be mirrored within the segment
#define SEG_OPTION_NONUNITY       4            //Indicates that the effect does not use FRAMETIME or needs getPixelColor
#define SEG_OPTION_FREEZE         5            //Segment contents will not be refreshed
#define SEG_OPTION_TRANSITIONAL   7

//Segment differs return byte
#define SEG_DIFFERS_BRI        0x01
#define SEG_DIFFERS_OPT        0x02
#define SEG_DIFFERS_COL        0x04
#define SEG_DIFFERS_FX         0x08
#define SEG_DIFFERS_BOUNDS     0x10
#define SEG_DIFFERS_GSO        0x20
#define SEG_DIFFERS_SEL        0x80

//Playlist option byte
#define PL_OPTION_SHUFFLE      0x01

// WLED Error modes
#define ERR_NONE         0  // All good :)
#define ERR_EEP_COMMIT   2  // Could not commit to EEPROM (wrong flash layout?)
#define ERR_JSON         9  // JSON parsing failed (input too large?)
#define ERR_FS_BEGIN    10  // Could not init filesystem (no partition?)
#define ERR_FS_QUOTA    11  // The FS is full or the maximum file size is reached
#define ERR_FS_PLOAD    12  // It was attempted to load a preset that does not exist
#define ERR_FS_IRLOAD   13  // It was attempted to load an IR JSON cmd, but the "ir.json" file does not exist
#define ERR_FS_GENERAL  19  // A general unspecified filesystem error occured
#define ERR_OVERTEMP    30  // An attached temperature sensor has measured above threshold temperature (not implemented)
#define ERR_OVERCURRENT 31  // An attached current sensor has measured a current above the threshold (not implemented)
#define ERR_UNDERVOLT   32  // An attached voltmeter has measured a voltage below the threshold (not implemented)

//Timer mode types
#define NL_MODE_SET               0            //After nightlight time elapsed, set to target brightness
#define NL_MODE_FADE              1            //Fade to target brightness gradually
#define NL_MODE_COLORFADE         2            //Fade to target brightness and secondary color gradually
#define NL_MODE_SUN               3            //Sunrise/sunset. Target brightness is set immediately, then Sunrise effect is started. Max 60 min.


#define NTP_PACKET_SIZE 48

//maximum number of rendered LEDs - this does not have to match max. physical LEDs, e.g. if there are virtual busses 
#ifndef MAX_LEDS
#ifdef ESP8266
#define MAX_LEDS 1664 //can't rely on memory limit to limit this to 1600 LEDs
#else
#define MAX_LEDS 8192
#endif
#endif

#ifndef MAX_LED_MEMORY
#ifdef ESP8266
#define MAX_LED_MEMORY 4000
#else
#define MAX_LED_MEMORY 64000
#endif
#endif

#ifndef MAX_LEDS_PER_BUS
#define MAX_LEDS_PER_BUS 4096
#endif

// string temp buffer (now stored in stack locally)
#ifdef ESP8266
#define SETTINGS_STACK_BUF_SIZE 2048
#else
#define SETTINGS_STACK_BUF_SIZE 3096 
#endif

#ifdef WLED_USE_ETHERNET
  #define E131_MAX_UNIVERSE_COUNT 20
#else
  #ifdef ESP8266
    #define E131_MAX_UNIVERSE_COUNT 9
  #else
    #define E131_MAX_UNIVERSE_COUNT 12
  #endif
#endif

#define ABL_MILLIAMPS_DEFAULT 850  // auto lower brightness to stay close to milliampere limit

// PWM settings
#ifndef WLED_PWM_FREQ
#ifdef ESP8266
  #define WLED_PWM_FREQ    880 //PWM frequency proven as good for LEDs
#else
  #define WLED_PWM_FREQ  19531
#endif
#endif

#define TOUCH_THRESHOLD 32 // limit to recognize a touch, higher value means more sensitive

// Size of buffer for API JSON object (increase for more segments)
#ifdef ESP8266
  #define JSON_BUFFER_SIZE 10240
#else
  #define JSON_BUFFER_SIZE 20480
#endif

#ifdef WLED_USE_DYNAMIC_JSON
  #define MIN_HEAP_SIZE JSON_BUFFER_SIZE+512
#else
  #define MIN_HEAP_SIZE 4096
#endif

// Maximum size of node map (list of other WLED instances)
#ifdef ESP8266
  #define WLED_MAX_NODES 24
#else
  #define WLED_MAX_NODES 150
#endif

//this is merely a default now and can be changed at runtime
#ifndef LEDPIN
#ifdef ESP8266
  #define LEDPIN 2    // GPIO2 (D4) on Wemod D1 mini compatible boards
#else
  #define LEDPIN 2   // Changed from 16 to restore compatibility with ESP32-pico
#endif
#endif

#ifdef WLED_ENABLE_DMX
#if (LEDPIN == 2)
  #undef LEDPIN
  #define LEDPIN 1
  #warning "Pin conflict compiling with DMX and LEDs on pin 2. The default LED pin has been changed to pin 1."
#endif
#endif

#ifndef DEFAULT_LED_COUNT
  #define DEFAULT_LED_COUNT 58
#endif

#define INTERFACE_UPDATE_COOLDOWN 2000 //time in ms to wait between websockets, alexa, and MQTT updates

#endif<|MERGE_RESOLUTION|>--- conflicted
+++ resolved
@@ -73,11 +73,9 @@
 #define USERMOD_RGB_ROTARY_ENCODER       22     //Usermod "rgb-rotary-encoder.h"
 #define USERMOD_ID_QUINLED_AN_PENTA      23     //Usermod "quinled-an-penta.h"
 #define USERMOD_ID_SSDR                  24     //Usermod "usermod_v2_seven_segment_display_reloaded.h"
-<<<<<<< HEAD
+#define USERMOD_ID_CRONIXIE              25     //Usermod "usermod_cronixie.h"
+
 #define USERMOD_ID_LEDCLOCK              99
-=======
-#define USERMOD_ID_CRONIXIE              25     //Usermod "usermod_cronixie.h"
->>>>>>> 6c315e5a
 
 //Access point behavior
 #define AP_BEHAVIOR_BOOT_NO_CONN          0     //Open AP when no connection after boot
@@ -349,7 +347,7 @@
 #endif
 
 #ifndef DEFAULT_LED_COUNT
-  #define DEFAULT_LED_COUNT 58
+  #define DEFAULT_LED_COUNT 30
 #endif
 
 #define INTERFACE_UPDATE_COOLDOWN 2000 //time in ms to wait between websockets, alexa, and MQTT updates
