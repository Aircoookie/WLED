#include "wled.h"


/*
 * Receives client input
 */

void _setRandomColor(bool _sec,bool fromButton)
{
  lastRandomIndex = strip.get_random_wheel_index(lastRandomIndex);
  if (_sec){
    colorHStoRGB(lastRandomIndex*256,255,colSec);
  } else {
    colorHStoRGB(lastRandomIndex*256,255,col);
  }
  if (fromButton) colorUpdated(2);
}


bool isAsterisksOnly(const char* str, byte maxLen)
{
  for (byte i = 0; i < maxLen; i++) {
    if (str[i] == 0) break;
    if (str[i] != '*') return false;
  }
  //at this point the password contains asterisks only
  return (str[0] != 0); //false on empty string
}


//called upon POST settings form submit
void handleSettingsSet(AsyncWebServerRequest *request, byte subPage)
{

  //0: menu 1: wifi 2: leds 3: ui 4: sync 5: time 6: sec 7: DMX
  if (subPage <1 || subPage >8) return;

  //WIFI SETTINGS
  if (subPage == 1)
  {
    strlcpy(clientSSID,request->arg(F("CS")).c_str(), 33);

    if (!isAsterisksOnly(request->arg(F("CP")).c_str(), 65)) strlcpy(clientPass, request->arg(F("CP")).c_str(), 65);

    strlcpy(cmDNS, request->arg(F("CM")).c_str(), 33);

    apBehavior = request->arg(F("AB")).toInt();
    strlcpy(apSSID, request->arg(F("AS")).c_str(), 33);
    apHide = request->hasArg(F("AH"));
    int passlen = request->arg(F("AP")).length();
    if (passlen == 0 || (passlen > 7 && !isAsterisksOnly(request->arg(F("AP")).c_str(), 65))) strlcpy(apPass, request->arg(F("AP")).c_str(), 65);
    int t = request->arg(F("AC")).toInt(); if (t > 0 && t < 14) apChannel = t;

    noWifiSleep = request->hasArg(F("WS"));

    char k[3]; k[2] = 0;
    for (int i = 0; i<4; i++)
    {
      k[1] = i+48;//ascii 0,1,2,3

      k[0] = 'I'; //static IP
      staticIP[i] = request->arg(k).toInt();

      k[0] = 'G'; //gateway
      staticGateway[i] = request->arg(k).toInt();

      k[0] = 'S'; //subnet
      staticSubnet[i] = request->arg(k).toInt();
    }
  }

  //LED SETTINGS
  if (subPage == 2)
  {
    int t = request->arg(F("LC")).toInt();
    if (t > 0 && t <= MAX_LEDS) ledCount = t;
    #ifdef ESP8266
    #if LEDPIN == 3
    if (ledCount > MAX_LEDS_DMA) ledCount = MAX_LEDS_DMA; //DMA method uses too much ram
    #endif
    #endif
<<<<<<< HEAD
    strip.ablMilliampsMax = request->arg("MA").toInt();
    strip.milliampsPerLed = request->arg("LA").toInt();

    useRGBW = request->hasArg("EW");
    strip.colorOrder = request->arg("CO").toInt();
    strip.rgbwMode = request->arg("AW").toInt();
=======
    strip.ablMilliampsMax = request->arg(F("MA")).toInt();
    strip.milliampsPerLed = request->arg(F("LA")).toInt();
    
    useRGBW = request->hasArg(F("EW"));
    strip.colorOrder = request->arg(F("CO")).toInt();
    strip.rgbwMode = request->arg(F("AW")).toInt();
>>>>>>> 5d6e214e

    briS = request->arg(F("CA")).toInt();

    saveCurrPresetCycConf = request->hasArg(F("PC"));
    turnOnAtBoot = request->hasArg(F("BO"));
    t = request->arg(F("BP")).toInt();
    if (t <= 25) bootPreset = t;
    strip.gammaCorrectBri = request->hasArg(F("GB"));
    strip.gammaCorrectCol = request->hasArg(F("GC"));

    fadeTransition = request->hasArg(F("TF"));
    t = request->arg(F("TD")).toInt();
    if (t > 0) transitionDelay = t;
    transitionDelayDefault = t;
    strip.paletteFade = request->hasArg(F("PF"));

    nightlightTargetBri = request->arg(F("TB")).toInt();
    t = request->arg(F("TL")).toInt();
    if (t > 0) nightlightDelayMinsDefault = t;
    nightlightDelayMins = nightlightDelayMinsDefault;
    nightlightMode = request->arg(F("TW")).toInt();

    t = request->arg(F("PB")).toInt();
    if (t >= 0 && t < 4) strip.paletteBlend = t;
    strip.reverseMode = request->hasArg(F("RV"));
    skipFirstLed = request->hasArg(F("SL"));
    t = request->arg(F("BF")).toInt();
    if (t > 0) briMultiplier = t;

    #ifndef ESP8266
    strip.matrixWidth = request->arg("LCW").toInt();
    strip.matrixHeight = request->arg("LCH").toInt();
    strip.matrixSerpentine = request->hasArg("LCWHS");
    #endif // ESP8266
  }

  //UI
  if (subPage == 3)
  {
    strlcpy(serverDescription, request->arg(F("DS")).c_str(), 33);
    syncToggleReceive = request->hasArg(F("ST"));
  }

  //SYNC
  if (subPage == 4)
  {
    buttonEnabled = request->hasArg(F("BT"));
    irEnabled = request->arg(F("IR")).toInt();
    int t = request->arg(F("UP")).toInt();
    if (t > 0) udpPort = t;
    t = request->arg(F("U2")).toInt();
    if (t > 0) udpPort2 = t;
    receiveNotificationBrightness = request->hasArg(F("RB"));
    receiveNotificationColor = request->hasArg(F("RC"));
    receiveNotificationEffects = request->hasArg(F("RX"));
    receiveNotifications = (receiveNotificationBrightness || receiveNotificationColor || receiveNotificationEffects);
    notifyDirectDefault = request->hasArg(F("SD"));
    notifyDirect = notifyDirectDefault;
    notifyButton = request->hasArg(F("SB"));
    notifyAlexa = request->hasArg(F("SA"));
    notifyHue = request->hasArg(F("SH"));
    notifyMacro = request->hasArg(F("SM"));
    notifyTwice = request->hasArg(F("S2"));

    receiveDirect = request->hasArg(F("RD"));
    e131SkipOutOfSequence = request->hasArg(F("ES"));
    e131Multicast = request->hasArg(F("EM"));
    t = request->arg(F("EP")).toInt();
    if (t > 0) e131Port = t;
    t = request->arg(F("EU")).toInt();
    if (t >= 0  && t <= 63999) e131Universe = t;
    t = request->arg(F("DA")).toInt();
    if (t >= 0  && t <= 510) DMXAddress = t;
    t = request->arg(F("DM")).toInt();
    if (t >= DMX_MODE_DISABLED && t <= DMX_MODE_MULTIPLE_DRGB) DMXMode = t;
    t = request->arg(F("ET")).toInt();
    if (t > 99  && t <= 65000) realtimeTimeoutMs = t;
    arlsForceMaxBri = request->hasArg(F("FB"));
    arlsDisableGammaCorrection = request->hasArg(F("RG"));
    t = request->arg(F("WO")).toInt();
    if (t >= -255  && t <= 255) arlsOffset = t;

    alexaEnabled = request->hasArg(F("AL"));
    strlcpy(alexaInvocationName, request->arg(F("AI")).c_str(), 33);

    if (request->hasArg("BK") && !request->arg("BK").equals(F("Hidden"))) {
      strlcpy(blynkApiKey, request->arg("BK").c_str(), 36); initBlynk(blynkApiKey);
    }
    t = request->arg("ASE").toInt();
    if (t == 0) {
      // 0 == udp audio sync off
      Serial.print("Setting audio sync settings");
      audioSyncEnabled &= ~(1 << 0);
      audioSyncEnabled &= ~(1 << 1);
    }
    else if (t == 1) {
      // 1 == transmit only
      Serial.print("Setting audio sync settings");
      audioSyncEnabled |= 1 << 0;
      audioSyncEnabled &= ~(1 << 1);
    }
    else if (t == 2) {
      // 2 == receive only
      Serial.print("Setting audio sync settings");
      audioSyncEnabled &= ~(1 << 0);
      audioSyncEnabled |= 1 << 1;
    }
    Serial.print(audioSyncEnabled);
    t = request->arg("ASP").toInt();
    audioSyncPort = t;

    #ifdef WLED_ENABLE_MQTT
    mqttEnabled = request->hasArg(F("MQ"));
    strlcpy(mqttServer, request->arg(F("MS")).c_str(), 33);
    t = request->arg(F("MQPORT")).toInt();
    if (t > 0) mqttPort = t;
    strlcpy(mqttUser, request->arg(F("MQUSER")).c_str(), 41);
    if (!isAsterisksOnly(request->arg(F("MQPASS")).c_str(), 41)) strlcpy(mqttPass, request->arg(F("MQPASS")).c_str(), 41);
    strlcpy(mqttClientID, request->arg(F("MQCID")).c_str(), 41);
    strlcpy(mqttDeviceTopic, request->arg(F("MD")).c_str(), 33);
    strlcpy(mqttGroupTopic, request->arg(F("MG")).c_str(), 33);
    #endif

    #ifndef WLED_DISABLE_HUESYNC
    for (int i=0;i<4;i++){
      String a = "H"+String(i);
      hueIP[i] = request->arg(a).toInt();
    }

    t = request->arg(F("HL")).toInt();
    if (t > 0) huePollLightId = t;

    t = request->arg(F("HI")).toInt();
    if (t > 50) huePollIntervalMs = t;

    hueApplyOnOff = request->hasArg(F("HO"));
    hueApplyBri = request->hasArg(F("HB"));
    hueApplyColor = request->hasArg(F("HC"));
    huePollingEnabled = request->hasArg(F("HP"));
    hueStoreAllowed = true;
    reconnectHue();
    #endif
  }

  //TIME
  if (subPage == 5)
  {
    ntpEnabled = request->hasArg(F("NT"));
    strlcpy(ntpServerName, request->arg(F("NS")).c_str(), 33);
    useAMPM = !request->hasArg(F("CF"));
    currentTimezone = request->arg(F("TZ")).toInt();
    utcOffsetSecs = request->arg(F("UO")).toInt();

    //start ntp if not already connected
    if (ntpEnabled && WLED_CONNECTED && !ntpConnected) ntpConnected = ntpUdp.begin(ntpLocalPort);

    if (request->hasArg(F("OL"))) {
      overlayDefault = request->arg(F("OL")).toInt();
      overlayCurrent = overlayDefault;
    }

    overlayMin = request->arg(F("O1")).toInt();
    overlayMax = request->arg(F("O2")).toInt();
    analogClock12pixel = request->arg(F("OM")).toInt();
    analogClock5MinuteMarks = request->hasArg(F("O5"));
    analogClockSecondsTrail = request->hasArg(F("OS"));

    strcpy(cronixieDisplay,request->arg(F("CX")).c_str());
    cronixieBacklight = request->hasArg(F("CB"));
    countdownMode = request->hasArg(F("CE"));
    countdownYear = request->arg(F("CY")).toInt();
    countdownMonth = request->arg(F("CI")).toInt();
    countdownDay = request->arg(F("CD")).toInt();
    countdownHour = request->arg(F("CH")).toInt();
    countdownMin = request->arg(F("CM")).toInt();
    countdownSec = request->arg(F("CS")).toInt();

    for (int i=1;i<17;i++)
    {
      String a = "M"+String(i);
      if (request->hasArg(a.c_str())) saveMacro(i,request->arg(a),false);
    }

    macroBoot = request->arg(F("MB")).toInt();
    macroAlexaOn = request->arg(F("A0")).toInt();
    macroAlexaOff = request->arg(F("A1")).toInt();
    macroButton = request->arg(F("MP")).toInt();
    macroLongPress = request->arg(F("ML")).toInt();
    macroCountdown = request->arg(F("MC")).toInt();
    macroNl = request->arg(F("MN")).toInt();
    macroDoublePress = request->arg(F("MD")).toInt();

    char k[3]; k[2] = 0;
    for (int i = 0; i<8; i++)
    {
      k[1] = i+48;//ascii 0,1,2,3

      k[0] = 'H'; //timer hours
      timerHours[i] = request->arg(k).toInt();

      k[0] = 'N'; //minutes
      timerMinutes[i] = request->arg(k).toInt();

      k[0] = 'T'; //macros
      timerMacro[i] = request->arg(k).toInt();

      k[0] = 'W'; //weekdays
      timerWeekday[i] = request->arg(k).toInt();
    }
  }

  //SECURITY
  if (subPage == 6)
  {
    if (request->hasArg(F("RS"))) //complete factory reset
    {
      clearEEPROM();
      serveMessage(request, 200, F("All Settings erased."), F("Connect to WLED-AP to setup again"),255);
      doReboot = true;
    }

    bool pwdCorrect = !otaLock; //always allow access if ota not locked
    if (request->hasArg(F("OP")))
    {
      if (otaLock && strcmp(otaPass,request->arg(F("OP")).c_str()) == 0)
      {
        pwdCorrect = true;
      }
      if (!otaLock && request->arg(F("OP")).length() > 0)
      {
        strlcpy(otaPass,request->arg(F("OP")).c_str(), 33);
      }
    }

    if (pwdCorrect) //allow changes if correct pwd or no ota active
    {
      otaLock = request->hasArg(F("NO"));
      wifiLock = request->hasArg(F("OW"));
      aOtaEnabled = request->hasArg(F("AO"));
    }
  }
  #ifdef WLED_ENABLE_DMX // include only if DMX is enabled
  if (subPage == 7)
  {
    int t = request->arg(F("PU")).toInt();
    if (t >= 0  && t <= 63999) e131ProxyUniverse = t;

    t = request->arg(F("CN")).toInt();
    if (t>0 && t<16) {
      DMXChannels = t;
    }
    t = request->arg(F("CS")).toInt();
    if (t>0 && t<513) {
      DMXStart = t;
    }
    t = request->arg(F("CG")).toInt();
    if (t>0 && t<513) {
      DMXGap = t;
    }
    t = request->arg(F("SL")).toInt();
    if (t>=0 && t < MAX_LEDS) {
      DMXStartLED = t;
    }
    for (int i=0; i<15; i++) {
      String argname = "CH" + String((i+1));
      t = request->arg(argname).toInt();
      DMXFixtureMap[i] = t;
    }
  }
  #endif

  //SOUND SETTINGS
  if (subPage == 8)
  {
    int t;
    t = request->arg("SQ").toInt();
    if (t > 0) soundSquelch = t;

    t = request->arg("GN").toInt();
    if (t > 0) sampleGain = t;
  }

  if (subPage != 6 || !doReboot) saveSettingsToEEPROM(); //do not save if factory reset
  if (subPage == 2) {
    strip.init(useRGBW,ledCount,skipFirstLed);
  }
  if (subPage == 4) alexaInit();
}


//helper to get int value at a position in string
int getNumVal(const String* req, uint16_t pos)
{
  return req->substring(pos+3).toInt();
}


//helper to get int value at a position in string
bool updateVal(const String* req, const char* key, byte* val, byte minv, byte maxv)
{
  int pos = req->indexOf(key);
  if (pos < 1) return false;

  if (req->charAt(pos+3) == '~') {
    int out = getNumVal(req, pos+1);
    if (out == 0)
    {
      if (req->charAt(pos+4) == '-')
      {
        *val = (*val <= minv)? maxv : *val -1;
      } else {
        *val = (*val >= maxv)? minv : *val +1;
      }
    } else {
      out += *val;
      if (out > maxv) out = maxv;
      if (out < minv) out = minv;
      *val = out;
    }
  } else
  {
    *val = getNumVal(req, pos);
  }
  return true;
}


//HTTP API request parser
bool handleSet(AsyncWebServerRequest *request, const String& req)
{
  if (!(req.indexOf("win") >= 0)) return false;

  int pos = 0;
  DEBUG_PRINT(F("API req: "));
  DEBUG_PRINTLN(req);

  //write presets and macros saved to flash directly?
  bool persistSaves = true;
  pos = req.indexOf(F("NP"));
  if (pos > 0) {
    persistSaves = false;
  }

  //save macro, requires &MS=<slot>(<macro>) format
  pos = req.indexOf(F("&MS="));
  if (pos > 0) {
    int i = req.substring(pos + 4).toInt();
    pos = req.indexOf('(') +1;
    if (pos > 0) {
      int en = req.indexOf(')');
      String mc = req.substring(pos);
      if (en > 0) mc = req.substring(pos, en);
      saveMacro(i, mc, persistSaves);
    }

    pos = req.indexOf(F("IN"));
    if (pos < 1) XML_response(request);
    return true;
    //if you save a macro in one request, other commands in that request are ignored due to unwanted behavior otherwise
  }

  strip.applyToAllSelected = true;

  //segment select (sets main segment)
  byte prevMain = strip.getMainSegmentId();
  pos = req.indexOf(F("SM="));
  if (pos > 0) {
    strip.mainSegment = getNumVal(&req, pos);
  }
  byte main = strip.getMainSegmentId();
  if (main != prevMain) setValuesFromMainSeg();

  pos = req.indexOf(F("SS="));
  if (pos > 0) {
    byte t = getNumVal(&req, pos);
    if (t < strip.getMaxSegments()) main = t;
  }

  WS2812FX::Segment& mainseg = strip.getSegment(main);
  pos = req.indexOf(F("SV=")); //segment selected
  if (pos > 0) {
    byte t = getNumVal(&req, pos);
    if (t == 2) {
      for (uint8_t i = 0; i < strip.getMaxSegments(); i++)
      {
        strip.getSegment(i).setOption(SEG_OPTION_SELECTED, 0);
      }
    }
    mainseg.setOption(SEG_OPTION_SELECTED, t);
  }

  uint16_t startI = mainseg.start;
  uint16_t stopI = mainseg.stop;
  uint8_t grpI = mainseg.grouping;
  uint16_t spcI = mainseg.spacing;
  pos = req.indexOf(F("&S=")); //segment start
  if (pos > 0) {
    startI = getNumVal(&req, pos);
  }
  pos = req.indexOf(F("S2=")); //segment stop
  if (pos > 0) {
    stopI = getNumVal(&req, pos);
  }
  pos = req.indexOf(F("GP=")); //segment grouping
  if (pos > 0) {
    grpI = getNumVal(&req, pos);
    if (grpI == 0) grpI = 1;
  }
  pos = req.indexOf(F("SP=")); //segment spacing
  if (pos > 0) {
    spcI = getNumVal(&req, pos);
  }
  strip.setSegment(main, startI, stopI, grpI, spcI);

  main = strip.getMainSegmentId();

   //set presets
  pos = req.indexOf(F("P1=")); //sets first preset for cycle
  if (pos > 0) presetCycleMin = getNumVal(&req, pos);

  pos = req.indexOf(F("P2=")); //sets last preset for cycle
  if (pos > 0) presetCycleMax = getNumVal(&req, pos);

  //preset cycle
  pos = req.indexOf(F("CY="));
  if (pos > 0)
  {
    char cmd = req.charAt(pos+3);
    if (cmd == '2') presetCyclingEnabled = !presetCyclingEnabled;
    else presetCyclingEnabled = (cmd != '0');
    presetCycCurr = presetCycleMin;
  }

  pos = req.indexOf(F("PT=")); //sets cycle time in ms
  if (pos > 0) {
    int v = getNumVal(&req, pos);
    if (v > 100) presetCycleTime = v/100;
  }

  pos = req.indexOf(F("PA=")); //apply brightness from preset
  if (pos > 0) presetApplyBri = (req.charAt(pos+3) != '0');

  pos = req.indexOf(F("PS=")); //saves current in preset
  if (pos > 0) savePreset(getNumVal(&req, pos), persistSaves);

  //apply preset
  if (updateVal(&req, "PL=", &presetCycCurr, presetCycleMin, presetCycleMax)) {
    applyPreset(presetCycCurr, presetApplyBri);
  }

  //set brightness
  updateVal(&req, "&A=", &bri);

  //set colors
  updateVal(&req, "&R=", &col[0]);
  updateVal(&req, "&G=", &col[1]);
  updateVal(&req, "&B=", &col[2]);
  updateVal(&req, "&W=", &col[3]);
  updateVal(&req, "R2=", &colSec[0]);
  updateVal(&req, "G2=", &colSec[1]);
  updateVal(&req, "B2=", &colSec[2]);
  updateVal(&req, "W2=", &colSec[3]);

  #ifdef WLED_ENABLE_LOXONE
  //lox parser
  pos = req.indexOf(F("LX=")); // Lox primary color
  if (pos > 0) {
    int lxValue = getNumVal(&req, pos);
    if (parseLx(lxValue, col)) {
      bri = 255;
      nightlightActive = false; //always disable nightlight when toggling
    }
  }
  pos = req.indexOf(F("LY=")); // Lox secondary color
  if (pos > 0) {
    int lxValue = getNumVal(&req, pos);
    if(parseLx(lxValue, colSec)) {
      bri = 255;
      nightlightActive = false; //always disable nightlight when toggling
    }
  }

  #endif

  //set hue
  pos = req.indexOf(F("HU="));
  if (pos > 0) {
    uint16_t temphue = getNumVal(&req, pos);
    byte tempsat = 255;
    pos = req.indexOf(F("SA="));
    if (pos > 0) {
      tempsat = getNumVal(&req, pos);
    }
    colorHStoRGB(temphue,tempsat,(req.indexOf(F("H2"))>0)? colSec:col);
  }

  //set white spectrum (kelvin)
  pos = req.indexOf(F("&K="));
  if (pos > 0) {
    colorKtoRGB(getNumVal(&req, pos),(req.indexOf(F("K2"))>0)? colSec:col);
  }

  //set color from HEX or 32bit DEC
  pos = req.indexOf(F("CL="));
  if (pos > 0) {
    colorFromDecOrHexString(col, (char*)req.substring(pos + 3).c_str());
  }
  pos = req.indexOf(F("C2="));
  if (pos > 0) {
    colorFromDecOrHexString(colSec, (char*)req.substring(pos + 3).c_str());
  }
  pos = req.indexOf(F("C3="));
  if (pos > 0) {
    byte t[4];
    colorFromDecOrHexString(t, (char*)req.substring(pos + 3).c_str());
    strip.setColor(2, t[0], t[1], t[2], t[3]);
  }

  //set to random hue SR=0->1st SR=1->2nd
  pos = req.indexOf(F("SR"));
  if (pos > 0) {
    _setRandomColor(getNumVal(&req, pos));
  }

  //swap 2nd & 1st
  pos = req.indexOf(F("SC"));
  if (pos > 0) {
    byte temp;
    for (uint8_t i=0; i<4; i++)
    {
      temp = col[i];
      col[i] = colSec[i];
      colSec[i] = temp;
    }
  }

  //set effect parameters
  if (updateVal(&req, "FX=", &effectCurrent, 0, strip.getModeCount()-1)) presetCyclingEnabled = false;
  updateVal(&req, "SX=", &effectSpeed);
  updateVal(&req, "IX=", &effectIntensity);
  updateVal(&req, "F1=", &effectFFT1);
  updateVal(&req, "F2=", &effectFFT2);
  updateVal(&req, "F3=", &effectFFT3);
  updateVal(&req, "FP=", &effectPalette, 0, strip.getPaletteCount()-1);

  //set advanced overlay
  pos = req.indexOf(F("OL="));
  if (pos > 0) {
    overlayCurrent = getNumVal(&req, pos);
  }

  //apply macro
  pos = req.indexOf(F("&M="));
  if (pos > 0) {
    applyMacro(getNumVal(&req, pos));
  }

  //toggle send UDP direct notifications
  pos = req.indexOf(F("SN="));
  if (pos > 0) notifyDirect = (req.charAt(pos+3) != '0');

  //toggle receive UDP direct notifications
  pos = req.indexOf(F("RN="));
  if (pos > 0) receiveNotifications = (req.charAt(pos+3) != '0');

  //receive live data via UDP/Hyperion
  pos = req.indexOf(F("RD="));
  if (pos > 0) receiveDirect = (req.charAt(pos+3) != '0');

  //toggle nightlight mode
  bool aNlDef = false;
  if (req.indexOf(F("&ND")) > 0) aNlDef = true;
  pos = req.indexOf(F("NL="));
  if (pos > 0)
  {
    if (req.charAt(pos+3) == '0')
    {
      nightlightActive = false;
      bri = briT;
    } else {
      nightlightActive = true;
      if (!aNlDef) nightlightDelayMins = getNumVal(&req, pos);
      nightlightStartTime = millis();
    }
  } else if (aNlDef)
  {
    nightlightActive = true;
    nightlightStartTime = millis();
  }

  //set nightlight target brightness
  pos = req.indexOf(F("NT="));
  if (pos > 0) {
    nightlightTargetBri = getNumVal(&req, pos);
    nightlightActiveOld = false; //re-init
  }

  //toggle nightlight fade
  pos = req.indexOf(F("NF="));
  if (pos > 0)
  {
    nightlightMode = getNumVal(&req, pos);

    nightlightActiveOld = false; //re-init
  }
  if (nightlightMode > NL_MODE_SUN) nightlightMode = NL_MODE_SUN;

  #if AUXPIN >= 0
  //toggle general purpose output
  pos = req.indexOf(F("AX="));
  if (pos > 0) {
    auxTime = getNumVal(&req, pos);
    auxActive = true;
    if (auxTime == 0) auxActive = false;
  }
  #endif

  pos = req.indexOf(F("TT="));
  if (pos > 0) transitionDelay = getNumVal(&req, pos);

  //main toggle on/off
  pos = req.indexOf(F("&T="));
  if (pos > 0) {
    nightlightActive = false; //always disable nightlight when toggling
    switch (getNumVal(&req, pos))
    {
      case 0: if (bri != 0){briLast = bri; bri = 0;} break; //off, only if it was previously on
      case 1: if (bri == 0) bri = briLast; break; //on, only if it was previously off
      default: toggleOnOff(); //toggle
    }
  }

  //Segment reverse
  pos = req.indexOf(F("RV="));
  if (pos > 0) strip.getSegment(main).setOption(SEG_OPTION_REVERSED, req.charAt(pos+3) != '0');

  //Segment reverse
  pos = req.indexOf(F("MI="));
  if (pos > 0) strip.getSegment(main).setOption(SEG_OPTION_MIRROR, req.charAt(pos+3) != '0');

  //Segment brightness/opacity
  pos = req.indexOf(F("SB="));
  if (pos > 0) {
    byte segbri = getNumVal(&req, pos);
    strip.getSegment(main).setOption(SEG_OPTION_ON, segbri);
    if (segbri) {
      strip.getSegment(main).opacity = segbri;
    }
  }

  //set time (unix timestamp)
  pos = req.indexOf(F("ST="));
  if (pos > 0) {
    setTime(getNumVal(&req, pos));
  }

  //set countdown goal (unix timestamp)
  pos = req.indexOf(F("CT="));
  if (pos > 0) {
    countdownTime = getNumVal(&req, pos);
    if (countdownTime - now() > 0) countdownOverTriggered = false;
  }

  pos = req.indexOf(F("LO="));
  if (pos > 0) {
    realtimeOverride = getNumVal(&req, pos);
    if (realtimeOverride > 2) realtimeOverride = REALTIME_OVERRIDE_ALWAYS;
  }

  pos = req.indexOf(F("RB"));
  if (pos > 0) doReboot = true;

  //cronixie
  #ifndef WLED_DISABLE_CRONIXIE
  //mode, 1 countdown
  pos = req.indexOf(F("NM="));
  if (pos > 0) countdownMode = (req.charAt(pos+3) != '0');
<<<<<<< HEAD

  pos = req.indexOf("NX="); //sets digits to code
=======
  
  pos = req.indexOf(F("NX=")); //sets digits to code
>>>>>>> 5d6e214e
  if (pos > 0) {
    strlcpy(cronixieDisplay, req.substring(pos + 3, pos + 9).c_str(), 6);
    setCronixie();
  }

  pos = req.indexOf(F("NB="));
  if (pos > 0) //sets backlight
  {
    cronixieBacklight = (req.charAt(pos+3) != '0');
    overlayRefreshedTime = 0;
  }
  #endif

  pos = req.indexOf(F("U0=")); //user var 0
  if (pos > 0) {
    userVar0 = getNumVal(&req, pos);
  }

  pos = req.indexOf(F("U1=")); //user var 1
  if (pos > 0) {
    userVar1 = getNumVal(&req, pos);
  }
  //you can add more if you need

  pos = req.indexOf("DX="); // delay in ms  050720 ajn
  if (pos > 0) delay(getNumVal(&req,pos));

  //internal call, does not send XML response
  pos = req.indexOf(F("IN"));
  if (pos < 1) XML_response(request);

  pos = req.indexOf(F("&NN")); //do not send UDP notifications this time
  colorUpdated((pos > 0) ? NOTIFIER_CALL_MODE_NO_NOTIFY : NOTIFIER_CALL_MODE_DIRECT_CHANGE);


  return true;
}<|MERGE_RESOLUTION|>--- conflicted
+++ resolved
@@ -79,21 +79,12 @@
     if (ledCount > MAX_LEDS_DMA) ledCount = MAX_LEDS_DMA; //DMA method uses too much ram
     #endif
     #endif
-<<<<<<< HEAD
-    strip.ablMilliampsMax = request->arg("MA").toInt();
-    strip.milliampsPerLed = request->arg("LA").toInt();
-
-    useRGBW = request->hasArg("EW");
-    strip.colorOrder = request->arg("CO").toInt();
-    strip.rgbwMode = request->arg("AW").toInt();
-=======
     strip.ablMilliampsMax = request->arg(F("MA")).toInt();
     strip.milliampsPerLed = request->arg(F("LA")).toInt();
-    
+
     useRGBW = request->hasArg(F("EW"));
     strip.colorOrder = request->arg(F("CO")).toInt();
     strip.rgbwMode = request->arg(F("AW")).toInt();
->>>>>>> 5d6e214e
 
     briS = request->arg(F("CA")).toInt();
 
@@ -124,9 +115,9 @@
     if (t > 0) briMultiplier = t;
 
     #ifndef ESP8266
-    strip.matrixWidth = request->arg("LCW").toInt();
-    strip.matrixHeight = request->arg("LCH").toInt();
-    strip.matrixSerpentine = request->hasArg("LCWHS");
+    strip.matrixWidth = request->arg(F("LCW")).toInt();
+    strip.matrixHeight = request->arg(F("LCH")).toInt();
+    strip.matrixSerpentine = request->hasArg(F("LCWHS"));
     #endif // ESP8266
   }
 
@@ -182,7 +173,7 @@
     if (request->hasArg("BK") && !request->arg("BK").equals(F("Hidden"))) {
       strlcpy(blynkApiKey, request->arg("BK").c_str(), 36); initBlynk(blynkApiKey);
     }
-    t = request->arg("ASE").toInt();
+    t = request->arg(F("ASE")).toInt();
     if (t == 0) {
       // 0 == udp audio sync off
       Serial.print("Setting audio sync settings");
@@ -202,7 +193,7 @@
       audioSyncEnabled |= 1 << 1;
     }
     Serial.print(audioSyncEnabled);
-    t = request->arg("ASP").toInt();
+    t = request->arg(F("ASP")).toInt();
     audioSyncPort = t;
 
     #ifdef WLED_ENABLE_MQTT
@@ -369,10 +360,10 @@
   if (subPage == 8)
   {
     int t;
-    t = request->arg("SQ").toInt();
+    t = request->arg(F("SQ")).toInt();
     if (t > 0) soundSquelch = t;
 
-    t = request->arg("GN").toInt();
+    t = request->arg(F("GN")).toInt();
     if (t > 0) sampleGain = t;
   }
 
@@ -771,13 +762,8 @@
   //mode, 1 countdown
   pos = req.indexOf(F("NM="));
   if (pos > 0) countdownMode = (req.charAt(pos+3) != '0');
-<<<<<<< HEAD
-
-  pos = req.indexOf("NX="); //sets digits to code
-=======
-  
+
   pos = req.indexOf(F("NX=")); //sets digits to code
->>>>>>> 5d6e214e
   if (pos > 0) {
     strlcpy(cronixieDisplay, req.substring(pos + 3, pos + 9).c_str(), 6);
     setCronixie();
@@ -802,7 +788,7 @@
   }
   //you can add more if you need
 
-  pos = req.indexOf("DX="); // delay in ms  050720 ajn
+  pos = req.indexOf(F("DX=")); // delay in ms  050720 ajn
   if (pos > 0) delay(getNumVal(&req,pos));
 
   //internal call, does not send XML response
