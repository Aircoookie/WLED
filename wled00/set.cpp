--- conflicted
+++ resolved
@@ -360,19 +360,11 @@
   if (subPage == 8)
   {
     int t;
-<<<<<<< HEAD
     t = request->arg(F("SQ")).toInt();
-    if (t > 0) soundSquelch = t;
+    if (t >= 0) soundSquelch = t;
 
     t = request->arg(F("GN")).toInt();
-    if (t > 0) sampleGain = t;
-=======
-    t = request->arg("SQ").toInt();
-    if (t >= 0) soundSquelch = t;
-
-    t = request->arg("GN").toInt();
     if (t >= 0) sampleGain = t;
->>>>>>> 8da26581
   }
 
   if (subPage != 6 || !doReboot) saveSettingsToEEPROM(); //do not save if factory reset
