#include "wled.h"

/*
 * Receives client input
 */

void _setRandomColor(bool _sec,bool fromButton)
{
  lastRandomIndex = strip.get_random_wheel_index(lastRandomIndex);
  if (_sec){
    colorHStoRGB(lastRandomIndex*256,255,colSec);
  } else {
    colorHStoRGB(lastRandomIndex*256,255,col);
  }
  if (fromButton) colorUpdated(2);
}


bool isAsterisksOnly(const char* str, byte maxLen)
{
  for (byte i = 0; i < maxLen; i++) {
    if (str[i] == 0) break;
    if (str[i] != '*') return false;
  }
  //at this point the password contains asterisks only
  return (str[0] != 0); //false on empty string
}


//called upon POST settings form submit
void handleSettingsSet(AsyncWebServerRequest *request, byte subPage)
{

  //0: menu 1: wifi 2: leds 3: ui 4: sync 5: time 6: sec 7: DMX
  if (subPage <1 || subPage >7) return;

  //WIFI SETTINGS
  if (subPage == 1)
  {
    strlcpy(clientSSID,request->arg(F("CS")).c_str(), 33);

    if (!isAsterisksOnly(request->arg(F("CP")).c_str(), 65)) strlcpy(clientPass, request->arg(F("CP")).c_str(), 65);

    strlcpy(cmDNS, request->arg(F("CM")).c_str(), 33);

    apBehavior = request->arg(F("AB")).toInt();
    strlcpy(apSSID, request->arg(F("AS")).c_str(), 33);
    apHide = request->hasArg(F("AH"));
    int passlen = request->arg(F("AP")).length();
    if (passlen == 0 || (passlen > 7 && !isAsterisksOnly(request->arg(F("AP")).c_str(), 65))) strlcpy(apPass, request->arg(F("AP")).c_str(), 65);
    int t = request->arg(F("AC")).toInt(); if (t > 0 && t < 14) apChannel = t;

    noWifiSleep = request->hasArg(F("WS"));

    #ifdef WLED_USE_ETHERNET
    ethernetType = request->arg(F("ETH")).toInt();
    #endif

    char k[3]; k[2] = 0;
    for (int i = 0; i<4; i++)
    {
      k[1] = i+48;//ascii 0,1,2,3

      k[0] = 'I'; //static IP
      staticIP[i] = request->arg(k).toInt();

      k[0] = 'G'; //gateway
      staticGateway[i] = request->arg(k).toInt();

      k[0] = 'S'; //subnet
      staticSubnet[i] = request->arg(k).toInt();
    }
  }

  //LED SETTINGS
  if (subPage == 2)
  {
    int t = 0;

    if (rlyPin>=0 && pinManager.isPinAllocated(rlyPin)) pinManager.deallocatePin(rlyPin);
    #ifndef WLED_DISABLE_INFRARED
    if (irPin>=0 && pinManager.isPinAllocated(irPin)) pinManager.deallocatePin(irPin);
    #endif
    if (btnPin>=0 && pinManager.isPinAllocated(btnPin)) pinManager.deallocatePin(btnPin);
    //TODO remove all busses, but not in this system call
    //busses->removeAll();

    skipFirstLed = request->hasArg(F("SL"));
    useRGBW = false;
    ledCount = 0;

    uint8_t colorOrder, type;
    uint16_t length, start;
    uint8_t pins[5] = {255, 255, 255, 255, 255};

    for (uint8_t s = 0; s < WLED_MAX_BUSSES; s++) {
<<<<<<< HEAD
      char l0[4] = "L0"; l0[2] = 48+s; l0[3] = 0; //ascii 0-9 //strip data pin
      char l1[4] = "L1"; l1[2] = 48+s; l1[3] = 0; //strip clock pin. 255 for none
      char l2[4] = "L2"; l2[2] = 48+s; l2[3] = 0; //strip pin. 255 for none
      char l3[4] = "L3"; l3[2] = 48+s; l3[3] = 0; //strip pin. 255 for none
      char l4[4] = "L4"; l4[2] = 48+s; l4[3] = 0; //strip pin. 255 for none
=======
      char lp[4] = "L0"; lp[2] = 48+s; lp[3] = 0; //ascii 0-9 //strip data pin
>>>>>>> d7790a04
      char lc[4] = "LC"; lc[2] = 48+s; lc[3] = 0; //strip length
      char co[4] = "CO"; co[2] = 48+s; co[3] = 0; //strip color order
      char lt[4] = "LT"; lt[2] = 48+s; lt[3] = 0; //strip type
      char ls[4] = "LS"; ls[2] = 48+s; ls[3] = 0; //strip start LED
      char cv[4] = "CV"; cv[2] = 48+s; cv[3] = 0; //strip reverse
      char ew[4] = "EW"; ew[2] = 48+s; ew[3] = 0; //strip RGBW override

      if (!request->hasArg(l0)) {
        DEBUG_PRINTLN("No data."); break;
      }
<<<<<<< HEAD
      pins[0] = request->arg(l0).toInt();
      if (request->hasArg(l1)) pins[1] = (request->arg(l1).length() > 0) ? request->arg(l1).toInt() : 255;
      if (request->hasArg(l2)) pins[2] = (request->arg(l2).length() > 0) ? request->arg(l2).toInt() : 255;
      if (request->hasArg(l3)) pins[3] = (request->arg(l3).length() > 0) ? request->arg(l3).toInt() : 255;
      if (request->hasArg(l4)) pins[4] = (request->arg(l4).length() > 0) ? request->arg(l4).toInt() : 255;

=======
      for (uint8_t i = 0; i < 5; i++) {
        lp[1] = 48+i;
        if (!request->hasArg(lp)) break;
        pins[i] = (request->arg(lp).length() > 0) ? request->arg(lp).toInt() : 255;
      }
>>>>>>> d7790a04
      type = request->arg(lt).toInt();
      if (request->hasArg(ew)) SET_BIT(type,7); else UNSET_BIT(type,7); // hack bit 7 to indicate RGBW (as a LED type override if necessary)
      useRGBW |= request->hasArg(ew);
      
      if (request->hasArg(lc) && request->arg(lc).toInt() > 0) {
        length = request->arg(lc).toInt();
      } else {
        break;  // no parameter
      }
      colorOrder = request->arg(co).toInt();
      start = (request->hasArg(ls)) ? request->arg(ls).toInt() : 0;
//      ledCount += length;

      // actual finalization is done in loop()
      if (busConfigs[s] != nullptr) delete busConfigs[s];
      busConfigs[s] = new BusConfig(type, pins, start, length, colorOrder, request->hasArg(cv), skipFirstLed);
    }

    ledCount = request->arg(F("LC")).toInt();
//    if (t > 0 && t <= MAX_LEDS) ledCount = t;
    //DMA method uses too much ram, TODO: limit!

    // upate other pins
    #ifndef WLED_DISABLE_INFRARED
    int hw_ir_pin = request->arg(F("IR")).toInt();
    if (pinManager.allocatePin(hw_ir_pin,false)) {
      irPin = hw_ir_pin;
    } else {
      irPin = -1;
    }
    #endif

    int hw_rly_pin = request->arg(F("RL")).toInt();
    if (pinManager.allocatePin(hw_rly_pin,true)) {
      rlyPin = hw_rly_pin;
    } else {
      rlyPin = -1;
    }
    rlyMde = (bool)request->hasArg(F("RM"));

    int hw_btn_pin = request->arg(F("BT")).toInt();
    if (pinManager.allocatePin(hw_btn_pin,false)) {
      btnPin = hw_btn_pin;
      pinMode(btnPin, INPUT_PULLUP);
    } else {
      btnPin = -1;
    }

    int hw_aux_pin = request->arg(F("AX")).toInt();
    if (pinManager.allocatePin(hw_aux_pin,true)) {
      auxPin = hw_aux_pin;
    } else {
      auxPin = -1;
    }

    strip.ablMilliampsMax = request->arg(F("MA")).toInt();
    strip.milliampsPerLed = request->arg(F("LA")).toInt();
    
//    useRGBW = request->hasArg(F("EW"));
    strip.rgbwMode = request->arg(F("AW")).toInt(); // auto white calculation

    briS = request->arg(F("CA")).toInt();

    saveCurrPresetCycConf = request->hasArg(F("PC"));
    turnOnAtBoot = request->hasArg(F("BO"));
    t = request->arg(F("BP")).toInt();
    if (t <= 250) bootPreset = t;
    strip.gammaCorrectBri = request->hasArg(F("GB"));
    strip.gammaCorrectCol = request->hasArg(F("GC"));

    fadeTransition = request->hasArg(F("TF"));
    t = request->arg(F("TD")).toInt();
    if (t > 0) transitionDelay = t;
    transitionDelayDefault = t;
    strip.paletteFade = request->hasArg(F("PF"));

    nightlightTargetBri = request->arg(F("TB")).toInt();
    t = request->arg(F("TL")).toInt();
    if (t > 0) nightlightDelayMinsDefault = t;
    nightlightDelayMins = nightlightDelayMinsDefault;
    nightlightMode = request->arg(F("TW")).toInt();

    t = request->arg(F("PB")).toInt();
    if (t >= 0 && t < 4) strip.paletteBlend = t;
//    strip.reverseMode = request->hasArg(F("RV"));
//    skipFirstLed = request->hasArg(F("SL"));
    t = request->arg(F("BF")).toInt();
    if (t > 0) briMultiplier = t;
  }

  //UI
  if (subPage == 3)
  {
    strlcpy(serverDescription, request->arg(F("DS")).c_str(), 33);
    syncToggleReceive = request->hasArg(F("ST"));
  }

  //SYNC
  if (subPage == 4)
  {
    buttonEnabled = request->hasArg(F("BT"));
    irEnabled = request->arg(F("IR")).toInt();
    int t = request->arg(F("UP")).toInt();
    if (t > 0) udpPort = t;
    t = request->arg(F("U2")).toInt();
    if (t > 0) udpPort2 = t;
    receiveNotificationBrightness = request->hasArg(F("RB"));
    receiveNotificationColor = request->hasArg(F("RC"));
    receiveNotificationEffects = request->hasArg(F("RX"));
    receiveNotifications = (receiveNotificationBrightness || receiveNotificationColor || receiveNotificationEffects);
    notifyDirectDefault = request->hasArg(F("SD"));
    notifyDirect = notifyDirectDefault;
    notifyButton = request->hasArg(F("SB"));
    notifyAlexa = request->hasArg(F("SA"));
    notifyHue = request->hasArg(F("SH"));
    notifyMacro = request->hasArg(F("SM"));
    notifyTwice = request->hasArg(F("S2"));

    receiveDirect = request->hasArg(F("RD"));
    e131SkipOutOfSequence = request->hasArg(F("ES"));
    e131Multicast = request->hasArg(F("EM"));
    t = request->arg(F("EP")).toInt();
    if (t > 0) e131Port = t;
    t = request->arg(F("EU")).toInt();
    if (t >= 0  && t <= 63999) e131Universe = t;
    t = request->arg(F("DA")).toInt();
    if (t >= 0  && t <= 510) DMXAddress = t;
    t = request->arg(F("DM")).toInt();
    if (t >= DMX_MODE_DISABLED && t <= DMX_MODE_MULTIPLE_RGBW) DMXMode = t;
    t = request->arg(F("ET")).toInt();
    if (t > 99  && t <= 65000) realtimeTimeoutMs = t;
    arlsForceMaxBri = request->hasArg(F("FB"));
    arlsDisableGammaCorrection = request->hasArg(F("RG"));
    t = request->arg(F("WO")).toInt();
    if (t >= -255  && t <= 255) arlsOffset = t;

    alexaEnabled = request->hasArg(F("AL"));
    strlcpy(alexaInvocationName, request->arg(F("AI")).c_str(), 33);

    strlcpy(blynkHost, request->arg("BH").c_str(), 33);
    t = request->arg(F("BP")).toInt();
    if (t > 0) blynkPort = t;

    if (request->hasArg("BK") && !request->arg("BK").equals(F("Hidden"))) {
      strlcpy(blynkApiKey, request->arg("BK").c_str(), 36); initBlynk(blynkApiKey, blynkHost, blynkPort);
    }

    #ifdef WLED_ENABLE_MQTT
    mqttEnabled = request->hasArg(F("MQ"));
    strlcpy(mqttServer, request->arg(F("MS")).c_str(), 33);
    t = request->arg(F("MQPORT")).toInt();
    if (t > 0) mqttPort = t;
    strlcpy(mqttUser, request->arg(F("MQUSER")).c_str(), 41);
    if (!isAsterisksOnly(request->arg(F("MQPASS")).c_str(), 41)) strlcpy(mqttPass, request->arg(F("MQPASS")).c_str(), 41);
    strlcpy(mqttClientID, request->arg(F("MQCID")).c_str(), 41);
    strlcpy(mqttDeviceTopic, request->arg(F("MD")).c_str(), 33);
    strlcpy(mqttGroupTopic, request->arg(F("MG")).c_str(), 33);
    #endif

    #ifndef WLED_DISABLE_HUESYNC
    for (int i=0;i<4;i++){
      String a = "H"+String(i);
      hueIP[i] = request->arg(a).toInt();
    }

    t = request->arg(F("HL")).toInt();
    if (t > 0) huePollLightId = t;

    t = request->arg(F("HI")).toInt();
    if (t > 50) huePollIntervalMs = t;

    hueApplyOnOff = request->hasArg(F("HO"));
    hueApplyBri = request->hasArg(F("HB"));
    hueApplyColor = request->hasArg(F("HC"));
    huePollingEnabled = request->hasArg(F("HP"));
    hueStoreAllowed = true;
    reconnectHue();
    #endif
  }

  //TIME
  if (subPage == 5)
  {
    ntpEnabled = request->hasArg(F("NT"));
    strlcpy(ntpServerName, request->arg(F("NS")).c_str(), 33);
    useAMPM = !request->hasArg(F("CF"));
    currentTimezone = request->arg(F("TZ")).toInt();
    utcOffsetSecs = request->arg(F("UO")).toInt();

    //start ntp if not already connected
    if (ntpEnabled && WLED_CONNECTED && !ntpConnected) ntpConnected = ntpUdp.begin(ntpLocalPort);

    if (request->hasArg(F("OL"))) {
      overlayDefault = request->arg(F("OL")).toInt();
      overlayCurrent = overlayDefault;
    }

    overlayMin = request->arg(F("O1")).toInt();
    overlayMax = request->arg(F("O2")).toInt();
    analogClock12pixel = request->arg(F("OM")).toInt();
    analogClock5MinuteMarks = request->hasArg(F("O5"));
    analogClockSecondsTrail = request->hasArg(F("OS"));

    strcpy(cronixieDisplay,request->arg(F("CX")).c_str());
    cronixieBacklight = request->hasArg(F("CB"));
    countdownMode = request->hasArg(F("CE"));
    countdownYear = request->arg(F("CY")).toInt();
    countdownMonth = request->arg(F("CI")).toInt();
    countdownDay = request->arg(F("CD")).toInt();
    countdownHour = request->arg(F("CH")).toInt();
    countdownMin = request->arg(F("CM")).toInt();
    countdownSec = request->arg(F("CS")).toInt();
    setCountdown();

    macroAlexaOn = request->arg(F("A0")).toInt();
    macroAlexaOff = request->arg(F("A1")).toInt();
    macroButton = request->arg(F("MP")).toInt();
    macroLongPress = request->arg(F("ML")).toInt();
    macroCountdown = request->arg(F("MC")).toInt();
    macroNl = request->arg(F("MN")).toInt();
    macroDoublePress = request->arg(F("MD")).toInt();

    char k[3]; k[2] = 0;
    for (int i = 0; i<8; i++)
    {
      k[1] = i+48;//ascii 0,1,2,3

      k[0] = 'H'; //timer hours
      timerHours[i] = request->arg(k).toInt();

      k[0] = 'N'; //minutes
      timerMinutes[i] = request->arg(k).toInt();

      k[0] = 'T'; //macros
      timerMacro[i] = request->arg(k).toInt();

      k[0] = 'W'; //weekdays
      timerWeekday[i] = request->arg(k).toInt();
    }
  }

  //SECURITY
  if (subPage == 6)
  {
    if (request->hasArg(F("RS"))) //complete factory reset
    {
      WLED_FS.format();
      clearEEPROM();
      serveMessage(request, 200, F("All Settings erased."), F("Connect to WLED-AP to setup again"),255);
      doReboot = true;
    }

    bool pwdCorrect = !otaLock; //always allow access if ota not locked
    if (request->hasArg(F("OP")))
    {
      if (otaLock && strcmp(otaPass,request->arg(F("OP")).c_str()) == 0)
      {
        pwdCorrect = true;
      }
      if (!otaLock && request->arg(F("OP")).length() > 0)
      {
        strlcpy(otaPass,request->arg(F("OP")).c_str(), 33);
      }
    }

    if (pwdCorrect) //allow changes if correct pwd or no ota active
    {
      otaLock = request->hasArg(F("NO"));
      wifiLock = request->hasArg(F("OW"));
      aOtaEnabled = request->hasArg(F("AO"));
    }
  }
  #ifdef WLED_ENABLE_DMX // include only if DMX is enabled
  if (subPage == 7)
  {
    int t = request->arg(F("PU")).toInt();
    if (t >= 0  && t <= 63999) e131ProxyUniverse = t;

    t = request->arg(F("CN")).toInt();
    if (t>0 && t<16) {
      DMXChannels = t;
    }
    t = request->arg(F("CS")).toInt();
    if (t>0 && t<513) {
      DMXStart = t;
    }
    t = request->arg(F("CG")).toInt();
    if (t>0 && t<513) {
      DMXGap = t;
    }
    t = request->arg(F("SL")).toInt();
    if (t>=0 && t < MAX_LEDS) {
      DMXStartLED = t;
    }
    for (int i=0; i<15; i++) {
      String argname = "CH" + String((i+1));
      t = request->arg(argname).toInt();
      DMXFixtureMap[i] = t;
    }
  }
  #endif

  if (subPage != 2 && (subPage != 6 || !doReboot)) serializeConfig(); //do not save if factory reset or LED settings (which are saved after LED re-init)
  if (subPage == 4) alexaInit();
}



//helper to get int value at a position in string
int getNumVal(const String* req, uint16_t pos)
{
  return req->substring(pos+3).toInt();
}


//helper to get int value at a position in string
bool updateVal(const String* req, const char* key, byte* val, byte minv, byte maxv)
{
  int pos = req->indexOf(key);
  if (pos < 1) return false;

  if (req->charAt(pos+3) == '~') {
    int out = getNumVal(req, pos+1);
    if (out == 0)
    {
      if (req->charAt(pos+4) == '-')
      {
        *val = (*val <= minv)? maxv : *val -1;
      } else {
        *val = (*val >= maxv)? minv : *val +1;
      }
    } else {
      out += *val;
      if (out > maxv) out = maxv;
      if (out < minv) out = minv;
      *val = out;
    }
  } else
  {
    *val = getNumVal(req, pos);
  }
  return true;
}


//HTTP API request parser
bool handleSet(AsyncWebServerRequest *request, const String& req, bool apply)
{
  if (!(req.indexOf("win") >= 0)) return false;

  int pos = 0;
  DEBUG_PRINT(F("API req: "));
  DEBUG_PRINTLN(req);

  strip.applyToAllSelected = false;
  //snapshot to check if request changed values later, temporary.
  byte prevCol[4] = {col[0], col[1], col[2], col[3]};
  byte prevColSec[4] = {colSec[0], colSec[1], colSec[2], colSec[3]};
  byte prevEffect = effectCurrent;
  byte prevSpeed = effectSpeed;
  byte prevIntensity = effectIntensity;
  byte prevPalette = effectPalette;

  //segment select (sets main segment)
  byte prevMain = strip.getMainSegmentId();
  pos = req.indexOf(F("SM="));
  if (pos > 0) {
    strip.mainSegment = getNumVal(&req, pos);
  }
  byte selectedSeg = strip.getMainSegmentId();
  if (selectedSeg != prevMain) setValuesFromMainSeg();

  pos = req.indexOf(F("SS="));
  if (pos > 0) {
    byte t = getNumVal(&req, pos);
    if (t < strip.getMaxSegments()) selectedSeg = t;
  }

  WS2812FX::Segment& mainseg = strip.getSegment(selectedSeg);
  pos = req.indexOf(F("SV=")); //segment selected
  if (pos > 0) {
    byte t = getNumVal(&req, pos);
    if (t == 2) {
      for (uint8_t i = 0; i < strip.getMaxSegments(); i++)
      {
        strip.getSegment(i).setOption(SEG_OPTION_SELECTED, 0);
      }
    }
    mainseg.setOption(SEG_OPTION_SELECTED, t);
  }

  uint16_t startI = mainseg.start;
  uint16_t stopI = mainseg.stop;
  uint8_t grpI = mainseg.grouping;
  uint16_t spcI = mainseg.spacing;
  pos = req.indexOf(F("&S=")); //segment start
  if (pos > 0) {
    startI = getNumVal(&req, pos);
  }
  pos = req.indexOf(F("S2=")); //segment stop
  if (pos > 0) {
    stopI = getNumVal(&req, pos);
  }
  pos = req.indexOf(F("GP=")); //segment grouping
  if (pos > 0) {
    grpI = getNumVal(&req, pos);
    if (grpI == 0) grpI = 1;
  }
  pos = req.indexOf(F("SP=")); //segment spacing
  if (pos > 0) {
    spcI = getNumVal(&req, pos);
  }
  strip.setSegment(selectedSeg, startI, stopI, grpI, spcI);

   //set presets
  pos = req.indexOf(F("P1=")); //sets first preset for cycle
  if (pos > 0) presetCycleMin = getNumVal(&req, pos);

  pos = req.indexOf(F("P2=")); //sets last preset for cycle
  if (pos > 0) presetCycleMax = getNumVal(&req, pos);

  //preset cycle
  pos = req.indexOf(F("CY="));
  if (pos > 0)
  {
    char cmd = req.charAt(pos+3);
    if (cmd == '2') presetCyclingEnabled = !presetCyclingEnabled;
    else presetCyclingEnabled = (cmd != '0');
    presetCycCurr = presetCycleMin;
  }

  pos = req.indexOf(F("PT=")); //sets cycle time in ms
  if (pos > 0) {
    int v = getNumVal(&req, pos);
    if (v > 100) presetCycleTime = v/100;
  }

  pos = req.indexOf(F("PS=")); //saves current in preset
  if (pos > 0) savePreset(getNumVal(&req, pos));

  //apply preset
  if (updateVal(&req, "PL=", &presetCycCurr, presetCycleMin, presetCycleMax)) {
    applyPreset(presetCycCurr);
  }

  //set brightness
  updateVal(&req, "&A=", &bri);

  //set colors
  updateVal(&req, "&R=", &col[0]);
  updateVal(&req, "&G=", &col[1]);
  updateVal(&req, "&B=", &col[2]);
  updateVal(&req, "&W=", &col[3]);
  updateVal(&req, "R2=", &colSec[0]);
  updateVal(&req, "G2=", &colSec[1]);
  updateVal(&req, "B2=", &colSec[2]);
  updateVal(&req, "W2=", &colSec[3]);

  #ifdef WLED_ENABLE_LOXONE
  //lox parser
  pos = req.indexOf(F("LX=")); // Lox primary color
  if (pos > 0) {
    int lxValue = getNumVal(&req, pos);
    if (parseLx(lxValue, col)) {
      bri = 255;
      nightlightActive = false; //always disable nightlight when toggling
    }
  }
  pos = req.indexOf(F("LY=")); // Lox secondary color
  if (pos > 0) {
    int lxValue = getNumVal(&req, pos);
    if(parseLx(lxValue, colSec)) {
      bri = 255;
      nightlightActive = false; //always disable nightlight when toggling
    }
  }

  #endif

  //set hue
  pos = req.indexOf(F("HU="));
  if (pos > 0) {
    uint16_t temphue = getNumVal(&req, pos);
    byte tempsat = 255;
    pos = req.indexOf(F("SA="));
    if (pos > 0) {
      tempsat = getNumVal(&req, pos);
    }
    colorHStoRGB(temphue,tempsat,(req.indexOf(F("H2"))>0)? colSec:col);
  }

  //set white spectrum (kelvin)
  pos = req.indexOf(F("&K="));
  if (pos > 0) {
    colorKtoRGB(getNumVal(&req, pos),(req.indexOf(F("K2"))>0)? colSec:col);
  }

  //set color from HEX or 32bit DEC
  pos = req.indexOf(F("CL="));
  if (pos > 0) {
    colorFromDecOrHexString(col, (char*)req.substring(pos + 3).c_str());
  }
  pos = req.indexOf(F("C2="));
  if (pos > 0) {
    colorFromDecOrHexString(colSec, (char*)req.substring(pos + 3).c_str());
  }
  pos = req.indexOf(F("C3="));
  if (pos > 0) {
    byte t[4];
    colorFromDecOrHexString(t, (char*)req.substring(pos + 3).c_str());
    if (selectedSeg != strip.getMainSegmentId()) {
      strip.applyToAllSelected = true;
      strip.setColor(2, t[0], t[1], t[2], t[3]);
    } else {
      strip.getSegment(selectedSeg).setColor(2,((t[0] << 16) + (t[1] << 8) + t[2] + (t[3] << 24)), selectedSeg);
    }
  }

  //set to random hue SR=0->1st SR=1->2nd
  pos = req.indexOf(F("SR"));
  if (pos > 0) {
    _setRandomColor(getNumVal(&req, pos));
  }

  //swap 2nd & 1st
  pos = req.indexOf(F("SC"));
  if (pos > 0) {
    byte temp;
    for (uint8_t i=0; i<4; i++)
    {
      temp = col[i];
      col[i] = colSec[i];
      colSec[i] = temp;
    }
  }

  //set effect parameters
  if (updateVal(&req, "FX=", &effectCurrent, 0, strip.getModeCount()-1)) presetCyclingEnabled = false;
  updateVal(&req, "SX=", &effectSpeed);
  updateVal(&req, "IX=", &effectIntensity);
  updateVal(&req, "FP=", &effectPalette, 0, strip.getPaletteCount()-1);

  //set advanced overlay
  pos = req.indexOf(F("OL="));
  if (pos > 0) {
    overlayCurrent = getNumVal(&req, pos);
  }

  //apply macro (deprecated, added for compatibility with pre-0.11 automations)
  pos = req.indexOf(F("&M="));
  if (pos > 0) {
    applyPreset(getNumVal(&req, pos) + 16);
  }

  //toggle send UDP direct notifications
  pos = req.indexOf(F("SN="));
  if (pos > 0) notifyDirect = (req.charAt(pos+3) != '0');

  //toggle receive UDP direct notifications
  pos = req.indexOf(F("RN="));
  if (pos > 0) receiveNotifications = (req.charAt(pos+3) != '0');

  //receive live data via UDP/Hyperion
  pos = req.indexOf(F("RD="));
  if (pos > 0) receiveDirect = (req.charAt(pos+3) != '0');

  //main toggle on/off (parse before nightlight, #1214)
  pos = req.indexOf(F("&T="));
  if (pos > 0) {
    nightlightActive = false; //always disable nightlight when toggling
    switch (getNumVal(&req, pos))
    {
      case 0: if (bri != 0){briLast = bri; bri = 0;} break; //off, only if it was previously on
      case 1: if (bri == 0) bri = briLast; break; //on, only if it was previously off
      default: toggleOnOff(); //toggle
    }
  }

  //toggle nightlight mode
  bool aNlDef = false;
  if (req.indexOf(F("&ND")) > 0) aNlDef = true;
  pos = req.indexOf(F("NL="));
  if (pos > 0)
  {
    if (req.charAt(pos+3) == '0')
    {
      nightlightActive = false;
    } else {
      nightlightActive = true;
      if (!aNlDef) nightlightDelayMins = getNumVal(&req, pos);
      nightlightStartTime = millis();
    }
  } else if (aNlDef)
  {
    nightlightActive = true;
    nightlightStartTime = millis();
  }

  //set nightlight target brightness
  pos = req.indexOf(F("NT="));
  if (pos > 0) {
    nightlightTargetBri = getNumVal(&req, pos);
    nightlightActiveOld = false; //re-init
  }

  //toggle nightlight fade
  pos = req.indexOf(F("NF="));
  if (pos > 0)
  {
    nightlightMode = getNumVal(&req, pos);

    nightlightActiveOld = false; //re-init
  }
  if (nightlightMode > NL_MODE_SUN) nightlightMode = NL_MODE_SUN;

  //toggle general purpose output
  if (auxPin>=0) {
    pos = req.indexOf(F("AX="));
    if (pos > 0) {
      auxTime = getNumVal(&req, pos);
      auxActive = true;
      if (auxTime == 0) auxActive = false;
    }
  }

  pos = req.indexOf(F("TT="));
  if (pos > 0) transitionDelay = getNumVal(&req, pos);

  //Segment reverse
  pos = req.indexOf(F("RV="));
  if (pos > 0) strip.getSegment(selectedSeg).setOption(SEG_OPTION_REVERSED, req.charAt(pos+3) != '0');

  //Segment reverse
  pos = req.indexOf(F("MI="));
  if (pos > 0) strip.getSegment(selectedSeg).setOption(SEG_OPTION_MIRROR, req.charAt(pos+3) != '0');

  //Segment brightness/opacity
  pos = req.indexOf(F("SB="));
  if (pos > 0) {
    byte segbri = getNumVal(&req, pos);
    strip.getSegment(selectedSeg).setOption(SEG_OPTION_ON, segbri, selectedSeg);
    if (segbri) {
      strip.getSegment(selectedSeg).setOpacity(segbri, selectedSeg);
    }
  }

  //set time (unix timestamp)
  pos = req.indexOf(F("ST="));
  if (pos > 0) {
    setTime(getNumVal(&req, pos));
  }

  //set countdown goal (unix timestamp)
  pos = req.indexOf(F("CT="));
  if (pos > 0) {
    countdownTime = getNumVal(&req, pos);
    if (countdownTime - now() > 0) countdownOverTriggered = false;
  }

  pos = req.indexOf(F("LO="));
  if (pos > 0) {
    realtimeOverride = getNumVal(&req, pos);
    if (realtimeOverride > 2) realtimeOverride = REALTIME_OVERRIDE_ALWAYS;
  }

  pos = req.indexOf(F("RB"));
  if (pos > 0) doReboot = true;

  //cronixie
  #ifndef WLED_DISABLE_CRONIXIE
  //mode, 1 countdown
  pos = req.indexOf(F("NM="));
  if (pos > 0) countdownMode = (req.charAt(pos+3) != '0');
  
  pos = req.indexOf(F("NX=")); //sets digits to code
  if (pos > 0) {
    strlcpy(cronixieDisplay, req.substring(pos + 3, pos + 9).c_str(), 6);
    setCronixie();
  }

  pos = req.indexOf(F("NB="));
  if (pos > 0) //sets backlight
  {
    cronixieBacklight = (req.charAt(pos+3) != '0');
    overlayRefreshedTime = 0;
  }
  #endif

  pos = req.indexOf(F("U0=")); //user var 0
  if (pos > 0) {
    userVar0 = getNumVal(&req, pos);
  }

  pos = req.indexOf(F("U1=")); //user var 1
  if (pos > 0) {
    userVar1 = getNumVal(&req, pos);
  }
  //you can add more if you need

  //apply to all selected manually to prevent #1618. Temporary
  bool col0Changed = false, col1Changed = false;
  for (uint8_t i = 0; i < 4; i++) {
    if (col[i] != prevCol[i]) col0Changed = true;
    if (colSec[i] != prevColSec[i]) col1Changed = true;
  }
  for (uint8_t i = 0; i < strip.getMaxSegments(); i++)
  {
    WS2812FX::Segment& seg = strip.getSegment(i);
    if (!seg.isSelected()) continue;
    if (effectCurrent != prevEffect) seg.mode = effectCurrent;
    if (effectSpeed != prevSpeed) seg.speed = effectSpeed;
    if (effectIntensity != prevIntensity) seg.intensity = effectIntensity;
    if (effectPalette != prevPalette) seg.palette = effectPalette;
  }

  if (col0Changed) {
    if (selectedSeg == strip.getMainSegmentId()) {
      strip.applyToAllSelected = true;
      strip.setColor(0, colorFromRgbw(col));
    }
  }
  if (col1Changed) {
    if (selectedSeg == strip.getMainSegmentId()) {
      strip.applyToAllSelected = true;
      strip.setColor(1, colorFromRgbw(colSec));
    }
  }
  //end of temporary fix code

  if (!apply) return true; //when called by JSON API, do not call colorUpdated() here
  
  //internal call, does not send XML response
  pos = req.indexOf(F("IN"));
  if (pos < 1) XML_response(request);

  strip.applyToAllSelected = false;

  pos = req.indexOf(F("&NN")); //do not send UDP notifications this time
  colorUpdated((pos > 0) ? NOTIFIER_CALL_MODE_NO_NOTIFY : NOTIFIER_CALL_MODE_DIRECT_CHANGE);

  return true;
}<|MERGE_RESOLUTION|>--- conflicted
+++ resolved
@@ -94,43 +94,25 @@
     uint8_t pins[5] = {255, 255, 255, 255, 255};
 
     for (uint8_t s = 0; s < WLED_MAX_BUSSES; s++) {
-<<<<<<< HEAD
-      char l0[4] = "L0"; l0[2] = 48+s; l0[3] = 0; //ascii 0-9 //strip data pin
-      char l1[4] = "L1"; l1[2] = 48+s; l1[3] = 0; //strip clock pin. 255 for none
-      char l2[4] = "L2"; l2[2] = 48+s; l2[3] = 0; //strip pin. 255 for none
-      char l3[4] = "L3"; l3[2] = 48+s; l3[3] = 0; //strip pin. 255 for none
-      char l4[4] = "L4"; l4[2] = 48+s; l4[3] = 0; //strip pin. 255 for none
-=======
       char lp[4] = "L0"; lp[2] = 48+s; lp[3] = 0; //ascii 0-9 //strip data pin
->>>>>>> d7790a04
       char lc[4] = "LC"; lc[2] = 48+s; lc[3] = 0; //strip length
       char co[4] = "CO"; co[2] = 48+s; co[3] = 0; //strip color order
       char lt[4] = "LT"; lt[2] = 48+s; lt[3] = 0; //strip type
       char ls[4] = "LS"; ls[2] = 48+s; ls[3] = 0; //strip start LED
       char cv[4] = "CV"; cv[2] = 48+s; cv[3] = 0; //strip reverse
       char ew[4] = "EW"; ew[2] = 48+s; ew[3] = 0; //strip RGBW override
-
-      if (!request->hasArg(l0)) {
+      if (!request->hasArg(lp)) {
         DEBUG_PRINTLN("No data."); break;
       }
-<<<<<<< HEAD
-      pins[0] = request->arg(l0).toInt();
-      if (request->hasArg(l1)) pins[1] = (request->arg(l1).length() > 0) ? request->arg(l1).toInt() : 255;
-      if (request->hasArg(l2)) pins[2] = (request->arg(l2).length() > 0) ? request->arg(l2).toInt() : 255;
-      if (request->hasArg(l3)) pins[3] = (request->arg(l3).length() > 0) ? request->arg(l3).toInt() : 255;
-      if (request->hasArg(l4)) pins[4] = (request->arg(l4).length() > 0) ? request->arg(l4).toInt() : 255;
-
-=======
       for (uint8_t i = 0; i < 5; i++) {
         lp[1] = 48+i;
         if (!request->hasArg(lp)) break;
         pins[i] = (request->arg(lp).length() > 0) ? request->arg(lp).toInt() : 255;
       }
->>>>>>> d7790a04
       type = request->arg(lt).toInt();
       if (request->hasArg(ew)) SET_BIT(type,7); else UNSET_BIT(type,7); // hack bit 7 to indicate RGBW (as a LED type override if necessary)
       useRGBW |= request->hasArg(ew);
-      
+
       if (request->hasArg(lc) && request->arg(lc).toInt() > 0) {
         length = request->arg(lc).toInt();
       } else {
