#include "wled.h"

/*
 * Receives client input
 */

void _setRandomColor(bool _sec,bool fromButton)
{
  lastRandomIndex = strip.get_random_wheel_index(lastRandomIndex);
  if (_sec){
    colorHStoRGB(lastRandomIndex*256,255,colSec);
  } else {
    colorHStoRGB(lastRandomIndex*256,255,col);
  }
  if (fromButton) colorUpdated(2);
}


bool isAsterisksOnly(const char* str, byte maxLen)
{
  for (byte i = 0; i < maxLen; i++) {
    if (str[i] == 0) break;
    if (str[i] != '*') return false;
  }
  //at this point the password contains asterisks only
  return (str[0] != 0); //false on empty string
}


//called upon POST settings form submit
void handleSettingsSet(AsyncWebServerRequest *request, byte subPage)
{

  //0: menu 1: wifi 2: leds 3: ui 4: sync 5: time 6: sec 7: DMX 8: sound
  if (subPage <1 || subPage >8) return;

  //WIFI SETTINGS
  if (subPage == 1)
  {
    strlcpy(clientSSID,request->arg(F("CS")).c_str(), 33);

    if (!isAsterisksOnly(request->arg(F("CP")).c_str(), 65)) strlcpy(clientPass, request->arg(F("CP")).c_str(), 65);

    strlcpy(cmDNS, request->arg(F("CM")).c_str(), 33);

    apBehavior = request->arg(F("AB")).toInt();
    strlcpy(apSSID, request->arg(F("AS")).c_str(), 33);
    apHide = request->hasArg(F("AH"));
    int passlen = request->arg(F("AP")).length();
    if (passlen == 0 || (passlen > 7 && !isAsterisksOnly(request->arg(F("AP")).c_str(), 65))) strlcpy(apPass, request->arg(F("AP")).c_str(), 65);
    int t = request->arg(F("AC")).toInt(); if (t > 0 && t < 14) apChannel = t;

    noWifiSleep = request->hasArg(F("WS"));

    #ifdef WLED_USE_ETHERNET
    ethernetType = request->arg(F("ETH")).toInt();
    #endif

    char k[3]; k[2] = 0;
    for (int i = 0; i<4; i++)
    {
      k[1] = i+48;//ascii 0,1,2,3

      k[0] = 'I'; //static IP
      staticIP[i] = request->arg(k).toInt();

      k[0] = 'G'; //gateway
      staticGateway[i] = request->arg(k).toInt();

      k[0] = 'S'; //subnet
      staticSubnet[i] = request->arg(k).toInt();
    }
  }

  //LED SETTINGS
  if (subPage == 2)
  {
    int t = 0;

    if (rlyPin>=0 && pinManager.isPinAllocated(rlyPin)) pinManager.deallocatePin(rlyPin);
    #ifndef WLED_DISABLE_INFRARED
    if (irPin>=0 && pinManager.isPinAllocated(irPin)) pinManager.deallocatePin(irPin);
    #endif
    if (btnPin>=0 && pinManager.isPinAllocated(btnPin)) pinManager.deallocatePin(btnPin);
    //TODO remove all busses, but not in this system call
    //busses->removeAll();

    uint8_t colorOrder, type;
    uint16_t length, start;
    uint8_t pins[5] = {255, 255, 255, 255, 255};

    for (uint8_t s = 0; s < WLED_MAX_BUSSES; s++) {
      char lp[4] = "L0"; lp[2] = 48+s; lp[3] = 0; //ascii 0-9 //strip data pin
      char lc[4] = "LC"; lc[2] = 48+s; lc[3] = 0; //strip length
      char co[4] = "CO"; co[2] = 48+s; co[3] = 0; //strip color order
      char lt[4] = "LT"; lt[2] = 48+s; lt[3] = 0; //strip type
      char ls[4] = "LS"; ls[2] = 48+s; ls[3] = 0; //strip start LED
      char cv[4] = "CV"; cv[2] = 48+s; cv[3] = 0; //strip reverse
      if (!request->hasArg(lp)) {
        DEBUG_PRINTLN("No data."); break;
      }
      for (uint8_t i = 0; i < 5; i++) {
        lp[1] = 48+i;
        if (!request->hasArg(lp)) break;
        pins[i] = (request->arg(lp).length() > 0) ? request->arg(lp).toInt() : 255;
      }
      type = request->arg(lt).toInt();

      if (request->hasArg(lc) && request->arg(lc).toInt() > 0) {
        length = request->arg(lc).toInt();
      } else {
        break;  // no parameter
      }
      colorOrder = request->arg(co).toInt();
      start = (request->hasArg(ls)) ? request->arg(ls).toInt() : 0;

      if (busConfigs[s] != nullptr) delete busConfigs[s];
      busConfigs[s] = new BusConfig(type, pins, start, length, colorOrder, request->hasArg(cv));
      doInitBusses = true;
    }

    ledCount = request->arg(F("LC")).toInt();
    if (t > 0 && t <= MAX_LEDS) ledCount = t;

    // upate other pins
    #ifndef WLED_DISABLE_INFRARED
    int hw_ir_pin = request->arg(F("IR")).toInt();
    if (pinManager.isPinOk(hw_ir_pin) && pinManager.allocatePin(hw_ir_pin,false)) {
      irPin = hw_ir_pin;
    } else {
      irPin = -1;
    }
    #endif

    int hw_rly_pin = request->arg(F("RL")).toInt();
    if (pinManager.allocatePin(hw_rly_pin,true)) {
      rlyPin = hw_rly_pin;
    } else {
      rlyPin = -1;
    }
    rlyMde = (bool)request->hasArg(F("RM"));

    int hw_btn_pin = request->arg(F("BT")).toInt();
    if (pinManager.allocatePin(hw_btn_pin,false)) {
      btnPin = hw_btn_pin;
      pinMode(btnPin, INPUT_PULLUP);
    } else {
      btnPin = -1;
    }

    int hw_aux_pin = request->arg(F("AX")).toInt();
    if (pinManager.allocatePin(hw_aux_pin,true)) {
      auxPin = hw_aux_pin;
    } else {
      auxPin = -1;
    }

    strip.ablMilliampsMax = request->arg(F("MA")).toInt();
    strip.milliampsPerLed = request->arg(F("LA")).toInt();

    useRGBW = request->hasArg(F("EW"));
    strip.rgbwMode = request->arg(F("AW")).toInt();

    briS = request->arg(F("CA")).toInt();

    saveCurrPresetCycConf = request->hasArg(F("PC"));
    turnOnAtBoot = request->hasArg(F("BO"));
    t = request->arg(F("BP")).toInt();
    if (t <= 250) bootPreset = t;
    strip.gammaCorrectBri = request->hasArg(F("GB"));
    strip.gammaCorrectCol = request->hasArg(F("GC"));

    fadeTransition = request->hasArg(F("TF"));
    t = request->arg(F("TD")).toInt();
    if (t > 0) transitionDelay = t;
    transitionDelayDefault = t;
    strip.paletteFade = request->hasArg(F("PF"));

    nightlightTargetBri = request->arg(F("TB")).toInt();
    t = request->arg(F("TL")).toInt();
    if (t > 0) nightlightDelayMinsDefault = t;
    nightlightDelayMins = nightlightDelayMinsDefault;
    nightlightMode = request->arg(F("TW")).toInt();

    t = request->arg(F("PB")).toInt();
    if (t >= 0 && t < 4) strip.paletteBlend = t;
    skipFirstLed = request->hasArg(F("SL"));
    t = request->arg(F("BF")).toInt();
    if (t > 0) briMultiplier = t;

    #ifndef ESP8266
    strip.matrixWidth = request->arg(F("LCW")).toInt();
    strip.matrixHeight = request->arg(F("LCH")).toInt();
    strip.matrixSerpentine = request->hasArg(F("LCWHS"));
    #endif // ESP8266
  }

  //UI
  if (subPage == 3)
  {
    strlcpy(serverDescription, request->arg(F("DS")).c_str(), 33);
    syncToggleReceive = request->hasArg(F("ST"));
  }

  //SYNC
  if (subPage == 4)
  {
    buttonEnabled = request->hasArg(F("BT"));
    irEnabled = request->arg(F("IR")).toInt();
    int t = request->arg(F("UP")).toInt();
    if (t > 0) udpPort = t;
    t = request->arg(F("U2")).toInt();
    if (t > 0) udpPort2 = t;
    receiveNotificationBrightness = request->hasArg(F("RB"));
    receiveNotificationColor = request->hasArg(F("RC"));
    receiveNotificationEffects = request->hasArg(F("RX"));
    receiveNotifications = (receiveNotificationBrightness || receiveNotificationColor || receiveNotificationEffects);
    notifyDirectDefault = request->hasArg(F("SD"));
    notifyDirect = notifyDirectDefault;
    notifyButton = request->hasArg(F("SB"));
    notifyAlexa = request->hasArg(F("SA"));
    notifyHue = request->hasArg(F("SH"));
    notifyMacro = request->hasArg(F("SM"));
    notifyTwice = request->hasArg(F("S2"));

    nodeListEnabled = request->hasArg(F("NL"));
    if (!nodeListEnabled) Nodes.clear();
    nodeBroadcastEnabled = request->hasArg(F("NB"));

    receiveDirect = request->hasArg(F("RD"));
    e131SkipOutOfSequence = request->hasArg(F("ES"));
    e131Multicast = request->hasArg(F("EM"));
    t = request->arg(F("EP")).toInt();
    if (t > 0) e131Port = t;
    t = request->arg(F("EU")).toInt();
    if (t >= 0  && t <= 63999) e131Universe = t;
    t = request->arg(F("DA")).toInt();
    if (t >= 0  && t <= 510) DMXAddress = t;
    t = request->arg(F("DM")).toInt();
    if (t >= DMX_MODE_DISABLED && t <= DMX_MODE_MULTIPLE_RGBW) DMXMode = t;
    t = request->arg(F("ET")).toInt();
    if (t > 99  && t <= 65000) realtimeTimeoutMs = t;
    arlsForceMaxBri = request->hasArg(F("FB"));
    arlsDisableGammaCorrection = request->hasArg(F("RG"));
    t = request->arg(F("WO")).toInt();
    if (t >= -255  && t <= 255) arlsOffset = t;

    alexaEnabled = request->hasArg(F("AL"));
    strlcpy(alexaInvocationName, request->arg(F("AI")).c_str(), 33);

    strlcpy(blynkHost, request->arg("BH").c_str(), 33);
    t = request->arg(F("BP")).toInt();
    if (t > 0) blynkPort = t;

    if (request->hasArg("BK") && !request->arg("BK").equals(F("Hidden"))) {
      strlcpy(blynkApiKey, request->arg("BK").c_str(), 36); initBlynk(blynkApiKey, blynkHost, blynkPort);
    }
    t = request->arg(F("ASE")).toInt();
    if (t == 0) {
      // 0 == udp audio sync off
      Serial.print("Setting audio sync settings");
      audioSyncEnabled &= ~(1 << 0);
      audioSyncEnabled &= ~(1 << 1);
    }
    else if (t == 1) {
      // 1 == transmit only
      Serial.print("Setting audio sync settings");
      audioSyncEnabled |= 1 << 0;
      audioSyncEnabled &= ~(1 << 1);
    }
    else if (t == 2) {
      // 2 == receive only
      Serial.print("Setting audio sync settings");
      audioSyncEnabled &= ~(1 << 0);
      audioSyncEnabled |= 1 << 1;
    }
    Serial.print(audioSyncEnabled);
    t = request->arg(F("ASP")).toInt();
    audioSyncPort = t;

    #ifdef WLED_ENABLE_MQTT
    mqttEnabled = request->hasArg(F("MQ"));
    strlcpy(mqttServer, request->arg(F("MS")).c_str(), 33);
    t = request->arg(F("MQPORT")).toInt();
    if (t > 0) mqttPort = t;
    strlcpy(mqttUser, request->arg(F("MQUSER")).c_str(), 41);
    if (!isAsterisksOnly(request->arg(F("MQPASS")).c_str(), 41)) strlcpy(mqttPass, request->arg(F("MQPASS")).c_str(), 41);
    strlcpy(mqttClientID, request->arg(F("MQCID")).c_str(), 41);
    strlcpy(mqttDeviceTopic, request->arg(F("MD")).c_str(), 33);
    strlcpy(mqttGroupTopic, request->arg(F("MG")).c_str(), 33);
    #endif

    #ifndef WLED_DISABLE_HUESYNC
    for (int i=0;i<4;i++){
      String a = "H"+String(i);
      hueIP[i] = request->arg(a).toInt();
    }

    t = request->arg(F("HL")).toInt();
    if (t > 0) huePollLightId = t;

    t = request->arg(F("HI")).toInt();
    if (t > 50) huePollIntervalMs = t;

    hueApplyOnOff = request->hasArg(F("HO"));
    hueApplyBri = request->hasArg(F("HB"));
    hueApplyColor = request->hasArg(F("HC"));
    huePollingEnabled = request->hasArg(F("HP"));
    hueStoreAllowed = true;
    reconnectHue();
    #endif
  }

  //TIME
  if (subPage == 5)
  {
    ntpEnabled = request->hasArg(F("NT"));
    strlcpy(ntpServerName, request->arg(F("NS")).c_str(), 33);
    useAMPM = !request->hasArg(F("CF"));
    currentTimezone = request->arg(F("TZ")).toInt();
    utcOffsetSecs = request->arg(F("UO")).toInt();

    //start ntp if not already connected
    if (ntpEnabled && WLED_CONNECTED && !ntpConnected) ntpConnected = ntpUdp.begin(ntpLocalPort);

    longitude = request->arg(F("LN")).toFloat();
    latitude = request->arg(F("LT")).toFloat();
    // force a sunrise/sunset re-calculation
    calculateSunriseAndSunset(); 

    if (request->hasArg(F("OL"))) {
      overlayDefault = request->arg(F("OL")).toInt();
      overlayCurrent = overlayDefault;
    }

    overlayMin = request->arg(F("O1")).toInt();
    overlayMax = request->arg(F("O2")).toInt();
    analogClock12pixel = request->arg(F("OM")).toInt();
    analogClock5MinuteMarks = request->hasArg(F("O5"));
    analogClockSecondsTrail = request->hasArg(F("OS"));

    strcpy(cronixieDisplay,request->arg(F("CX")).c_str());
    cronixieBacklight = request->hasArg(F("CB"));
    countdownMode = request->hasArg(F("CE"));
    countdownYear = request->arg(F("CY")).toInt();
    countdownMonth = request->arg(F("CI")).toInt();
    countdownDay = request->arg(F("CD")).toInt();
    countdownHour = request->arg(F("CH")).toInt();
    countdownMin = request->arg(F("CM")).toInt();
    countdownSec = request->arg(F("CS")).toInt();
    setCountdown();

    macroAlexaOn = request->arg(F("A0")).toInt();
    macroAlexaOff = request->arg(F("A1")).toInt();
    macroButton = request->arg(F("MP")).toInt();
    macroLongPress = request->arg(F("ML")).toInt();
    macroCountdown = request->arg(F("MC")).toInt();
    macroNl = request->arg(F("MN")).toInt();
    macroDoublePress = request->arg(F("MD")).toInt();

    char k[3]; k[2] = 0;
    for (int i = 0; i<10; i++)
    {
      k[1] = i+48;//ascii 0,1,2,3

      k[0] = 'H'; //timer hours
      timerHours[i] = request->arg(k).toInt();

      k[0] = 'N'; //minutes
      timerMinutes[i] = request->arg(k).toInt();

      k[0] = 'T'; //macros
      timerMacro[i] = request->arg(k).toInt();

      k[0] = 'W'; //weekdays
      timerWeekday[i] = request->arg(k).toInt();
    }
  }

  //SECURITY
  if (subPage == 6)
  {
    if (request->hasArg(F("RS"))) //complete factory reset
    {
      WLED_FS.format();
      clearEEPROM();
      serveMessage(request, 200, F("All Settings erased."), F("Connect to WLED-AP to setup again"),255);
      doReboot = true;
    }

    bool pwdCorrect = !otaLock; //always allow access if ota not locked
    if (request->hasArg(F("OP")))
    {
      if (otaLock && strcmp(otaPass,request->arg(F("OP")).c_str()) == 0)
      {
        pwdCorrect = true;
      }
      if (!otaLock && request->arg(F("OP")).length() > 0)
      {
        strlcpy(otaPass,request->arg(F("OP")).c_str(), 33);
      }
    }

    if (pwdCorrect) //allow changes if correct pwd or no ota active
    {
      otaLock = request->hasArg(F("NO"));
      wifiLock = request->hasArg(F("OW"));
      aOtaEnabled = request->hasArg(F("AO"));
    }
  }
  #ifdef WLED_ENABLE_DMX // include only if DMX is enabled
  if (subPage == 7)
  {
    int t = request->arg(F("PU")).toInt();
    if (t >= 0  && t <= 63999) e131ProxyUniverse = t;

    t = request->arg(F("CN")).toInt();
    if (t>0 && t<16) {
      DMXChannels = t;
    }
    t = request->arg(F("CS")).toInt();
    if (t>0 && t<513) {
      DMXStart = t;
    }
    t = request->arg(F("CG")).toInt();
    if (t>0 && t<513) {
      DMXGap = t;
    }
    t = request->arg(F("SL")).toInt();
    if (t>=0 && t < MAX_LEDS) {
      DMXStartLED = t;
    }
    for (int i=0; i<15; i++) {
      String argname = "CH" + String((i+1));
      t = request->arg(argname).toInt();
      DMXFixtureMap[i] = t;
    }
  }
  #endif

  //SOUND SETTINGS
  if (subPage == 8)
  {

    // if (btnPin>=0 && pinManager.isPinAllocated(audioPin)) pinManager.deallocatePin(audioPin);

    int t;
    t = request->arg(F("SQ")).toInt();
    if (t >= 0) soundSquelch = t;

    t = request->arg(F("GN")).toInt();
    if (t >= 0) sampleGain = t;
    // Analog input pin
    int hw_audio_pin = request->arg(F("SI")).toInt();
    if (pinManager.allocatePin(hw_audio_pin,false)) {
      audioPin = hw_audio_pin;
    } else {
      audioPin = 36;
    }
    // Digital mic mode
    dmEnabled = (bool)request->hasArg(F("DMM"));
    // Digital Mic I2S SD pin
    int hw_i2ssd_pin = request->arg(F("DI")).toInt();
    if (pinManager.allocatePin(hw_i2ssd_pin,false)) {
      i2ssdPin = hw_i2ssd_pin;
    } else {
      i2ssdPin = 32;
    }
    // Digital Mic I2S WS pin
    int hw_i2sws_pin = request->arg(F("LR")).toInt();
    if (pinManager.allocatePin(hw_i2sws_pin,false)) {
      i2swsPin = hw_i2sws_pin;
    } else {
      i2swsPin = 15;
    }
    // Digital Mic I2S SCK pin
    int hw_i2sck_pin = request->arg(F("CK")).toInt();
    if (pinManager.allocatePin(hw_i2sck_pin,false)) {
      i2sckPin = hw_i2sck_pin;
    } else {
      i2sckPin = 14;
    }
  }

  if (subPage != 2 && (subPage != 6 || !doReboot)) serializeConfig(); //do not save if factory reset or LED settings (which are saved after LED re-init)
  if (subPage == 4) alexaInit();
}



//helper to get int value at a position in string
int getNumVal(const String* req, uint16_t pos)
{
  return req->substring(pos+3).toInt();
}


//helper to get int value at a position in string
bool updateVal(const String* req, const char* key, byte* val, byte minv, byte maxv)
{
  int pos = req->indexOf(key);
  if (pos < 1) return false;

  if (req->charAt(pos+3) == '~') {
    int out = getNumVal(req, pos+1);
    if (out == 0)
    {
      if (req->charAt(pos+4) == '-')
      {
        *val = (*val <= minv)? maxv : *val -1;
      } else {
        *val = (*val >= maxv)? minv : *val +1;
      }
    } else {
      out += *val;
      if (out > maxv) out = maxv;
      if (out < minv) out = minv;
      *val = out;
    }
  } else
  {
    *val = getNumVal(req, pos);
  }
  return true;
}


//HTTP API request parser
bool handleSet(AsyncWebServerRequest *request, const String& req, bool apply)
{
  if (!(req.indexOf("win") >= 0)) return false;

  int pos = 0;
  DEBUG_PRINT(F("API req: "));
  DEBUG_PRINTLN(req);

  strip.applyToAllSelected = false;
  //snapshot to check if request changed values later, temporary.
  byte prevCol[4] = {col[0], col[1], col[2], col[3]};
  byte prevColSec[4] = {colSec[0], colSec[1], colSec[2], colSec[3]};
  byte prevEffect = effectCurrent;
  byte prevSpeed = effectSpeed;
  byte prevIntensity = effectIntensity;
  byte prevFFT1 = effectFFT1;
  byte prevFFT2 = effectFFT2;
  byte prevFFT3 = effectFFT3;
  byte prevPalette = effectPalette;

  //segment select (sets main segment)
  byte prevMain = strip.getMainSegmentId();
  pos = req.indexOf(F("SM="));
  if (pos > 0) {
    strip.mainSegment = getNumVal(&req, pos);
  }
  byte selectedSeg = strip.getMainSegmentId();
  if (selectedSeg != prevMain) setValuesFromMainSeg();

  pos = req.indexOf(F("SS="));
  if (pos > 0) {
    byte t = getNumVal(&req, pos);
    if (t < strip.getMaxSegments()) selectedSeg = t;
  }

  WS2812FX::Segment& mainseg = strip.getSegment(selectedSeg);
  pos = req.indexOf(F("SV=")); //segment selected
  if (pos > 0) {
    byte t = getNumVal(&req, pos);
    if (t == 2) {
      for (uint8_t i = 0; i < strip.getMaxSegments(); i++)
      {
        strip.getSegment(i).setOption(SEG_OPTION_SELECTED, 0);
      }
    }
    mainseg.setOption(SEG_OPTION_SELECTED, t);
  }

  uint16_t startI = mainseg.start;
  uint16_t stopI = mainseg.stop;
  uint8_t grpI = mainseg.grouping;
  uint16_t spcI = mainseg.spacing;
  pos = req.indexOf(F("&S=")); //segment start
  if (pos > 0) {
    startI = getNumVal(&req, pos);
  }
  pos = req.indexOf(F("S2=")); //segment stop
  if (pos > 0) {
    stopI = getNumVal(&req, pos);
  }
  pos = req.indexOf(F("GP=")); //segment grouping
  if (pos > 0) {
    grpI = getNumVal(&req, pos);
    if (grpI == 0) grpI = 1;
  }
  pos = req.indexOf(F("SP=")); //segment spacing
  if (pos > 0) {
    spcI = getNumVal(&req, pos);
  }
  strip.setSegment(selectedSeg, startI, stopI, grpI, spcI);

   //set presets
  pos = req.indexOf(F("P1=")); //sets first preset for cycle
  if (pos > 0) presetCycleMin = getNumVal(&req, pos);

  pos = req.indexOf(F("P2=")); //sets last preset for cycle
  if (pos > 0) presetCycleMax = getNumVal(&req, pos);

  //preset cycle
  pos = req.indexOf(F("CY="));
  if (pos > 0)
  {
    char cmd = req.charAt(pos+3);
    if (cmd == '2') presetCyclingEnabled = !presetCyclingEnabled;
    else presetCyclingEnabled = (cmd != '0');
    presetCycCurr = presetCycleMin;
  }

  pos = req.indexOf(F("PT=")); //sets cycle time in ms
  if (pos > 0) {
    int v = getNumVal(&req, pos);
    if (v > 100) presetCycleTime = v/100;
  }

  pos = req.indexOf(F("PS=")); //saves current in preset
  if (pos > 0) savePreset(getNumVal(&req, pos));

  //apply preset
  if (updateVal(&req, "PL=", &presetCycCurr, presetCycleMin, presetCycleMax)) {
    applyPreset(presetCycCurr);
  }

  //set brightness
  updateVal(&req, "&A=", &bri);

  //set colors
  updateVal(&req, "&R=", &col[0]);
  updateVal(&req, "&G=", &col[1]);
  updateVal(&req, "&B=", &col[2]);
  updateVal(&req, "&W=", &col[3]);
  updateVal(&req, "R2=", &colSec[0]);
  updateVal(&req, "G2=", &colSec[1]);
  updateVal(&req, "B2=", &colSec[2]);
  updateVal(&req, "W2=", &colSec[3]);

  #ifdef WLED_ENABLE_LOXONE
  //lox parser
  pos = req.indexOf(F("LX=")); // Lox primary color
  if (pos > 0) {
    int lxValue = getNumVal(&req, pos);
    if (parseLx(lxValue, col)) {
      bri = 255;
      nightlightActive = false; //always disable nightlight when toggling
    }
  }
  pos = req.indexOf(F("LY=")); // Lox secondary color
  if (pos > 0) {
    int lxValue = getNumVal(&req, pos);
    if(parseLx(lxValue, colSec)) {
      bri = 255;
      nightlightActive = false; //always disable nightlight when toggling
    }
  }

  #endif

  //set hue
  pos = req.indexOf(F("HU="));
  if (pos > 0) {
    uint16_t temphue = getNumVal(&req, pos);
    byte tempsat = 255;
    pos = req.indexOf(F("SA="));
    if (pos > 0) {
      tempsat = getNumVal(&req, pos);
    }
    colorHStoRGB(temphue,tempsat,(req.indexOf(F("H2"))>0)? colSec:col);
  }

  //set white spectrum (kelvin)
  pos = req.indexOf(F("&K="));
  if (pos > 0) {
    colorKtoRGB(getNumVal(&req, pos),(req.indexOf(F("K2"))>0)? colSec:col);
  }

  //set color from HEX or 32bit DEC
  pos = req.indexOf(F("CL="));
  if (pos > 0) {
    colorFromDecOrHexString(col, (char*)req.substring(pos + 3).c_str());
  }
  pos = req.indexOf(F("C2="));
  if (pos > 0) {
    colorFromDecOrHexString(colSec, (char*)req.substring(pos + 3).c_str());
  }
  pos = req.indexOf(F("C3="));
  if (pos > 0) {
    byte t[4];
    colorFromDecOrHexString(t, (char*)req.substring(pos + 3).c_str());
    if (selectedSeg != strip.getMainSegmentId()) {
      strip.applyToAllSelected = true;
      strip.setColor(2, t[0], t[1], t[2], t[3]);
    } else {
      strip.getSegment(selectedSeg).setColor(2,((t[0] << 16) + (t[1] << 8) + t[2] + (t[3] << 24)), selectedSeg);
    }
  }

  //set to random hue SR=0->1st SR=1->2nd
  pos = req.indexOf(F("SR"));
  if (pos > 0) {
    _setRandomColor(getNumVal(&req, pos));
  }

  //swap 2nd & 1st
  pos = req.indexOf(F("SC"));
  if (pos > 0) {
    byte temp;
    for (uint8_t i=0; i<4; i++)
    {
      temp = col[i];
      col[i] = colSec[i];
      colSec[i] = temp;
    }
  }

  //set effect parameters
  if (updateVal(&req, "FX=", &effectCurrent, 0, strip.getModeCount()-1)) presetCyclingEnabled = false;
  updateVal(&req, "SX=", &effectSpeed);
  updateVal(&req, "IX=", &effectIntensity);
  updateVal(&req, "F1=", &effectFFT1);
  updateVal(&req, "F2=", &effectFFT2);
  updateVal(&req, "F3=", &effectFFT3);
  updateVal(&req, "FP=", &effectPalette, 0, strip.getPaletteCount()-1);

  //set advanced overlay
  pos = req.indexOf(F("OL="));
  if (pos > 0) {
    overlayCurrent = getNumVal(&req, pos);
  }

  //apply macro (deprecated, added for compatibility with pre-0.11 automations)
  pos = req.indexOf(F("&M="));
  if (pos > 0) {
    applyPreset(getNumVal(&req, pos) + 16);
  }

  //toggle send UDP direct notifications
  pos = req.indexOf(F("SN="));
  if (pos > 0) notifyDirect = (req.charAt(pos+3) != '0');

  //toggle receive UDP direct notifications
  pos = req.indexOf(F("RN="));
  if (pos > 0) receiveNotifications = (req.charAt(pos+3) != '0');

  //receive live data via UDP/Hyperion
  pos = req.indexOf(F("RD="));
  if (pos > 0) receiveDirect = (req.charAt(pos+3) != '0');

  //main toggle on/off (parse before nightlight, #1214)
  pos = req.indexOf(F("&T="));
  if (pos > 0) {
    nightlightActive = false; //always disable nightlight when toggling
    switch (getNumVal(&req, pos))
    {
      case 0: if (bri != 0){briLast = bri; bri = 0;} break; //off, only if it was previously on
      case 1: if (bri == 0) bri = briLast; break; //on, only if it was previously off
      default: toggleOnOff(); //toggle
    }
  }

  //toggle nightlight mode
  bool aNlDef = false;
  if (req.indexOf(F("&ND")) > 0) aNlDef = true;
  pos = req.indexOf(F("NL="));
  if (pos > 0)
  {
    if (req.charAt(pos+3) == '0')
    {
      nightlightActive = false;
    } else {
      nightlightActive = true;
      if (!aNlDef) nightlightDelayMins = getNumVal(&req, pos);
      nightlightStartTime = millis();
    }
  } else if (aNlDef)
  {
    nightlightActive = true;
    nightlightStartTime = millis();
  }

  //set nightlight target brightness
  pos = req.indexOf(F("NT="));
  if (pos > 0) {
    nightlightTargetBri = getNumVal(&req, pos);
    nightlightActiveOld = false; //re-init
  }

  //toggle nightlight fade
  pos = req.indexOf(F("NF="));
  if (pos > 0)
  {
    nightlightMode = getNumVal(&req, pos);

    nightlightActiveOld = false; //re-init
  }
  if (nightlightMode > NL_MODE_SUN) nightlightMode = NL_MODE_SUN;

  //toggle general purpose output
  if (auxPin>=0) {
    pos = req.indexOf(F("AX="));
    if (pos > 0) {
      auxTime = getNumVal(&req, pos);
      auxActive = true;
      if (auxTime == 0) auxActive = false;
    }
  }

  pos = req.indexOf(F("TT="));
  if (pos > 0) transitionDelay = getNumVal(&req, pos);

  //Segment reverse
  pos = req.indexOf(F("RV="));
  if (pos > 0) strip.getSegment(selectedSeg).setOption(SEG_OPTION_REVERSED, req.charAt(pos+3) != '0');

  //Segment reverse
  pos = req.indexOf(F("MI="));
  if (pos > 0) strip.getSegment(selectedSeg).setOption(SEG_OPTION_MIRROR, req.charAt(pos+3) != '0');

  //Segment brightness/opacity
  pos = req.indexOf(F("SB="));
  if (pos > 0) {
    byte segbri = getNumVal(&req, pos);
    strip.getSegment(selectedSeg).setOption(SEG_OPTION_ON, segbri, selectedSeg);
    if (segbri) {
      strip.getSegment(selectedSeg).setOpacity(segbri, selectedSeg);
    }
  }

  //set time (unix timestamp)
  pos = req.indexOf(F("ST="));
  if (pos > 0) {
    setTime(getNumVal(&req, pos));
  }

  //set countdown goal (unix timestamp)
  pos = req.indexOf(F("CT="));
  if (pos > 0) {
    countdownTime = getNumVal(&req, pos);
    if (countdownTime - now() > 0) countdownOverTriggered = false;
  }

  pos = req.indexOf(F("LO="));
  if (pos > 0) {
    realtimeOverride = getNumVal(&req, pos);
    if (realtimeOverride > 2) realtimeOverride = REALTIME_OVERRIDE_ALWAYS;
  }

  pos = req.indexOf(F("RB"));
  if (pos > 0) doReboot = true;

  //cronixie
  #ifndef WLED_DISABLE_CRONIXIE
  //mode, 1 countdown
  pos = req.indexOf(F("NM="));
  if (pos > 0) countdownMode = (req.charAt(pos+3) != '0');

  pos = req.indexOf(F("NX=")); //sets digits to code
  if (pos > 0) {
    strlcpy(cronixieDisplay, req.substring(pos + 3, pos + 9).c_str(), 6);
    setCronixie();
  }

  pos = req.indexOf(F("NB="));
  if (pos > 0) //sets backlight
  {
    cronixieBacklight = (req.charAt(pos+3) != '0');
    overlayRefreshedTime = 0;
  }
  #endif

  pos = req.indexOf(F("U0=")); //user var 0
  if (pos > 0) {
    userVar0 = getNumVal(&req, pos);
  }

  pos = req.indexOf(F("U1=")); //user var 1
  if (pos > 0) {
    userVar1 = getNumVal(&req, pos);
  }
  //you can add more if you need

  //apply to all selected manually to prevent #1618. Temporary
  bool col0Changed = false, col1Changed = false;
  for (uint8_t i = 0; i < 4; i++) {
    if (col[i] != prevCol[i]) col0Changed = true;
    if (colSec[i] != prevColSec[i]) col1Changed = true;
  }
  for (uint8_t i = 0; i < strip.getMaxSegments(); i++)
  {
    WS2812FX::Segment& seg = strip.getSegment(i);
    if (!seg.isSelected()) continue;
<<<<<<< HEAD
    if (effectCurrent != prevEffect) seg.mode = effectCurrent;
    if (effectSpeed != prevSpeed) seg.speed = effectSpeed;
    if (effectIntensity != prevIntensity) seg.intensity = effectIntensity;
    if (effectFFT1 != prevFFT1) seg.fft1 = effectFFT1;
    if (effectFFT2 != prevFFT2) seg.fft2 = effectFFT2;
    if (effectFFT3 != prevFFT3) seg.fft3 = effectFFT3;
    if (effectPalette != prevPalette) seg.palette = effectPalette;
=======
    if (effectCurrent != prevEffect) {
      seg.mode = effectCurrent;
      effectChanged = true;
    }
    if (effectSpeed != prevSpeed) {
      seg.speed = effectSpeed;
      effectChanged = true;
    }
    if (effectIntensity != prevIntensity) {
      seg.intensity = effectIntensity;
      effectChanged = true;
    }
    if (effectPalette != prevPalette) {
      seg.palette = effectPalette;
      effectChanged = true;
    }
>>>>>>> 1f4a15ee
  }

  if (col0Changed) {
    if (selectedSeg == strip.getMainSegmentId()) {
      strip.applyToAllSelected = true;
      strip.setColor(0, colorFromRgbw(col));
    }
  }
  if (col1Changed) {
    if (selectedSeg == strip.getMainSegmentId()) {
      strip.applyToAllSelected = true;
      strip.setColor(1, colorFromRgbw(colSec));
    }
  }
  //end of temporary fix code

  if (!apply) return true; //when called by JSON API, do not call colorUpdated() here

  //internal call, does not send XML response
  pos = req.indexOf(F("IN"));
  if (pos < 1) XML_response(request);

  strip.applyToAllSelected = false;

  pos = req.indexOf(F("&NN")); //do not send UDP notifications this time
  colorUpdated((pos > 0) ? NOTIFIER_CALL_MODE_NO_NOTIFY : NOTIFIER_CALL_MODE_DIRECT_CHANGE);

  return true;
}<|MERGE_RESOLUTION|>--- conflicted
+++ resolved
@@ -326,7 +326,7 @@
     longitude = request->arg(F("LN")).toFloat();
     latitude = request->arg(F("LT")).toFloat();
     // force a sunrise/sunset re-calculation
-    calculateSunriseAndSunset(); 
+    calculateSunriseAndSunset();
 
     if (request->hasArg(F("OL"))) {
       overlayDefault = request->arg(F("OL")).toInt();
@@ -895,15 +895,6 @@
   {
     WS2812FX::Segment& seg = strip.getSegment(i);
     if (!seg.isSelected()) continue;
-<<<<<<< HEAD
-    if (effectCurrent != prevEffect) seg.mode = effectCurrent;
-    if (effectSpeed != prevSpeed) seg.speed = effectSpeed;
-    if (effectIntensity != prevIntensity) seg.intensity = effectIntensity;
-    if (effectFFT1 != prevFFT1) seg.fft1 = effectFFT1;
-    if (effectFFT2 != prevFFT2) seg.fft2 = effectFFT2;
-    if (effectFFT3 != prevFFT3) seg.fft3 = effectFFT3;
-    if (effectPalette != prevPalette) seg.palette = effectPalette;
-=======
     if (effectCurrent != prevEffect) {
       seg.mode = effectCurrent;
       effectChanged = true;
@@ -916,11 +907,22 @@
       seg.intensity = effectIntensity;
       effectChanged = true;
     }
+    if (effectFFT1 != prevFFT1) {
+      seg.fft1 = effectFFT1;
+      effectChanged = true;
+    }
+    if (effectFFT2 != prevFFT2) {
+      seg.fft2 = effectFFT2;
+      effectChanged = true;
+    }
+    if (effectFFT3 != prevFFT3) {
+      seg.fft3 = effectFFT3;
+      effectChanged = true;
+    }
     if (effectPalette != prevPalette) {
       seg.palette = effectPalette;
       effectChanged = true;
     }
->>>>>>> 1f4a15ee
   }
 
   if (col0Changed) {
