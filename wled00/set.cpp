--- conflicted
+++ resolved
@@ -527,15 +527,10 @@
     int out = atoi(str +1);
     if (out == 0)
     {
-<<<<<<< HEAD
-      if (req->charAt(pos+4) == '-') {
-        *val = (int)(*val -1) < (int)minv ? maxv : min((int)maxv,(*val -1));
-=======
       if (str[1] == '0') return;
       if (str[1] == '-')
       {
-        *val = (*val <= minv)? maxv : *val -1;
->>>>>>> be0b4fd8
+        *val = (int)(*val -1) < (int)minv ? maxv : min((int)maxv,(*val -1));
       } else {
         *val = (int)(*val +1) > (int)maxv ? minv : max((int)minv,(*val +1));
       }
