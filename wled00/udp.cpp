--- conflicted
+++ resolved
@@ -980,12 +980,7 @@
   #endif
 
   // usermods hook can override processing
-<<<<<<< HEAD
-  if (usermods.onEspNowMessage(address, data, len)) return;
-=======
   if (UsermodManager::onEspNowMessage(address, data, len)) return;
-#endif
->>>>>>> bd7cd32f
 
   // only handle messages from linked master/remote (ignore PING messages) or any master/remote if 0xFFFFFFFFFFFF
   //uint8_t anyMaster[6] = {0xFF, 0xFF, 0xFF, 0xFF, 0xFF, 0xFF};
@@ -1007,6 +1002,7 @@
     channelESPNow = master->channel;                      // pre-configure if heartbeat is heard while scanning for WiFi
     return;
   }
+#endif
 
   // handle WiZ Mote data
   if (data[0] == 0x91 || data[0] == 0x81 || data[0] == 0x80) {
