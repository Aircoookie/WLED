--- conflicted
+++ resolved
@@ -4,12 +4,6 @@
  * MQTT communication protocol for home automation
  */
 
-<<<<<<< HEAD
-#ifdef WLED_ENABLE_MQTT
-#define MQTT_KEEP_ALIVE_TIME 60    // contact the MQTT broker every 60 seconds
-
-void parseMQTTBriPayload(char* payload)
-=======
 #ifndef WLED_DISABLE_MQTT
 #define MQTT_KEEP_ALIVE_TIME 60    // contact the MQTT broker every 60 seconds
 
@@ -18,7 +12,6 @@
 #endif
 
 static void parseMQTTBriPayload(char* payload)
->>>>>>> 35624ab9
 {
   if      (strstr(payload, "ON") || strstr(payload, "on") || strstr(payload, "true")) {bri = briLast; stateUpdated(CALL_MODE_DIRECT_CHANGE);}
   else if (strstr(payload, "T" ) || strstr(payload, "t" )) {toggleOnOff(); stateUpdated(CALL_MODE_DIRECT_CHANGE);}
@@ -31,19 +24,6 @@
 }
 
 
-<<<<<<< HEAD
-void onMqttConnect(bool sessionPresent)
-{
-  //(re)subscribe to required topics
-  char subuf[38];
-
-  if (mqttDeviceTopic[0] != 0) {
-    strlcpy(subuf, mqttDeviceTopic, 33);
-    mqtt->subscribe(subuf, 0);
-    strcat_P(subuf, PSTR("/col"));
-    mqtt->subscribe(subuf, 0);
-    strlcpy(subuf, mqttDeviceTopic, 33);
-=======
 static void onMqttConnect(bool sessionPresent)
 {
   //(re)subscribe to required topics
@@ -55,52 +35,31 @@
     strcat_P(subuf, PSTR("/col"));
     mqtt->subscribe(subuf, 0);
     strlcpy(subuf, mqttDeviceTopic, MQTT_MAX_TOPIC_LEN + 1);
->>>>>>> 35624ab9
     strcat_P(subuf, PSTR("/api"));
     mqtt->subscribe(subuf, 0);
   }
 
   if (mqttGroupTopic[0] != 0) {
-<<<<<<< HEAD
-    strlcpy(subuf, mqttGroupTopic, 33);
+    strlcpy(subuf, mqttGroupTopic, MQTT_MAX_TOPIC_LEN + 1);
     mqtt->subscribe(subuf, 0);
     strcat_P(subuf, PSTR("/col"));
     mqtt->subscribe(subuf, 0);
-    strlcpy(subuf, mqttGroupTopic, 33);
-=======
     strlcpy(subuf, mqttGroupTopic, MQTT_MAX_TOPIC_LEN + 1);
-    mqtt->subscribe(subuf, 0);
-    strcat_P(subuf, PSTR("/col"));
-    mqtt->subscribe(subuf, 0);
-    strlcpy(subuf, mqttGroupTopic, MQTT_MAX_TOPIC_LEN + 1);
->>>>>>> 35624ab9
     strcat_P(subuf, PSTR("/api"));
     mqtt->subscribe(subuf, 0);
   }
 
-<<<<<<< HEAD
-  usermods.onMqttConnect(sessionPresent);
-=======
   UsermodManager::onMqttConnect(sessionPresent);
->>>>>>> 35624ab9
 
   DEBUG_PRINTLN(F("MQTT ready"));
   publishMqtt();
 }
 
 
-<<<<<<< HEAD
-void onMqttMessage(char* topic, char* payload, AsyncMqttClientMessageProperties properties, size_t len, size_t index, size_t total) {
-  static char *payloadStr;
-
-  DEBUG_PRINT(F("MQTT msg: "));
-  DEBUG_PRINTLN(topic);
-=======
 static void onMqttMessage(char* topic, char* payload, AsyncMqttClientMessageProperties properties, size_t len, size_t index, size_t total) {
   static char *payloadStr;
 
   DEBUG_PRINTF_P(PSTR("MQTT msg: %s\n"), topic);
->>>>>>> 35624ab9
 
   // paranoia check to avoid npe if no payload
   if (payload==nullptr) {
@@ -109,13 +68,8 @@
   }
 
   if (index == 0) {                       // start (1st partial packet or the only packet)
-<<<<<<< HEAD
-    if (payloadStr) delete[] payloadStr;  // fail-safe: release buffer
-    payloadStr = new char[total+1];       // allocate new buffer
-=======
     if (payloadStr) free(payloadStr);     // fail-safe: release buffer
     payloadStr = static_cast<char*>(malloc(total+1)); // allocate new buffer
->>>>>>> 35624ab9
   }
   if (payloadStr == nullptr) return;      // buffer not allocated
 
@@ -139,13 +93,8 @@
       topic += topicPrefixLen;
     } else {
       // Non-Wled Topic used here. Probably a usermod subscribed to this topic.
-<<<<<<< HEAD
-      usermods.onMqttMessage(topic, payloadStr);
-      delete[] payloadStr;
-=======
       UsermodManager::onMqttMessage(topic, payloadStr);
       free(payloadStr);
->>>>>>> 35624ab9
       payloadStr = nullptr;
       return;
     }
@@ -157,25 +106,6 @@
     colorFromDecOrHexString(col, payloadStr);
     colorUpdated(CALL_MODE_DIRECT_CHANGE);
   } else if (strcmp_P(topic, PSTR("/api")) == 0) {
-<<<<<<< HEAD
-    if (!requestJSONBufferLock(15)) {
-      delete[] payloadStr;
-      payloadStr = nullptr;
-      return;
-    }
-    if (payloadStr[0] == '{') { //JSON API
-      deserializeJson(*pDoc, payloadStr);
-      deserializeState(pDoc->as<JsonObject>());
-    } else { //HTTP API
-      String apireq = "win"; apireq += '&'; // reduce flash string usage
-      apireq += payloadStr;
-      handleSet(nullptr, apireq);
-    }
-    releaseJSONBufferLock();
-  } else if (strlen(topic) != 0) {
-    // non standard topic, check with usermods
-    usermods.onMqttMessage(topic, payloadStr);
-=======
     if (requestJSONBufferLock(15)) {
       if (payloadStr[0] == '{') { //JSON API
         deserializeJson(*pDoc, payloadStr);
@@ -190,17 +120,10 @@
   } else if (strlen(topic) != 0) {
     // non standard topic, check with usermods
     UsermodManager::onMqttMessage(topic, payloadStr);
->>>>>>> 35624ab9
   } else {
     // topmost topic (just wled/MAC)
     parseMQTTBriPayload(payloadStr);
   }
-<<<<<<< HEAD
-  delete[] payloadStr;
-  payloadStr = nullptr;
-}
-
-=======
   free(payloadStr);
   payloadStr = nullptr;
 }
@@ -231,7 +154,6 @@
 };
 }; // anonymous namespace
 
->>>>>>> 35624ab9
 
 void publishMqtt()
 {
@@ -240,36 +162,14 @@
 
   #ifndef USERMOD_SMARTNEST
   char s[10];
-<<<<<<< HEAD
-  char subuf[48];
+  char subuf[MQTT_MAX_TOPIC_LEN + 16];
 
   sprintf_P(s, PSTR("%u"), bri);
-  strlcpy(subuf, mqttDeviceTopic, 33);
-=======
-  char subuf[MQTT_MAX_TOPIC_LEN + 16];
-
-  sprintf_P(s, PSTR("%u"), bri);
-  strlcpy(subuf, mqttDeviceTopic, MQTT_MAX_TOPIC_LEN + 1);
->>>>>>> 35624ab9
+  strlcpy(subuf, mqttDeviceTopic, MQTT_MAX_TOPIC_LEN + 1);
   strcat_P(subuf, PSTR("/g"));
   mqtt->publish(subuf, 0, retainMqttMsg, s);         // optionally retain message (#2263)
 
   sprintf_P(s, PSTR("#%06X"), (col[3] << 24) | (col[0] << 16) | (col[1] << 8) | (col[2]));
-<<<<<<< HEAD
-  strlcpy(subuf, mqttDeviceTopic, 33);
-  strcat_P(subuf, PSTR("/c"));
-  mqtt->publish(subuf, 0, retainMqttMsg, s);         // optionally retain message (#2263)
-
-  strlcpy(subuf, mqttDeviceTopic, 33);
-  strcat_P(subuf, PSTR("/status"));
-  mqtt->publish(subuf, 0, true, "online");          // retain message for a LWT
-
-  char apires[1024];                                // allocating 1024 bytes from stack can be risky
-  XML_response(nullptr, apires);
-  strlcpy(subuf, mqttDeviceTopic, 33);
-  strcat_P(subuf, PSTR("/v"));
-  mqtt->publish(subuf, 0, retainMqttMsg, apires);   // optionally retain message (#2263)
-=======
   strlcpy(subuf, mqttDeviceTopic, MQTT_MAX_TOPIC_LEN + 1);
   strcat_P(subuf, PSTR("/c"));
   mqtt->publish(subuf, 0, retainMqttMsg, s);         // optionally retain message (#2263)
@@ -285,7 +185,6 @@
   strlcpy(subuf, mqttDeviceTopic, MQTT_MAX_TOPIC_LEN + 1);
   strcat_P(subuf, PSTR("/v"));
   mqtt->publish(subuf, 0, retainMqttMsg, buf.data(), pbuf.size());   // optionally retain message (#2263)
->>>>>>> 35624ab9
   #endif
 }
 
@@ -298,10 +197,7 @@
 
   if (mqtt == nullptr) {
     mqtt = new AsyncMqttClient();
-<<<<<<< HEAD
-=======
     if (!mqtt) return false;
->>>>>>> 35624ab9
     mqtt->onMessage(onMqttMessage);
     mqtt->onConnect(onMqttConnect);
   }
@@ -319,11 +215,7 @@
   if (mqttUser[0] && mqttPass[0]) mqtt->setCredentials(mqttUser, mqttPass);
 
   #ifndef USERMOD_SMARTNEST
-<<<<<<< HEAD
-  strlcpy(mqttStatusTopic, mqttDeviceTopic, 33);
-=======
   strlcpy(mqttStatusTopic, mqttDeviceTopic, MQTT_MAX_TOPIC_LEN + 1);
->>>>>>> 35624ab9
   strcat_P(mqttStatusTopic, PSTR("/status"));
   mqtt->setWill(mqttStatusTopic, 0, true, "offline"); // LWT message
   #endif
