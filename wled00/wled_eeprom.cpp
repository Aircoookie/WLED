#include <EEPROM.h>
#include "wled.h"

/*
 * Methods to handle saving and loading to non-volatile memory
 * EEPROM Map: https://github.com/Aircoookie/WLED/wiki/EEPROM-Map
 */

//eeprom Version code, enables default settings instead of 0 init on update
<<<<<<< HEAD
#define EEPVER 20
=======
#define EEPVER 21
>>>>>>> 696e438d
//0 -> old version, default
//1 -> 0.4p 1711272 and up
//2 -> 0.4p 1711302 and up
//3 -> 0.4  1712121 and up
//4 -> 0.5.0 and up
//5 -> 0.5.1 and up
//6 -> 0.6.0 and up
//7 -> 0.7.1 and up
//8 -> 0.8.0-a and up
//9 -> 0.8.0
//10-> 0.8.2
//11-> 0.8.5-dev #mqttauth @TimothyBrown
//12-> 0.8.7-dev
//13-> 0.9.0-dev
//14-> 0.9.0-b1
//15-> 0.9.0-b3
//16-> 0.9.1
//17-> 0.9.1-dmx
//18-> 0.9.1-e131
//19-> 0.9.1n
//20-> 0.9.1p
<<<<<<< HEAD
=======
//21-> 0.10.1p
>>>>>>> 696e438d

void commit()
{
  if (!EEPROM.commit()) errorFlag = 2;
}

/*
 * Erase all configuration data
 */
void clearEEPROM()
{
  for (int i = 0; i < EEPSIZE; i++)
  {
    EEPROM.write(i, 0);
  }
  commit();
}


void writeStringToEEPROM(uint16_t pos, char* str, uint16_t len)
{
  for (int i = 0; i < len; ++i)
  {
    EEPROM.write(pos + i, str[i]);
    if (str[i] == 0) return;
  }
}


void readStringFromEEPROM(uint16_t pos, char* str, uint16_t len)
{
  for (int i = 0; i < len; ++i)
  {
    str[i] = EEPROM.read(pos + i);
    if (str[i] == 0) return;
  }
  str[len] = 0; //make sure every string is properly terminated. str must be at least len +1 big.
}

/*
 * Write configuration to flash
 */
void saveSettingsToEEPROM()
{
  if (EEPROM.read(233) != 233) //set no first boot flag
  {
    clearEEPROM();
    EEPROM.write(233, 233);
  }

  writeStringToEEPROM(  0, clientSSID, 32);
  writeStringToEEPROM( 32, clientPass, 64);
  writeStringToEEPROM( 96,      cmDNS, 32);
  writeStringToEEPROM(128,     apSSID, 32);
  writeStringToEEPROM(160,     apPass, 64);

  EEPROM.write(224, nightlightDelayMinsDefault);
  EEPROM.write(225, nightlightFade);
  EEPROM.write(226, notifyDirectDefault);
  EEPROM.write(227, apChannel);
  EEPROM.write(228, apHide);
  EEPROM.write(229, ledCount & 0xFF);
  EEPROM.write(230, notifyButton);
  EEPROM.write(231, notifyTwice);
  EEPROM.write(232, buttonEnabled);
  //233 reserved for first boot flag

  for (int i = 0; i<4; i++) //ip addresses
  {
    EEPROM.write(234+i, staticIP[i]);
    EEPROM.write(238+i, staticGateway[i]);
    EEPROM.write(242+i, staticSubnet[i]);
  }

  EEPROM.write(249, briS);

  EEPROM.write(250, receiveNotificationBrightness);
  EEPROM.write(251, fadeTransition);
  EEPROM.write(252, strip.reverseMode);
  EEPROM.write(253, transitionDelayDefault & 0xFF);
  EEPROM.write(254, (transitionDelayDefault >> 8) & 0xFF);
  EEPROM.write(255, briMultiplier);

  //255,250,231,230,226 notifier bytes
  writeStringToEEPROM(256, otaPass, 32);

  EEPROM.write(288, nightlightTargetBri);
  EEPROM.write(289, otaLock);
  EEPROM.write(290, udpPort & 0xFF);
  EEPROM.write(291, (udpPort >> 8) & 0xFF);
  writeStringToEEPROM(292, serverDescription, 32);

  EEPROM.write(327, ntpEnabled);
  EEPROM.write(328, currentTimezone);
  EEPROM.write(329, useAMPM);
  EEPROM.write(330, strip.gammaCorrectBri);
  EEPROM.write(331, strip.gammaCorrectCol);
  EEPROM.write(332, overlayDefault);

  EEPROM.write(333, alexaEnabled);
  writeStringToEEPROM(334, alexaInvocationName, 32);
  EEPROM.write(366, notifyAlexa);

  EEPROM.write(367, (arlsOffset>=0));
  EEPROM.write(368, abs(arlsOffset));
  EEPROM.write(369, turnOnAtBoot);

  EEPROM.write(370, noWifiSleep);

  EEPROM.write(372, useRGBW);
  EEPROM.write(374, strip.paletteFade);
  EEPROM.write(375, strip.milliampsPerLed); //was apWaitTimeSecs up to 0.8.5
  EEPROM.write(376, apBehavior);

  EEPROM.write(377, EEPVER); //eeprom was updated to latest

  EEPROM.write(382, strip.paletteBlend);
  EEPROM.write(383, strip.colorOrder);

  EEPROM.write(385, irEnabled);

  EEPROM.write(387, strip.ablMilliampsMax & 0xFF);
  EEPROM.write(388, (strip.ablMilliampsMax >> 8) & 0xFF);
  EEPROM.write(389, bootPreset);
  EEPROM.write(390, aOtaEnabled);
  EEPROM.write(391, receiveNotificationColor);
  EEPROM.write(392, receiveNotificationEffects);
  EEPROM.write(393, wifiLock);

  EEPROM.write(394, abs(utcOffsetSecs) & 0xFF);
  EEPROM.write(395, (abs(utcOffsetSecs) >> 8) & 0xFF);
  EEPROM.write(396, (utcOffsetSecs<0)); //is negative
  EEPROM.write(397, syncToggleReceive);
  EEPROM.write(398, (ledCount >> 8) & 0xFF);
  //EEPROM.write(399, was !enableSecTransition);

  //favorite setting (preset) memory (25 slots/ each 20byte)
  //400 - 940 reserved
  writeStringToEEPROM(990, ntpServerName, 32);

  EEPROM.write(2048, huePollingEnabled);
  //EEPROM.write(2049, hueUpdatingEnabled);
  for (int i = 2050; i < 2054; ++i)
  {
    EEPROM.write(i, hueIP[i-2050]);
  }
  writeStringToEEPROM(2054, hueApiKey, 46);
  EEPROM.write(2100, huePollIntervalMs & 0xFF);
  EEPROM.write(2101, (huePollIntervalMs >> 8) & 0xFF);
  EEPROM.write(2102, notifyHue);
  EEPROM.write(2103, hueApplyOnOff);
  EEPROM.write(2104, hueApplyBri);
  EEPROM.write(2105, hueApplyColor);
  EEPROM.write(2106, huePollLightId);

  EEPROM.write(2150, overlayMin);
  EEPROM.write(2151, overlayMax);
  EEPROM.write(2152, analogClock12pixel);
  EEPROM.write(2153, analogClock5MinuteMarks);
  EEPROM.write(2154, analogClockSecondsTrail);

  EEPROM.write(2155, countdownMode);
  EEPROM.write(2156, countdownYear);
  EEPROM.write(2157, countdownMonth);
  EEPROM.write(2158, countdownDay);
  EEPROM.write(2159, countdownHour);
  EEPROM.write(2160, countdownMin);
  EEPROM.write(2161, countdownSec);
  setCountdown();

  writeStringToEEPROM(2165, cronixieDisplay, 6);
  EEPROM.write(2171, cronixieBacklight);
  setCronixie();

  EEPROM.write(2175, macroBoot);
  EEPROM.write(2176, macroAlexaOn);
  EEPROM.write(2177, macroAlexaOff);
  EEPROM.write(2178, macroButton);
  EEPROM.write(2179, macroLongPress);
  EEPROM.write(2180, macroCountdown);
  EEPROM.write(2181, macroNl);
  EEPROM.write(2182, macroDoublePress);

  #ifdef WLED_ENABLE_DMX
  EEPROM.write(2185, e131ProxyUniverse & 0xFF);
  EEPROM.write(2186, (e131ProxyUniverse >> 8) & 0xFF);
  #endif

  EEPROM.write(2187, e131Port & 0xFF);
  EEPROM.write(2188, (e131Port >> 8) & 0xFF);

  EEPROM.write(2189, e131SkipOutOfSequence);
  EEPROM.write(2190, e131Universe & 0xFF);
  EEPROM.write(2191, (e131Universe >> 8) & 0xFF);
  EEPROM.write(2192, e131Multicast);
  EEPROM.write(2193, realtimeTimeoutMs & 0xFF);
  EEPROM.write(2194, (realtimeTimeoutMs >> 8) & 0xFF);
  EEPROM.write(2195, arlsForceMaxBri);
  EEPROM.write(2196, arlsDisableGammaCorrection);
  EEPROM.write(2197, DMXAddress & 0xFF);
  EEPROM.write(2198, (DMXAddress >> 8) & 0xFF);
  EEPROM.write(2199, DMXMode);

  EEPROM.write(2200, !receiveDirect);
  EEPROM.write(2201, notifyMacro); //was enableRealtime
  EEPROM.write(2203, strip.rgbwMode);
  EEPROM.write(2204, skipFirstLed);

  if (saveCurrPresetCycConf)
  {
    EEPROM.write(2205, presetCyclingEnabled);
    EEPROM.write(2206, presetCycleTime & 0xFF);
    EEPROM.write(2207, (presetCycleTime >> 8) & 0xFF);
    EEPROM.write(2208, presetCycleMin);
    EEPROM.write(2209, presetCycleMax);
    EEPROM.write(2210, presetApplyBri);
    // was EEPROM.write(2211, presetApplyCol);
    // was EEPROM.write(2212, presetApplyFx);
    saveCurrPresetCycConf = false;
  }

  writeStringToEEPROM(2220, blynkApiKey, 35);

  for (int i = 0; i < 8; ++i)
  {
    EEPROM.write(2260 + i, timerHours[i]  );
    EEPROM.write(2270 + i, timerMinutes[i]);
    EEPROM.write(2280 + i, timerWeekday[i]);
    EEPROM.write(2290 + i, timerMacro[i]  );
  }

  EEPROM.write(2299, mqttEnabled);
  writeStringToEEPROM(2300, mqttServer, 32);
  writeStringToEEPROM(2333, mqttDeviceTopic, 32);
  writeStringToEEPROM(2366, mqttGroupTopic, 32);
  writeStringToEEPROM(2399, mqttUser, 40);
  writeStringToEEPROM(2440, mqttPass, 40);
  writeStringToEEPROM(2481, mqttClientID, 40);
  EEPROM.write(2522, mqttPort & 0xFF);
  EEPROM.write(2523, (mqttPort >> 8) & 0xFF);

  // DMX (2530 - 2549)
  #ifdef WLED_ENABLE_DMX
  EEPROM.write(2530, DMXChannels);
  EEPROM.write(2531, DMXGap & 0xFF);
  EEPROM.write(2532, (DMXGap >> 8) & 0xFF);
  EEPROM.write(2533, DMXStart & 0xFF);
  EEPROM.write(2534, (DMXStart >> 8) & 0xFF);

  for (int i=0; i<15; i++) {
    EEPROM.write(2535+i, DMXFixtureMap[i]);
  } // last used: 2549. maybe leave a few bytes for future expansion and go on with 2600 kthxbye.
  #endif

  //user MOD memory
  //2944 - 3071 reserved

  EEPROM.write(2944, soundSquelch);
  
 
  commit();
}


/*
 * Read all configuration from flash
 */
void loadSettingsFromEEPROM(bool first)
{
  if (EEPROM.read(233) != 233) //first boot/reset to default
  {
    DEBUG_PRINT("Settings invalid, restoring defaults...");
    saveSettingsToEEPROM();
    DEBUG_PRINTLN("done");
    return;
  }
  int lastEEPROMversion = EEPROM.read(377); //last EEPROM version before update


  readStringFromEEPROM(  0, clientSSID, 32);
  readStringFromEEPROM( 32, clientPass, 64);
  readStringFromEEPROM( 96,      cmDNS, 32);
  readStringFromEEPROM(128,     apSSID, 32);
  readStringFromEEPROM(160,     apPass, 64);

  nightlightDelayMinsDefault = EEPROM.read(224);
  nightlightDelayMins = nightlightDelayMinsDefault;
  nightlightFade = EEPROM.read(225);
  notifyDirectDefault = EEPROM.read(226);
  notifyDirect = notifyDirectDefault;

  apChannel = EEPROM.read(227);
  if (apChannel > 13 || apChannel < 1) apChannel = 1;
  apHide = EEPROM.read(228);
  if (apHide > 1) apHide = 1;
  ledCount = EEPROM.read(229) + ((EEPROM.read(398) << 8) & 0xFF00); if (ledCount > MAX_LEDS || ledCount == 0) ledCount = 30;

  notifyButton = EEPROM.read(230);
  notifyTwice = EEPROM.read(231);
  buttonEnabled = EEPROM.read(232);

  staticIP[0] = EEPROM.read(234);
  staticIP[1] = EEPROM.read(235);
  staticIP[2] = EEPROM.read(236);
  staticIP[3] = EEPROM.read(237);
  staticGateway[0] = EEPROM.read(238);
  staticGateway[1] = EEPROM.read(239);
  staticGateway[2] = EEPROM.read(240);
  staticGateway[3] = EEPROM.read(241);
  staticSubnet[0] = EEPROM.read(242);
  staticSubnet[1] = EEPROM.read(243);
  staticSubnet[2] = EEPROM.read(244);
  staticSubnet[3] = EEPROM.read(245);

  briS = EEPROM.read(249); bri = briS;
  if (!EEPROM.read(369) && first)
  {
    bri = 0; briLast = briS;
  }
  receiveNotificationBrightness = EEPROM.read(250);
  fadeTransition = EEPROM.read(251);
  strip.reverseMode = EEPROM.read(252);
  transitionDelayDefault = EEPROM.read(253) + ((EEPROM.read(254) << 8) & 0xFF00);
  transitionDelay = transitionDelayDefault;
  briMultiplier = EEPROM.read(255);

  readStringFromEEPROM(256, otaPass, 32);

  nightlightTargetBri = EEPROM.read(288);
  otaLock = EEPROM.read(289);
  udpPort = EEPROM.read(290) + ((EEPROM.read(291) << 8) & 0xFF00);

  readStringFromEEPROM(292, serverDescription, 32);

  ntpEnabled = EEPROM.read(327);
  currentTimezone = EEPROM.read(328);
  useAMPM = EEPROM.read(329);
  strip.gammaCorrectBri = EEPROM.read(330);
  strip.gammaCorrectCol = EEPROM.read(331);
  overlayDefault = EEPROM.read(332);
  if (lastEEPROMversion < 8 && overlayDefault > 0) overlayDefault--; //overlay mode 1 (solid) was removed

  alexaEnabled = EEPROM.read(333);

  readStringFromEEPROM(334, alexaInvocationName, 32);

  notifyAlexa = EEPROM.read(366);
  arlsOffset = EEPROM.read(368);
  if (!EEPROM.read(367)) arlsOffset = -arlsOffset;
  turnOnAtBoot = EEPROM.read(369);
  useRGBW = EEPROM.read(372);
  //374 - strip.paletteFade

  apBehavior = EEPROM.read(376);
    
  //377 = lastEEPROMversion
  if (lastEEPROMversion > 3) {
    aOtaEnabled = EEPROM.read(390);
    receiveNotificationColor = EEPROM.read(391);
    receiveNotificationEffects = EEPROM.read(392);
  }
  receiveNotifications = (receiveNotificationBrightness || receiveNotificationColor || receiveNotificationEffects);
  
  if (lastEEPROMversion > 4) {
    huePollingEnabled = EEPROM.read(2048);
    //hueUpdatingEnabled = EEPROM.read(2049);
    for (int i = 2050; i < 2054; ++i)
    {
      hueIP[i-2050] = EEPROM.read(i);
    }

    readStringFromEEPROM(2054, hueApiKey, 46);

    huePollIntervalMs = EEPROM.read(2100) + ((EEPROM.read(2101) << 8) & 0xFF00);
    notifyHue = EEPROM.read(2102);
    hueApplyOnOff = EEPROM.read(2103);
    hueApplyBri = EEPROM.read(2104);
    hueApplyColor = EEPROM.read(2105);
    huePollLightId = EEPROM.read(2106);
  }
  if (lastEEPROMversion > 5) {
    overlayMin = EEPROM.read(2150);
    overlayMax = EEPROM.read(2151);
    analogClock12pixel = EEPROM.read(2152);
    analogClock5MinuteMarks = EEPROM.read(2153);
    analogClockSecondsTrail = EEPROM.read(2154);
    countdownMode = EEPROM.read(2155);
    countdownYear = EEPROM.read(2156);
    countdownMonth = EEPROM.read(2157);
    countdownDay = EEPROM.read(2158);
    countdownHour = EEPROM.read(2159);
    countdownMin = EEPROM.read(2160);
    countdownSec = EEPROM.read(2161);
    setCountdown();

    readStringFromEEPROM(2165, cronixieDisplay, 6);
    cronixieBacklight = EEPROM.read(2171);

    macroBoot = EEPROM.read(2175);
    macroAlexaOn = EEPROM.read(2176);
    macroAlexaOff = EEPROM.read(2177);
    macroButton = EEPROM.read(2178);
    macroLongPress = EEPROM.read(2179);
    macroCountdown = EEPROM.read(2180);
    macroNl = EEPROM.read(2181);
    macroDoublePress = EEPROM.read(2182);
    if (macroDoublePress > 16) macroDoublePress = 0;
  }

  if (lastEEPROMversion > 6)
  {
    e131Universe = EEPROM.read(2190) + ((EEPROM.read(2191) << 8) & 0xFF00);
    e131Multicast = EEPROM.read(2192);
    realtimeTimeoutMs = EEPROM.read(2193) + ((EEPROM.read(2194) << 8) & 0xFF00);
    arlsForceMaxBri = EEPROM.read(2195);
    arlsDisableGammaCorrection = EEPROM.read(2196);
  }

  if (lastEEPROMversion > 7)
  {
    strip.paletteFade  = EEPROM.read(374);
    strip.paletteBlend = EEPROM.read(382);

    for (int i = 0; i < 8; ++i)
    {
      timerHours[i]   = EEPROM.read(2260 + i);
      timerMinutes[i] = EEPROM.read(2270 + i);
      timerWeekday[i] = EEPROM.read(2280 + i);
      timerMacro[i]   = EEPROM.read(2290 + i);
      if (timerWeekday[i] == 0) timerWeekday[i] = 255;
    }
  }

  if (lastEEPROMversion > 8)
  {
    readStringFromEEPROM(2300, mqttServer, 32);
    readStringFromEEPROM(2333, mqttDeviceTopic, 32);
    readStringFromEEPROM(2366, mqttGroupTopic, 32);
  }

  if (lastEEPROMversion > 9)
  {
    strip.colorOrder = EEPROM.read(383);
    irEnabled = EEPROM.read(385);
    strip.ablMilliampsMax = EEPROM.read(387) + ((EEPROM.read(388) << 8) & 0xFF00);
  } else if (lastEEPROMversion > 1) //ABL is off by default when updating from version older than 0.8.2
  {
    strip.ablMilliampsMax = 65000;
  } else {
    strip.ablMilliampsMax = ABL_MILLIAMPS_DEFAULT;
  }

  if (lastEEPROMversion > 10)
  {
    readStringFromEEPROM(2399, mqttUser, 40);
    readStringFromEEPROM(2440, mqttPass, 40);
    readStringFromEEPROM(2481, mqttClientID, 40);
    mqttPort = EEPROM.read(2522) + ((EEPROM.read(2523) << 8) & 0xFF00);
  }

  if (lastEEPROMversion > 11)
  {
    strip.milliampsPerLed = EEPROM.read(375);
  } else if (strip.ablMilliampsMax == 65000) //65000 indicates disabled ABL in <0.8.7
  {
    strip.ablMilliampsMax = ABL_MILLIAMPS_DEFAULT;
    strip.milliampsPerLed = 0; //disable ABL
  }
  if (lastEEPROMversion > 12)
  {
    readStringFromEEPROM(990, ntpServerName, 32);
  }
  if (lastEEPROMversion > 13)
  {
    mqttEnabled = EEPROM.read(2299);
    syncToggleReceive = EEPROM.read(397);
  } else {
    mqttEnabled = true;
    syncToggleReceive = false;
  }

  if (lastEEPROMversion > 14)
  {
    DMXAddress = EEPROM.read(2197) + ((EEPROM.read(2198) << 8) & 0xFF00);
    DMXMode = EEPROM.read(2199);
  } else {
    DMXAddress = 1;
    DMXMode = DMX_MODE_MULTIPLE_RGB;
  }

  //if (lastEEPROMversion > 15)
  //{
    noWifiSleep = EEPROM.read(370);
  //}

  if (lastEEPROMversion > 17)
  {
    e131SkipOutOfSequence = EEPROM.read(2189);
  } else {
    e131SkipOutOfSequence = true;
  }

  if (lastEEPROMversion > 18)
  {
    e131Port = EEPROM.read(2187) + ((EEPROM.read(2188) << 8) & 0xFF00);
  }

  #ifdef WLED_ENABLE_DMX
  if (lastEEPROMversion > 19)
  {
    e131ProxyUniverse = EEPROM.read(2185) + ((EEPROM.read(2186) << 8) & 0xFF00);
  }
  #endif

  receiveDirect = !EEPROM.read(2200);
  notifyMacro = EEPROM.read(2201);

  strip.rgbwMode = EEPROM.read(2203);
  skipFirstLed = EEPROM.read(2204);

  if (EEPROM.read(2210) || EEPROM.read(2211) || EEPROM.read(2212))
  {
    presetCyclingEnabled = EEPROM.read(2205);
    presetCycleTime = EEPROM.read(2206) + ((EEPROM.read(2207) << 8) & 0xFF00);
    if (lastEEPROMversion < 21) presetCycleTime /= 100; //was stored in ms, now is in tenths of a second
    presetCycleMin = EEPROM.read(2208);
    presetCycleMax = EEPROM.read(2209);
    presetApplyBri = EEPROM.read(2210);
    //was presetApplyCol = EEPROM.read(2211);
    //was presetApplyFx = EEPROM.read(2212);
  }

  bootPreset = EEPROM.read(389);
  wifiLock = EEPROM.read(393);
  utcOffsetSecs = EEPROM.read(394) + ((EEPROM.read(395) << 8) & 0xFF00);
  if (EEPROM.read(396)) utcOffsetSecs = -utcOffsetSecs; //negative
  //!EEPROM.read(399); was enableSecTransition

  //favorite setting (preset) memory (25 slots/ each 20byte)
  //400 - 899 reserved

  //custom macro memory (16 slots/ each 64byte)
  //1024-2047 reserved

  readStringFromEEPROM(2220, blynkApiKey, 35);
  if (strlen(blynkApiKey) < 25) blynkApiKey[0] = 0;

  #ifdef WLED_ENABLE_DMX
  // DMX (2530 - 2549)2535
  DMXChannels = EEPROM.read(2530);
  DMXGap = EEPROM.read(2531) + ((EEPROM.read(2532) << 8) & 0xFF00);
  DMXStart = EEPROM.read(2533) + ((EEPROM.read(2534) << 8) & 0xFF00);
  
  for (int i=0;i<15;i++) {
    DMXFixtureMap[i] = EEPROM.read(2535+i);
  } //last used: 2549
  EEPROM.write(2550, DMXStartLED);
  #endif

  //user MOD memory
  //2944 - 3071 reserved

  EEPROM.write(2944, soundSquelch);

  overlayCurrent = overlayDefault;

  savedToPresets();
}


//PRESET PROTOCOL 20 bytes
//0: preset purpose byte 0:invalid 1:valid preset 2:segment preset 2.0
//1:a 2:r 3:g 4:b 5:w 6:er 7:eg 8:eb 9:ew 10:fx 11:sx | custom chase 12:numP 13:numS 14:(0:fs 1:both 2:fe) 15:step 16:ix 17: fp 18-19:Zeros
//determines which presets already contain save data
void savedToPresets()
{
  for (byte index = 1; index < 16; index++)
  {
    uint16_t i = 380 + index*20;

    if (EEPROM.read(i) == 1) {
      savedPresets |= 0x01 << (index-1);
    } else
    {
      savedPresets &= ~(0x01 << (index-1));
    }
  }
  if (EEPROM.read(700) == 2 || EEPROM.read(700) == 3) {
    savedPresets |= 0x01 << 15;
  } else
  {
    savedPresets &= ~(0x01 << 15);
  }
}

bool applyPreset(byte index, bool loadBri)
{
  if (index == 255 || index == 0)
  {
    loadSettingsFromEEPROM(false);//load boot defaults
    return true;
  }
  if (index > 16 || index < 1) return false;
  uint16_t i = 380 + index*20;
  byte ver = EEPROM.read(i);

  if (index < 16) {
    if (ver != 1) return false;
    strip.applyToAllSelected = true;
    if (loadBri) bri = EEPROM.read(i+1);
    
    for (byte j=0; j<4; j++)
    {
      col[j] = EEPROM.read(i+j+2);
      colSec[j] = EEPROM.read(i+j+6);
    }
    strip.setColor(2, EEPROM.read(i+12), EEPROM.read(i+13), EEPROM.read(i+14), EEPROM.read(i+15)); //tertiary color

    effectCurrent = EEPROM.read(i+10);
    effectSpeed = EEPROM.read(i+11);
    effectIntensity = EEPROM.read(i+16);
    effectPalette = EEPROM.read(i+17);
    effectFFT1 = EEPROM.read(i+18);
    effectFFT2 = EEPROM.read(i+19);
    effectFFT3 = EEPROM.read(i+20);
  } else {
    if (ver != 2 && ver != 3) return false;
    strip.applyToAllSelected = false;
    if (loadBri) bri = EEPROM.read(i+1);
    WS2812FX::Segment* seg = strip.getSegments();
    memcpy(seg, EEPROM.getDataPtr() +i+2, 240);
    if (ver == 2) { //versions before 2004230 did not have opacity
      for (byte j = 0; j < strip.getMaxSegments(); j++)
      {
        strip.getSegment(j).opacity = 255;
        strip.getSegment(j).setOption(SEG_OPTION_ON, 1);
      }
    }
    setValuesFromMainSeg();
  }
  currentPreset = index;
  isPreset = true;
  return true;
}

void savePreset(byte index, bool persist)
{
  if (index > 16) return;
  if (index < 1) {saveSettingsToEEPROM();return;}
  uint16_t i = 380 + index*20;//min400
  
  if (index < 16) {
    EEPROM.write(i, 1);
    EEPROM.write(i+1, bri);
    for (uint16_t j=0; j<4; j++)
    {
      EEPROM.write(i+j+2, col[j]);
      EEPROM.write(i+j+6, colSec[j]);
    }
    EEPROM.write(i+10, effectCurrent);
    EEPROM.write(i+11, effectSpeed);

    uint32_t colTer = strip.getSegment(strip.getMainSegmentId()).colors[2];
    EEPROM.write(i+12, (colTer >> 16) & 0xFF);
    EEPROM.write(i+13, (colTer >>  8) & 0xFF);
    EEPROM.write(i+14, (colTer >>  0) & 0xFF);
    EEPROM.write(i+15, (colTer >> 24) & 0xFF);
  
    EEPROM.write(i+16, effectIntensity);
    EEPROM.write(i+17, effectPalette);
    EEPROM.write(i+18, effectFFT1);
    EEPROM.write(i+19, effectFFT2);
    EEPROM.write(i+20, effectFFT3);
  } else { //segment 16 can save segments
    EEPROM.write(i, 3);
    EEPROM.write(i+1, bri);
    WS2812FX::Segment* seg = strip.getSegments();
    memcpy(EEPROM.getDataPtr() +i+2, seg, 240);
  }
  
  if (persist) commit();
  savedToPresets();
  currentPreset = index;
  isPreset = true;
}


void loadMacro(byte index, char* m)
{
  index-=1;
  if (index > 15) return;
  readStringFromEEPROM(1024+64*index, m, 64);
}


void applyMacro(byte index)
{
  index-=1;
  if (index > 15) return;
  String mc="win&";
  char m[65];
  loadMacro(index+1, m);
  mc += m;
  mc += "&IN"; //internal, no XML response
  if (!notifyMacro) mc += "&NN";
  String forbidden = "&M="; //dont apply if called by the macro itself to prevent loop
  /*
   * NOTE: loop is still possible if you call a different macro from a macro, which then calls the first macro again.
   * To prevent that, but also disable calling macros within macros, comment the next line out.
   */
  forbidden = forbidden + index;
  if (mc.indexOf(forbidden) >= 0) return;
  handleSet(nullptr, mc);
}


void saveMacro(byte index, String mc, bool persist) //only commit on single save, not in settings
{
  index-=1;
  if (index > 15) return;
  int s = 1024+index*64;
  for (int i = s; i < s+64; i++)
  {
    EEPROM.write(i, mc.charAt(i-s));
  }
  if (persist) commit();
}<|MERGE_RESOLUTION|>--- conflicted
+++ resolved
@@ -7,11 +7,7 @@
  */
 
 //eeprom Version code, enables default settings instead of 0 init on update
-<<<<<<< HEAD
-#define EEPVER 20
-=======
 #define EEPVER 21
->>>>>>> 696e438d
 //0 -> old version, default
 //1 -> 0.4p 1711272 and up
 //2 -> 0.4p 1711302 and up
@@ -33,10 +29,7 @@
 //18-> 0.9.1-e131
 //19-> 0.9.1n
 //20-> 0.9.1p
-<<<<<<< HEAD
-=======
 //21-> 0.10.1p
->>>>>>> 696e438d
 
 void commit()
 {
@@ -295,8 +288,8 @@
   //2944 - 3071 reserved
 
   EEPROM.write(2944, soundSquelch);
-  
- 
+
+
   commit();
 }
 
@@ -391,7 +384,7 @@
   //374 - strip.paletteFade
 
   apBehavior = EEPROM.read(376);
-    
+
   //377 = lastEEPROMversion
   if (lastEEPROMversion > 3) {
     aOtaEnabled = EEPROM.read(390);
@@ -399,7 +392,7 @@
     receiveNotificationEffects = EEPROM.read(392);
   }
   receiveNotifications = (receiveNotificationBrightness || receiveNotificationColor || receiveNotificationEffects);
-  
+
   if (lastEEPROMversion > 4) {
     huePollingEnabled = EEPROM.read(2048);
     //hueUpdatingEnabled = EEPROM.read(2049);
@@ -589,7 +582,7 @@
   DMXChannels = EEPROM.read(2530);
   DMXGap = EEPROM.read(2531) + ((EEPROM.read(2532) << 8) & 0xFF00);
   DMXStart = EEPROM.read(2533) + ((EEPROM.read(2534) << 8) & 0xFF00);
-  
+
   for (int i=0;i<15;i++) {
     DMXFixtureMap[i] = EEPROM.read(2535+i);
   } //last used: 2549
@@ -647,7 +640,7 @@
     if (ver != 1) return false;
     strip.applyToAllSelected = true;
     if (loadBri) bri = EEPROM.read(i+1);
-    
+
     for (byte j=0; j<4; j++)
     {
       col[j] = EEPROM.read(i+j+2);
@@ -687,7 +680,7 @@
   if (index > 16) return;
   if (index < 1) {saveSettingsToEEPROM();return;}
   uint16_t i = 380 + index*20;//min400
-  
+
   if (index < 16) {
     EEPROM.write(i, 1);
     EEPROM.write(i+1, bri);
@@ -704,7 +697,7 @@
     EEPROM.write(i+13, (colTer >>  8) & 0xFF);
     EEPROM.write(i+14, (colTer >>  0) & 0xFF);
     EEPROM.write(i+15, (colTer >> 24) & 0xFF);
-  
+
     EEPROM.write(i+16, effectIntensity);
     EEPROM.write(i+17, effectPalette);
     EEPROM.write(i+18, effectFFT1);
@@ -716,7 +709,7 @@
     WS2812FX::Segment* seg = strip.getSegments();
     memcpy(EEPROM.getDataPtr() +i+2, seg, 240);
   }
-  
+
   if (persist) commit();
   savedToPresets();
   currentPreset = index;
