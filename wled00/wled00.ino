/*
 * WLED Arduino IDE compatibility file.
 * 
 * Where has everything gone?
 * 
 * In April 2020, the project's structure underwent a major change. 
 * Global variables are now found in file "wled.h"
 * Global function declarations are found in "fcn_declare.h"
 * 
 * Usermod compatibility: Existing wled06_usermod.ino mods should continue to work. Delete usermod.cpp.
 * New usermods should use usermod.cpp instead.
 */
#include "wled.h"

<<<<<<< HEAD

//ESP8266-01 (blue) got too little storage space to work with all features of WLED. To use it, you must use ESP8266 Arduino Core v2.4.2 and the setting 512K(No SPIFFS).

//ESP8266-01 (black) has 1MB flash and can thus fit the whole program. Use 1M(64K SPIFFS).
//Uncomment some of the following lines to disable features to compile for ESP8266-01 (max flash size 434kB):

//You are required to disable over-the-air updates:
//#define WLED_DISABLE_OTA         //saves 14kb

//You need to choose some of these features to disable:
#define WLED_DISABLE_ALEXA       //saves 11kb
#define WLED_DISABLE_BLYNK       //saves 6kb
#define WLED_DISABLE_CRONIXIE    //saves 3kb
#define WLED_DISABLE_HUESYNC     //saves 4kb
#define WLED_DISABLE_INFRARED    //there is no pin left for this on ESP8266-01, saves 12kb
//#define WLED_ENABLE_MQTT         //saves 12kb
//#define WLED_ENABLE_ADALIGHT     //saves 500b only
//#define WLED_ENABLE_DMX          //uses 3.5kb
//#define WLED_DISABLE_SOUND       // saves 1kb

#define WLED_DISABLE_FILESYSTEM    //SPIFFS is not used by any WLED feature yet
//#define WLED_ENABLE_FS_SERVING   //Enable sending html file from SPIFFS before serving progmem version
//#define WLED_ENABLE_FS_EDITOR    //enable /edit page for editing SPIFFS content. Will also be disabled with OTA lock

//to toggle usb serial debug (un)comment the following line
//#define WLED_DEBUG

//library inclusions
#include <Arduino.h>
#ifdef WLED_ENABLE_DMX
  #include <ESPDMX.h>
  DMXESPSerial dmx;
#endif
#ifdef ESP8266
  #include <ESP8266WiFi.h>
  #include <ESP8266mDNS.h>
  #include <ESPAsyncTCP.h>
  extern "C" {
  #include <user_interface.h>
  }
#else  //ESP32
  #include <WiFi.h>
  #include "esp_wifi.h"
  #include <ESPmDNS.h>
  #include <AsyncTCP.h>
  #include "SPIFFS.h"
#endif

#include <ESPAsyncWebServer.h>
#include <EEPROM.h>
#include <WiFiUdp.h>
#include <DNSServer.h>
#ifndef WLED_DISABLE_OTA
  #include <ArduinoOTA.h>
#endif
#include <SPIFFSEditor.h>
#include "src/dependencies/time/TimeLib.h"
#include "src/dependencies/timezone/Timezone.h"
#ifndef WLED_DISABLE_ALEXA
  #define ESPALEXA_ASYNC
  #define ESPALEXA_NO_SUBPAGE
  #define ESPALEXA_MAXDEVICES 1
  // #define ESPALEXA_DEBUG
  #include "src/dependencies/espalexa/Espalexa.h"
#endif
#ifndef WLED_DISABLE_BLYNK
  #include "src/dependencies/blynk/BlynkSimpleEsp.h"
#endif
#include "src/dependencies/e131/ESPAsyncE131.h"
#include "src/dependencies/async-mqtt-client/AsyncMqttClient.h"
#include "src/dependencies/json/AsyncJson-v6.h"
#include "src/dependencies/json/ArduinoJson-v6.h"
#include "html_ui.h"
#include "html_settings.h"
#include "html_other.h"
#include "FX.h"
#include "ir_codes.h"
#include "const.h"

#ifndef CLIENT_SSID
#define CLIENT_SSID DEFAULT_CLIENT_SSID
#endif

#ifndef CLIENT_PASS
#define CLIENT_PASS ""
#endif


#if IR_PIN < 0
  #ifndef WLED_DISABLE_INFRARED
    #define WLED_DISABLE_INFRARED
  #endif
#endif

#ifndef WLED_DISABLE_INFRARED
  #include <IRremoteESP8266.h>
  #include <IRrecv.h>
  #include <IRutils.h>
#endif

// remove flicker because PWM signal of RGB channels can become out of phase
#if defined(WLED_USE_ANALOG_LEDS) && defined(ESP8266)
  #include "src/dependencies/arduino/core_esp8266_waveform.h"
#endif

// enable additional debug output
#ifdef WLED_DEBUG
  #ifndef ESP8266
    #include <rom/rtc.h>
  #endif
#endif

//version code in format yymmddb (b = daily build)
#define VERSION 2003262

char versionString[] = "0.9.1";


//AP and OTA default passwords (for maximum change them!)
char apPass[65] = DEFAULT_AP_PASS;
char otaPass[33] = DEFAULT_OTA_PASS;


//Hardware CONFIG (only changeble HERE, not at runtime)
//LED strip pin, button pin and IR pin changeable in NpbWrapper.h!

byte auxDefaultState   = 0;                   //0: input 1: high 2: low
byte auxTriggeredState = 0;                   //0: input 1: high 2: low
char ntpServerName[33] = "0.wled.pool.ntp.org";//NTP server to use


//WiFi CONFIG (all these can be changed via web UI, no need to set them here)
char clientSSID[33] = CLIENT_SSID;
char clientPass[65] = CLIENT_PASS;
char cmDNS[33] = "x";                         //mDNS address (placeholder, will be replaced by wledXXXXXXXXXXXX.local)
char apSSID[33] = "";                         //AP off by default (unless setup)
byte apChannel = 1;                           //2.4GHz WiFi AP channel (1-13)
byte apHide = 0;                              //hidden AP SSID
byte apBehavior = AP_BEHAVIOR_BOOT_NO_CONN;   //access point opens when no connection after boot by default
IPAddress staticIP(0, 0, 0, 0);               //static IP of ESP
IPAddress staticGateway(0, 0, 0, 0);          //gateway (router) IP
IPAddress staticSubnet(255, 255, 255, 0);     //most common subnet in home networks
bool noWifiSleep = false;                     //disabling modem sleep modes will increase heat output and power usage, but may help with connection issues


//LED CONFIG
uint16_t ledCount = 30;                       //overcurrent prevented by ABL
bool useRGBW = false;                         //SK6812 strips can contain an extra White channel
#define ABL_MILLIAMPS_DEFAULT 850;            //auto lower brightness to stay close to milliampere limit
bool turnOnAtBoot  = true;                    //turn on LEDs at power-up
byte bootPreset = 0;                          //save preset to load after power-up

byte col[] {255, 160, 0, 0};                  //current RGB(W) primary color. col[] should be updated if you want to change the color.
byte colSec[] {0, 0, 0, 0};                   //current RGB(W) secondary color
byte briS = 128;                              //default brightness

byte soundSquelch = 10;                       //default squelch value for volume reactive routines.
uint16_t noiseFloor = 100;                    // default squelch value for FFT reactive routines.
byte nightlightTargetBri = 0;                 //brightness after nightlight is over
byte nightlightDelayMins = 60;
bool nightlightFade = true;                   //if enabled, light will gradually dim towards the target bri. Otherwise, it will instantly set after delay over
bool nightlightColorFade = false;             //if enabled, light will gradually fade color from primary to secondary color.
bool fadeTransition = true;                   //enable crossfading color transition
uint16_t transitionDelay = 750;               //default crossfade duration in ms

bool skipFirstLed = false;                    //ignore first LED in strip (useful if you need the LED as signal repeater)
byte briMultiplier =  100;                    //% of brightness to set (to limit power, if you set it to 50 and set bri to 255, actual brightness will be 127)


//User Interface CONFIG
char serverDescription[33] = "WLED-AudioReactive";    //Name of module
bool syncToggleReceive = false;               //UIs which only have a single button for sync should toggle send+receive if this is true, only send otherwise


//Sync CONFIG
bool buttonEnabled =  true;
byte irEnabled     =  0;                      //Infrared receiver

uint16_t udpPort    = 21324;                  //WLED notifier default port
uint16_t udpRgbPort = 19446;                  //Hyperion port

bool receiveNotificationBrightness = true;    //apply brightness from incoming notifications
bool receiveNotificationColor      = true;    //apply color
bool receiveNotificationEffects    = true;    //apply effects setup
bool notifyDirect = false;                    //send notification if change via UI or HTTP API
bool notifyButton = false;                    //send if updated by button or infrared remote
bool notifyAlexa  = false;                    //send notification if updated via Alexa
bool notifyMacro  = false;                    //send notification for macro
bool notifyHue    =  true;                    //send notification if Hue light changes
bool notifyTwice  = false;                    //notifications use UDP: enable if devices don't sync reliably

bool alexaEnabled = true;                     //enable device discovery by Amazon Echo
char alexaInvocationName[33] = "Light";       //speech control name of device. Choose something voice-to-text can understand

char blynkApiKey[36] = "";                    //Auth token for Blynk server. If empty, no connection will be made

uint16_t realtimeTimeoutMs = 2500;            //ms timeout of realtime mode before returning to normal mode
int  arlsOffset = 0;                          //realtime LED offset
bool receiveDirect    =  true;                //receive UDP realtime
bool arlsDisableGammaCorrection = true;       //activate if gamma correction is handled by the source
bool arlsForceMaxBri = false;                 //enable to force max brightness if source has very dark colors that would be black

#define E131_MAX_UNIVERSE_COUNT 9
uint16_t e131Universe = 1;                    //settings for E1.31 (sACN) protocol (only DMX_MODE_MULTIPLE_* can span over consequtive universes)
uint8_t  DMXMode = DMX_MODE_MULTIPLE_RGB;     //DMX mode (s.a.)
uint16_t DMXAddress = 1;                      //DMX start address of fixture, a.k.a. first Channel [for E1.31 (sACN) protocol]
uint8_t  DMXOldDimmer = 0;                    //only update brightness on change
uint8_t  e131LastSequenceNumber[E131_MAX_UNIVERSE_COUNT];          //to detect packet loss
bool     e131Multicast = false;               //multicast or unicast
bool     e131SkipOutOfSequence = false;       //freeze instead of flickering

bool mqttEnabled = false;
char mqttDeviceTopic[33] = "";                //main MQTT topic (individual per device, default is wled/mac)
char mqttGroupTopic[33] = "wled/all";         //second MQTT topic (for example to group devices)
char mqttServer[33] = "";                     //both domains and IPs should work (no SSL)
char mqttUser[41] = "";                       //optional: username for MQTT auth
char mqttPass[41] = "";                       //optional: password for MQTT auth
char mqttClientID[41] = "";                   //override the client ID
uint16_t mqttPort = 1883;

bool huePollingEnabled = false;               //poll hue bridge for light state
uint16_t huePollIntervalMs = 2500;            //low values (< 1sec) may cause lag but offer quicker response
char hueApiKey[47] = "api";                   //key token will be obtained from bridge
byte huePollLightId = 1;                      //ID of hue lamp to sync to. Find the ID in the hue app ("about" section)
IPAddress hueIP = (0, 0, 0, 0);               //IP address of the bridge
bool hueApplyOnOff = true;
bool hueApplyBri   = true;
bool hueApplyColor = true;


//Time CONFIG
bool ntpEnabled = false;                      //get internet time. Only required if you use clock overlays or time-activated macros
bool useAMPM = false;                         //12h/24h clock format
byte currentTimezone = 0;                     //Timezone ID. Refer to timezones array in wled10_ntp.ino
int  utcOffsetSecs   = 0;                     //Seconds to offset from UTC before timzone calculation

byte overlayDefault = 0;                      //0: no overlay 1: analog clock 2: single-digit clocl 3: cronixie
byte overlayMin = 0, overlayMax = ledCount - 1; //boundaries of overlay mode

byte analogClock12pixel = 0;                  //The pixel in your strip where "midnight" would be
bool analogClockSecondsTrail = false;         //Display seconds as trail of LEDs instead of a single pixel
bool analogClock5MinuteMarks = false;         //Light pixels at every 5-minute position

char cronixieDisplay[7] = "HHMMSS";           //Cronixie Display mask. See wled13_cronixie.ino
bool cronixieBacklight = true;                //Allow digits to be back-illuminated

bool countdownMode = false;                   //Clock will count down towards date
byte countdownYear = 20, countdownMonth = 1;  //Countdown target date, year is last two digits
byte countdownDay  =  1, countdownHour  = 0;
byte countdownMin  =  0, countdownSec   = 0;


byte macroBoot = 0;                           //macro loaded after startup
byte macroNl = 0;                             //after nightlight delay over
byte macroCountdown = 0;
byte macroAlexaOn = 0, macroAlexaOff = 0;
byte macroButton = 0, macroLongPress = 0, macroDoublePress = 0;


//Security CONFIG
bool otaLock = false;                         //prevents OTA firmware updates without password. ALWAYS enable if system exposed to any public networks
bool wifiLock = false;                        //prevents access to WiFi settings when OTA lock is enabled
bool aOtaEnabled = true;                      //ArduinoOTA allows easy updates directly from the IDE. Careful, it does not auto-disable when OTA lock is on


uint16_t userVar0 = 0, userVar1 = 0;

#ifdef WLED_ENABLE_DMX
  //dmx CONFIG
  byte DMXChannels = 7;                       // number of channels per fixture
  byte DMXFixtureMap[15] = { 0, 0, 0, 0, 0, 0, 0, 0, 0, 0, 0, 0, 0, 0, 0};
                                              // assigns the different channels to different functions. See wled21_dmx.ino for more information.
  uint16_t DMXGap = 10;                       // gap between the fixtures. makes addressing easier because you don't have to memorize odd numbers when climbing up onto a rig.
  uint16_t DMXStart = 10;                     // start address of the first fixture
#endif


//internal global variable declarations
//wifi
bool apActive = false;
bool forceReconnect = false;
uint32_t lastReconnectAttempt = 0;
bool interfacesInited = false;
bool wasConnected = false;

//color
byte colOld[] {0, 0, 0, 0};                   //color before transition
byte colT[] {0, 0, 0, 0};                     //color that is currently displayed on the LEDs
byte colIT[] {0, 0, 0, 0};                    //color that was last sent to LEDs
byte colSecT[] {0, 0, 0, 0};
byte colSecOld[] {0, 0, 0, 0};
byte colSecIT[] {0, 0, 0, 0};

byte lastRandomIndex = 0;                     //used to save last random color so the new one is not the same

//transitions
bool transitionActive = false;
uint16_t transitionDelayDefault = transitionDelay;
uint16_t transitionDelayTemp = transitionDelay;
unsigned long transitionStartTime;
float tperLast = 0;                           //crossfade transition progress, 0.0f - 1.0f
bool jsonTransitionOnce = false;

//nightlight
bool nightlightActive = false;
bool nightlightActiveOld = false;
uint32_t nightlightDelayMs = 10;
uint8_t nightlightDelayMinsDefault = nightlightDelayMins;
unsigned long nightlightStartTime;
byte briNlT = 0;                              //current nightlight brightness
byte colNlT[] {0, 0, 0, 0};                   //current nightlight color

//brightness
unsigned long lastOnTime = 0;
bool offMode = !turnOnAtBoot;
byte bri = briS;
byte briOld = 0;
byte briT = 0;
byte briIT = 0;
byte briLast = 128;                           //brightness before turned off. Used for toggle function
byte whiteLast = 128;                         //white channel before turned off. Used for toggle function

//button
bool buttonPressedBefore = false;
bool buttonLongPressed = false;
unsigned long buttonPressedTime = 0;
unsigned long buttonWaitTime = 0;

//notifications
bool notifyDirectDefault = notifyDirect;
bool receiveNotifications = true;
unsigned long notificationSentTime = 0;
byte notificationSentCallMode = NOTIFIER_CALL_MODE_INIT;
bool notificationTwoRequired = false;

//effects
byte effectCurrent = 0;
byte effectSpeed = 128;
byte effectIntensity = 128;
byte effectFFT1 = 6;
byte effectFFT2 = 128;
byte effectFFT3 = 252;
byte effectPalette = 0;

//network
bool udpConnected = false, udpRgbConnected = false;

//ui style
bool showWelcomePage = false;

//hue
byte hueError = HUE_ERROR_INACTIVE;
//uint16_t hueFailCount = 0;
float hueXLast = 0, hueYLast = 0;
uint16_t hueHueLast = 0, hueCtLast = 0;
byte hueSatLast = 0, hueBriLast = 0;
unsigned long hueLastRequestSent = 0;
bool hueAuthRequired = false;
bool hueReceived = false;
bool hueStoreAllowed = false, hueNewKey = false;

//overlays
byte overlayCurrent = overlayDefault;
byte overlaySpeed = 200;
unsigned long overlayRefreshMs = 200;
unsigned long overlayRefreshedTime;

//cronixie
byte dP[] {0, 0, 0, 0, 0, 0};
bool cronixieInit = false;

//countdown
unsigned long countdownTime = 1514764800L;
bool countdownOverTriggered = true;

//timer
byte lastTimerMinute = 0;
byte timerHours[]   = {0, 0, 0, 0, 0, 0, 0, 0};
byte timerMinutes[] = {0, 0, 0, 0, 0, 0, 0, 0};
byte timerMacro[]   = {0, 0, 0, 0, 0, 0, 0, 0};
byte timerWeekday[] = {255, 255, 255, 255, 255, 255, 255, 255}; //weekdays to activate on
//bit pattern of arr elem: 0b11111111: sun,sat,fri,thu,wed,tue,mon,validity

//blynk
bool blynkEnabled = false;

//preset cycling
bool presetCyclingEnabled = false;
byte presetCycleMin = 1, presetCycleMax = 5;
uint16_t presetCycleTime = 1250;
unsigned long presetCycledTime = 0; byte presetCycCurr = presetCycleMin;
bool presetApplyBri = true;
bool saveCurrPresetCycConf = false;

//realtime
byte realtimeMode = REALTIME_MODE_INACTIVE;
IPAddress realtimeIP = (0,0,0,0);
unsigned long realtimeTimeout = 0;

//mqtt
long lastMqttReconnectAttempt = 0;
long lastInterfaceUpdate = 0;
byte interfaceUpdateCallMode = NOTIFIER_CALL_MODE_INIT;
char mqttStatusTopic[40] = ""; //this must be global because of async handlers

#if AUXPIN >= 0
  //auxiliary debug pin
  byte auxTime = 0;
  unsigned long auxStartTime = 0;
  bool auxActive = false, auxActiveBefore = false;
#endif

//alexa udp
String escapedMac;
#ifndef WLED_DISABLE_ALEXA
  Espalexa espalexa;
  EspalexaDevice* espalexaDevice;
#endif

//dns server
DNSServer dnsServer;

//network time
bool ntpConnected = false;
time_t local = 0;
unsigned long ntpLastSyncTime = 999000000L;
unsigned long ntpPacketSentTime = 999000000L;
IPAddress ntpServerIP;
uint16_t ntpLocalPort = 2390;
#define NTP_PACKET_SIZE 48

//maximum number of LEDs - MAX_LEDS is coming from the JSON response getting too big, MAX_LEDS_DMA will become a timing issue
#define MAX_LEDS 1500
#define MAX_LEDS_DMA 500

//string temp buffer (now stored in stack locally)
#define OMAX 2048
char* obuf;
uint16_t olen = 0;

//presets
uint16_t savedPresets = 0;
int8_t currentPreset = -1;
bool isPreset = false;

byte errorFlag = 0;

String messageHead, messageSub;
byte optionType;

bool doReboot = false; //flag to initiate reboot from async handlers
bool doPublishMqtt = false;

//server library objects
AsyncWebServer server(80);
AsyncClient* hueClient = NULL;
AsyncMqttClient* mqtt = NULL;

//function prototypes
void colorFromUint32(uint32_t, bool = false);
void serveMessage(AsyncWebServerRequest*, uint16_t, String, String, byte);
void handleE131Packet(e131_packet_t*, IPAddress);
void arlsLock(uint32_t,byte);
void handleOverlayDraw();

//udp interface objects
WiFiUDP notifierUdp, rgbUdp;
WiFiUDP ntpUdp;
ESPAsyncE131 e131(handleE131Packet);
bool e131NewData = false;

//led fx library object
WS2812FX strip = WS2812FX();

#define WLED_CONNECTED (WiFi.status() == WL_CONNECTED)
#define WLED_WIFI_CONFIGURED (strlen(clientSSID) >= 1 && strcmp(clientSSID,DEFAULT_CLIENT_SSID) != 0)

//debug macros
#ifdef WLED_DEBUG
  #define DEBUG_PRINT(x)  Serial.print (x)
  #define DEBUG_PRINTLN(x) Serial.println (x)
  #define DEBUG_PRINTF(x) Serial.printf (x)
  unsigned long debugTime = 0;
  int lastWifiState = 3;
  unsigned long wifiStateChangedTime = 0;
  int loops = 0;
#else
  #define DEBUG_PRINT(x)
  #define DEBUG_PRINTLN(x)
  #define DEBUG_PRINTF(x)
#endif

//filesystem
#ifndef WLED_DISABLE_FILESYSTEM
  #include <FS.h>
  #ifdef ARDUINO_ARCH_ESP32
    #include "SPIFFS.h"
  #endif
  #include "SPIFFSEditor.h"
#endif



//turns all LEDs off and restarts ESP
void reset()
{
  briT = 0;
  long dly = millis();
  while (millis() - dly < 250)
  {
    yield(); //enough time to send response to client
  }
  setAllLeds();
  DEBUG_PRINTLN("MODULE RESET");
  ESP.restart();
}


//append new c string to temp buffer efficiently
bool oappend(const char* txt)
{
  uint16_t len = strlen(txt);
  if (olen + len >= OMAX) return false; //buffer full
  strcpy(obuf + olen, txt);
  olen += len;
  return true;
}


//append new number to temp buffer efficiently
bool oappendi(int i)
{
  char s[11];
  sprintf(s, "%ld", i);
  return oappend(s);
}


//boot starts here
void setup() {
  wledInit();
//Serial.printf("Free Heap: %d\n", ESP.getFreeHeap());
=======
void setup() {
  WLED::instance().setup();
>>>>>>> b1828963
}

void loop() {
<<<<<<< HEAD
//  EVERY_N_MILLISECONDS(1000) Serial.printf("Free Heap: %d\n", ESP.getFreeHeap());
  
  handleIR();          //2nd call to function needed for ESP32 to return valid results -- should be good for ESP8266, too
  handleConnection();
  handleSerial();
  handleNotifications();
  handleTransitions();
#ifdef WLED_ENABLE_DMX
  handleDMX();
#endif
  userLoop();

  yield();
  handleIO();
  handleIR();
  handleNetworkTime();
  handleAlexa();

  handleOverlays();
  yield();
#ifdef WLED_USE_ANALOG_LEDS
  strip.setRgbwPwm();
#endif

  if (doReboot) reset();

  if (!realtimeMode) //block stuff if WARLS/Adalight is enabled
  {
    if (apActive) dnsServer.processNextRequest();
#ifndef WLED_DISABLE_OTA
    if (WLED_CONNECTED && aOtaEnabled) ArduinoOTA.handle();
#endif
    handleNightlight();
    yield();

    handleHue();
    handleBlynk();

    yield();
    if (!offMode) strip.service();
  }
  yield();
#ifdef ESP8266
  MDNS.update();
#endif
  if (millis() - lastMqttReconnectAttempt > 30000) initMqtt();

  //DEBUG serial logging
#ifdef WLED_DEBUG
  if (millis() - debugTime > 9999)
  {
    DEBUG_PRINTLN("---DEBUG INFO---");
    DEBUG_PRINT("Runtime: "); DEBUG_PRINTLN(millis());
    DEBUG_PRINT("Unix time: "); DEBUG_PRINTLN(now());
    DEBUG_PRINT("Free heap: "); DEBUG_PRINTLN(ESP.getFreeHeap());
    DEBUG_PRINT("Wifi state: "); DEBUG_PRINTLN(WiFi.status());
    if (WiFi.status() != lastWifiState)
    {
      wifiStateChangedTime = millis();
    }
    lastWifiState = WiFi.status();
    DEBUG_PRINT("State time: "); DEBUG_PRINTLN(wifiStateChangedTime);
    DEBUG_PRINT("NTP last sync: "); DEBUG_PRINTLN(ntpLastSyncTime);
    DEBUG_PRINT("Client IP: "); DEBUG_PRINTLN(WiFi.localIP());
    DEBUG_PRINT("Loops/sec: "); DEBUG_PRINTLN(loops / 10);
    loops = 0;
    debugTime = millis();
  }
  loops++;
#endif
=======
  WLED::instance().loop();
>>>>>>> b1828963
}<|MERGE_RESOLUTION|>--- conflicted
+++ resolved
@@ -1,639 +1,21 @@
 /*
  * WLED Arduino IDE compatibility file.
- * 
+ *
  * Where has everything gone?
- * 
- * In April 2020, the project's structure underwent a major change. 
+ *
+ * In April 2020, the project's structure underwent a major change.
  * Global variables are now found in file "wled.h"
  * Global function declarations are found in "fcn_declare.h"
- * 
+ *
  * Usermod compatibility: Existing wled06_usermod.ino mods should continue to work. Delete usermod.cpp.
  * New usermods should use usermod.cpp instead.
  */
 #include "wled.h"
 
-<<<<<<< HEAD
-
-//ESP8266-01 (blue) got too little storage space to work with all features of WLED. To use it, you must use ESP8266 Arduino Core v2.4.2 and the setting 512K(No SPIFFS).
-
-//ESP8266-01 (black) has 1MB flash and can thus fit the whole program. Use 1M(64K SPIFFS).
-//Uncomment some of the following lines to disable features to compile for ESP8266-01 (max flash size 434kB):
-
-//You are required to disable over-the-air updates:
-//#define WLED_DISABLE_OTA         //saves 14kb
-
-//You need to choose some of these features to disable:
-#define WLED_DISABLE_ALEXA       //saves 11kb
-#define WLED_DISABLE_BLYNK       //saves 6kb
-#define WLED_DISABLE_CRONIXIE    //saves 3kb
-#define WLED_DISABLE_HUESYNC     //saves 4kb
-#define WLED_DISABLE_INFRARED    //there is no pin left for this on ESP8266-01, saves 12kb
-//#define WLED_ENABLE_MQTT         //saves 12kb
-//#define WLED_ENABLE_ADALIGHT     //saves 500b only
-//#define WLED_ENABLE_DMX          //uses 3.5kb
-//#define WLED_DISABLE_SOUND       // saves 1kb
-
-#define WLED_DISABLE_FILESYSTEM    //SPIFFS is not used by any WLED feature yet
-//#define WLED_ENABLE_FS_SERVING   //Enable sending html file from SPIFFS before serving progmem version
-//#define WLED_ENABLE_FS_EDITOR    //enable /edit page for editing SPIFFS content. Will also be disabled with OTA lock
-
-//to toggle usb serial debug (un)comment the following line
-//#define WLED_DEBUG
-
-//library inclusions
-#include <Arduino.h>
-#ifdef WLED_ENABLE_DMX
-  #include <ESPDMX.h>
-  DMXESPSerial dmx;
-#endif
-#ifdef ESP8266
-  #include <ESP8266WiFi.h>
-  #include <ESP8266mDNS.h>
-  #include <ESPAsyncTCP.h>
-  extern "C" {
-  #include <user_interface.h>
-  }
-#else  //ESP32
-  #include <WiFi.h>
-  #include "esp_wifi.h"
-  #include <ESPmDNS.h>
-  #include <AsyncTCP.h>
-  #include "SPIFFS.h"
-#endif
-
-#include <ESPAsyncWebServer.h>
-#include <EEPROM.h>
-#include <WiFiUdp.h>
-#include <DNSServer.h>
-#ifndef WLED_DISABLE_OTA
-  #include <ArduinoOTA.h>
-#endif
-#include <SPIFFSEditor.h>
-#include "src/dependencies/time/TimeLib.h"
-#include "src/dependencies/timezone/Timezone.h"
-#ifndef WLED_DISABLE_ALEXA
-  #define ESPALEXA_ASYNC
-  #define ESPALEXA_NO_SUBPAGE
-  #define ESPALEXA_MAXDEVICES 1
-  // #define ESPALEXA_DEBUG
-  #include "src/dependencies/espalexa/Espalexa.h"
-#endif
-#ifndef WLED_DISABLE_BLYNK
-  #include "src/dependencies/blynk/BlynkSimpleEsp.h"
-#endif
-#include "src/dependencies/e131/ESPAsyncE131.h"
-#include "src/dependencies/async-mqtt-client/AsyncMqttClient.h"
-#include "src/dependencies/json/AsyncJson-v6.h"
-#include "src/dependencies/json/ArduinoJson-v6.h"
-#include "html_ui.h"
-#include "html_settings.h"
-#include "html_other.h"
-#include "FX.h"
-#include "ir_codes.h"
-#include "const.h"
-
-#ifndef CLIENT_SSID
-#define CLIENT_SSID DEFAULT_CLIENT_SSID
-#endif
-
-#ifndef CLIENT_PASS
-#define CLIENT_PASS ""
-#endif
-
-
-#if IR_PIN < 0
-  #ifndef WLED_DISABLE_INFRARED
-    #define WLED_DISABLE_INFRARED
-  #endif
-#endif
-
-#ifndef WLED_DISABLE_INFRARED
-  #include <IRremoteESP8266.h>
-  #include <IRrecv.h>
-  #include <IRutils.h>
-#endif
-
-// remove flicker because PWM signal of RGB channels can become out of phase
-#if defined(WLED_USE_ANALOG_LEDS) && defined(ESP8266)
-  #include "src/dependencies/arduino/core_esp8266_waveform.h"
-#endif
-
-// enable additional debug output
-#ifdef WLED_DEBUG
-  #ifndef ESP8266
-    #include <rom/rtc.h>
-  #endif
-#endif
-
-//version code in format yymmddb (b = daily build)
-#define VERSION 2003262
-
-char versionString[] = "0.9.1";
-
-
-//AP and OTA default passwords (for maximum change them!)
-char apPass[65] = DEFAULT_AP_PASS;
-char otaPass[33] = DEFAULT_OTA_PASS;
-
-
-//Hardware CONFIG (only changeble HERE, not at runtime)
-//LED strip pin, button pin and IR pin changeable in NpbWrapper.h!
-
-byte auxDefaultState   = 0;                   //0: input 1: high 2: low
-byte auxTriggeredState = 0;                   //0: input 1: high 2: low
-char ntpServerName[33] = "0.wled.pool.ntp.org";//NTP server to use
-
-
-//WiFi CONFIG (all these can be changed via web UI, no need to set them here)
-char clientSSID[33] = CLIENT_SSID;
-char clientPass[65] = CLIENT_PASS;
-char cmDNS[33] = "x";                         //mDNS address (placeholder, will be replaced by wledXXXXXXXXXXXX.local)
-char apSSID[33] = "";                         //AP off by default (unless setup)
-byte apChannel = 1;                           //2.4GHz WiFi AP channel (1-13)
-byte apHide = 0;                              //hidden AP SSID
-byte apBehavior = AP_BEHAVIOR_BOOT_NO_CONN;   //access point opens when no connection after boot by default
-IPAddress staticIP(0, 0, 0, 0);               //static IP of ESP
-IPAddress staticGateway(0, 0, 0, 0);          //gateway (router) IP
-IPAddress staticSubnet(255, 255, 255, 0);     //most common subnet in home networks
-bool noWifiSleep = false;                     //disabling modem sleep modes will increase heat output and power usage, but may help with connection issues
-
-
-//LED CONFIG
-uint16_t ledCount = 30;                       //overcurrent prevented by ABL
-bool useRGBW = false;                         //SK6812 strips can contain an extra White channel
-#define ABL_MILLIAMPS_DEFAULT 850;            //auto lower brightness to stay close to milliampere limit
-bool turnOnAtBoot  = true;                    //turn on LEDs at power-up
-byte bootPreset = 0;                          //save preset to load after power-up
-
-byte col[] {255, 160, 0, 0};                  //current RGB(W) primary color. col[] should be updated if you want to change the color.
-byte colSec[] {0, 0, 0, 0};                   //current RGB(W) secondary color
-byte briS = 128;                              //default brightness
-
-byte soundSquelch = 10;                       //default squelch value for volume reactive routines.
-uint16_t noiseFloor = 100;                    // default squelch value for FFT reactive routines.
-byte nightlightTargetBri = 0;                 //brightness after nightlight is over
-byte nightlightDelayMins = 60;
-bool nightlightFade = true;                   //if enabled, light will gradually dim towards the target bri. Otherwise, it will instantly set after delay over
-bool nightlightColorFade = false;             //if enabled, light will gradually fade color from primary to secondary color.
-bool fadeTransition = true;                   //enable crossfading color transition
-uint16_t transitionDelay = 750;               //default crossfade duration in ms
-
-bool skipFirstLed = false;                    //ignore first LED in strip (useful if you need the LED as signal repeater)
-byte briMultiplier =  100;                    //% of brightness to set (to limit power, if you set it to 50 and set bri to 255, actual brightness will be 127)
-
-
-//User Interface CONFIG
-char serverDescription[33] = "WLED-AudioReactive";    //Name of module
-bool syncToggleReceive = false;               //UIs which only have a single button for sync should toggle send+receive if this is true, only send otherwise
-
-
-//Sync CONFIG
-bool buttonEnabled =  true;
-byte irEnabled     =  0;                      //Infrared receiver
-
-uint16_t udpPort    = 21324;                  //WLED notifier default port
-uint16_t udpRgbPort = 19446;                  //Hyperion port
-
-bool receiveNotificationBrightness = true;    //apply brightness from incoming notifications
-bool receiveNotificationColor      = true;    //apply color
-bool receiveNotificationEffects    = true;    //apply effects setup
-bool notifyDirect = false;                    //send notification if change via UI or HTTP API
-bool notifyButton = false;                    //send if updated by button or infrared remote
-bool notifyAlexa  = false;                    //send notification if updated via Alexa
-bool notifyMacro  = false;                    //send notification for macro
-bool notifyHue    =  true;                    //send notification if Hue light changes
-bool notifyTwice  = false;                    //notifications use UDP: enable if devices don't sync reliably
-
-bool alexaEnabled = true;                     //enable device discovery by Amazon Echo
-char alexaInvocationName[33] = "Light";       //speech control name of device. Choose something voice-to-text can understand
-
-char blynkApiKey[36] = "";                    //Auth token for Blynk server. If empty, no connection will be made
-
-uint16_t realtimeTimeoutMs = 2500;            //ms timeout of realtime mode before returning to normal mode
-int  arlsOffset = 0;                          //realtime LED offset
-bool receiveDirect    =  true;                //receive UDP realtime
-bool arlsDisableGammaCorrection = true;       //activate if gamma correction is handled by the source
-bool arlsForceMaxBri = false;                 //enable to force max brightness if source has very dark colors that would be black
-
-#define E131_MAX_UNIVERSE_COUNT 9
-uint16_t e131Universe = 1;                    //settings for E1.31 (sACN) protocol (only DMX_MODE_MULTIPLE_* can span over consequtive universes)
-uint8_t  DMXMode = DMX_MODE_MULTIPLE_RGB;     //DMX mode (s.a.)
-uint16_t DMXAddress = 1;                      //DMX start address of fixture, a.k.a. first Channel [for E1.31 (sACN) protocol]
-uint8_t  DMXOldDimmer = 0;                    //only update brightness on change
-uint8_t  e131LastSequenceNumber[E131_MAX_UNIVERSE_COUNT];          //to detect packet loss
-bool     e131Multicast = false;               //multicast or unicast
-bool     e131SkipOutOfSequence = false;       //freeze instead of flickering
-
-bool mqttEnabled = false;
-char mqttDeviceTopic[33] = "";                //main MQTT topic (individual per device, default is wled/mac)
-char mqttGroupTopic[33] = "wled/all";         //second MQTT topic (for example to group devices)
-char mqttServer[33] = "";                     //both domains and IPs should work (no SSL)
-char mqttUser[41] = "";                       //optional: username for MQTT auth
-char mqttPass[41] = "";                       //optional: password for MQTT auth
-char mqttClientID[41] = "";                   //override the client ID
-uint16_t mqttPort = 1883;
-
-bool huePollingEnabled = false;               //poll hue bridge for light state
-uint16_t huePollIntervalMs = 2500;            //low values (< 1sec) may cause lag but offer quicker response
-char hueApiKey[47] = "api";                   //key token will be obtained from bridge
-byte huePollLightId = 1;                      //ID of hue lamp to sync to. Find the ID in the hue app ("about" section)
-IPAddress hueIP = (0, 0, 0, 0);               //IP address of the bridge
-bool hueApplyOnOff = true;
-bool hueApplyBri   = true;
-bool hueApplyColor = true;
-
-
-//Time CONFIG
-bool ntpEnabled = false;                      //get internet time. Only required if you use clock overlays or time-activated macros
-bool useAMPM = false;                         //12h/24h clock format
-byte currentTimezone = 0;                     //Timezone ID. Refer to timezones array in wled10_ntp.ino
-int  utcOffsetSecs   = 0;                     //Seconds to offset from UTC before timzone calculation
-
-byte overlayDefault = 0;                      //0: no overlay 1: analog clock 2: single-digit clocl 3: cronixie
-byte overlayMin = 0, overlayMax = ledCount - 1; //boundaries of overlay mode
-
-byte analogClock12pixel = 0;                  //The pixel in your strip where "midnight" would be
-bool analogClockSecondsTrail = false;         //Display seconds as trail of LEDs instead of a single pixel
-bool analogClock5MinuteMarks = false;         //Light pixels at every 5-minute position
-
-char cronixieDisplay[7] = "HHMMSS";           //Cronixie Display mask. See wled13_cronixie.ino
-bool cronixieBacklight = true;                //Allow digits to be back-illuminated
-
-bool countdownMode = false;                   //Clock will count down towards date
-byte countdownYear = 20, countdownMonth = 1;  //Countdown target date, year is last two digits
-byte countdownDay  =  1, countdownHour  = 0;
-byte countdownMin  =  0, countdownSec   = 0;
-
-
-byte macroBoot = 0;                           //macro loaded after startup
-byte macroNl = 0;                             //after nightlight delay over
-byte macroCountdown = 0;
-byte macroAlexaOn = 0, macroAlexaOff = 0;
-byte macroButton = 0, macroLongPress = 0, macroDoublePress = 0;
-
-
-//Security CONFIG
-bool otaLock = false;                         //prevents OTA firmware updates without password. ALWAYS enable if system exposed to any public networks
-bool wifiLock = false;                        //prevents access to WiFi settings when OTA lock is enabled
-bool aOtaEnabled = true;                      //ArduinoOTA allows easy updates directly from the IDE. Careful, it does not auto-disable when OTA lock is on
-
-
-uint16_t userVar0 = 0, userVar1 = 0;
-
-#ifdef WLED_ENABLE_DMX
-  //dmx CONFIG
-  byte DMXChannels = 7;                       // number of channels per fixture
-  byte DMXFixtureMap[15] = { 0, 0, 0, 0, 0, 0, 0, 0, 0, 0, 0, 0, 0, 0, 0};
-                                              // assigns the different channels to different functions. See wled21_dmx.ino for more information.
-  uint16_t DMXGap = 10;                       // gap between the fixtures. makes addressing easier because you don't have to memorize odd numbers when climbing up onto a rig.
-  uint16_t DMXStart = 10;                     // start address of the first fixture
-#endif
-
-
-//internal global variable declarations
-//wifi
-bool apActive = false;
-bool forceReconnect = false;
-uint32_t lastReconnectAttempt = 0;
-bool interfacesInited = false;
-bool wasConnected = false;
-
-//color
-byte colOld[] {0, 0, 0, 0};                   //color before transition
-byte colT[] {0, 0, 0, 0};                     //color that is currently displayed on the LEDs
-byte colIT[] {0, 0, 0, 0};                    //color that was last sent to LEDs
-byte colSecT[] {0, 0, 0, 0};
-byte colSecOld[] {0, 0, 0, 0};
-byte colSecIT[] {0, 0, 0, 0};
-
-byte lastRandomIndex = 0;                     //used to save last random color so the new one is not the same
-
-//transitions
-bool transitionActive = false;
-uint16_t transitionDelayDefault = transitionDelay;
-uint16_t transitionDelayTemp = transitionDelay;
-unsigned long transitionStartTime;
-float tperLast = 0;                           //crossfade transition progress, 0.0f - 1.0f
-bool jsonTransitionOnce = false;
-
-//nightlight
-bool nightlightActive = false;
-bool nightlightActiveOld = false;
-uint32_t nightlightDelayMs = 10;
-uint8_t nightlightDelayMinsDefault = nightlightDelayMins;
-unsigned long nightlightStartTime;
-byte briNlT = 0;                              //current nightlight brightness
-byte colNlT[] {0, 0, 0, 0};                   //current nightlight color
-
-//brightness
-unsigned long lastOnTime = 0;
-bool offMode = !turnOnAtBoot;
-byte bri = briS;
-byte briOld = 0;
-byte briT = 0;
-byte briIT = 0;
-byte briLast = 128;                           //brightness before turned off. Used for toggle function
-byte whiteLast = 128;                         //white channel before turned off. Used for toggle function
-
-//button
-bool buttonPressedBefore = false;
-bool buttonLongPressed = false;
-unsigned long buttonPressedTime = 0;
-unsigned long buttonWaitTime = 0;
-
-//notifications
-bool notifyDirectDefault = notifyDirect;
-bool receiveNotifications = true;
-unsigned long notificationSentTime = 0;
-byte notificationSentCallMode = NOTIFIER_CALL_MODE_INIT;
-bool notificationTwoRequired = false;
-
-//effects
-byte effectCurrent = 0;
-byte effectSpeed = 128;
-byte effectIntensity = 128;
-byte effectFFT1 = 6;
-byte effectFFT2 = 128;
-byte effectFFT3 = 252;
-byte effectPalette = 0;
-
-//network
-bool udpConnected = false, udpRgbConnected = false;
-
-//ui style
-bool showWelcomePage = false;
-
-//hue
-byte hueError = HUE_ERROR_INACTIVE;
-//uint16_t hueFailCount = 0;
-float hueXLast = 0, hueYLast = 0;
-uint16_t hueHueLast = 0, hueCtLast = 0;
-byte hueSatLast = 0, hueBriLast = 0;
-unsigned long hueLastRequestSent = 0;
-bool hueAuthRequired = false;
-bool hueReceived = false;
-bool hueStoreAllowed = false, hueNewKey = false;
-
-//overlays
-byte overlayCurrent = overlayDefault;
-byte overlaySpeed = 200;
-unsigned long overlayRefreshMs = 200;
-unsigned long overlayRefreshedTime;
-
-//cronixie
-byte dP[] {0, 0, 0, 0, 0, 0};
-bool cronixieInit = false;
-
-//countdown
-unsigned long countdownTime = 1514764800L;
-bool countdownOverTriggered = true;
-
-//timer
-byte lastTimerMinute = 0;
-byte timerHours[]   = {0, 0, 0, 0, 0, 0, 0, 0};
-byte timerMinutes[] = {0, 0, 0, 0, 0, 0, 0, 0};
-byte timerMacro[]   = {0, 0, 0, 0, 0, 0, 0, 0};
-byte timerWeekday[] = {255, 255, 255, 255, 255, 255, 255, 255}; //weekdays to activate on
-//bit pattern of arr elem: 0b11111111: sun,sat,fri,thu,wed,tue,mon,validity
-
-//blynk
-bool blynkEnabled = false;
-
-//preset cycling
-bool presetCyclingEnabled = false;
-byte presetCycleMin = 1, presetCycleMax = 5;
-uint16_t presetCycleTime = 1250;
-unsigned long presetCycledTime = 0; byte presetCycCurr = presetCycleMin;
-bool presetApplyBri = true;
-bool saveCurrPresetCycConf = false;
-
-//realtime
-byte realtimeMode = REALTIME_MODE_INACTIVE;
-IPAddress realtimeIP = (0,0,0,0);
-unsigned long realtimeTimeout = 0;
-
-//mqtt
-long lastMqttReconnectAttempt = 0;
-long lastInterfaceUpdate = 0;
-byte interfaceUpdateCallMode = NOTIFIER_CALL_MODE_INIT;
-char mqttStatusTopic[40] = ""; //this must be global because of async handlers
-
-#if AUXPIN >= 0
-  //auxiliary debug pin
-  byte auxTime = 0;
-  unsigned long auxStartTime = 0;
-  bool auxActive = false, auxActiveBefore = false;
-#endif
-
-//alexa udp
-String escapedMac;
-#ifndef WLED_DISABLE_ALEXA
-  Espalexa espalexa;
-  EspalexaDevice* espalexaDevice;
-#endif
-
-//dns server
-DNSServer dnsServer;
-
-//network time
-bool ntpConnected = false;
-time_t local = 0;
-unsigned long ntpLastSyncTime = 999000000L;
-unsigned long ntpPacketSentTime = 999000000L;
-IPAddress ntpServerIP;
-uint16_t ntpLocalPort = 2390;
-#define NTP_PACKET_SIZE 48
-
-//maximum number of LEDs - MAX_LEDS is coming from the JSON response getting too big, MAX_LEDS_DMA will become a timing issue
-#define MAX_LEDS 1500
-#define MAX_LEDS_DMA 500
-
-//string temp buffer (now stored in stack locally)
-#define OMAX 2048
-char* obuf;
-uint16_t olen = 0;
-
-//presets
-uint16_t savedPresets = 0;
-int8_t currentPreset = -1;
-bool isPreset = false;
-
-byte errorFlag = 0;
-
-String messageHead, messageSub;
-byte optionType;
-
-bool doReboot = false; //flag to initiate reboot from async handlers
-bool doPublishMqtt = false;
-
-//server library objects
-AsyncWebServer server(80);
-AsyncClient* hueClient = NULL;
-AsyncMqttClient* mqtt = NULL;
-
-//function prototypes
-void colorFromUint32(uint32_t, bool = false);
-void serveMessage(AsyncWebServerRequest*, uint16_t, String, String, byte);
-void handleE131Packet(e131_packet_t*, IPAddress);
-void arlsLock(uint32_t,byte);
-void handleOverlayDraw();
-
-//udp interface objects
-WiFiUDP notifierUdp, rgbUdp;
-WiFiUDP ntpUdp;
-ESPAsyncE131 e131(handleE131Packet);
-bool e131NewData = false;
-
-//led fx library object
-WS2812FX strip = WS2812FX();
-
-#define WLED_CONNECTED (WiFi.status() == WL_CONNECTED)
-#define WLED_WIFI_CONFIGURED (strlen(clientSSID) >= 1 && strcmp(clientSSID,DEFAULT_CLIENT_SSID) != 0)
-
-//debug macros
-#ifdef WLED_DEBUG
-  #define DEBUG_PRINT(x)  Serial.print (x)
-  #define DEBUG_PRINTLN(x) Serial.println (x)
-  #define DEBUG_PRINTF(x) Serial.printf (x)
-  unsigned long debugTime = 0;
-  int lastWifiState = 3;
-  unsigned long wifiStateChangedTime = 0;
-  int loops = 0;
-#else
-  #define DEBUG_PRINT(x)
-  #define DEBUG_PRINTLN(x)
-  #define DEBUG_PRINTF(x)
-#endif
-
-//filesystem
-#ifndef WLED_DISABLE_FILESYSTEM
-  #include <FS.h>
-  #ifdef ARDUINO_ARCH_ESP32
-    #include "SPIFFS.h"
-  #endif
-  #include "SPIFFSEditor.h"
-#endif
-
-
-
-//turns all LEDs off and restarts ESP
-void reset()
-{
-  briT = 0;
-  long dly = millis();
-  while (millis() - dly < 250)
-  {
-    yield(); //enough time to send response to client
-  }
-  setAllLeds();
-  DEBUG_PRINTLN("MODULE RESET");
-  ESP.restart();
-}
-
-
-//append new c string to temp buffer efficiently
-bool oappend(const char* txt)
-{
-  uint16_t len = strlen(txt);
-  if (olen + len >= OMAX) return false; //buffer full
-  strcpy(obuf + olen, txt);
-  olen += len;
-  return true;
-}
-
-
-//append new number to temp buffer efficiently
-bool oappendi(int i)
-{
-  char s[11];
-  sprintf(s, "%ld", i);
-  return oappend(s);
-}
-
-
-//boot starts here
-void setup() {
-  wledInit();
-//Serial.printf("Free Heap: %d\n", ESP.getFreeHeap());
-=======
 void setup() {
   WLED::instance().setup();
->>>>>>> b1828963
 }
 
 void loop() {
-<<<<<<< HEAD
-//  EVERY_N_MILLISECONDS(1000) Serial.printf("Free Heap: %d\n", ESP.getFreeHeap());
-  
-  handleIR();          //2nd call to function needed for ESP32 to return valid results -- should be good for ESP8266, too
-  handleConnection();
-  handleSerial();
-  handleNotifications();
-  handleTransitions();
-#ifdef WLED_ENABLE_DMX
-  handleDMX();
-#endif
-  userLoop();
-
-  yield();
-  handleIO();
-  handleIR();
-  handleNetworkTime();
-  handleAlexa();
-
-  handleOverlays();
-  yield();
-#ifdef WLED_USE_ANALOG_LEDS
-  strip.setRgbwPwm();
-#endif
-
-  if (doReboot) reset();
-
-  if (!realtimeMode) //block stuff if WARLS/Adalight is enabled
-  {
-    if (apActive) dnsServer.processNextRequest();
-#ifndef WLED_DISABLE_OTA
-    if (WLED_CONNECTED && aOtaEnabled) ArduinoOTA.handle();
-#endif
-    handleNightlight();
-    yield();
-
-    handleHue();
-    handleBlynk();
-
-    yield();
-    if (!offMode) strip.service();
-  }
-  yield();
-#ifdef ESP8266
-  MDNS.update();
-#endif
-  if (millis() - lastMqttReconnectAttempt > 30000) initMqtt();
-
-  //DEBUG serial logging
-#ifdef WLED_DEBUG
-  if (millis() - debugTime > 9999)
-  {
-    DEBUG_PRINTLN("---DEBUG INFO---");
-    DEBUG_PRINT("Runtime: "); DEBUG_PRINTLN(millis());
-    DEBUG_PRINT("Unix time: "); DEBUG_PRINTLN(now());
-    DEBUG_PRINT("Free heap: "); DEBUG_PRINTLN(ESP.getFreeHeap());
-    DEBUG_PRINT("Wifi state: "); DEBUG_PRINTLN(WiFi.status());
-    if (WiFi.status() != lastWifiState)
-    {
-      wifiStateChangedTime = millis();
-    }
-    lastWifiState = WiFi.status();
-    DEBUG_PRINT("State time: "); DEBUG_PRINTLN(wifiStateChangedTime);
-    DEBUG_PRINT("NTP last sync: "); DEBUG_PRINTLN(ntpLastSyncTime);
-    DEBUG_PRINT("Client IP: "); DEBUG_PRINTLN(WiFi.localIP());
-    DEBUG_PRINT("Loops/sec: "); DEBUG_PRINTLN(loops / 10);
-    loops = 0;
-    debugTime = millis();
-  }
-  loops++;
-#endif
-=======
   WLED::instance().loop();
->>>>>>> b1828963
 }