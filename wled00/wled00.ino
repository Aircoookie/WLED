--- conflicted
+++ resolved
@@ -90,11 +90,8 @@
  #endif
 
 //version code in format yymmddb (b = daily build)
-<<<<<<< HEAD
-#define VERSION 2001071
-=======
-#define VERSION 2001131
->>>>>>> 7fe5f890
+#define VERSION 2001141
+
 char versionString[] = "0.9.0-b2";
 
 
