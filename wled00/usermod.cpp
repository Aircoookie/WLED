--- conflicted
+++ resolved
@@ -17,10 +17,7 @@
 
 // This gets called once at boot. Do all initialization that doesn't depend on network here
 void userSetup() {
-<<<<<<< HEAD
   delay(100);                                 // Give that poor microphone some time to setup.
-=======
->>>>>>> 3bef184c
   // Attempt to configure INMP441 Microphone
   esp_err_t err;
   const i2s_config_t i2s_config = {
@@ -34,17 +31,10 @@
     .dma_buf_len = BLOCK_SIZE                           // samples per buffer
   };
   const i2s_pin_config_t pin_config = {
-<<<<<<< HEAD
-    .bck_io_num = I2S_SCK,      // BCLK aka SCK
-    .ws_io_num = I2S_WS,        // LRCL aka WS
-    .data_out_num = -1,         // not used (only for speakers)
-    .data_in_num = I2S_SD       // DOUT aka SD
-=======
     .bck_io_num = i2sckPin,     // BCLK aka SCK
     .ws_io_num = i2swsPin,      // LRCL aka WS
     .data_out_num = -1,         // not used (only for speakers)
     .data_in_num = i2ssdPin     // DOUT aka SD
->>>>>>> 3bef184c
   };
   // Configuring the I2S driver and pins.
   // This function must be called before any I2S driver read/write operations.
@@ -59,11 +49,7 @@
     while (true);
   }
   Serial.println("I2S driver installed.");
-<<<<<<< HEAD
   delay(250);
-=======
-  delay(100);
->>>>>>> 3bef184c
 
 
 // Test to see if we have a digital microphone installed or not.
