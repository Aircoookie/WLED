--- conflicted
+++ resolved
@@ -69,7 +69,6 @@
   #define WLED_NUM_PINS 17
   uint8_t pinAlloc[3] = {0x00, 0x00, 0x00}; //24bit, 1 bit per pin, we use first 17bits
   PinOwner ownerTag[WLED_NUM_PINS] = { PinOwner::None };
-<<<<<<< HEAD
   PinOwner ownerConflict[WLED_NUM_PINS] = { PinOwner::None }; // WLEDMM: record pin alloc conflicts
   #else
   #define WLED_NUM_PINS 50
@@ -77,13 +76,6 @@
   uint8_t ledcAlloc[2] = {0x00, 0x00}; //16 LEDC channels
   PinOwner ownerTag[WLED_NUM_PINS] = { PinOwner::None }; // WLEDMM bugfix - new MCU's have up to 50 GPIO
   PinOwner ownerConflict[WLED_NUM_PINS] = { PinOwner::None }; // WLEDMM: record pin alloc conflicts
-=======
-  #else
-  #define WLED_NUM_PINS 50
-  uint8_t pinAlloc[7] = {0x00, 0x00, 0x00, 0x00, 0x00, 0x00, 0x00}; // 56bit, 1 bit per pin, we use 50 bits on ESP32-S3
-  uint8_t ledcAlloc[2] = {0x00, 0x00}; //16 LEDC channels
-  PinOwner ownerTag[WLED_NUM_PINS] = { PinOwner::None }; // new MCU's have up to 50 GPIO
->>>>>>> e629c90a
   #endif
   struct {
     uint8_t i2cAllocCount : 4; // allow multiple allocation of I2C bus pins but keep track of allocations
