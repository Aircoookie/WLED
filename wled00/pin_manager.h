--- conflicted
+++ resolved
@@ -68,12 +68,7 @@
   UM_LDR_DUSK_DAWN     = USERMOD_ID_LDR_DUSK_DAWN,      // 0x2B // Usermod "usermod_LDR_Dusk_Dawn_v2.h"
   UM_MAX17048          = USERMOD_ID_MAX17048,           // 0x2F // Usermod "usermod_max17048.h"
   UM_BME68X            = USERMOD_ID_BME68X,             // 0x31 // Usermod "usermod_bme68x.h -- Uses "standard" HW_I2C pins
-<<<<<<< HEAD
-  UM_PIXELS_DICE_TRAY  = USERMOD_ID_PIXELS_DICE_TRAY    // 0x35 // Usermod "pixels_dice_tray.h" -- Needs compile time specified 6 pins for display including SPI.
-=======
   UM_PIXELS_DICE_TRAY  = USERMOD_ID_PIXELS_DICE_TRAY,   // 0x35 // Usermod "pixels_dice_tray.h" -- Needs compile time specified 6 pins for display including SPI.
->>>>>>> 03eb5211
-  UM_Power_Measurement = USERMOD_ID_POWER_MEASUREMENT,  // 0x32 // Usermod "Power_measurement.h"
 };
 static_assert(0u == static_cast<uint8_t>(PinOwner::None), "PinOwner::None must be zero, so default array initialization works as expected");
 
