--- conflicted
+++ resolved
@@ -378,17 +378,10 @@
     case IR6_POWER: toggleOnOff(); break;
     case IR6_CHANNEL_UP: relativeChange(&bri, 10);         break;
     case IR6_CHANNEL_DOWN: relativeChange(&bri, -10, 5);     break;
-<<<<<<< HEAD
     case IR6_VOLUME_UP: /* next effect */ relativeChange(&effectCurrent, 1, 0 MODE_COUNT); break;
     case IR6_VOLUME_DOWN: 
     /* next palette */ 
       relativeChange(&effectPalette, 1, 0, maxPaletteIndex); 
-=======
-    case IR6_VOLUME_UP: /* next effect */ relativeChange(&effectCurrent, 1); break;
-    case IR6_VOLUME_DOWN: 
-    /* next palette */ 
-      relativeChange(&effectPalette, 1); 
->>>>>>> bc9bbbb0
       switch(lastIR6ColourIdx) {
         case 0: colorFromUint32(COLOR_RED);      break;
         case 1: colorFromUint32(COLOR_REDDISH);  break;
