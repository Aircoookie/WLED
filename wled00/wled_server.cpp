--- conflicted
+++ resolved
@@ -39,35 +39,20 @@
   if (!index) {
     String finalname = filename;
     if (finalname.charAt(0) != '/') {
-<<<<<<< HEAD
-      finalname = "/" + finalname; // prepend slash if missing
-    }
-
-    request->_tempFile = WLED_FS.open(finalname, "w");
-    DEBUG_PRINT("Uploading ");
-    DEBUG_PRINTLN(finalname);
-    if (finalname.equals("/presets.json")) presetsModifiedTime = toki.second();  // WLEDSR
-=======
       finalname = '/' + finalname; // prepend slash if missing
     }
 
     request->_tempFile = WLED_FS.open(finalname, "w");
     DEBUG_PRINT(F("Uploading "));
     DEBUG_PRINTLN(finalname);
-    if (finalname.equals("/presets.json")) presetsModifiedTime = toki.second();
->>>>>>> 7211e6b9
+    if (finalname.equals("/presets.json")) presetsModifiedTime = toki.second();  // WLEDSR
   }
   if (len) {
     request->_tempFile.write(data,len);
   }
   if (final) {
     request->_tempFile.close();
-<<<<<<< HEAD
     if (filename.equalsIgnoreCase("/cfg.json") || filename.equalsIgnoreCase("cfg.json")) { // WLEDSR
-=======
-    if (filename.indexOf(F("cfg.json")) >= 0) { // check for filename with or without slash
-      doReboot = true;
->>>>>>> 7211e6b9
       request->send(200, "text/plain", F("Configuration restore successful.\nRebooting..."));
       doReboot = true;
     } else {
