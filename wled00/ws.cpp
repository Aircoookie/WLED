#include "wled.h"

/*
 * WebSockets server for bidirectional communication
 */
#ifdef WLED_ENABLE_WEBSOCKETS

uint16_t wsLiveClientId = 0;
unsigned long wsLastLiveTime = 0;
//uint8_t* wsFrameBuffer = nullptr;

#define WS_LIVE_INTERVAL 40

void wsEvent(AsyncWebSocket * server, AsyncWebSocketClient * client, AwsEventType type, void * arg, uint8_t *data, size_t len)
{
  if(type == WS_EVT_CONNECT){
    //client connected
    DEBUG_PRINTLN(F("WS client connected."));
    sendDataWs(client);
  } else if(type == WS_EVT_DISCONNECT){
    //client disconnected
    if (client->id() == wsLiveClientId) wsLiveClientId = 0;
    DEBUG_PRINTLN(F("WS client disconnected."));
  } else if(type == WS_EVT_DATA){
    // data packet
    AwsFrameInfo * info = (AwsFrameInfo*)arg;
    if(info->final && info->index == 0 && info->len == len){
      // the whole message is in a single frame and we got all of its data (max. 1450 bytes)
      if(info->opcode == WS_TEXT)
      {
        if (len > 0 && len < 10 && data[0] == 'p') {
          // application layer ping/pong heartbeat.
          // client-side socket layer ping packets are unresponded (investigate)
          client->text(F("pong"));
          return;
        }

        bool verboseResponse = false;
        if (!requestJSONBufferLock(11)) return;

        DeserializationError error = deserializeJson(doc, data, len);
        JsonObject root = doc.as<JsonObject>();
        if (error || root.isNull()) {
          releaseJSONBufferLock();
          return;
        }
        if (root["v"] && root.size() == 1) {
          //if the received value is just "{"v":true}", send only to this client
          verboseResponse = true;
        } else if (root.containsKey("lv")) {
          wsLiveClientId = root["lv"] ? client->id() : 0;
        } else {
          verboseResponse = deserializeState(root);
        }
        releaseJSONBufferLock(); // will clean fileDoc

        // force broadcast in 500ms after updating client
        if (verboseResponse) {
          sendDataWs(client);
          lastInterfaceUpdate = millis() - (INTERFACE_UPDATE_COOLDOWN -500);
        } else {
          // we have to send something back otherwise WS connection closes
          client->text(F("{\"success\":true}"));
          lastInterfaceUpdate = millis() - (INTERFACE_UPDATE_COOLDOWN -500);
        }
      }
    } else {
      //message is comprised of multiple frames or the frame is split into multiple packets
      //if(info->index == 0){
        //if (!wsFrameBuffer && len < 4096) wsFrameBuffer = new uint8_t[4096];
      //}

      //if (wsFrameBuffer && len < 4096 && info->index + info->)
      //{

      //}

      if((info->index + len) == info->len){
        if(info->final){
          if(info->message_opcode == WS_TEXT) {
            client->text(F("{\"error\":9}")); //we do not handle split packets right now
          }
        }
      }
      DEBUG_PRINTLN(F("WS multipart message."));
    }
  } else if(type == WS_EVT_ERROR){
    //error was received from the other end
    DEBUG_PRINTLN(F("WS error."));

  } else if(type == WS_EVT_PONG){
    //pong message was received (in response to a ping request maybe)
    DEBUG_PRINTLN(F("WS pong."));

  }
}

void sendDataWs(AsyncWebSocketClient * client)
{
  if (!ws.count()) return;
  AsyncWebSocketMessageBuffer * buffer;

  if (!requestJSONBufferLock(12)) return;

  JsonObject state = doc.createNestedObject("state");
  serializeState(state);
  JsonObject info  = doc.createNestedObject("info");
  serializeInfo(info);

  size_t len = measureJson(doc);
  DEBUG_PRINTF("JSON buffer size: %u for WS request (%u).\n", doc.memoryUsage(), len);

  size_t heap1 = ESP.getFreeHeap();
  DEBUG_PRINT(F("heap ")); DEBUG_PRINTLN(ESP.getFreeHeap());
  #ifdef ESP8266
  if (len>heap1) {
    DEBUG_PRINTLN(F("Out of memory (WS)!"));
    return;
  }
  #endif
  buffer = ws.makeBuffer(len); // will not allocate correct memory sometimes on ESP8266
  #ifdef ESP8266
  size_t heap2 = ESP.getFreeHeap();
  DEBUG_PRINT(F("heap ")); DEBUG_PRINTLN(ESP.getFreeHeap());
  #else
  size_t heap2 = 0; // ESP32 variants do not have the same issue and will work without checking heap allocation
  #endif
  if (!buffer || heap1-heap2<len) {
    releaseJSONBufferLock();
    DEBUG_PRINTLN(F("WS buffer allocation failed."));
    ws.closeAll(1013); //code 1013 = temporary overload, try again later
    ws.cleanupClients(0); //disconnect all clients to release memory
    ws._cleanBuffers();
    return; //out of memory
  }

  buffer->lock();
  serializeJson(doc, (char *)buffer->get(), len);

  DEBUG_PRINT(F("Sending WS data "));
  if (client) {
    client->text(buffer);
    DEBUG_PRINTLN(F("to a single client."));
  } else {
    ws.textAll(buffer);
    DEBUG_PRINTLN(F("to multiple clients."));
  }
  buffer->unlock();
  ws._cleanBuffers();

  releaseJSONBufferLock();
}

bool sendLiveLedsWs(uint32_t wsClient)
{
  AsyncWebSocketClient * wsc = ws.client(wsClient);
  if (!wsc || wsc->queueLength() > 0) return false; //only send if queue free

<<<<<<< HEAD
  uint16_t used = Segment::maxWidth * Segment::maxHeight; //WLEDMM: not strip.getLengthTotal() as not working for ledmaps mapping to a smaller ledcount then width*height
  const uint16_t MAX_LIVE_LEDS_WS = strip.isMatrix ? 4096 : 256; //WLEDMM use 4096 as max matrix size
  uint16_t n = ((used -1)/MAX_LIVE_LEDS_WS) +1; //only serve every n'th LED if count over MAX_LIVE_LEDS_WS
  uint16_t pos = (strip.isMatrix ? 6 : 2); //WLEDMM 6 instead of 4
  uint16_t bufSize = pos + (used/n)*3;
=======
  size_t used = strip.getLengthTotal();
#ifdef ESP8266
  const size_t MAX_LIVE_LEDS_WS = 256U;
#else
  const size_t MAX_LIVE_LEDS_WS = 1024U;
#endif
  size_t n = ((used -1)/MAX_LIVE_LEDS_WS) +1; //only serve every n'th LED if count over MAX_LIVE_LEDS_WS
  size_t pos = (strip.isMatrix ? 4 : 2);  // start of data
  size_t bufSize = pos + (used/n)*3;
  size_t skipLines = 0;

>>>>>>> 3120b49d
  AsyncWebSocketMessageBuffer * wsBuf = ws.makeBuffer(bufSize);
  if (!wsBuf) return false; //out of memory
  uint8_t* buffer = wsBuf->get();
  buffer[0] = 'L';
  buffer[1] = 1; //version
#ifndef WLED_DISABLE_2D
  if (strip.isMatrix) {
    buffer[1] = 2; //version
    buffer[2] = Segment::maxWidth;
    buffer[3] = Segment::maxHeight;
<<<<<<< HEAD
    buffer[4] = currentPreset; //WLEDMM
    buffer[5] = currentPlaylist; //WLEDMM
=======
    if (Segment::maxWidth * Segment::maxHeight > MAX_LIVE_LEDS_WS*4) {
      buffer[2] = Segment::maxWidth/4;
      buffer[3] = Segment::maxHeight/4;
      skipLines = 3;
    } else if (Segment::maxWidth * Segment::maxHeight > MAX_LIVE_LEDS_WS) {
      buffer[2] = Segment::maxWidth/2;
      buffer[3] = Segment::maxHeight/2;
      skipLines = 1;
    }
>>>>>>> 3120b49d
  }
#endif

  for (size_t i = 0; pos < bufSize -2; i += n)
  {
#ifndef WLED_DISABLE_2D
    if (strip.isMatrix && skipLines) {
      if ((i/Segment::maxWidth)%(skipLines+1)) i += Segment::maxWidth * skipLines;
    }
#endif
    uint32_t c = strip.getPixelColor(i);
    buffer[pos++] = qadd8(W(c), R(c)); //R, add white channel to RGB channels as a simple RGBW -> RGB map
    buffer[pos++] = qadd8(W(c), G(c)); //G
    buffer[pos++] = qadd8(W(c), B(c)); //B
  }

  wsc->binary(wsBuf);
  return true;
}

void handleWs()
{
  if (millis() - wsLastLiveTime > WS_LIVE_INTERVAL)
  {
    #ifdef ESP8266
    ws.cleanupClients(3);
    #else
    ws.cleanupClients();
    #endif
    bool success = true;
    if (wsLiveClientId) success = sendLiveLedsWs(wsLiveClientId);
    wsLastLiveTime = millis();
    if (!success) wsLastLiveTime -= 20; //try again in 20ms if failed due to non-empty WS queue
  }
}

#else
void handleWs() {}
void sendDataWs(AsyncWebSocketClient * client) {}
#endif<|MERGE_RESOLUTION|>--- conflicted
+++ resolved
@@ -156,25 +156,17 @@
   AsyncWebSocketClient * wsc = ws.client(wsClient);
   if (!wsc || wsc->queueLength() > 0) return false; //only send if queue free
 
-<<<<<<< HEAD
-  uint16_t used = Segment::maxWidth * Segment::maxHeight; //WLEDMM: not strip.getLengthTotal() as not working for ledmaps mapping to a smaller ledcount then width*height
-  const uint16_t MAX_LIVE_LEDS_WS = strip.isMatrix ? 4096 : 256; //WLEDMM use 4096 as max matrix size
-  uint16_t n = ((used -1)/MAX_LIVE_LEDS_WS) +1; //only serve every n'th LED if count over MAX_LIVE_LEDS_WS
-  uint16_t pos = (strip.isMatrix ? 6 : 2); //WLEDMM 6 instead of 4
-  uint16_t bufSize = pos + (used/n)*3;
-=======
   size_t used = strip.getLengthTotal();
 #ifdef ESP8266
   const size_t MAX_LIVE_LEDS_WS = 256U;
 #else
-  const size_t MAX_LIVE_LEDS_WS = 1024U;
+  const size_t MAX_LIVE_LEDS_WS = 1024U;  //WLEDMM use 4096 as max matrix size
 #endif
   size_t n = ((used -1)/MAX_LIVE_LEDS_WS) +1; //only serve every n'th LED if count over MAX_LIVE_LEDS_WS
-  size_t pos = (strip.isMatrix ? 4 : 2);  // start of data
+  size_t pos = (strip.isMatrix ? 6 : 2);  // start of data  WLEDMM 6 instead of 4
   size_t bufSize = pos + (used/n)*3;
   size_t skipLines = 0;
 
->>>>>>> 3120b49d
   AsyncWebSocketMessageBuffer * wsBuf = ws.makeBuffer(bufSize);
   if (!wsBuf) return false; //out of memory
   uint8_t* buffer = wsBuf->get();
@@ -185,10 +177,8 @@
     buffer[1] = 2; //version
     buffer[2] = Segment::maxWidth;
     buffer[3] = Segment::maxHeight;
-<<<<<<< HEAD
     buffer[4] = currentPreset; //WLEDMM
     buffer[5] = currentPlaylist; //WLEDMM
-=======
     if (Segment::maxWidth * Segment::maxHeight > MAX_LIVE_LEDS_WS*4) {
       buffer[2] = Segment::maxWidth/4;
       buffer[3] = Segment::maxHeight/4;
@@ -198,7 +188,6 @@
       buffer[3] = Segment::maxHeight/2;
       skipLines = 1;
     }
->>>>>>> 3120b49d
   }
 #endif
 
