--- conflicted
+++ resolved
@@ -77,10 +77,6 @@
 #endif
 
 #ifdef USERMOD_VL53L0X_GESTURES
-<<<<<<< HEAD
-  #include <Wire.h> //it's needed here to correctly resolve dependencies
-=======
->>>>>>> e1365f18
 #include "../usermods/VL53L0X_gestures/usermod_vl53l0x_gestures.h"
 #endif
 
@@ -171,95 +167,119 @@
   #ifdef USERMOD_BATTERY_STATUS_BASIC
   usermods.add(new UsermodBatteryBasic());
   #endif
+  
   #ifdef USERMOD_DALLASTEMPERATURE
   usermods.add(new UsermodTemperature());
   #endif
+  
   #ifdef USERMOD_SN_PHOTORESISTOR
   usermods.add(new Usermod_SN_Photoresistor());
   #endif
+  
   #ifdef USERMOD_PWM_FAN
   usermods.add(new PWMFanUsermod());
   #endif
+  
   #ifdef USERMOD_BUZZER
   usermods.add(new BuzzerUsermod());
   #endif
- #ifdef USERMOD_BH1750
+  
+  #ifdef USERMOD_BH1750
   usermods.add(new Usermod_BH1750());
   #endif
+  
   #ifdef USERMOD_BME280
   usermods.add(new UsermodBME280());
   #endif
+  
   #ifdef USERMOD_SENSORSTOMQTT
   usermods.add(new UserMod_SensorsToMQTT());
   #endif
+  
   #ifdef USERMOD_PIRSWITCH
   usermods.add(new PIRsensorSwitch());
   #endif
+  
   #ifdef USERMOD_MODE_SORT
   usermods.add(new ModeSortUsermod());
   #endif
+  
   #ifdef USERMOD_FOUR_LINE_DISPLAY
   usermods.add(new FourLineDisplayUsermod());
   #endif
+  
   #ifdef USERMOD_ROTARY_ENCODER_UI
   usermods.add(new RotaryEncoderUIUsermod()); // can use USERMOD_FOUR_LINE_DISPLAY
   #endif
+  
   #ifdef USERMOD_AUTO_SAVE
   usermods.add(new AutoSaveUsermod());  // can use USERMOD_FOUR_LINE_DISPLAY
   #endif
+  
   #ifdef USERMOD_DHT
   usermods.add(new UsermodDHT());
   #endif
+  
   #ifdef USERMOD_VL53L0X_GESTURES
   usermods.add(new UsermodVL53L0XGestures());
   #endif
+  
   #ifdef USERMOD_ANIMATED_STAIRCASE
   usermods.add(new Animated_Staircase());
   #endif
+  
   #ifdef USERMOD_MULTI_RELAY
   usermods.add(new MultiRelay());
   #endif
+  
   #ifdef USERMOD_RTC
   usermods.add(new RTCUsermod());
   #endif
+  
   #ifdef USERMOD_ELEKSTUBE_IPS
   usermods.add(new ElekstubeIPSUsermod());
   #endif
+  
   #ifdef USERMOD_ROTARY_ENCODER_BRIGHTNESS_COLOR
   usermods.add(new RotaryEncoderBrightnessColor());
   #endif
+  
   #ifdef RGB_ROTARY_ENCODER
   usermods.add(new RgbRotaryEncoderUsermod());
   #endif
-<<<<<<< HEAD
-=======
-
+  
   #ifdef USERMOD_ST7789_DISPLAY
   usermods.add(new St7789DisplayUsermod());
   #endif
   
->>>>>>> e1365f18
   #ifdef USERMOD_SEVEN_SEGMENT
   usermods.add(new SevenSegmentDisplay());
   #endif
+  
   #ifdef USERMOD_SSDR
   usermods.add(new UsermodSSDR());
   #endif
+  
   #ifdef USERMOD_CRONIXIE
   usermods.add(new UsermodCronixie());
   #endif
+  
   #ifdef QUINLED_AN_PENTA
   usermods.add(new QuinLEDAnPentaUsermod());
   #endif
+  
   #ifdef USERMOD_WIZLIGHTS
   usermods.add(new WizLightsUsermod());
   #endif
+  
   #ifdef USERMOD_WORDCLOCK
   usermods.add(new WordClockUsermod());
   #endif
+  
   #ifdef USERMOD_MY9291
   usermods.add(new MY9291Usermod());
   #endif
+  
   #ifdef USERMOD_SI7021_MQTT_HA
   usermods.add(new Si7021_MQTT_HA());
   #endif
