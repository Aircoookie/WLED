--- conflicted
+++ resolved
@@ -242,14 +242,13 @@
 #include "../usermods/LD2410_v2/usermod_ld2410.h"
 #endif
 
-<<<<<<< HEAD
 #ifdef USERMOD_SLEEP
 #include "../usermods/sleep_manager/sleep_manager.h"
-=======
+#endif
+
 
 #ifdef USERMOD_DEEP_SLEEP
   #include "../usermods/deep_sleep/usermod_deep_sleep.h"
->>>>>>> ae4de278
 #endif
 
 void registerUsermods()
@@ -480,14 +479,8 @@
   #ifdef USERMOD_POV_DISPLAY
   UsermodManager::add(new PovDisplayUsermod());
   #endif
-<<<<<<< HEAD
-  
-  #ifdef USERMOD_SLEEP
-  UsermodManager::add(new SleepManager());
-=======
 
   #ifdef USERMOD_DEEP_SLEEP
    usermods.add(new DeepSleepUsermod());
->>>>>>> ae4de278
   #endif
 }