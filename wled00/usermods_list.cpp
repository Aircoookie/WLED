#include "wled.h"
/*
 * Register your v2 usermods here!
 *   (for v1 usermods using just usermod.cpp, you can ignore this file)
 */

/*
 * Add/uncomment your usermod filename here (and once more below)
 * || || ||
 * \/ \/ \/
 */
//#include "../usermods/EXAMPLE_v2/usermod_v2_example.h"

#ifdef USERMOD_BATTERY_STATUS_BASIC
  #include "../usermods/battery_status_basic/usermod_v2_battery_status_basic.h"
#endif

#ifdef USERMOD_DALLASTEMPERATURE
  #include "../usermods/Temperature/usermod_temperature.h"
#endif

#ifdef USERMOD_SN_PHOTORESISTOR
  #include "../usermods/SN_Photoresistor/usermod_sn_photoresistor.h"
#endif

#ifdef USERMOD_PWM_FAN
  #include "../usermods/PWM_fan/usermod_PWM_fan.h"
#endif

#ifdef USERMOD_BUZZER
  #include "../usermods/buzzer/usermod_v2_buzzer.h"
#endif

#ifdef USERMOD_SENSORSTOMQTT
  #include "../usermods/sensors_to_mqtt/usermod_v2_SensorsToMqtt.h"
#endif

#ifdef USERMOD_PIRSWITCH
  #include "../usermods/PIR_sensor_switch/usermod_PIR_sensor_switch.h"
#endif

#ifdef USERMOD_MODE_SORT
  #include "../usermods/usermod_v2_mode_sort/usermod_v2_mode_sort.h"
#endif

#ifdef USERMOD_BH1750
  #include "../usermods/BH1750_v2/usermod_BH1750.h"
#endif

// BME280 v2 usermod. Define "USERMOD_BME280" in my_config.h
#ifdef USERMOD_BME280
  #include "../usermods/BME280_v2/usermod_bme280.h"
#endif

#ifdef USERMOD_FOUR_LINE_DISPLAY
  #ifdef USE_ALT_DISPlAY
    #include "../usermods/usermod_v2_four_line_display_ALT/usermod_v2_four_line_display_ALT.h"
  #else 
    #include "../usermods/usermod_v2_four_line_display/usermod_v2_four_line_display.h"
  #endif
#endif

#ifdef USERMOD_ROTARY_ENCODER_UI
  #ifdef USE_ALT_DISPlAY
    #include "../usermods/usermod_v2_rotary_encoder_ui_ALT/usermod_v2_rotary_encoder_ui_ALT.h"
  #else
    #include "../usermods/usermod_v2_rotary_encoder_ui/usermod_v2_rotary_encoder_ui.h"
  #endif
#endif

#ifdef USERMOD_AUTO_SAVE
  #include "../usermods/usermod_v2_auto_save/usermod_v2_auto_save.h"
#endif

#ifdef USERMOD_DHT
  #include "../usermods/DHT/usermod_dht.h"
#endif

#ifdef USERMOD_VL53L0X_GESTURES
  #include "../usermods/VL53L0X_gestures/usermod_vl53l0x_gestures.h"
#endif

#ifdef USERMOD_ANIMATED_STAIRCASE
  #include "../usermods/Animated_Staircase/Animated_Staircase.h"
#endif

#ifdef USERMOD_MULTI_RELAY
  #include "../usermods/multi_relay/usermod_multi_relay.h"
#endif

#ifdef USERMOD_RTC
  #include "../usermods/RTC/usermod_rtc.h"
#endif

#ifdef USERMOD_ELEKSTUBE_IPS
  #include "../usermods/EleksTube_IPS/usermod_elekstube_ips.h"
#endif

#ifdef USERMOD_ROTARY_ENCODER_BRIGHTNESS_COLOR
  #include "../usermods/usermod_rotary_brightness_color/usermod_rotary_brightness_color.h"
#endif

#ifdef RGB_ROTARY_ENCODER
  #include "../usermods/rgb-rotary-encoder/rgb-rotary-encoder.h"
#endif

#ifdef USERMOD_ST7789_DISPLAY
  #include "../usermods/ST7789_display/ST7789_Display.h"
#endif

#ifdef USERMOD_SEVEN_SEGMENT
  #include "../usermods/seven_segment_display/usermod_v2_seven_segment_display.h"
#endif

#ifdef USERMOD_SSDR
  #include "../usermods/seven_segment_display_reloaded/usermod_seven_segment_reloaded.h"
#endif

#ifdef USERMOD_CRONIXIE
  #include "../usermods/Cronixie/usermod_cronixie.h"
#endif

#ifdef QUINLED_AN_PENTA
  #include "../usermods/quinled-an-penta/quinled-an-penta.h"
#endif

#ifdef USERMOD_WIZLIGHTS
  #include "../usermods/wizlights/wizlights.h"
#endif

#ifdef USERMOD_WORDCLOCK
  #include "../usermods/usermod_v2_word_clock/usermod_v2_word_clock.h"
#endif

#ifdef USERMOD_MY9291
  #include "../usermods/MY9291/usermode_MY9291.h"
#endif

#ifdef USERMOD_SI7021_MQTT_HA
  #include "../usermods/Si7021_MQTT_HA/usermod_si7021_mqtt_ha.h"
#endif

#ifdef USERMOD_SMARTNEST
  #include "../usermods/smartnest/usermod_smartnest.h"
#endif

#ifdef USERMOD_AUDIOREACTIVE
  #include "../usermods/audioreactive/audio_reactive.h"
#endif

#ifdef USERMOD_ANALOG_CLOCK
  #include "../usermods/Analog_Clock/Analog_Clock.h"
#endif

#ifdef USERMOD_PING_PONG_CLOCK
  #include "../usermods/usermod_v2_ping_pong_clock/usermod_v2_ping_pong_clock.h"
#endif

#ifdef USERMOD_ADS1115
  #include "../usermods/ADS1115_v2/usermod_ads1115.h"
#endif

#ifdef USERMOD_BOBLIGHT
  #include "../usermods/boblight/boblight.h"
#endif

#if defined(WLED_USE_SD_MMC) || defined(WLED_USE_SD_SPI)
// This include of SD.h and SD_MMC.h must happen here, else they won't be
// resolved correctly (when included in mod's header only)
  #ifdef WLED_USE_SD_MMC
    #include "SD_MMC.h"
  #elif defined(WLED_USE_SD_SPI)    
    #include "SD.h"
    #include "SPI.h"
  #endif
  #include "../usermods/sd_card/usermod_sd_card.h"
#endif

#ifdef USERMOD_PWM_OUTPUTS
#include "../usermods/pwm_outputs/usermod_pwm_outputs.h"
#endif

<<<<<<< HEAD
#ifdef USERMOD_BLE_2_JSON
  #include "../usermods/Ble2Json_v2/usermod_v2_ble2json.h"
#endif


=======
#ifdef USERMOD_SHT
#include "../usermods/sht/usermod_sht.h"
#endif

>>>>>>> be08c01b

void registerUsermods()
{
/*
   * Add your usermod class name here
   * || || ||
   * \/ \/ \/
   */
  //usermods.add(new MyExampleUsermod());
  #ifdef USERMOD_BATTERY_STATUS_BASIC
  usermods.add(new UsermodBatteryBasic());
  #endif
  
  #ifdef USERMOD_DALLASTEMPERATURE
  usermods.add(new UsermodTemperature());
  #endif
  
  #ifdef USERMOD_SN_PHOTORESISTOR
  usermods.add(new Usermod_SN_Photoresistor());
  #endif
  
  #ifdef USERMOD_PWM_FAN
  usermods.add(new PWMFanUsermod());
  #endif
  
  #ifdef USERMOD_BUZZER
  usermods.add(new BuzzerUsermod());
  #endif
  
  #ifdef USERMOD_BH1750
  usermods.add(new Usermod_BH1750());
  #endif
  
  #ifdef USERMOD_BME280
  usermods.add(new UsermodBME280());
  #endif
  
  #ifdef USERMOD_SENSORSTOMQTT
  usermods.add(new UserMod_SensorsToMQTT());
  #endif
  
  #ifdef USERMOD_PIRSWITCH
  usermods.add(new PIRsensorSwitch());
  #endif
  
  #ifdef USERMOD_MODE_SORT
  usermods.add(new ModeSortUsermod());
  #endif
  
  #ifdef USERMOD_FOUR_LINE_DISPLAY
  usermods.add(new FourLineDisplayUsermod());
  #endif
  
  #ifdef USERMOD_ROTARY_ENCODER_UI
  usermods.add(new RotaryEncoderUIUsermod()); // can use USERMOD_FOUR_LINE_DISPLAY
  #endif
  
  #ifdef USERMOD_AUTO_SAVE
  usermods.add(new AutoSaveUsermod());  // can use USERMOD_FOUR_LINE_DISPLAY
  #endif
  
  #ifdef USERMOD_DHT
  usermods.add(new UsermodDHT());
  #endif
  
  #ifdef USERMOD_VL53L0X_GESTURES
  usermods.add(new UsermodVL53L0XGestures());
  #endif
  
  #ifdef USERMOD_ANIMATED_STAIRCASE
  usermods.add(new Animated_Staircase());
  #endif
  
  #ifdef USERMOD_MULTI_RELAY
  usermods.add(new MultiRelay());
  #endif
  
  #ifdef USERMOD_RTC
  usermods.add(new RTCUsermod());
  #endif
  
  #ifdef USERMOD_ELEKSTUBE_IPS
  usermods.add(new ElekstubeIPSUsermod());
  #endif
  
  #ifdef USERMOD_ROTARY_ENCODER_BRIGHTNESS_COLOR
  usermods.add(new RotaryEncoderBrightnessColor());
  #endif
  
  #ifdef RGB_ROTARY_ENCODER
  usermods.add(new RgbRotaryEncoderUsermod());
  #endif
  
  #ifdef USERMOD_ST7789_DISPLAY
  usermods.add(new St7789DisplayUsermod());
  #endif
  
  #ifdef USERMOD_SEVEN_SEGMENT
  usermods.add(new SevenSegmentDisplay());
  #endif
  
  #ifdef USERMOD_SSDR
  usermods.add(new UsermodSSDR());
  #endif
  
  #ifdef USERMOD_CRONIXIE
  usermods.add(new UsermodCronixie());
  #endif
  
  #ifdef QUINLED_AN_PENTA
  usermods.add(new QuinLEDAnPentaUsermod());
  #endif
 
  #ifdef USERMOD_WIZLIGHTS
  usermods.add(new WizLightsUsermod());
  #endif
  
  #ifdef USERMOD_WORDCLOCK
  usermods.add(new WordClockUsermod());
  #endif
  
  #ifdef USERMOD_MY9291
  usermods.add(new MY9291Usermod());
  #endif
  
  #ifdef USERMOD_SI7021_MQTT_HA
  usermods.add(new Si7021_MQTT_HA());
  #endif

  #ifdef USERMOD_SMARTNEST
  usermods.add(new Smartnest());
  #endif
  
  #ifdef USERMOD_AUDIOREACTIVE
  usermods.add(new AudioReactive());
  #endif

  #ifdef USERMOD_ANALOG_CLOCK
  usermods.add(new AnalogClockUsermod());
  #endif
  
  #ifdef USERMOD_PING_PONG_CLOCK
  usermods.add(new PingPongClockUsermod());
  #endif
  
  #ifdef USERMOD_ADS1115
  usermods.add(new ADS1115Usermod());
  #endif
  
  #ifdef USERMOD_BOBLIGHT
  usermods.add(new BobLightUsermod());
  #endif

  #ifdef SD_ADAPTER
  usermods.add(new UsermodSdCard());
  #endif
  
  #ifdef USERMOD_PWM_OUTPUTS
  usermods.add(new PwmOutputsUsermod());
  #endif

<<<<<<< HEAD
  #ifdef USERMOD_BLE_2_JSON
  usermods.add(new Ble2JsonUsermod());
  #endif

=======
  #ifdef USERMOD_SHT
  usermods.add(new ShtUsermod());
  #endif
>>>>>>> be08c01b
}<|MERGE_RESOLUTION|>--- conflicted
+++ resolved
@@ -180,18 +180,13 @@
 #include "../usermods/pwm_outputs/usermod_pwm_outputs.h"
 #endif
 
-<<<<<<< HEAD
 #ifdef USERMOD_BLE_2_JSON
   #include "../usermods/Ble2Json_v2/usermod_v2_ble2json.h"
 #endif
 
-
-=======
 #ifdef USERMOD_SHT
 #include "../usermods/sht/usermod_sht.h"
 #endif
-
->>>>>>> be08c01b
 
 void registerUsermods()
 {
@@ -353,14 +348,11 @@
   usermods.add(new PwmOutputsUsermod());
   #endif
 
-<<<<<<< HEAD
   #ifdef USERMOD_BLE_2_JSON
   usermods.add(new Ble2JsonUsermod());
   #endif
-
-=======
+  
   #ifdef USERMOD_SHT
   usermods.add(new ShtUsermod());
   #endif
->>>>>>> be08c01b
 }