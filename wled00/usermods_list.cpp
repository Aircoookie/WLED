--- conflicted
+++ resolved
@@ -172,7 +172,11 @@
   #include "../usermods/sd_card/usermod_sd_card.h"
 #endif
 
-<<<<<<< HEAD
+#ifdef USERMOD_PWM_OUTPUTS
+#include "../usermods/pwm_outputs/usermod_pwm_outputs.h"
+#endif
+
+
 //WLEDMM Custom Effects
 #ifdef USERMOD_CUSTOMEFFECTS
 #include "../usermods/customeffects/usermod_v2_customeffects.h"
@@ -188,12 +192,6 @@
 #ifdef USERMOD_GAMES
 #include "../usermods/usermod_v2_games/usermod_v2_games.h"
 #endif
-=======
-#ifdef USERMOD_PWM_OUTPUTS
-#include "../usermods/pwm_outputs/usermod_pwm_outputs.h"
-#endif
-
->>>>>>> e629c90a
 
 void registerUsermods()
 {
@@ -346,7 +344,10 @@
   #ifdef SD_ADAPTER
   usermods.add(new UsermodSdCard());
   #endif
-<<<<<<< HEAD
+  
+  #ifdef USERMOD_PWM_OUTPUTS
+  usermods.add(new PwmOutputsUsermod());
+  #endif
 
   //WLEDMM Custom Effects
   #ifdef USERMOD_CUSTOMEFFECTS
@@ -364,10 +365,5 @@
 
   #ifdef USERMOD_GAMES
   usermods.add(new GamesUsermod());
-=======
-  
-  #ifdef USERMOD_PWM_OUTPUTS
-  usermods.add(new PwmOutputsUsermod());
->>>>>>> e629c90a
   #endif
 }