#include "wled.h"
/*
 * Register your v2 usermods here!
 *   (for v1 usermods using just usermod.cpp, you can ignore this file)
 */

/*
 * Add/uncomment your usermod filename here (and once more below)
 * || || ||
 * \/ \/ \/
 */
//#include "../usermods/EXAMPLE_v2/usermod_v2_example.h"

#ifdef USERMOD_BATTERY
  #include "../usermods/Battery/usermod_v2_Battery.h"
#endif

#ifdef USERMOD_DALLASTEMPERATURE
  #include "../usermods/Temperature/usermod_temperature.h"
#endif

#ifdef USERMOD_SHT
#include "../usermods/sht/usermod_sht.h"
#endif

#ifdef USERMOD_SN_PHOTORESISTOR
  #include "../usermods/SN_Photoresistor/usermod_sn_photoresistor.h"
#endif

#ifdef USERMOD_PWM_FAN
  // requires DALLASTEMPERATURE or SHT included before it
  #include "../usermods/PWM_fan/usermod_PWM_fan.h"
#endif

#ifdef USERMOD_BUZZER
  #include "../usermods/buzzer/usermod_v2_buzzer.h"
#endif

#ifdef USERMOD_SENSORSTOMQTT
  #include "../usermods/sensors_to_mqtt/usermod_v2_SensorsToMqtt.h"
#endif

#ifdef USERMOD_PIRSWITCH
  #include "../usermods/PIR_sensor_switch/usermod_PIR_sensor_switch.h"
#endif

#ifdef USERMOD_BH1750
  #include "../usermods/BH1750_v2/usermod_bh1750.h"
#endif

// BME280 v2 usermod. Define "USERMOD_BME280" in my_config.h
#ifdef USERMOD_BME280
  #include "../usermods/BME280_v2/usermod_bme280.h"
#endif

#ifdef USERMOD_BME68X
  #include "../usermods/BME68X_v2/usermod_bme68x.h"
#endif


#ifdef USERMOD_FOUR_LINE_DISPLAY
  #include "../usermods/usermod_v2_four_line_display_ALT/usermod_v2_four_line_display_ALT.h"
#endif

#ifdef USERMOD_ROTARY_ENCODER_UI
  #include "../usermods/usermod_v2_rotary_encoder_ui_ALT/usermod_v2_rotary_encoder_ui_ALT.h"
#endif

#ifdef USERMOD_AUTO_SAVE
  #include "../usermods/usermod_v2_auto_save/usermod_v2_auto_save.h"
#endif

#ifdef USERMOD_DHT
  #include "../usermods/DHT/usermod_dht.h"
#endif

#ifdef USERMOD_VL53L0X_GESTURES
  #include "../usermods/VL53L0X_gestures/usermod_vl53l0x_gestures.h"
#endif

#ifdef USERMOD_ANIMATED_STAIRCASE
  #include "../usermods/Animated_Staircase/Animated_Staircase.h"
#endif

#ifdef USERMOD_MULTI_RELAY
  #include "../usermods/multi_relay/usermod_multi_relay.h"
#endif

#ifdef USERMOD_RTC
  #include "../usermods/RTC/usermod_rtc.h"
#endif

#ifdef USERMOD_ELEKSTUBE_IPS
  #include "../usermods/EleksTube_IPS/usermod_elekstube_ips.h"
#endif

#ifdef USERMOD_ROTARY_ENCODER_BRIGHTNESS_COLOR
  #include "../usermods/usermod_rotary_brightness_color/usermod_rotary_brightness_color.h"
#endif

#ifdef RGB_ROTARY_ENCODER
  #include "../usermods/rgb-rotary-encoder/rgb-rotary-encoder.h"
#endif

#ifdef USERMOD_ST7789_DISPLAY
  #include "../usermods/ST7789_display/ST7789_Display.h"
#endif

#ifdef USERMOD_PIXELS_DICE_TRAY
  #include "../usermods/pixels_dice_tray/pixels_dice_tray.h"
#endif

#ifdef USERMOD_SEVEN_SEGMENT
  #include "../usermods/seven_segment_display/usermod_v2_seven_segment_display.h"
#endif

#ifdef USERMOD_SSDR
  #include "../usermods/seven_segment_display_reloaded/usermod_seven_segment_reloaded.h"
#endif

#ifdef USERMOD_CRONIXIE
  #include "../usermods/Cronixie/usermod_cronixie.h"
#endif

#ifdef QUINLED_AN_PENTA
  #include "../usermods/quinled-an-penta/quinled-an-penta.h"
#endif

#ifdef USERMOD_WIZLIGHTS
  #include "../usermods/wizlights/wizlights.h"
#endif

#ifdef USERMOD_WIREGUARD
  #include "../usermods/wireguard/wireguard.h"
#endif

#ifdef USERMOD_WORDCLOCK
  #include "../usermods/usermod_v2_word_clock/usermod_v2_word_clock.h"
#endif

#ifdef USERMOD_MY9291
  #include "../usermods/MY9291/usermode_MY9291.h"
#endif

#ifdef USERMOD_SI7021_MQTT_HA
  #include "../usermods/Si7021_MQTT_HA/usermod_si7021_mqtt_ha.h"
#endif

#ifdef USERMOD_SMARTNEST
  #include "../usermods/smartnest/usermod_smartnest.h"
#endif

#ifdef USERMOD_AUDIOREACTIVE
  #include "../usermods/audioreactive/audio_reactive.h"
#endif

#ifdef USERMOD_ANALOG_CLOCK
  #include "../usermods/Analog_Clock/Analog_Clock.h"
#endif

#ifdef USERMOD_PING_PONG_CLOCK
  #include "../usermods/usermod_v2_ping_pong_clock/usermod_v2_ping_pong_clock.h"
#endif

#ifdef USERMOD_ADS1115
  #include "../usermods/ADS1115_v2/usermod_ads1115.h"
#endif

#ifdef USERMOD_KLIPPER_PERCENTAGE
  #include "../usermods/usermod_v2_klipper_percentage/usermod_v2_klipper_percentage.h"
#endif

#ifdef USERMOD_BOBLIGHT
  #include "../usermods/boblight/boblight.h"
#endif

#ifdef USERMOD_ANIMARTRIX
  #include "../usermods/usermod_v2_animartrix/usermod_v2_animartrix.h"
#endif

#ifdef USERMOD_INTERNAL_TEMPERATURE
  #include "../usermods/Internal_Temperature_v2/usermod_internal_temperature.h"
#endif

#if defined(WLED_USE_SD_MMC) || defined(WLED_USE_SD_SPI)
// This include of SD.h and SD_MMC.h must happen here, else they won't be
// resolved correctly (when included in mod's header only)
  #ifdef WLED_USE_SD_MMC
    #include "SD_MMC.h"
  #elif defined(WLED_USE_SD_SPI)
    #include "SD.h"
    #include "SPI.h"
  #endif
  #include "../usermods/sd_card/usermod_sd_card.h"
#endif

#ifdef USERMOD_PWM_OUTPUTS
  #include "../usermods/pwm_outputs/usermod_pwm_outputs.h"
#endif

#ifdef USERMOD_HTTP_PULL_LIGHT_CONTROL
  #include "../usermods/usermod_v2_HttpPullLightControl/usermod_v2_HttpPullLightControl.h"
#endif

#ifdef USERMOD_MPU6050_IMU
  #include "../usermods/mpu6050_imu/usermod_mpu6050_imu.h"
#endif

#ifdef USERMOD_MPU6050_IMU
  #include "../usermods/mpu6050_imu/usermod_gyro_surge.h"
#endif

#ifdef USERMOD_LDR_DUSK_DAWN
  #include "../usermods/LDR_Dusk_Dawn_v2/usermod_LDR_Dusk_Dawn_v2.h"
#endif

#ifdef USERMOD_POV_DISPLAY
  #include "../usermods/pov_display/usermod_pov_display.h"
#endif

#ifdef USERMOD_STAIRCASE_WIPE
  #include "../usermods/stairway_wipe_basic/stairway-wipe-usermod-v2.h"
#endif

#ifdef USERMOD_MAX17048
  #include "../usermods/MAX17048_v2/usermod_max17048.h"
#endif

#ifdef USERMOD_TETRISAI
  #include "../usermods/TetrisAI_v2/usermod_v2_tetrisai.h"
#endif

#ifdef USERMOD_AHT10
  #include "../usermods/AHT10_v2/usermod_aht10.h"
#endif

#ifdef USERMOD_INA226
  #include "../usermods/INA226_v2/usermod_ina226.h"
#endif

#ifdef USERMOD_LD2410
#include "../usermods/LD2410_v2/usermod_ld2410.h"
#endif

<<<<<<< HEAD
#ifdef USERMOD_BRIGHTNESS_FOLLOW_SUN
  #include "../usermods/usermod_v2_brightness_follow_sun/usermod_v2_brightness_follow_sun.h"
=======

#ifdef USERMOD_DEEP_SLEEP
  #include "../usermods/deep_sleep/usermod_deep_sleep.h"
>>>>>>> c4e697d7
#endif

void registerUsermods()
{
/*
   * Add your usermod class name here
   * || || ||
   * \/ \/ \/
   */
  //UsermodManager::add(new MyExampleUsermod());

  #ifdef USERMOD_BATTERY
  UsermodManager::add(new UsermodBattery());
  #endif

  #ifdef USERMOD_DALLASTEMPERATURE
  UsermodManager::add(new UsermodTemperature());
  #endif

  #ifdef USERMOD_SN_PHOTORESISTOR
  UsermodManager::add(new Usermod_SN_Photoresistor());
  #endif

  #ifdef USERMOD_PWM_FAN
  UsermodManager::add(new PWMFanUsermod());
  #endif

  #ifdef USERMOD_BUZZER
  UsermodManager::add(new BuzzerUsermod());
  #endif

  #ifdef USERMOD_BH1750
  UsermodManager::add(new Usermod_BH1750());
  #endif

  #ifdef USERMOD_BME280
  UsermodManager::add(new UsermodBME280());
  #endif

  #ifdef USERMOD_BME68X
  UsermodManager::add(new UsermodBME68X());
  #endif

  #ifdef USERMOD_SENSORSTOMQTT
  UsermodManager::add(new UserMod_SensorsToMQTT());
  #endif

  #ifdef USERMOD_PIRSWITCH
  UsermodManager::add(new PIRsensorSwitch());
  #endif

  #ifdef USERMOD_FOUR_LINE_DISPLAY
  UsermodManager::add(new FourLineDisplayUsermod());
  #endif

  #ifdef USERMOD_ROTARY_ENCODER_UI
  UsermodManager::add(new RotaryEncoderUIUsermod()); // can use USERMOD_FOUR_LINE_DISPLAY
  #endif

  #ifdef USERMOD_AUTO_SAVE
  UsermodManager::add(new AutoSaveUsermod());  // can use USERMOD_FOUR_LINE_DISPLAY
  #endif

  #ifdef USERMOD_DHT
  UsermodManager::add(new UsermodDHT());
  #endif

  #ifdef USERMOD_VL53L0X_GESTURES
  UsermodManager::add(new UsermodVL53L0XGestures());
  #endif

  #ifdef USERMOD_ANIMATED_STAIRCASE
  UsermodManager::add(new Animated_Staircase());
  #endif

  #ifdef USERMOD_MULTI_RELAY
  UsermodManager::add(new MultiRelay());
  #endif

  #ifdef USERMOD_RTC
  UsermodManager::add(new RTCUsermod());
  #endif

  #ifdef USERMOD_ELEKSTUBE_IPS
  UsermodManager::add(new ElekstubeIPSUsermod());
  #endif

  #ifdef USERMOD_ROTARY_ENCODER_BRIGHTNESS_COLOR
  UsermodManager::add(new RotaryEncoderBrightnessColor());
  #endif

  #ifdef RGB_ROTARY_ENCODER
  UsermodManager::add(new RgbRotaryEncoderUsermod());
  #endif

  #ifdef USERMOD_ST7789_DISPLAY
  UsermodManager::add(new St7789DisplayUsermod());
  #endif

  #ifdef USERMOD_PIXELS_DICE_TRAY
    UsermodManager::add(new PixelsDiceTrayUsermod());
  #endif

  #ifdef USERMOD_SEVEN_SEGMENT
  UsermodManager::add(new SevenSegmentDisplay());
  #endif

  #ifdef USERMOD_SSDR
  UsermodManager::add(new UsermodSSDR());
  #endif

  #ifdef USERMOD_CRONIXIE
  UsermodManager::add(new UsermodCronixie());
  #endif

  #ifdef QUINLED_AN_PENTA
  UsermodManager::add(new QuinLEDAnPentaUsermod());
  #endif

  #ifdef USERMOD_WIZLIGHTS
  UsermodManager::add(new WizLightsUsermod());
  #endif

  #ifdef USERMOD_WIREGUARD
  UsermodManager::add(new WireguardUsermod());
  #endif

  #ifdef USERMOD_WORDCLOCK
  UsermodManager::add(new WordClockUsermod());
  #endif

  #ifdef USERMOD_MY9291
  UsermodManager::add(new MY9291Usermod());
  #endif

  #ifdef USERMOD_SI7021_MQTT_HA
  UsermodManager::add(new Si7021_MQTT_HA());
  #endif

  #ifdef USERMOD_SMARTNEST
  UsermodManager::add(new Smartnest());
  #endif

  #ifdef USERMOD_AUDIOREACTIVE
  UsermodManager::add(new AudioReactive());
  #endif

  #ifdef USERMOD_ANALOG_CLOCK
  UsermodManager::add(new AnalogClockUsermod());
  #endif

  #ifdef USERMOD_PING_PONG_CLOCK
  UsermodManager::add(new PingPongClockUsermod());
  #endif

  #ifdef USERMOD_ADS1115
  UsermodManager::add(new ADS1115Usermod());
  #endif

  #ifdef USERMOD_KLIPPER_PERCENTAGE
  UsermodManager::add(new klipper_percentage());
  #endif

  #ifdef USERMOD_BOBLIGHT
  UsermodManager::add(new BobLightUsermod());
  #endif

  #ifdef SD_ADAPTER
  UsermodManager::add(new UsermodSdCard());
  #endif

  #ifdef USERMOD_PWM_OUTPUTS
  UsermodManager::add(new PwmOutputsUsermod());
  #endif

  #ifdef USERMOD_SHT
  UsermodManager::add(new ShtUsermod());
  #endif

  #ifdef USERMOD_ANIMARTRIX
  UsermodManager::add(new AnimartrixUsermod("Animartrix", false));
  #endif

  #ifdef USERMOD_INTERNAL_TEMPERATURE
  UsermodManager::add(new InternalTemperatureUsermod());
  #endif

  #ifdef USERMOD_HTTP_PULL_LIGHT_CONTROL
  UsermodManager::add(new HttpPullLightControl());
  #endif

  #ifdef USERMOD_MPU6050_IMU
  static MPU6050Driver mpu6050; UsermodManager::add(&mpu6050);
  #endif

  #ifdef USERMOD_GYRO_SURGE
  static GyroSurge gyro_surge; UsermodManager::add(&gyro_surge);
  #endif

  #ifdef USERMOD_LDR_DUSK_DAWN
  UsermodManager::add(new LDR_Dusk_Dawn_v2());
  #endif

  #ifdef USERMOD_STAIRCASE_WIPE
  UsermodManager::add(new StairwayWipeUsermod());
  #endif

  #ifdef USERMOD_MAX17048
  UsermodManager::add(new Usermod_MAX17048());
  #endif

  #ifdef USERMOD_TETRISAI
  UsermodManager::add(new TetrisAIUsermod());
  #endif

  #ifdef USERMOD_AHT10
  UsermodManager::add(new UsermodAHT10());
  #endif

  #ifdef USERMOD_INA226
  UsermodManager::add(new UsermodINA226());
  #endif
  
  #ifdef USERMOD_LD2410
  UsermodManager::add(new LD2410Usermod());
  #endif

  #ifdef USERMOD_POV_DISPLAY
  UsermodManager::add(new PovDisplayUsermod());
  #endif

<<<<<<< HEAD
  #ifdef USERMOD_BRIGHTNESS_FOLLOW_SUN
  UsermodManager::add(new UsermodBrightnessFollowSun());
=======
  #ifdef USERMOD_DEEP_SLEEP
   usermods.add(new DeepSleepUsermod());
>>>>>>> c4e697d7
  #endif
}<|MERGE_RESOLUTION|>--- conflicted
+++ resolved
@@ -242,14 +242,12 @@
 #include "../usermods/LD2410_v2/usermod_ld2410.h"
 #endif
 
-<<<<<<< HEAD
+#ifdef USERMOD_DEEP_SLEEP
+  #include "../usermods/deep_sleep/usermod_deep_sleep.h"
+#endif
+
 #ifdef USERMOD_BRIGHTNESS_FOLLOW_SUN
   #include "../usermods/usermod_v2_brightness_follow_sun/usermod_v2_brightness_follow_sun.h"
-=======
-
-#ifdef USERMOD_DEEP_SLEEP
-  #include "../usermods/deep_sleep/usermod_deep_sleep.h"
->>>>>>> c4e697d7
 #endif
 
 void registerUsermods()
@@ -481,12 +479,11 @@
   UsermodManager::add(new PovDisplayUsermod());
   #endif
 
-<<<<<<< HEAD
+  #ifdef USERMOD_DEEP_SLEEP
+   usermods.add(new DeepSleepUsermod());
+  #endif
+
   #ifdef USERMOD_BRIGHTNESS_FOLLOW_SUN
   UsermodManager::add(new UsermodBrightnessFollowSun());
-=======
-  #ifdef USERMOD_DEEP_SLEEP
-   usermods.add(new DeepSleepUsermod());
->>>>>>> c4e697d7
   #endif
 }