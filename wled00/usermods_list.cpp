#include "wled.h"
/*
 * Register your v2 usermods here!
 *   (for v1 usermods using just usermod.cpp, you can ignore this file)
 */

/*
 * Add/uncomment your usermod filename here (and once more below)
 * || || ||
 * \/ \/ \/
 */
//#include "../usermods/EXAMPLE_v2/usermod_v2_example.h"

#ifdef USERMOD_BATTERY_STATUS_BASIC
#include "../usermods/battery_status_basic/usermod_v2_battery_status_basic.h"
#endif

#ifdef USERMOD_DALLASTEMPERATURE
#include "../usermods/Temperature/usermod_temperature.h"
#endif

#ifdef USERMOD_SN_PHOTORESISTOR
#include "../usermods/SN_Photoresistor/usermod_sn_photoresistor.h"
#endif

#ifdef USERMOD_PWM_FAN
#include "../usermods/PWM_fan/usermod_PWM_fan.h"
#endif

#ifdef USERMOD_BUZZER
#include "../usermods/buzzer/usermod_v2_buzzer.h"
#endif
#ifdef USERMOD_SENSORSTOMQTT
#include "../usermods/sensors_to_mqtt/usermod_v2_SensorsToMqtt.h"
#endif
#ifdef USERMOD_PIRSWITCH
#include "../usermods/PIR_sensor_switch/usermod_PIR_sensor_switch.h"
#endif

#ifdef USERMOD_MODE_SORT
#include "../usermods/usermod_v2_mode_sort/usermod_v2_mode_sort.h"
#endif

// BME280 v2 usermod. Define "USERMOD_BME280" in my_config.h
#ifdef USERMOD_BME280
#include "../usermods/BME280_v2/usermod_bme280.h"
#endif
#ifdef USERMOD_FOUR_LINE_DISPLAY
  #ifdef USE_ALT_DISPlAY
    #include "../usermods/usermod_v2_four_line_display_ALT/usermod_v2_four_line_display_ALT.h"
  #else 
    #include "../usermods/usermod_v2_four_line_display/usermod_v2_four_line_display.h"
  #endif
#endif
#ifdef USERMOD_ROTARY_ENCODER_UI
  #ifdef USE_ALT_DISPlAY
    #include "../usermods/usermod_v2_rotary_encoder_ui_ALT/usermod_v2_rotary_encoder_ui_ALT.h"
  #else
    #include "../usermods/usermod_v2_rotary_encoder_ui/usermod_v2_rotary_encoder_ui.h"
  #endif
#endif
#ifdef USERMOD_AUTO_SAVE
#include "../usermods/usermod_v2_auto_save/usermod_v2_auto_save.h"
#endif

#ifdef USERMOD_DHT
#include "../usermods/DHT/usermod_dht.h"
#endif

#ifdef USERMOD_VL53L0X_GESTURES
#include <Wire.h> //it's needed here to correctly resolve dependencies
#include "../usermods/VL53L0X_gestures/usermod_vl53l0x_gestures.h"
#endif

#ifdef USERMOD_ANIMATED_STAIRCASE
#include "../usermods/Animated_Staircase/Animated_Staircase.h"
#endif

#ifdef USERMOD_MULTI_RELAY
#include "../usermods/multi_relay/usermod_multi_relay.h"
#endif

#ifdef USERMOD_RTC
#include "../usermods/RTC/usermod_rtc.h"
#endif

#ifdef USERMOD_ELEKSTUBE_IPS
#include "../usermods/EleksTube_IPS/usermod_elekstube_ips.h"
#endif

#ifdef USERMOD_ROTARY_ENCODER_BRIGHTNESS_COLOR
#include "../usermods/usermod_rotary_brightness_color/usermod_rotary_brightness_color.h"
#endif

#ifdef RGB_ROTARY_ENCODER
#include "../usermods/rgb-rotary-encoder/rgb-rotary-encoder.h"
#endif

#ifdef USERMOD_ST7789_DISPLAY
#include "../usermods/ST7789_display/ST7789_Display.h"
#endif

#ifdef USERMOD_SEVEN_SEGMENT
#include "../usermods/seven_segment_display/usermod_v2_seven_segment_display.h"
#endif

#ifdef USERMOD_SSDR
#include "../usermods/seven_segment_display_reloaded/usermod_seven_segment_reloaded.h"
#endif

#ifdef USERMOD_CRONIXIE
#include "../usermods/Cronixie/usermod_cronixie.h"
#endif

#ifdef QUINLED_AN_PENTA
#include "../usermods/quinled-an-penta/quinled-an-penta.h"
#endif

#ifdef USERMOD_WIZLIGHTS
#include "../usermods/wizlights/wizlights.h"
#endif

#ifdef USERMOD_WORDCLOCK
#include "../usermods/usermod_v2_word_clock/usermod_v2_word_clock.h"
#endif

#ifdef USERMOD_MY9291
#include "../usermods/MY9291/usermode_MY9291.h"
#endif

#ifdef USERMOD_SI7021_MQTT_HA
#include "../usermods/Si7021_MQTT_HA/usermod_si7021_mqtt_ha.h"
#endif

#ifdef USERMOD_AUDIOREACTIVE
#include "../usermods/audioreactive/audio_reactive.h"
#endif

<<<<<<< HEAD
//WLEDSR Custom Effects
#ifdef USERMOD_CUSTOMEFFECTS
#include "../usermods/customeffects/usermod_v2_customeffects.h"
#endif

#ifdef USERMOD_WEATHER
#include "../usermods/usermod_v2_weather/usermod_v2_weather.h"
#endif

=======
#ifdef USERMOD_MPU6050_IMU
#include "../usermods/mpu6050_imu/usermod_mpu6050_imu.h"
#endif
>>>>>>> 9414f531
#ifdef USERMOD_GAMES
#include "../usermods/usermod_v2_games/usermod_v2_games.h"
#endif

void registerUsermods()
{
/*
   * Add your usermod class name here
   * || || ||
   * \/ \/ \/
   */
  //usermods.add(new MyExampleUsermod());

  #ifdef USERMOD_BATTERY_STATUS_BASIC
  usermods.add(new UsermodBatteryBasic());
  #endif

  #ifdef USERMOD_DALLASTEMPERATURE
  usermods.add(new UsermodTemperature());
  #endif

  #ifdef USERMOD_SN_PHOTORESISTOR
  usermods.add(new Usermod_SN_Photoresistor());
  #endif

  #ifdef USERMOD_PWM_FAN
  usermods.add(new PWMFanUsermod());
  #endif

  #ifdef USERMOD_BUZZER
  usermods.add(new BuzzerUsermod());
  #endif

  #ifdef USERMOD_BME280
  usermods.add(new UsermodBME280());
  #endif
  #ifdef USERMOD_SENSORSTOMQTT
  usermods.add(new UserMod_SensorsToMQTT());
  #endif
  #ifdef USERMOD_PIRSWITCH
  usermods.add(new PIRsensorSwitch());
  #endif

  #ifdef USERMOD_MODE_SORT
  usermods.add(new ModeSortUsermod());
  #endif
  #ifdef USERMOD_FOUR_LINE_DISPLAY
  usermods.add(new FourLineDisplayUsermod());
  #endif
  #ifdef USERMOD_ROTARY_ENCODER_UI
  usermods.add(new RotaryEncoderUIUsermod()); // can use USERMOD_FOUR_LINE_DISPLAY
  #endif
  #ifdef USERMOD_AUTO_SAVE
  usermods.add(new AutoSaveUsermod());  // can use USERMOD_FOUR_LINE_DISPLAY
  #endif

  #ifdef USERMOD_DHT
  usermods.add(new UsermodDHT());
  #endif

  #ifdef USERMOD_VL53L0X_GESTURES
  usermods.add(new UsermodVL53L0XGestures());
  #endif

  #ifdef USERMOD_ANIMATED_STAIRCASE
  usermods.add(new Animated_Staircase());
  #endif

  #ifdef USERMOD_MULTI_RELAY
  usermods.add(new MultiRelay());
  #endif

  #ifdef USERMOD_RTC
  usermods.add(new RTCUsermod());
  #endif

  #ifdef USERMOD_ELEKSTUBE_IPS
  usermods.add(new ElekstubeIPSUsermod());
  #endif

  #ifdef USERMOD_ROTARY_ENCODER_BRIGHTNESS_COLOR
  usermods.add(new RotaryEncoderBrightnessColor());
  #endif

  #ifdef RGB_ROTARY_ENCODER
  usermods.add(new RgbRotaryEncoderUsermod());
  #endif

  #ifdef USERMOD_ST7789_DISPLAY
  usermods.add(new St7789DisplayUsermod());
  #endif
  
  #ifdef USERMOD_SEVEN_SEGMENT
  usermods.add(new SevenSegmentDisplay());
  #endif

  #ifdef USERMOD_SSDR
  usermods.add(new UsermodSSDR());
  #endif

  #ifdef USERMOD_CRONIXIE
  usermods.add(new UsermodCronixie());
  #endif

  #ifdef QUINLED_AN_PENTA
  usermods.add(new QuinLEDAnPentaUsermod());
  #endif

  #ifdef USERMOD_WIZLIGHTS
  usermods.add(new WizLightsUsermod());
  #endif
  
  #ifdef USERMOD_WORDCLOCK
  usermods.add(new WordClockUsermod());
  #endif

  #ifdef USERMOD_MY9291
  usermods.add(new MY9291Usermod());
  #endif
  
  #ifdef USERMOD_SI7021_MQTT_HA
  usermods.add(new Si7021_MQTT_HA());
  #endif
  
  #ifdef USERMOD_AUDIOREACTIVE
  usermods.add(new AudioReactive());
  #endif

<<<<<<< HEAD
  //WLEDSR Custom Effects
  #ifdef USERMOD_CUSTOMEFFECTS
  usermods.add(new CustomEffectsUserMod());
  #endif
  
  #ifdef USERMOD_WEATHER
  usermods.add(new WeatherUsermod());
=======
  #ifdef USERMOD_MPU6050_IMU
  usermods.add(new MPU6050Driver());
>>>>>>> 9414f531
  #endif

  #ifdef USERMOD_GAMES
  usermods.add(new GamesUsermod());
  #endif
}<|MERGE_RESOLUTION|>--- conflicted
+++ resolved
@@ -136,7 +136,6 @@
 #include "../usermods/audioreactive/audio_reactive.h"
 #endif
 
-<<<<<<< HEAD
 //WLEDSR Custom Effects
 #ifdef USERMOD_CUSTOMEFFECTS
 #include "../usermods/customeffects/usermod_v2_customeffects.h"
@@ -146,11 +145,9 @@
 #include "../usermods/usermod_v2_weather/usermod_v2_weather.h"
 #endif
 
-=======
 #ifdef USERMOD_MPU6050_IMU
 #include "../usermods/mpu6050_imu/usermod_mpu6050_imu.h"
 #endif
->>>>>>> 9414f531
 #ifdef USERMOD_GAMES
 #include "../usermods/usermod_v2_games/usermod_v2_games.h"
 #endif
@@ -279,7 +276,6 @@
   usermods.add(new AudioReactive());
   #endif
 
-<<<<<<< HEAD
   //WLEDSR Custom Effects
   #ifdef USERMOD_CUSTOMEFFECTS
   usermods.add(new CustomEffectsUserMod());
@@ -287,10 +283,11 @@
   
   #ifdef USERMOD_WEATHER
   usermods.add(new WeatherUsermod());
-=======
+  #endif
+
+
   #ifdef USERMOD_MPU6050_IMU
   usermods.add(new MPU6050Driver());
->>>>>>> 9414f531
   #endif
 
   #ifdef USERMOD_GAMES
