#include "wled.h"
/*
 * Register your v2 usermods here!
 *   (for v1 usermods using just usermod.cpp, you can ignore this file)
 */

/*
 * Add/uncomment your usermod filename here (and once more below)
 * || || ||
 * \/ \/ \/
 */
//#include "../usermods/EXAMPLE_v2/usermod_v2_example.h"

#ifdef USERMOD_BATTERY
  #include "../usermods/Battery/usermod_v2_Battery.h"
#endif

#ifdef USERMOD_DALLASTEMPERATURE
  #include "../usermods/Temperature/usermod_temperature.h"
#endif

#ifdef USERMOD_SHT
#include "../usermods/sht/usermod_sht.h"
#endif

#ifdef USERMOD_SN_PHOTORESISTOR
  #include "../usermods/SN_Photoresistor/usermod_sn_photoresistor.h"
#endif

#ifdef USERMOD_PWM_FAN
  // requires DALLASTEMPERATURE or SHT included before it
  #include "../usermods/PWM_fan/usermod_PWM_fan.h"
#endif

#ifdef USERMOD_BUZZER
  #include "../usermods/buzzer/usermod_v2_buzzer.h"
#endif

#ifdef USERMOD_SENSORSTOMQTT
  #include "../usermods/sensors_to_mqtt/usermod_v2_SensorsToMqtt.h"
#endif

#ifdef USERMOD_PIRSWITCH
  #include "../usermods/PIR_sensor_switch/usermod_PIR_sensor_switch.h"
#endif

#ifdef USERMOD_MODE_SORT
  #include "../usermods/usermod_v2_mode_sort/usermod_v2_mode_sort.h"
#endif

#ifdef USERMOD_BH1750
  #include "../usermods/BH1750_v2/usermod_BH1750.h"
#endif

// BME280 v2 usermod. Define "USERMOD_BME280" in my_config.h
#ifdef USERMOD_BME280
  #include "../usermods/BME280_v2/usermod_bme280.h"
#endif

#ifdef USERMOD_FOUR_LINE_DISPLAY
  #ifdef USE_ALT_DISPlAY
    #include "../usermods/usermod_v2_four_line_display_ALT/usermod_v2_four_line_display_ALT.h"
  #else
    #include "../usermods/usermod_v2_four_line_display/usermod_v2_four_line_display.h"
  #endif
#endif

#ifdef USERMOD_ROTARY_ENCODER_UI
  #ifdef USE_ALT_DISPlAY
    #include "../usermods/usermod_v2_rotary_encoder_ui_ALT/usermod_v2_rotary_encoder_ui_ALT.h"
  #else
    #include "../usermods/usermod_v2_rotary_encoder_ui/usermod_v2_rotary_encoder_ui.h"
  #endif
#endif

#ifdef USERMOD_AUTO_SAVE
  #include "../usermods/usermod_v2_auto_save/usermod_v2_auto_save.h"
#endif

#ifdef USERMOD_DHT
  #include "../usermods/DHT/usermod_dht.h"
#endif

#ifdef USERMOD_VL53L0X_GESTURES
  #include "../usermods/VL53L0X_gestures/usermod_vl53l0x_gestures.h"
#endif

#ifdef USERMOD_ANIMATED_STAIRCASE
  #include "../usermods/Animated_Staircase/Animated_Staircase.h"
#endif

#ifdef USERMOD_MULTI_RELAY
  #include "../usermods/multi_relay/usermod_multi_relay.h"
#endif

#ifdef USERMOD_RTC
  #include "../usermods/RTC/usermod_rtc.h"
#endif

#ifdef USERMOD_ELEKSTUBE_IPS
  #include "../usermods/EleksTube_IPS/usermod_elekstube_ips.h"
#endif

#ifdef USERMOD_ROTARY_ENCODER_BRIGHTNESS_COLOR
  #include "../usermods/usermod_rotary_brightness_color/usermod_rotary_brightness_color.h"
#endif

#ifdef RGB_ROTARY_ENCODER
  #include "../usermods/rgb-rotary-encoder/rgb-rotary-encoder.h"
#endif

#ifdef USERMOD_ST7789_DISPLAY
  #include "../usermods/ST7789_display/ST7789_Display.h"
#endif

#ifdef USERMOD_SEVEN_SEGMENT
  #include "../usermods/seven_segment_display/usermod_v2_seven_segment_display.h"
#endif

#ifdef USERMOD_SSDR
  #include "../usermods/seven_segment_display_reloaded/usermod_seven_segment_reloaded.h"
#endif

#ifdef USERMOD_CRONIXIE
  #include "../usermods/Cronixie/usermod_cronixie.h"
#endif

#ifdef QUINLED_AN_PENTA
  #include "../usermods/quinled-an-penta/quinled-an-penta.h"
#endif

#ifdef USERMOD_WIZLIGHTS
  #include "../usermods/wizlights/wizlights.h"
#endif

#ifdef USERMOD_WORDCLOCK
  #include "../usermods/usermod_v2_word_clock/usermod_v2_word_clock.h"
#endif

#ifdef USERMOD_MY9291
  #include "../usermods/MY9291/usermode_MY9291.h"
#endif

#ifdef USERMOD_SI7021_MQTT_HA
  #include "../usermods/Si7021_MQTT_HA/usermod_si7021_mqtt_ha.h"
#endif

#ifdef USERMOD_SMARTNEST
  #include "../usermods/smartnest/usermod_smartnest.h"
#endif

#ifdef USERMOD_AUDIOREACTIVE
  #include "../usermods/audioreactive/audio_reactive.h"
#endif

#ifdef USERMOD_ANALOG_CLOCK
  #include "../usermods/Analog_Clock/Analog_Clock.h"
#endif

#ifdef USERMOD_PING_PONG_CLOCK
  #include "../usermods/usermod_v2_ping_pong_clock/usermod_v2_ping_pong_clock.h"
#endif

#ifdef USERMOD_ADS1115
  #include "../usermods/ADS1115_v2/usermod_ads1115.h"
#endif

#ifdef USERMOD_KLIPPER_PERCENTAGE
  #include "..\usermods\usermod_v2_klipper_percentage\usermod_v2_klipper_percentage.h"
#endif

#ifdef USERMOD_BOBLIGHT
  #include "../usermods/boblight/boblight.h"
#endif

<<<<<<< HEAD
=======
#if defined(WLED_USE_SD_MMC) || defined(WLED_USE_SD_SPI)
// This include of SD.h and SD_MMC.h must happen here, else they won't be
// resolved correctly (when included in mod's header only)
  #ifdef WLED_USE_SD_MMC
    #include "SD_MMC.h"
  #elif defined(WLED_USE_SD_SPI)
    #include "SD.h"
    #include "SPI.h"
  #endif
  #include "../usermods/sd_card/usermod_sd_card.h"
#endif

#ifdef USERMOD_PWM_OUTPUTS
#include "../usermods/pwm_outputs/usermod_pwm_outputs.h"
#endif

>>>>>>> 9b440790
#ifdef USERMOD_LEDCLOCK
#include "um_ledclock.h"
#endif

<<<<<<< HEAD
=======

>>>>>>> 9b440790
void registerUsermods()
{
/*
   * Add your usermod class name here
   * || || ||
   * \/ \/ \/
   */
  //usermods.add(new MyExampleUsermod());
  #ifdef USERMOD_BATTERY
  usermods.add(new UsermodBattery());
  #endif

  #ifdef USERMOD_DALLASTEMPERATURE
  usermods.add(new UsermodTemperature());
  #endif

  #ifdef USERMOD_SN_PHOTORESISTOR
  usermods.add(new Usermod_SN_Photoresistor());
  #endif

  #ifdef USERMOD_PWM_FAN
  usermods.add(new PWMFanUsermod());
  #endif

  #ifdef USERMOD_BUZZER
  usermods.add(new BuzzerUsermod());
  #endif

  #ifdef USERMOD_BH1750
  usermods.add(new Usermod_BH1750());
  #endif

  #ifdef USERMOD_BME280
  usermods.add(new UsermodBME280());
  #endif

  #ifdef USERMOD_SENSORSTOMQTT
  usermods.add(new UserMod_SensorsToMQTT());
  #endif

  #ifdef USERMOD_PIRSWITCH
  usermods.add(new PIRsensorSwitch());
  #endif

  #ifdef USERMOD_MODE_SORT
  usermods.add(new ModeSortUsermod());
  #endif

  #ifdef USERMOD_FOUR_LINE_DISPLAY
  usermods.add(new FourLineDisplayUsermod());
  #endif

  #ifdef USERMOD_ROTARY_ENCODER_UI
  usermods.add(new RotaryEncoderUIUsermod()); // can use USERMOD_FOUR_LINE_DISPLAY
  #endif

  #ifdef USERMOD_AUTO_SAVE
  usermods.add(new AutoSaveUsermod());  // can use USERMOD_FOUR_LINE_DISPLAY
  #endif

  #ifdef USERMOD_DHT
  usermods.add(new UsermodDHT());
  #endif

  #ifdef USERMOD_VL53L0X_GESTURES
  usermods.add(new UsermodVL53L0XGestures());
  #endif

  #ifdef USERMOD_ANIMATED_STAIRCASE
  usermods.add(new Animated_Staircase());
  #endif

  #ifdef USERMOD_MULTI_RELAY
  usermods.add(new MultiRelay());
  #endif

  #ifdef USERMOD_RTC
  usermods.add(new RTCUsermod());
  #endif

  #ifdef USERMOD_ELEKSTUBE_IPS
  usermods.add(new ElekstubeIPSUsermod());
  #endif

  #ifdef USERMOD_ROTARY_ENCODER_BRIGHTNESS_COLOR
  usermods.add(new RotaryEncoderBrightnessColor());
  #endif

  #ifdef RGB_ROTARY_ENCODER
  usermods.add(new RgbRotaryEncoderUsermod());
  #endif

  #ifdef USERMOD_ST7789_DISPLAY
  usermods.add(new St7789DisplayUsermod());
  #endif

  #ifdef USERMOD_SEVEN_SEGMENT
  usermods.add(new SevenSegmentDisplay());
  #endif

  #ifdef USERMOD_SSDR
  usermods.add(new UsermodSSDR());
  #endif

  #ifdef USERMOD_CRONIXIE
  usermods.add(new UsermodCronixie());
  #endif

  #ifdef QUINLED_AN_PENTA
  usermods.add(new QuinLEDAnPentaUsermod());
  #endif

  #ifdef USERMOD_WIZLIGHTS
  usermods.add(new WizLightsUsermod());
  #endif

  #ifdef USERMOD_WORDCLOCK
  usermods.add(new WordClockUsermod());
  #endif

  #ifdef USERMOD_MY9291
  usermods.add(new MY9291Usermod());
  #endif

  #ifdef USERMOD_SI7021_MQTT_HA
  usermods.add(new Si7021_MQTT_HA());
  #endif

<<<<<<< HEAD
=======
  #ifdef USERMOD_SMARTNEST
  usermods.add(new Smartnest());
  #endif

  #ifdef USERMOD_AUDIOREACTIVE
  usermods.add(new AudioReactive());
  #endif

  #ifdef USERMOD_ANALOG_CLOCK
  usermods.add(new AnalogClockUsermod());
  #endif

  #ifdef USERMOD_PING_PONG_CLOCK
  usermods.add(new PingPongClockUsermod());
  #endif

  #ifdef USERMOD_ADS1115
  usermods.add(new ADS1115Usermod());
  #endif

  #ifdef USERMOD_KLIPPER_PERCENTAGE
  usermods.add(new klipper_percentage());
  #endif

  #ifdef USERMOD_BOBLIGHT
  usermods.add(new BobLightUsermod());
  #endif

  #ifdef SD_ADAPTER
  usermods.add(new UsermodSdCard());
  #endif

  #ifdef USERMOD_PWM_OUTPUTS
  usermods.add(new PwmOutputsUsermod());
  #endif

  #ifdef USERMOD_SHT
  usermods.add(new ShtUsermod());
  #endif

>>>>>>> 9b440790
  #ifdef USERMOD_LEDCLOCK
  usermods.add(new UsermodLedClock());
  #endif
}<|MERGE_RESOLUTION|>--- conflicted
+++ resolved
@@ -173,8 +173,6 @@
   #include "../usermods/boblight/boblight.h"
 #endif
 
-<<<<<<< HEAD
-=======
 #if defined(WLED_USE_SD_MMC) || defined(WLED_USE_SD_SPI)
 // This include of SD.h and SD_MMC.h must happen here, else they won't be
 // resolved correctly (when included in mod's header only)
@@ -191,15 +189,11 @@
 #include "../usermods/pwm_outputs/usermod_pwm_outputs.h"
 #endif
 
->>>>>>> 9b440790
 #ifdef USERMOD_LEDCLOCK
 #include "um_ledclock.h"
 #endif
 
-<<<<<<< HEAD
-=======
-
->>>>>>> 9b440790
+
 void registerUsermods()
 {
 /*
@@ -328,8 +322,6 @@
   usermods.add(new Si7021_MQTT_HA());
   #endif
 
-<<<<<<< HEAD
-=======
   #ifdef USERMOD_SMARTNEST
   usermods.add(new Smartnest());
   #endif
@@ -370,7 +362,6 @@
   usermods.add(new ShtUsermod());
   #endif
 
->>>>>>> 9b440790
   #ifdef USERMOD_LEDCLOCK
   usermods.add(new UsermodLedClock());
   #endif
