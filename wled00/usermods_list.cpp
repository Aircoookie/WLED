--- conflicted
+++ resolved
@@ -231,7 +231,6 @@
   usermods.add(new QuinLEDAnPentaUsermod());
   #endif
 
-<<<<<<< HEAD
   #ifdef USERMOD_WIZLIGHTS
   usermods.add(new WizLightsUsermod());
   #endif
@@ -247,8 +246,6 @@
   #ifdef USERMOD_SI7021_MQTT_HA
   usermods.add(new Si7021_MQTT_HA());
   #endif
-=======
   //AND THIS
   usermods.add(new WelicanPrism());
->>>>>>> dbccbd13
 }