#include "wled.h"
/*
 * Register your v2 usermods here!
 *   (for v1 usermods using just usermod.cpp, you can ignore this file)
 */

/*
 * Add/uncomment your usermod filename here (and once more below)
 * || || ||
 * \/ \/ \/
 */
//#include "../usermods/EXAMPLE_v2/usermod_v2_example.h"

#ifdef USERMOD_BATTERY_STATUS_BASIC
#include "../usermods/battery_status_basic/usermod_v2_battery_status_basic.h"
#endif

#ifdef USERMOD_DALLASTEMPERATURE
#include "../usermods/Temperature/usermod_temperature.h"
#endif

#ifdef USERMOD_SN_PHOTORESISTOR
#include "../usermods/SN_Photoresistor/usermod_sn_photoresistor.h"
#endif

#ifdef USERMOD_PWM_FAN
#include "../usermods/PWM_fan/usermod_PWM_fan.h"
#endif

#ifdef USERMOD_BUZZER
#include "../usermods/buzzer/usermod_v2_buzzer.h"
#endif
#ifdef USERMOD_SENSORSTOMQTT
#include "../usermods/sensors_to_mqtt/usermod_v2_SensorsToMqtt.h"
#endif
#ifdef USERMOD_PIRSWITCH
#include "../usermods/PIR_sensor_switch/usermod_PIR_sensor_switch.h"
#endif

#ifdef USERMOD_MODE_SORT
#include "../usermods/usermod_v2_mode_sort/usermod_v2_mode_sort.h"
#endif

// BME280 v2 usermod. Define "USERMOD_BME280" in my_config.h
#ifdef USERMOD_BME280
#include "../usermods/BME280_v2/usermod_bme280.h"
#endif
#ifdef USERMOD_FOUR_LINE_DISPLAY
  #ifdef USE_ALT_DISPlAY
    #include "../usermods/usermod_v2_four_line_display_ALT/usermod_v2_four_line_display_ALT.h"
  #else 
    #include "../usermods/usermod_v2_four_line_display/usermod_v2_four_line_display.h"
  #endif
#endif
#ifdef USERMOD_ROTARY_ENCODER_UI
  #ifdef USE_ALT_DISPlAY
    #include "../usermods/usermod_v2_rotary_encoder_ui_ALT/usermod_v2_rotary_encoder_ui_ALT.h"
  #else
    #include "../usermods/usermod_v2_rotary_encoder_ui/usermod_v2_rotary_encoder_ui.h"
  #endif
#endif
#ifdef USERMOD_AUTO_SAVE
#include "../usermods/usermod_v2_auto_save/usermod_v2_auto_save.h"
#endif

#ifdef USERMOD_DHT
#include "../usermods/DHT/usermod_dht.h"
#endif

#ifdef USERMOD_VL53L0X_GESTURES
#include "../usermods/VL53L0X_gestures/usermod_vl53l0x_gestures.h"
#endif

#ifdef USERMOD_ANIMATED_STAIRCASE
#include "../usermods/Animated_Staircase/Animated_Staircase.h"
#endif

#ifdef USERMOD_MULTI_RELAY
#include "../usermods/multi_relay/usermod_multi_relay.h"
#endif

#ifdef USERMOD_RTC
#include "../usermods/RTC/usermod_rtc.h"
#endif

#ifdef USERMOD_ELEKSTUBE_IPS
#include "../usermods/EleksTube_IPS/usermod_elekstube_ips.h"
#endif

#ifdef USERMOD_ROTARY_ENCODER_BRIGHTNESS_COLOR
#include "../usermods/usermod_rotary_brightness_color/usermod_rotary_brightness_color.h"
#endif

#ifdef RGB_ROTARY_ENCODER
#include "../usermods/rgb-rotary-encoder/rgb-rotary-encoder.h"
#endif

#ifdef USERMOD_ST7789_DISPLAY
#include "../usermods/ST7789_display/ST7789_Display.h"
#endif

#ifdef USERMOD_SEVEN_SEGMENT
#include "../usermods/seven_segment_display/usermod_v2_seven_segment_display.h"
#endif

#ifdef USERMOD_SSDR
#include "../usermods/seven_segment_display_reloaded/usermod_seven_segment_reloaded.h"
#endif

#ifdef USERMOD_CRONIXIE
#include "../usermods/Cronixie/usermod_cronixie.h"
#endif

#ifdef QUINLED_AN_PENTA
#include "../usermods/quinled-an-penta/quinled-an-penta.h"
#endif

#ifdef USERMOD_WIZLIGHTS
#include "../usermods/wizlights/wizlights.h"
#endif

#ifdef USERMOD_WORDCLOCK
#include "../usermods/usermod_v2_word_clock/usermod_v2_word_clock.h"
#endif

#ifdef USERMOD_MY9291
#include "../usermods/MY9291/usermode_MY9291.h"
#endif

#ifdef USERMOD_SI7021_MQTT_HA
#include "../usermods/Si7021_MQTT_HA/usermod_si7021_mqtt_ha.h"
#endif

<<<<<<< HEAD
#ifdef USERMOD_ADS1115
#include "../usermods/ADS1115_v2/usermod_ads1115.h"
=======
#ifdef USERMOD_SMARTNEST
#include "../usermods/smartnest/usermod_smartnest.h"
#endif

#ifdef USERMOD_AUDIOREACTIVE
#include "../usermods/audioreactive/audio_reactive.h"
#endif

#ifdef USERMOD_ANALOG_CLOCK
#include "../usermods/Analog_Clock/Analog_Clock.h"
#endif

#ifdef USERMOD_PING_PONG_CLOCK
#include "../usermods/usermod_v2_ping_pong_clock/usermod_v2_ping_pong_clock.h"
>>>>>>> e1365f18
#endif

void registerUsermods()
{
/*
   * Add your usermod class name here
   * || || ||
   * \/ \/ \/
   */
  //usermods.add(new MyExampleUsermod());

  #ifdef USERMOD_BATTERY_STATUS_BASIC
  usermods.add(new UsermodBatteryBasic());
  #endif

  #ifdef USERMOD_DALLASTEMPERATURE
  usermods.add(new UsermodTemperature());
  #endif

  #ifdef USERMOD_SN_PHOTORESISTOR
  usermods.add(new Usermod_SN_Photoresistor());
  #endif

  #ifdef USERMOD_PWM_FAN
  usermods.add(new PWMFanUsermod());
  #endif

  #ifdef USERMOD_BUZZER
  usermods.add(new BuzzerUsermod());
  #endif

  #ifdef USERMOD_BME280
  usermods.add(new UsermodBME280());
  #endif
  #ifdef USERMOD_SENSORSTOMQTT
  usermods.add(new UserMod_SensorsToMQTT());
  #endif
  #ifdef USERMOD_PIRSWITCH
  usermods.add(new PIRsensorSwitch());
  #endif

  #ifdef USERMOD_MODE_SORT
  usermods.add(new ModeSortUsermod());
  #endif
  #ifdef USERMOD_FOUR_LINE_DISPLAY
  usermods.add(new FourLineDisplayUsermod());
  #endif
  #ifdef USERMOD_ROTARY_ENCODER_UI
  usermods.add(new RotaryEncoderUIUsermod()); // can use USERMOD_FOUR_LINE_DISPLAY
  #endif
  #ifdef USERMOD_AUTO_SAVE
  usermods.add(new AutoSaveUsermod());  // can use USERMOD_FOUR_LINE_DISPLAY
  #endif

  #ifdef USERMOD_DHT
  usermods.add(new UsermodDHT());
  #endif

  #ifdef USERMOD_VL53L0X_GESTURES
  usermods.add(new UsermodVL53L0XGestures());
  #endif

  #ifdef USERMOD_ANIMATED_STAIRCASE
  usermods.add(new Animated_Staircase());
  #endif

  #ifdef USERMOD_MULTI_RELAY
  usermods.add(new MultiRelay());
  #endif

  #ifdef USERMOD_RTC
  usermods.add(new RTCUsermod());
  #endif

  #ifdef USERMOD_ELEKSTUBE_IPS
  usermods.add(new ElekstubeIPSUsermod());
  #endif

  #ifdef USERMOD_ROTARY_ENCODER_BRIGHTNESS_COLOR
  usermods.add(new RotaryEncoderBrightnessColor());
  #endif

  #ifdef RGB_ROTARY_ENCODER
  usermods.add(new RgbRotaryEncoderUsermod());
  #endif

  #ifdef USERMOD_ST7789_DISPLAY
  usermods.add(new St7789DisplayUsermod());
  #endif
  
  #ifdef USERMOD_SEVEN_SEGMENT
  usermods.add(new SevenSegmentDisplay());
  #endif

  #ifdef USERMOD_SSDR
  usermods.add(new UsermodSSDR());
  #endif

  #ifdef USERMOD_CRONIXIE
  usermods.add(new UsermodCronixie());
  #endif

  #ifdef QUINLED_AN_PENTA
  usermods.add(new QuinLEDAnPentaUsermod());
  #endif

  #ifdef USERMOD_WIZLIGHTS
  usermods.add(new WizLightsUsermod());
  #endif
  
  #ifdef USERMOD_WORDCLOCK
  usermods.add(new WordClockUsermod());
  #endif

  #ifdef USERMOD_MY9291
  usermods.add(new MY9291Usermod());
  #endif
  
  #ifdef USERMOD_SI7021_MQTT_HA
  usermods.add(new Si7021_MQTT_HA());
  #endif

<<<<<<< HEAD
  #ifdef USERMOD_ADS1115
  usermods.add(new ADS1115Usermod());
=======
  #ifdef USERMOD_SMARTNEST
  usermods.add(new Smartnest());
  #endif
  
  #ifdef USERMOD_AUDIOREACTIVE
  usermods.add(new AudioReactive());
  #endif

  #ifdef USERMOD_ANALOG_CLOCK
  usermods.add(new AnalogClockUsermod());
  #endif
  
  #ifdef USERMOD_PING_PONG_CLOCK
  usermods.add(new PingPongClockUsermod());
>>>>>>> e1365f18
  #endif
}<|MERGE_RESOLUTION|>--- conflicted
+++ resolved
@@ -131,25 +131,24 @@
 #include "../usermods/Si7021_MQTT_HA/usermod_si7021_mqtt_ha.h"
 #endif
 
-<<<<<<< HEAD
+#ifdef USERMOD_SMARTNEST
+#include "../usermods/smartnest/usermod_smartnest.h"
+#endif
+
+#ifdef USERMOD_AUDIOREACTIVE
+#include "../usermods/audioreactive/audio_reactive.h"
+#endif
+
+#ifdef USERMOD_ANALOG_CLOCK
+#include "../usermods/Analog_Clock/Analog_Clock.h"
+#endif
+
+#ifdef USERMOD_PING_PONG_CLOCK
+#include "../usermods/usermod_v2_ping_pong_clock/usermod_v2_ping_pong_clock.h"
+#endif
+
 #ifdef USERMOD_ADS1115
 #include "../usermods/ADS1115_v2/usermod_ads1115.h"
-=======
-#ifdef USERMOD_SMARTNEST
-#include "../usermods/smartnest/usermod_smartnest.h"
-#endif
-
-#ifdef USERMOD_AUDIOREACTIVE
-#include "../usermods/audioreactive/audio_reactive.h"
-#endif
-
-#ifdef USERMOD_ANALOG_CLOCK
-#include "../usermods/Analog_Clock/Analog_Clock.h"
-#endif
-
-#ifdef USERMOD_PING_PONG_CLOCK
-#include "../usermods/usermod_v2_ping_pong_clock/usermod_v2_ping_pong_clock.h"
->>>>>>> e1365f18
 #endif
 
 void registerUsermods()
@@ -272,24 +271,23 @@
   usermods.add(new Si7021_MQTT_HA());
   #endif
 
-<<<<<<< HEAD
+  #ifdef USERMOD_SMARTNEST
+  usermods.add(new Smartnest());
+  #endif
+  
+  #ifdef USERMOD_AUDIOREACTIVE
+  usermods.add(new AudioReactive());
+  #endif
+
+  #ifdef USERMOD_ANALOG_CLOCK
+  usermods.add(new AnalogClockUsermod());
+  #endif
+  
+  #ifdef USERMOD_PING_PONG_CLOCK
+  usermods.add(new PingPongClockUsermod());
+  #endif
+  
   #ifdef USERMOD_ADS1115
   usermods.add(new ADS1115Usermod());
-=======
-  #ifdef USERMOD_SMARTNEST
-  usermods.add(new Smartnest());
-  #endif
-  
-  #ifdef USERMOD_AUDIOREACTIVE
-  usermods.add(new AudioReactive());
-  #endif
-
-  #ifdef USERMOD_ANALOG_CLOCK
-  usermods.add(new AnalogClockUsermod());
-  #endif
-  
-  #ifdef USERMOD_PING_PONG_CLOCK
-  usermods.add(new PingPongClockUsermod());
->>>>>>> e1365f18
   #endif
 }