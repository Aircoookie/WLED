#include "wled.h"
/*
 * Register your v2 usermods here!
 *   (for v1 usermods using just usermod.cpp, you can ignore this file)
 */

/*
 * Add/uncomment your usermod filename here (and once more below)
 * || || ||
 * \/ \/ \/
 */
//#include "../usermods/EXAMPLE_v2/usermod_v2_example.h"

#ifdef USERMOD_BATTERY
  #include "../usermods/Battery/usermod_v2_Battery.h"
#endif

#ifdef USERMOD_DALLASTEMPERATURE
  #include "../usermods/Temperature/usermod_temperature.h"
#endif

#ifdef USERMOD_SHT
#include "../usermods/sht/usermod_sht.h"
#endif

#ifdef USERMOD_SN_PHOTORESISTOR
  #include "../usermods/SN_Photoresistor/usermod_sn_photoresistor.h"
#endif

#ifdef USERMOD_PWM_FAN
  // requires DALLASTEMPERATURE or SHT included before it
  #include "../usermods/PWM_fan/usermod_PWM_fan.h"
#endif

#ifdef USERMOD_BUZZER
  #include "../usermods/buzzer/usermod_v2_buzzer.h"
#endif

#ifdef USERMOD_SENSORSTOMQTT
  #include "../usermods/sensors_to_mqtt/usermod_v2_SensorsToMqtt.h"
#endif

#ifdef USERMOD_PIRSWITCH
  #include "../usermods/PIR_sensor_switch/usermod_PIR_sensor_switch.h"
#endif

#ifdef USERMOD_MODE_SORT
  #include "../usermods/usermod_v2_mode_sort/usermod_v2_mode_sort.h"
#endif

#ifdef USERMOD_BH1750
  #include "../usermods/BH1750_v2/usermod_BH1750.h"
#endif

// BME280 v2 usermod. Define "USERMOD_BME280" in my_config.h
#ifdef USERMOD_BME280
  #include "../usermods/BME280_v2/usermod_bme280.h"
#endif

#ifdef USERMOD_FOUR_LINE_DISPLAY
  #ifdef USE_ALT_DISPlAY
    #include "../usermods/usermod_v2_four_line_display_ALT/usermod_v2_four_line_display_ALT.h"
  #else
    #include "../usermods/usermod_v2_four_line_display/usermod_v2_four_line_display.h"
  #endif
#endif

#ifdef USERMOD_ROTARY_ENCODER_UI
  #ifdef USE_ALT_DISPlAY
    #include "../usermods/usermod_v2_rotary_encoder_ui_ALT/usermod_v2_rotary_encoder_ui_ALT.h"
  #else
    #include "../usermods/usermod_v2_rotary_encoder_ui/usermod_v2_rotary_encoder_ui.h"
  #endif
#endif

#ifdef USERMOD_AUTO_SAVE
  #include "../usermods/usermod_v2_auto_save/usermod_v2_auto_save.h"
#endif

#ifdef USERMOD_DHT
  #include "../usermods/DHT/usermod_dht.h"
#endif

#ifdef USERMOD_VL53L0X_GESTURES
  #include "../usermods/VL53L0X_gestures/usermod_vl53l0x_gestures.h"
#endif

#ifdef USERMOD_ANIMATED_STAIRCASE
  #include "../usermods/Animated_Staircase/Animated_Staircase.h"
#endif

#ifdef USERMOD_MULTI_RELAY
  #include "../usermods/multi_relay/usermod_multi_relay.h"
#endif

#ifdef USERMOD_RTC
  #include "../usermods/RTC/usermod_rtc.h"
#endif

#ifdef USERMOD_ELEKSTUBE_IPS
  #include "../usermods/EleksTube_IPS/usermod_elekstube_ips.h"
#endif

#ifdef USERMOD_ROTARY_ENCODER_BRIGHTNESS_COLOR
  #include "../usermods/usermod_rotary_brightness_color/usermod_rotary_brightness_color.h"
#endif

#ifdef RGB_ROTARY_ENCODER
  #include "../usermods/rgb-rotary-encoder/rgb-rotary-encoder.h"
#endif

#ifdef USERMOD_ST7789_DISPLAY
  #include "../usermods/ST7789_display/ST7789_Display.h"
#endif

#ifdef USERMOD_SEVEN_SEGMENT
  #include "../usermods/seven_segment_display/usermod_v2_seven_segment_display.h"
#endif

#ifdef USERMOD_SSDR
  #include "../usermods/seven_segment_display_reloaded/usermod_seven_segment_reloaded.h"
#endif

#ifdef USERMOD_CRONIXIE
  #include "../usermods/Cronixie/usermod_cronixie.h"
#endif

#ifdef QUINLED_AN_PENTA
  #include "../usermods/quinled-an-penta/quinled-an-penta.h"
#endif

#ifdef USERMOD_WIZLIGHTS
  #include "../usermods/wizlights/wizlights.h"
#endif

#ifdef USERMOD_WIREGUARD
  #include "../usermods/wireguard/wireguard.h"
#endif

#ifdef USERMOD_WORDCLOCK
  #include "../usermods/usermod_v2_word_clock/usermod_v2_word_clock.h"
#endif

#ifdef USERMOD_MY9291
  #include "../usermods/MY9291/usermode_MY9291.h"
#endif

#ifdef USERMOD_SI7021_MQTT_HA
  #include "../usermods/Si7021_MQTT_HA/usermod_si7021_mqtt_ha.h"
#endif

#ifdef USERMOD_SMARTNEST
  #include "../usermods/smartnest/usermod_smartnest.h"
#endif

#ifdef USERMOD_AUDIOREACTIVE
  #include "../usermods/audioreactive/audio_reactive.h"
#endif

#ifdef USERMOD_ANALOG_CLOCK
  #include "../usermods/Analog_Clock/Analog_Clock.h"
#endif

#ifdef USERMOD_PING_PONG_CLOCK
  #include "../usermods/usermod_v2_ping_pong_clock/usermod_v2_ping_pong_clock.h"
#endif

#ifdef USERMOD_ADS1115
  #include "../usermods/ADS1115_v2/usermod_ads1115.h"
#endif

#ifdef USERMOD_KLIPPER_PERCENTAGE
  #include "..\usermods\usermod_v2_klipper_percentage\usermod_v2_klipper_percentage.h"
#endif

#ifdef USERMOD_BOBLIGHT
  #include "../usermods/boblight/boblight.h"
#endif

#ifdef USERMOD_INTERNAL_TEMPERATURE
  #include "../usermods/Internal_Temperature_v2/usermod_internal_temperature.h"
#endif

#if defined(WLED_USE_SD_MMC) || defined(WLED_USE_SD_SPI)
// This include of SD.h and SD_MMC.h must happen here, else they won't be
// resolved correctly (when included in mod's header only)
  #ifdef WLED_USE_SD_MMC
    #include "SD_MMC.h"
  #elif defined(WLED_USE_SD_SPI)
    #include "SD.h"
    #include "SPI.h"
  #endif
  #include "../usermods/sd_card/usermod_sd_card.h"
#endif

#ifdef USERMOD_PWM_OUTPUTS
#include "../usermods/pwm_outputs/usermod_pwm_outputs.h"
#endif

<<<<<<< HEAD
#ifdef USERMOD_LEDCLOCK
#include "um_ledclock.h"
#endif

=======
#ifdef USERMOD_LDR_DUSK_DAWN
#include "../usermods/LDR_Dusk_Dawn_v2/usermod_LDR_Dusk_Dawn_v2.h"
#endif
>>>>>>> 10faaaf5

void registerUsermods()
{
/*
   * Add your usermod class name here
   * || || ||
   * \/ \/ \/
   */
  //usermods.add(new MyExampleUsermod());
  #ifdef USERMOD_BATTERY
  usermods.add(new UsermodBattery());
  #endif

  #ifdef USERMOD_DALLASTEMPERATURE
  usermods.add(new UsermodTemperature());
  #endif

  #ifdef USERMOD_SN_PHOTORESISTOR
  usermods.add(new Usermod_SN_Photoresistor());
  #endif

  #ifdef USERMOD_PWM_FAN
  usermods.add(new PWMFanUsermod());
  #endif

  #ifdef USERMOD_BUZZER
  usermods.add(new BuzzerUsermod());
  #endif

  #ifdef USERMOD_BH1750
  usermods.add(new Usermod_BH1750());
  #endif

  #ifdef USERMOD_BME280
  usermods.add(new UsermodBME280());
  #endif

  #ifdef USERMOD_SENSORSTOMQTT
  usermods.add(new UserMod_SensorsToMQTT());
  #endif

  #ifdef USERMOD_PIRSWITCH
  usermods.add(new PIRsensorSwitch());
  #endif

  #ifdef USERMOD_MODE_SORT
  usermods.add(new ModeSortUsermod());
  #endif

  #ifdef USERMOD_FOUR_LINE_DISPLAY
  usermods.add(new FourLineDisplayUsermod());
  #endif

  #ifdef USERMOD_ROTARY_ENCODER_UI
  usermods.add(new RotaryEncoderUIUsermod()); // can use USERMOD_FOUR_LINE_DISPLAY
  #endif

  #ifdef USERMOD_AUTO_SAVE
  usermods.add(new AutoSaveUsermod());  // can use USERMOD_FOUR_LINE_DISPLAY
  #endif

  #ifdef USERMOD_DHT
  usermods.add(new UsermodDHT());
  #endif

  #ifdef USERMOD_VL53L0X_GESTURES
  usermods.add(new UsermodVL53L0XGestures());
  #endif

  #ifdef USERMOD_ANIMATED_STAIRCASE
  usermods.add(new Animated_Staircase());
  #endif

  #ifdef USERMOD_MULTI_RELAY
  usermods.add(new MultiRelay());
  #endif

  #ifdef USERMOD_RTC
  usermods.add(new RTCUsermod());
  #endif

  #ifdef USERMOD_ELEKSTUBE_IPS
  usermods.add(new ElekstubeIPSUsermod());
  #endif

  #ifdef USERMOD_ROTARY_ENCODER_BRIGHTNESS_COLOR
  usermods.add(new RotaryEncoderBrightnessColor());
  #endif

  #ifdef RGB_ROTARY_ENCODER
  usermods.add(new RgbRotaryEncoderUsermod());
  #endif

  #ifdef USERMOD_ST7789_DISPLAY
  usermods.add(new St7789DisplayUsermod());
  #endif

  #ifdef USERMOD_SEVEN_SEGMENT
  usermods.add(new SevenSegmentDisplay());
  #endif

  #ifdef USERMOD_SSDR
  usermods.add(new UsermodSSDR());
  #endif

  #ifdef USERMOD_CRONIXIE
  usermods.add(new UsermodCronixie());
  #endif

  #ifdef QUINLED_AN_PENTA
  usermods.add(new QuinLEDAnPentaUsermod());
  #endif

  #ifdef USERMOD_WIZLIGHTS
  usermods.add(new WizLightsUsermod());
  #endif

  #ifdef USERMOD_WIREGUARD
  usermods.add(new WireguardUsermod());
  #endif

  #ifdef USERMOD_WORDCLOCK
  usermods.add(new WordClockUsermod());
  #endif

  #ifdef USERMOD_MY9291
  usermods.add(new MY9291Usermod());
  #endif

  #ifdef USERMOD_SI7021_MQTT_HA
  usermods.add(new Si7021_MQTT_HA());
  #endif

  #ifdef USERMOD_SMARTNEST
  usermods.add(new Smartnest());
  #endif

  #ifdef USERMOD_AUDIOREACTIVE
  usermods.add(new AudioReactive());
  #endif

  #ifdef USERMOD_ANALOG_CLOCK
  usermods.add(new AnalogClockUsermod());
  #endif

  #ifdef USERMOD_PING_PONG_CLOCK
  usermods.add(new PingPongClockUsermod());
  #endif

  #ifdef USERMOD_ADS1115
  usermods.add(new ADS1115Usermod());
  #endif

  #ifdef USERMOD_KLIPPER_PERCENTAGE
  usermods.add(new klipper_percentage());
  #endif

  #ifdef USERMOD_BOBLIGHT
  usermods.add(new BobLightUsermod());
  #endif

  #ifdef SD_ADAPTER
  usermods.add(new UsermodSdCard());
  #endif

  #ifdef USERMOD_PWM_OUTPUTS
  usermods.add(new PwmOutputsUsermod());
  #endif

  #ifdef USERMOD_SHT
  usermods.add(new ShtUsermod());
  #endif

  #ifdef USERMOD_INTERNAL_TEMPERATURE
  usermods.add(new InternalTemperatureUsermod());
  #endif

<<<<<<< HEAD
  #ifdef USERMOD_LEDCLOCK
  usermods.add(new UsermodLedClock());
=======
  #ifdef USERMOD_LDR_DUSK_DAWN
  usermods.add(new LDR_Dusk_Dawn_v2());
>>>>>>> 10faaaf5
  #endif
}<|MERGE_RESOLUTION|>--- conflicted
+++ resolved
@@ -197,16 +197,13 @@
 #include "../usermods/pwm_outputs/usermod_pwm_outputs.h"
 #endif
 
-<<<<<<< HEAD
+#ifdef USERMOD_LDR_DUSK_DAWN
+#include "../usermods/LDR_Dusk_Dawn_v2/usermod_LDR_Dusk_Dawn_v2.h"
+#endif
+
 #ifdef USERMOD_LEDCLOCK
 #include "um_ledclock.h"
 #endif
-
-=======
-#ifdef USERMOD_LDR_DUSK_DAWN
-#include "../usermods/LDR_Dusk_Dawn_v2/usermod_LDR_Dusk_Dawn_v2.h"
-#endif
->>>>>>> 10faaaf5
 
 void registerUsermods()
 {
@@ -384,12 +381,11 @@
   usermods.add(new InternalTemperatureUsermod());
   #endif
 
-<<<<<<< HEAD
+  #ifdef USERMOD_LDR_DUSK_DAWN
+  usermods.add(new LDR_Dusk_Dawn_v2());
+  #endif
+
   #ifdef USERMOD_LEDCLOCK
   usermods.add(new UsermodLedClock());
-=======
-  #ifdef USERMOD_LDR_DUSK_DAWN
-  usermods.add(new LDR_Dusk_Dawn_v2());
->>>>>>> 10faaaf5
   #endif
 }