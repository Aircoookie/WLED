#include "wled.h"
/*
 * Register your v2 usermods here!
 *   (for v1 usermods using just usermod.cpp, you can ignore this file)
 */

/*
 * Add/uncomment your usermod filename here (and once more below)
 * || || ||
 * \/ \/ \/
 */
//#include "../usermods/EXAMPLE_v2/usermod_v2_example.h"

#ifdef USERMOD_BATTERY_STATUS_BASIC
#include "../usermods/battery_status_basic/usermod_v2_battery_status_basic.h"
#endif

#ifdef USERMOD_DALLASTEMPERATURE
#include "../usermods/Temperature/usermod_temperature.h"
#endif

#ifdef USERMOD_SN_PHOTORESISTOR
#include "../usermods/SN_Photoresistor/usermod_sn_photoresistor.h"
#endif

#ifdef USERMOD_PWM_FAN
#include "../usermods/PWM_fan/usermod_PWM_fan.h"
#endif

#ifdef USERMOD_BUZZER
#include "../usermods/buzzer/usermod_v2_buzzer.h"
#endif
#ifdef USERMOD_SENSORSTOMQTT
#include "../usermods/sensors_to_mqtt/usermod_v2_SensorsToMqtt.h"
#endif
#ifdef USERMOD_PIRSWITCH
#include "../usermods/PIR_sensor_switch/usermod_PIR_sensor_switch.h"
#endif

#ifdef USERMOD_MODE_SORT
#include "../usermods/usermod_v2_mode_sort/usermod_v2_mode_sort.h"
#endif

// BME280 v2 usermod. Define "USERMOD_BME280" in my_config.h
#ifdef USERMOD_BME280
#include "../usermods/BME280_v2/usermod_bme280.h"
#endif
#ifdef USERMOD_FOUR_LINE_DISPLAY
  #ifdef USE_ALT_DISPlAY
    #include "../usermods/usermod_v2_four_line_display_ALT/usermod_v2_four_line_display_ALT.h"
  #else 
    #include "../usermods/usermod_v2_four_line_display/usermod_v2_four_line_display.h"
  #endif
#endif
#ifdef USERMOD_ROTARY_ENCODER_UI
  #ifdef USE_ALT_DISPlAY
    #include "../usermods/usermod_v2_rotary_encoder_ui_ALT/usermod_v2_rotary_encoder_ui_ALT.h"
  #else
    #include "../usermods/usermod_v2_rotary_encoder_ui/usermod_v2_rotary_encoder_ui.h"
  #endif
#endif
#ifdef USERMOD_AUTO_SAVE
#include "../usermods/usermod_v2_auto_save/usermod_v2_auto_save.h"
#endif

#ifdef USERMOD_DHT
#include "../usermods/DHT/usermod_dht.h"
#endif

#ifdef USERMOD_VL53L0X_GESTURES
#include <Wire.h> //it's needed here to correctly resolve dependencies
#include "../usermods/VL53L0X_gestures/usermod_vl53l0x_gestures.h"
#endif

#ifdef USERMOD_ANIMATED_STAIRCASE
#include "../usermods/Animated_Staircase/Animated_Staircase.h"
#endif

#ifdef USERMOD_MULTI_RELAY
#include "../usermods/multi_relay/usermod_multi_relay.h"
#endif

#ifdef USERMOD_RTC
#include "../usermods/RTC/usermod_rtc.h"
#endif

#ifdef USERMOD_ELEKSTUBE_IPS
#include "../usermods/EleksTube_IPS/usermod_elekstube_ips.h"
#endif

#ifdef USERMOD_ROTARY_ENCODER_BRIGHTNESS_COLOR
#include "../usermods/usermod_rotary_brightness_color/usermod_rotary_brightness_color.h"
#endif

#ifdef RGB_ROTARY_ENCODER
#include "../usermods/rgb-rotary-encoder/rgb-rotary-encoder.h"
#endif

#ifdef USERMOD_SEVEN_SEGMENT
#include "../usermods/seven_segment_display/usermod_v2_seven_segment_display.h"
#endif

#ifdef USERMOD_SSDR
#include "../usermods/seven_segment_display_reloaded/usermod_seven_segment_reloaded.h"
#endif

#ifdef USERMOD_CRONIXIE
#include "../usermods/Cronixie/usermod_cronixie.h"
#endif

#ifdef QUINLED_AN_PENTA
#include "../usermods/quinled-an-penta/quinled-an-penta.h"
#endif

#ifdef USERMOD_WIZLIGHTS
#include "../usermods/wizlights/wizlights.h"
#endif

<<<<<<< HEAD
#ifdef USERMOD_MY9291
#include "../usermods/MY9291/usermode_MY9291.h"
=======
#ifdef USERMOD_WORDCLOCK
#include "../usermods/usermod_v2_word_clock/usermod_v2_word_clock.h"
>>>>>>> 73a9e1c3
#endif

void registerUsermods()
{
/*
   * Add your usermod class name here
   * || || ||
   * \/ \/ \/
   */
  //usermods.add(new MyExampleUsermod());

  #ifdef USERMOD_BATTERY_STATUS_BASIC
  usermods.add(new UsermodBatteryBasic());
  #endif

  #ifdef USERMOD_DALLASTEMPERATURE
  usermods.add(new UsermodTemperature());
  #endif

  #ifdef USERMOD_SN_PHOTORESISTOR
  usermods.add(new Usermod_SN_Photoresistor());
  #endif

  #ifdef USERMOD_PWM_FAN
  usermods.add(new PWMFanUsermod());
  #endif

  #ifdef USERMOD_BUZZER
  usermods.add(new BuzzerUsermod());
  #endif

  #ifdef USERMOD_BME280
  usermods.add(new UsermodBME280());
  #endif
  #ifdef USERMOD_SENSORSTOMQTT
  usermods.add(new UserMod_SensorsToMQTT());
  #endif
  #ifdef USERMOD_PIRSWITCH
  usermods.add(new PIRsensorSwitch());
  #endif

  #ifdef USERMOD_MODE_SORT
  usermods.add(new ModeSortUsermod());
  #endif
  #ifdef USERMOD_FOUR_LINE_DISPLAY
  usermods.add(new FourLineDisplayUsermod());
  #endif
  #ifdef USERMOD_ROTARY_ENCODER_UI
  usermods.add(new RotaryEncoderUIUsermod()); // can use USERMOD_FOUR_LINE_DISPLAY
  #endif
  #ifdef USERMOD_AUTO_SAVE
  usermods.add(new AutoSaveUsermod());  // can use USERMOD_FOUR_LINE_DISPLAY
  #endif

  #ifdef USERMOD_DHT
  usermods.add(new UsermodDHT());
  #endif

  #ifdef USERMOD_VL53L0X_GESTURES
  usermods.add(new UsermodVL53L0XGestures());
  #endif

  #ifdef USERMOD_ANIMATED_STAIRCASE
  usermods.add(new Animated_Staircase());
  #endif

  #ifdef USERMOD_MULTI_RELAY
  usermods.add(new MultiRelay());
  #endif

  #ifdef USERMOD_RTC
  usermods.add(new RTCUsermod());
  #endif

  #ifdef USERMOD_ELEKSTUBE_IPS
  usermods.add(new ElekstubeIPSUsermod());
  #endif

  #ifdef USERMOD_ROTARY_ENCODER_BRIGHTNESS_COLOR
  usermods.add(new RotaryEncoderBrightnessColor());
  #endif

  #ifdef RGB_ROTARY_ENCODER
  usermods.add(new RgbRotaryEncoderUsermod());
  #endif

  #ifdef USERMOD_SEVEN_SEGMENT
  usermods.add(new SevenSegmentDisplay());
  #endif

  #ifdef USERMOD_SSDR
  usermods.add(new UsermodSSDR());
  #endif

  #ifdef USERMOD_CRONIXIE
  usermods.add(new UsermodCronixie());
  #endif

  #ifdef QUINLED_AN_PENTA
  usermods.add(new QuinLEDAnPentaUsermod());
  #endif

  #ifdef USERMOD_WIZLIGHTS
  usermods.add(new WizLightsUsermod());
  #endif

<<<<<<< HEAD
  #ifdef USERMOD_MY9291
  usermods.add(new MY9291Usermod());
=======
  #ifdef USERMOD_WORDCLOCK
  usermods.add(new WordClockUsermod());
>>>>>>> 73a9e1c3
  #endif
}<|MERGE_RESOLUTION|>--- conflicted
+++ resolved
@@ -116,13 +116,12 @@
 #include "../usermods/wizlights/wizlights.h"
 #endif
 
-<<<<<<< HEAD
+#ifdef USERMOD_WORDCLOCK
+#include "../usermods/usermod_v2_word_clock/usermod_v2_word_clock.h"
+#endif
+
 #ifdef USERMOD_MY9291
 #include "../usermods/MY9291/usermode_MY9291.h"
-=======
-#ifdef USERMOD_WORDCLOCK
-#include "../usermods/usermod_v2_word_clock/usermod_v2_word_clock.h"
->>>>>>> 73a9e1c3
 #endif
 
 void registerUsermods()
@@ -228,13 +227,12 @@
   #ifdef USERMOD_WIZLIGHTS
   usermods.add(new WizLightsUsermod());
   #endif
-
-<<<<<<< HEAD
+  
+  #ifdef USERMOD_WORDCLOCK
+  usermods.add(new WordClockUsermod());
+  #endif
+
   #ifdef USERMOD_MY9291
   usermods.add(new MY9291Usermod());
-=======
-  #ifdef USERMOD_WORDCLOCK
-  usermods.add(new WordClockUsermod());
->>>>>>> 73a9e1c3
   #endif
 }