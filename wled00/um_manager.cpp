--- conflicted
+++ resolved
@@ -9,12 +9,8 @@
 void UsermodManager::loop()              { for (byte i = 0; i < numMods; i++) ums[i]->loop();  }
 void UsermodManager::handleOverlayDraw() { for (byte i = 0; i < numMods; i++) ums[i]->handleOverlayDraw(); }
 void UsermodManager::rollbackOverlayDraw() { for (byte i = 0; i < numMods; i++) ums[i]->rollbackOverlayDraw(); }
-<<<<<<< HEAD
-bool UsermodManager::handleButton(uint8_t b) { 
-=======
 void UsermodManager::appendConfigData()  { for (byte i = 0; i < numMods; i++) ums[i]->appendConfigData(); }
 bool UsermodManager::handleButton(uint8_t b) {
->>>>>>> 9b440790
   bool overrideIO = false;
   for (byte i = 0; i < numMods; i++) {
     if (ums[i]->handleButton(b)) overrideIO = true;
