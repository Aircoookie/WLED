#include "wled.h"

/*
 * Color conversion & utility methods
 */

/*
 * color blend function, based on FastLED blend function
 * the calculation for each color is: result = (A*(amountOfA) + A + B*(amountOfB) + B) / 256 with amountOfA = 255 - amountOfB
 */
uint32_t color_blend(uint32_t color1, uint32_t color2, uint8_t blend) {
  // min / max blend checking is omitted: calls with 0 or 255 are rare, checking lowers overall performance
  uint32_t rb1 = color1 & 0x00FF00FF;
  uint32_t wg1 = (color1>>8) & 0x00FF00FF;
  uint32_t rb2 = color2 & 0x00FF00FF;
  uint32_t wg2 = (color2>>8) & 0x00FF00FF;
  uint32_t rb3 = ((((rb1 << 8) | rb2) + (rb2 * blend) - (rb1 * blend)) >> 8) & 0x00FF00FF;
  uint32_t wg3 = ((((wg1 << 8) | wg2) + (wg2 * blend) - (wg1 * blend))) & 0xFF00FF00;
  return rb3 | wg3;
}

/*
 * color add function that preserves ratio
 * original idea: https://github.com/Aircoookie/WLED/pull/2465 by https://github.com/Proto-molecule
 * speed optimisations by @dedehai
 */
uint32_t color_add(uint32_t c1, uint32_t c2, bool preserveCR)
{
  if (c1 == BLACK) return c2;
  if (c2 == BLACK) return c1;
  uint32_t rb = (c1 & 0x00FF00FF) + (c2 & 0x00FF00FF); // mask and add two colors at once
  uint32_t wg = ((c1>>8) & 0x00FF00FF) + ((c2>>8) & 0x00FF00FF);
  uint32_t r = rb >> 16; // extract single color values
  uint32_t b = rb & 0xFFFF;
  uint32_t w = wg >> 16;
  uint32_t g = wg & 0xFFFF;

  if (preserveCR) { // preserve color ratios
    uint32_t max = std::max(r,g); // check for overflow note
    max = std::max(max,b);
    max = std::max(max,w);
    //unsigned max = r; // check for overflow note
    //max = g > max ? g : max;
    //max = b > max ? b : max;
    //max = w > max ? w : max;
    if (max > 255) {
      uint32_t scale = (uint32_t(255)<<8) / max; // division of two 8bit (shifted) values does not work -> use bit shifts and multiplaction instead
      rb = ((rb * scale) >> 8) & 0x00FF00FF; //
      wg = (wg * scale) & 0xFF00FF00;
    } else wg = wg << 8; //shift white and green back to correct position
    return rb | wg;
  } else {
    r = r > 255 ? 255 : r;
    g = g > 255 ? 255 : g;
    b = b > 255 ? 255 : b;
    w = w > 255 ? 255 : w;
    return RGBW32(r,g,b,w);
  }
}

/*
 * fades color toward black
 * if using "video" method the resulting color will never become black unless it is already black
 */

uint32_t color_fade(uint32_t c1, uint8_t amount, bool video)
{
  if (amount == 255) return c1;
  if (c1 == BLACK || amount == 0) return BLACK;
  uint32_t scaledcolor; // color order is: W R G B from MSB to LSB
  uint32_t scale = amount; // 32bit for faster calculation
  uint32_t addRemains = 0;
  if (!video) scale++; // add one for correct scaling using bitshifts
  else { // video scaling: make sure colors do not dim to zero if they started non-zero
    addRemains  = R(c1) ? 0x00010000 : 0;
    addRemains |= G(c1) ? 0x00000100 : 0;
    addRemains |= B(c1) ? 0x00000001 : 0;
    addRemains |= W(c1) ? 0x01000000 : 0;
  }
  uint32_t rb = (((c1 & 0x00FF00FF) * scale) >> 8) & 0x00FF00FF; // scale red and blue
  uint32_t wg = (((c1 & 0xFF00FF00) >> 8) * scale) & 0xFF00FF00; // scale white and green
  scaledcolor = (rb | wg) + addRemains;
  return scaledcolor;
}

// 1:1 replacement of fastled function optimized for ESP, slightly faster, more accurate and uses less flash (~ -200bytes)
uint32_t ColorFromPaletteWLED(const CRGBPalette16& pal, unsigned index, uint8_t brightness, TBlendType blendType)
{
  if (blendType == LINEARBLEND_NOWRAP) {
    index = (index*240) >> 8; // Blend range is affected by lo4 blend of values, remap to avoid wrapping
  }
  unsigned hi4 = byte(index) >> 4;
  const CRGB* entry = (CRGB*)((uint8_t*)(&(pal[0])) + (hi4 * sizeof(CRGB)));
  unsigned red1   = entry->r;
  unsigned green1 = entry->g;
  unsigned blue1  = entry->b;
  if (blendType != NOBLEND) {
    if (hi4 == 15) entry = &(pal[0]);
    else ++entry;
    unsigned f2 = ((index & 0x0F) << 4) + 1; // +1 so we scale by 256 as a max value, then result can just be shifted by 8
    unsigned f1 = (257 - f2); // f2 is 1 minimum, so this is 256 max
    red1   = (red1 * f1 + (unsigned)entry->r * f2) >> 8;
    green1 = (green1 * f1 + (unsigned)entry->g * f2) >> 8;
    blue1  = (blue1 * f1 + (unsigned)entry->b * f2) >> 8;
  }
  if (brightness < 255) { // note: zero checking could be done to return black but that is hardly ever used so it is omitted
    uint32_t scale = brightness + 1; // adjust for rounding (bitshift)
    red1   = (red1 * scale) >> 8;
    green1 = (green1 * scale) >> 8;
    blue1  = (blue1 * scale) >> 8;
  }
  return RGBW32(red1,green1,blue1,0);
}

void setRandomColor(byte* rgb)
{
  lastRandomIndex = get_random_wheel_index(lastRandomIndex);
  colorHStoRGB(lastRandomIndex*256,255,rgb);
}

/*
 * generates a random palette based on harmonic color theory
 * takes a base palette as the input, it will choose one color of the base palette and keep it
 */
CRGBPalette16 generateHarmonicRandomPalette(CRGBPalette16 &basepalette)
{
<<<<<<< HEAD
  CHSV palettecolors[4]; // array of colors for the new palette
  uint8_t keepcolorposition = hw_random8(4); // color position of current random palette to keep
  palettecolors[keepcolorposition] = rgb2hsv_approximate(basepalette.entries[keepcolorposition*5]); // read one of the base colors of the current palette
  palettecolors[keepcolorposition].hue += hw_random8(10)-5; // +/- 5 randomness of base color
  // generate 4 saturation and brightness value numbers
  // only one saturation is allowed to be below 200 creating mostly vibrant colors
  // only one brightness value number is allowed below 200, creating mostly bright palettes

  for (int i = 0; i < 3; i++) { // generate three high values
    palettecolors[i].saturation = hw_random8(200,255);
    palettecolors[i].value = hw_random8(220,255);
=======
  CHSV palettecolors[4]; //array of colors for the new palette
  uint8_t keepcolorposition = random8(4); //color position of current random palette to keep
  palettecolors[keepcolorposition] = rgb2hsv(basepalette.entries[keepcolorposition*5]); //read one of the base colors of the current palette
  palettecolors[keepcolorposition].hue += random8(10)-5; // +/- 5 randomness of base color
  //generate 4 saturation and brightness value numbers
  //only one saturation is allowed to be below 200 creating mostly vibrant colors
  //only one brightness value number is allowed below 200, creating mostly bright palettes

  for (int i = 0; i < 3; i++) { //generate three high values
    palettecolors[i].saturation = random8(200,255);
    palettecolors[i].value = random8(220,255);
>>>>>>> 07cc3aa5
  }
  // allow one to be lower
  palettecolors[3].saturation = hw_random8(20,255);
  palettecolors[3].value = hw_random8(80,255);

  // shuffle the arrays
  for (int i = 3; i > 0; i--) {
    std::swap(palettecolors[i].saturation, palettecolors[hw_random8(i + 1)].saturation);
    std::swap(palettecolors[i].value, palettecolors[hw_random8(i + 1)].value);
  }

  // now generate three new hues based off of the hue of the chosen current color
  uint8_t basehue = palettecolors[keepcolorposition].hue;
  uint8_t harmonics[3]; // hues that are harmonic but still a little random
  uint8_t type = hw_random8(5); // choose a harmony type

  switch (type) {
    case 0: // analogous
      harmonics[0] = basehue + hw_random8(30, 50);
      harmonics[1] = basehue + hw_random8(10, 30);
      harmonics[2] = basehue - hw_random8(10, 30);
      break;

    case 1: // triadic
      harmonics[0] = basehue + 113 + hw_random8(15);
      harmonics[1] = basehue + 233 + hw_random8(15);
      harmonics[2] = basehue -   7 + hw_random8(15);
      break;

    case 2: // split-complementary
      harmonics[0] = basehue + 145 + hw_random8(10);
      harmonics[1] = basehue + 205 + hw_random8(10);
      harmonics[2] = basehue -   5 + hw_random8(10);
      break;

    case 3: // square
      harmonics[0] = basehue +  85 + hw_random8(10);
      harmonics[1] = basehue + 175 + hw_random8(10);
      harmonics[2] = basehue + 265 + hw_random8(10);
     break;

    case 4: // tetradic
      harmonics[0] = basehue +  80 + hw_random8(20);
      harmonics[1] = basehue + 170 + hw_random8(20);
      harmonics[2] = basehue -  15 + hw_random8(30);
     break;
  }

  if (hw_random8() < 128) {
    // 50:50 chance of shuffling hues or keep the color order
    for (int i = 2; i > 0; i--) {
      std::swap(harmonics[i], harmonics[hw_random8(i + 1)]);
    }
  }

  // now set the hues
  int j = 0;
  for (int i = 0; i < 4; i++) {
    if (i==keepcolorposition) continue; // skip the base color
    palettecolors[i].hue = harmonics[j];
    j++;
  }

  bool makepastelpalette = false;
  if (hw_random8() < 25) { // ~10% chance of desaturated 'pastel' colors
    makepastelpalette = true;
  }

  // apply saturation & gamma correction
  CRGB RGBpalettecolors[4];
  for (int i = 0; i < 4; i++) {
    if (makepastelpalette && palettecolors[i].saturation > 180) {
<<<<<<< HEAD
      palettecolors[i].saturation -= 160; // desaturate all four colors
    }
    RGBpalettecolors[i] = (CRGB)palettecolors[i]; // convert to RGB
    RGBpalettecolors[i] = gamma32(((uint32_t)RGBpalettecolors[i]) & 0x00FFFFFFU); // strip alpha from CRGB
=======
      palettecolors[i].saturation -= 160; //desaturate all four colors
    }
    RGBpalettecolors[i] = (CRGB)palettecolors[i]; //convert to RGB
    RGBpalettecolors[i] = gamma32(((uint32_t)RGBpalettecolors[i]) & 0x00FFFFFFU); //strip alpha from CRGB
>>>>>>> 07cc3aa5
  }

  return CRGBPalette16(RGBpalettecolors[0],
                       RGBpalettecolors[1],
                       RGBpalettecolors[2],
                       RGBpalettecolors[3]);
}

CRGBPalette16 generateRandomPalette()  // generate fully random palette
{
  return CRGBPalette16(CHSV(hw_random8(), hw_random8(160, 255), hw_random8(128, 255)),
                       CHSV(hw_random8(), hw_random8(160, 255), hw_random8(128, 255)),
                       CHSV(hw_random8(), hw_random8(160, 255), hw_random8(128, 255)),
                       CHSV(hw_random8(), hw_random8(160, 255), hw_random8(128, 255)));
}

void hsv2rgb(const CHSV32& hsv, uint32_t& rgb) // convert HSV (16bit hue) to RGB (32bit with white = 0)
{
  unsigned int remainder, region, p, q, t;
  unsigned int h = hsv.h;
  unsigned int s = hsv.s;
  unsigned int v = hsv.v;
  if (s == 0) {
      rgb = v << 16 | v << 8 | v;
      return;
  }
  region = h / 10923;  // 65536 / 6 = 10923
  remainder = (h - (region * 10923)) * 6;
  p = (v * (255 - s)) >> 8;
  q = (v * (255 - ((s * remainder) >> 16))) >> 8;
  t = (v * (255 - ((s * (65535 - remainder)) >> 16))) >> 8;
  switch (region) {
    case 0:
      rgb = v << 16 | t << 8 | p; break;
    case 1:
      rgb = q << 16 | v << 8 | p; break;
    case 2:
      rgb = p << 16 | v << 8 | t; break;
    case 3:
      rgb = p << 16 | q << 8 | v; break;
    case 4:
      rgb = t << 16 | p << 8 | v; break;
    default:
      rgb = v << 16 | p << 8 | q; break;
  }
}

void rgb2hsv(const uint32_t rgb, CHSV32& hsv) // convert RGB to HSV (16bit hue), much more accurate and faster than fastled version
{
    hsv.raw = 0;
    int32_t r = (rgb>>16)&0xFF;
    int32_t g = (rgb>>8)&0xFF;
    int32_t b = rgb&0xFF;
    int32_t minval, maxval, delta;
    minval = min(r, g);
    minval = min(minval, b);
    maxval = max(r, g);
    maxval = max(maxval, b);
    if (maxval == 0)  return; // black
    hsv.v = maxval;
    delta = maxval - minval;
    hsv.s = (255 * delta) / maxval;
    if (hsv.s == 0)  return; // gray value
    if (maxval == r) hsv.h = (10923 * (g - b)) / delta;
    else if (maxval == g)  hsv.h = 21845 + (10923 * (b - r)) / delta;
    else hsv.h = 43690 + (10923 * (r - g)) / delta;
}

void colorHStoRGB(uint16_t hue, byte sat, byte* rgb) { //hue, sat to rgb
  uint32_t crgb;
  hsv2rgb(CHSV32(hue, sat, 255), crgb);
  rgb[0] = byte((crgb) >> 16);
  rgb[1] = byte((crgb) >> 8);
  rgb[2] = byte(crgb);
}

//get RGB values from color temperature in K (https://tannerhelland.com/2012/09/18/convert-temperature-rgb-algorithm-code.html)
void colorKtoRGB(uint16_t kelvin, byte* rgb) //white spectrum to rgb, calc
{
  int r = 0, g = 0, b = 0;
  float temp = kelvin / 100.0f;
  if (temp <= 66.0f) {
    r = 255;
    g = roundf(99.4708025861f * logf(temp) - 161.1195681661f);
    if (temp <= 19.0f) {
      b = 0;
    } else {
      b = roundf(138.5177312231f * logf((temp - 10.0f)) - 305.0447927307f);
    }
  } else {
    r = roundf(329.698727446f * powf((temp - 60.0f), -0.1332047592f));
    g = roundf(288.1221695283f * powf((temp - 60.0f), -0.0755148492f));
    b = 255;
  }
  //g += 12; //mod by Aircoookie, a bit less accurate but visibly less pinkish
  rgb[0] = (uint8_t) constrain(r, 0, 255);
  rgb[1] = (uint8_t) constrain(g, 0, 255);
  rgb[2] = (uint8_t) constrain(b, 0, 255);
  rgb[3] = 0;
}

void colorCTtoRGB(uint16_t mired, byte* rgb) //white spectrum to rgb, bins
{
  //this is only an approximation using WS2812B with gamma correction enabled
  if (mired > 475) {
    rgb[0]=255;rgb[1]=199;rgb[2]=92;//500
  } else if (mired > 425) {
    rgb[0]=255;rgb[1]=213;rgb[2]=118;//450
  } else if (mired > 375) {
    rgb[0]=255;rgb[1]=216;rgb[2]=118;//400
  } else if (mired > 325) {
    rgb[0]=255;rgb[1]=234;rgb[2]=140;//350
  } else if (mired > 275) {
    rgb[0]=255;rgb[1]=243;rgb[2]=160;//300
  } else if (mired > 225) {
    rgb[0]=250;rgb[1]=255;rgb[2]=188;//250
  } else if (mired > 175) {
    rgb[0]=247;rgb[1]=255;rgb[2]=215;//200
  } else {
    rgb[0]=237;rgb[1]=255;rgb[2]=239;//150
  }
}

#ifndef WLED_DISABLE_HUESYNC
void colorXYtoRGB(float x, float y, byte* rgb) //coordinates to rgb (https://www.developers.meethue.com/documentation/color-conversions-rgb-xy)
{
  float z = 1.0f - x - y;
  float X = (1.0f / y) * x;
  float Z = (1.0f / y) * z;
  float r = (int)255*(X * 1.656492f - 0.354851f - Z * 0.255038f);
  float g = (int)255*(-X * 0.707196f + 1.655397f + Z * 0.036152f);
  float b = (int)255*(X * 0.051713f - 0.121364f + Z * 1.011530f);
  if (r > b && r > g && r > 1.0f) {
    // red is too big
    g = g / r;
    b = b / r;
    r = 1.0f;
  } else if (g > b && g > r && g > 1.0f) {
    // green is too big
    r = r / g;
    b = b / g;
    g = 1.0f;
  } else if (b > r && b > g && b > 1.0f) {
    // blue is too big
    r = r / b;
    g = g / b;
    b = 1.0f;
  }
  // Apply gamma correction
  r = r <= 0.0031308f ? 12.92f * r : (1.0f + 0.055f) * powf(r, (1.0f / 2.4f)) - 0.055f;
  g = g <= 0.0031308f ? 12.92f * g : (1.0f + 0.055f) * powf(g, (1.0f / 2.4f)) - 0.055f;
  b = b <= 0.0031308f ? 12.92f * b : (1.0f + 0.055f) * powf(b, (1.0f / 2.4f)) - 0.055f;

  if (r > b && r > g) {
    // red is biggest
    if (r > 1.0f) {
      g = g / r;
      b = b / r;
      r = 1.0f;
    }
  } else if (g > b && g > r) {
    // green is biggest
    if (g > 1.0f) {
      r = r / g;
      b = b / g;
      g = 1.0f;
    }
  } else if (b > r && b > g) {
    // blue is biggest
    if (b > 1.0f) {
      r = r / b;
      g = g / b;
      b = 1.0f;
    }
  }
  rgb[0] = byte(255.0f*r);
  rgb[1] = byte(255.0f*g);
  rgb[2] = byte(255.0f*b);
}

void colorRGBtoXY(byte* rgb, float* xy) //rgb to coordinates (https://www.developers.meethue.com/documentation/color-conversions-rgb-xy)
{
  float X = rgb[0] * 0.664511f + rgb[1] * 0.154324f + rgb[2] * 0.162028f;
  float Y = rgb[0] * 0.283881f + rgb[1] * 0.668433f + rgb[2] * 0.047685f;
  float Z = rgb[0] * 0.000088f + rgb[1] * 0.072310f + rgb[2] * 0.986039f;
  xy[0] = X / (X + Y + Z);
  xy[1] = Y / (X + Y + Z);
}
#endif // WLED_DISABLE_HUESYNC

//RRGGBB / WWRRGGBB order for hex
void colorFromDecOrHexString(byte* rgb, char* in)
{
  if (in[0] == 0) return;
  char first = in[0];
  uint32_t c = 0;

  if (first == '#' || first == 'h' || first == 'H') //is HEX encoded
  {
    c = strtoul(in +1, NULL, 16);
  } else
  {
    c = strtoul(in, NULL, 10);
  }

  rgb[0] = R(c);
  rgb[1] = G(c);
  rgb[2] = B(c);
  rgb[3] = W(c);
}

//contrary to the colorFromDecOrHexString() function, this uses the more standard RRGGBB / RRGGBBWW order
bool colorFromHexString(byte* rgb, const char* in) {
  if (in == nullptr) return false;
  size_t inputSize = strnlen(in, 9);
  if (inputSize != 6 && inputSize != 8) return false;

  uint32_t c = strtoul(in, NULL, 16);

  if (inputSize == 6) {
    rgb[0] = (c >> 16);
    rgb[1] = (c >>  8);
    rgb[2] =  c       ;
  } else {
    rgb[0] = (c >> 24);
    rgb[1] = (c >> 16);
    rgb[2] = (c >>  8);
    rgb[3] =  c       ;
  }
  return true;
}

static inline float minf(float v, float w)
{
  if (w > v) return v;
  return w;
}

static inline float maxf(float v, float w)
{
  if (w > v) return w;
  return v;
}

// adjust RGB values based on color temperature in K (range [2800-10200]) (https://en.wikipedia.org/wiki/Color_balance)
// called from bus manager when color correction is enabled!
uint32_t colorBalanceFromKelvin(uint16_t kelvin, uint32_t rgb)
{
  //remember so that slow colorKtoRGB() doesn't have to run for every setPixelColor()
  static byte correctionRGB[4] = {0,0,0,0};
  static uint16_t lastKelvin = 0;
  if (lastKelvin != kelvin) colorKtoRGB(kelvin, correctionRGB);  // convert Kelvin to RGB
  lastKelvin = kelvin;
  byte rgbw[4];
  rgbw[0] = ((uint16_t) correctionRGB[0] * R(rgb)) /255; // correct R
  rgbw[1] = ((uint16_t) correctionRGB[1] * G(rgb)) /255; // correct G
  rgbw[2] = ((uint16_t) correctionRGB[2] * B(rgb)) /255; // correct B
  rgbw[3] =                                W(rgb);
  return RGBW32(rgbw[0],rgbw[1],rgbw[2],rgbw[3]);
}

//approximates a Kelvin color temperature from an RGB color.
//this does no check for the "whiteness" of the color,
//so should be used combined with a saturation check (as done by auto-white)
//values from http://www.vendian.org/mncharity/dir3/blackbody/UnstableURLs/bbr_color.html (10deg)
//equation spreadsheet at https://bit.ly/30RkHaN
//accuracy +-50K from 1900K up to 8000K
//minimum returned: 1900K, maximum returned: 10091K (range of 8192)
uint16_t approximateKelvinFromRGB(uint32_t rgb) {
  //if not either red or blue is 255, color is dimmed. Scale up
  uint8_t r = R(rgb), b = B(rgb);
  if (r == b) return 6550; //red == blue at about 6600K (also can't go further if both R and B are 0)

  if (r > b) {
    //scale blue up as if red was at 255
    uint16_t scale = 0xFFFF / r; //get scale factor (range 257-65535)
    b = ((uint16_t)b * scale) >> 8;
    //For all temps K<6600 R is bigger than B (for full bri colors R=255)
    //-> Use 9 linear approximations for blackbody radiation blue values from 2000-6600K (blue is always 0 below 2000K)
    if (b < 33)  return 1900 + b       *6;
    if (b < 72)  return 2100 + (b-33)  *10;
    if (b < 101) return 2492 + (b-72)  *14;
    if (b < 132) return 2900 + (b-101) *16;
    if (b < 159) return 3398 + (b-132) *19;
    if (b < 186) return 3906 + (b-159) *22;
    if (b < 210) return 4500 + (b-186) *25;
    if (b < 230) return 5100 + (b-210) *30;
                 return 5700 + (b-230) *34;
  } else {
    //scale red up as if blue was at 255
    uint16_t scale = 0xFFFF / b; //get scale factor (range 257-65535)
    r = ((uint16_t)r * scale) >> 8;
    //For all temps K>6600 B is bigger than R (for full bri colors B=255)
    //-> Use 2 linear approximations for blackbody radiation red values from 6600-10091K (blue is always 0 below 2000K)
    if (r > 225) return 6600 + (254-r) *50;
    uint16_t k = 8080 + (225-r) *86;
    return (k > 10091) ? 10091 : k;
  }
}

// gamma lookup table used for color correction (filled on 1st use (cfg.cpp & set.cpp))
uint8_t NeoGammaWLEDMethod::gammaT[256];

// re-calculates & fills gamma table
void NeoGammaWLEDMethod::calcGammaTable(float gamma)
{
  for (size_t i = 0; i < 256; i++) {
    gammaT[i] = (int)(powf((float)i / 255.0f, gamma) * 255.0f + 0.5f);
  }
}

uint8_t IRAM_ATTR_YN NeoGammaWLEDMethod::Correct(uint8_t value)
{
  if (!gammaCorrectCol) return value;
  return gammaT[value];
}

// used for color gamma correction
uint32_t IRAM_ATTR_YN NeoGammaWLEDMethod::Correct32(uint32_t color)
{
  if (!gammaCorrectCol) return color;
  uint8_t w = W(color);
  uint8_t r = R(color);
  uint8_t g = G(color);
  uint8_t b = B(color);
  w = gammaT[w];
  r = gammaT[r];
  g = gammaT[g];
  b = gammaT[b];
  return RGBW32(r, g, b, w);
}<|MERGE_RESOLUTION|>--- conflicted
+++ resolved
@@ -124,10 +124,9 @@
  */
 CRGBPalette16 generateHarmonicRandomPalette(CRGBPalette16 &basepalette)
 {
-<<<<<<< HEAD
   CHSV palettecolors[4]; // array of colors for the new palette
   uint8_t keepcolorposition = hw_random8(4); // color position of current random palette to keep
-  palettecolors[keepcolorposition] = rgb2hsv_approximate(basepalette.entries[keepcolorposition*5]); // read one of the base colors of the current palette
+  palettecolors[keepcolorposition] = rgb2hsv(basepalette.entries[keepcolorposition*5]); // read one of the base colors of the current palette
   palettecolors[keepcolorposition].hue += hw_random8(10)-5; // +/- 5 randomness of base color
   // generate 4 saturation and brightness value numbers
   // only one saturation is allowed to be below 200 creating mostly vibrant colors
@@ -136,19 +135,6 @@
   for (int i = 0; i < 3; i++) { // generate three high values
     palettecolors[i].saturation = hw_random8(200,255);
     palettecolors[i].value = hw_random8(220,255);
-=======
-  CHSV palettecolors[4]; //array of colors for the new palette
-  uint8_t keepcolorposition = random8(4); //color position of current random palette to keep
-  palettecolors[keepcolorposition] = rgb2hsv(basepalette.entries[keepcolorposition*5]); //read one of the base colors of the current palette
-  palettecolors[keepcolorposition].hue += random8(10)-5; // +/- 5 randomness of base color
-  //generate 4 saturation and brightness value numbers
-  //only one saturation is allowed to be below 200 creating mostly vibrant colors
-  //only one brightness value number is allowed below 200, creating mostly bright palettes
-
-  for (int i = 0; i < 3; i++) { //generate three high values
-    palettecolors[i].saturation = random8(200,255);
-    palettecolors[i].value = random8(220,255);
->>>>>>> 07cc3aa5
   }
   // allow one to be lower
   palettecolors[3].saturation = hw_random8(20,255);
@@ -221,17 +207,10 @@
   CRGB RGBpalettecolors[4];
   for (int i = 0; i < 4; i++) {
     if (makepastelpalette && palettecolors[i].saturation > 180) {
-<<<<<<< HEAD
-      palettecolors[i].saturation -= 160; // desaturate all four colors
-    }
-    RGBpalettecolors[i] = (CRGB)palettecolors[i]; // convert to RGB
-    RGBpalettecolors[i] = gamma32(((uint32_t)RGBpalettecolors[i]) & 0x00FFFFFFU); // strip alpha from CRGB
-=======
       palettecolors[i].saturation -= 160; //desaturate all four colors
     }
     RGBpalettecolors[i] = (CRGB)palettecolors[i]; //convert to RGB
     RGBpalettecolors[i] = gamma32(((uint32_t)RGBpalettecolors[i]) & 0x00FFFFFFU); //strip alpha from CRGB
->>>>>>> 07cc3aa5
   }
 
   return CRGBPalette16(RGBpalettecolors[0],
