#include "wled.h"

/*
 * Color conversion methods
 */

void colorFromUint32(uint32_t in, bool secondary)
{
  if (secondary) {
    colSec[3] = in >> 24 & 0xFF;
    colSec[0] = in >> 16 & 0xFF;
    colSec[1] = in >> 8  & 0xFF;
    colSec[2] = in       & 0xFF;
  } else {
    col[3] = in >> 24 & 0xFF;
    col[0] = in >> 16 & 0xFF;
    col[1] = in >> 8  & 0xFF;
    col[2] = in       & 0xFF;
  }
}

//load a color without affecting the white channel
void colorFromUint24(uint32_t in, bool secondary)
{
  if (secondary) {
    colSec[0] = in >> 16 & 0xFF;
    colSec[1] = in >> 8  & 0xFF;
    colSec[2] = in       & 0xFF;
  } else {
    col[0] = in >> 16 & 0xFF;
    col[1] = in >> 8  & 0xFF;
    col[2] = in       & 0xFF;
  }
}

//store color components in uint32_t
uint32_t colorFromRgbw(byte* rgbw) {
  return (rgbw[0] << 16) + (rgbw[1] << 8) + rgbw[2] + (rgbw[3] << 24);
}

//relatively change white brightness, minumum A=5
void relativeChangeWhite(int8_t amount, byte lowerBoundary)
{
  int16_t new_val = (int16_t) col[3] + amount;
  if (new_val > 0xFF) new_val = 0xFF;
  else if (new_val < lowerBoundary) new_val = lowerBoundary;
  col[3] = new_val;
}

<<<<<<< HEAD
void colorHSVtoRGB(float hue, float saturation, float value, byte& r, byte& g, byte& b)
{
  uint8_t i = hue * 6.0;
  float f = hue * 6.0 - i;
  value *= 255.0;
  float p = value * (1.0 - saturation);
  float q = value * (1.0 - f * saturation);
  float t = value * (1.0 - (1.0 - f) * saturation);

  switch (i % 6) {
    case 0: r = value, g = t,     b = p;     break;
    case 1: r = q,     g = value, b = p;     break;
    case 2: r = p,     g = value, b = t;     break;
    case 3: r = p,     g = q,     b = value; break;
    case 4: r = t,     g = p,     b = value; break;
    case 5: r = value, g = p,     b = q;     break;
  }
}

void colorRGBtoHSV(byte red, byte green, byte blue, float& hue, float& saturation, float& value)
{
  float rd = red/255.0, gd = green/255.0, bd = blue/255.0;
  float max = std::max({ rd, gd, bd }), min = std::min({ rd, gd, bd });

  value = max;

  float d = max - min;
  saturation = max == 0.0 ? 0.0 : d / max;

  hue = 0;
  if (max != min)
  {
    if      (max == rd) hue = (gd - bd) / d + (gd < bd ? 6.0 : 0.0);
    else if (max == gd) hue = (bd - rd) / d + 2.0;
    else if (max == bd) hue = (rd - gd) / d + 4.0;
    hue /= 6.0;
  }
}

#define SATURATION_THRESHOLD 0.1
#define MAX_HSV_VALUE 1
#define MAX_HSV_SATURATION  1

//corrects the realtime colors. 10 is the unchanged saturation/value
//this feature might cause slowdowns with large LED counts
void correctColors(byte r, byte g, byte b, byte* rgb) {
  float hsv[3] = { 0,0,0 };
  colorRGBtoHSV(r, g, b, hsv[0], hsv[1], hsv[2]);
  float saturated = hsv[1] > SATURATION_THRESHOLD ?
  hsv[1] * ((float)liveHSVSaturation / 10) : hsv[1];
  float saturation = saturated < MAX_HSV_SATURATION ? saturated : MAX_HSV_SATURATION;

  float valued = hsv[2] * ((float)liveHSVValue/10);
  float value = valued < MAX_HSV_VALUE ? valued : MAX_HSV_VALUE;
  colorHSVtoRGB(hsv[0], saturation, value, rgb[0], rgb[1], rgb[2]);
}

=======
>>>>>>> 3cefb142
void colorHStoRGB(uint16_t hue, byte sat, byte* rgb) //hue, sat to rgb
{
  float h = ((float)hue)/65535.0;
  float s = ((float)sat)/255.0;
  byte i = floor(h*6);
  float f = h * 6-i;
  float p = 255 * (1-s);
  float q = 255 * (1-f*s);
  float t = 255 * (1-(1-f)*s);
  switch (i%6) {
    case 0: rgb[0]=255,rgb[1]=t,rgb[2]=p;break;
    case 1: rgb[0]=q,rgb[1]=255,rgb[2]=p;break;
    case 2: rgb[0]=p,rgb[1]=255,rgb[2]=t;break;
    case 3: rgb[0]=p,rgb[1]=q,rgb[2]=255;break;
    case 4: rgb[0]=t,rgb[1]=p,rgb[2]=255;break;
    case 5: rgb[0]=255,rgb[1]=p,rgb[2]=q;
  }
  if (strip.isRgbw && strip.rgbwMode == RGBW_MODE_LEGACY) colorRGBtoRGBW(col);
}

void colorKtoRGB(uint16_t kelvin, byte* rgb) //white spectrum to rgb, calc
{
  float r = 0, g = 0, b = 0;
  float temp = kelvin / 100;
  if (temp <= 66) {
    r = 255;
    g = round(99.4708025861 * log(temp) - 161.1195681661);
    if (temp <= 19) {
      b = 0;
    } else {
      b = round(138.5177312231 * log((temp - 10)) - 305.0447927307);
    }
  } else {
    r = round(329.698727446 * pow((temp - 60), -0.1332047592));
    g = round(288.1221695283 * pow((temp - 60), -0.0755148492));
    b = 255;
  } 
  g += 15; //mod by Aircoookie, a bit less accurate but visibly less pinkish
  rgb[0] = (uint8_t) constrain(r, 0, 255);
  rgb[1] = (uint8_t) constrain(g, 0, 255);
  rgb[2] = (uint8_t) constrain(b, 0, 255);
  rgb[3] = 0;
}

void colorCTtoRGB(uint16_t mired, byte* rgb) //white spectrum to rgb, bins
{
  //this is only an approximation using WS2812B with gamma correction enabled
  if (mired > 475) {
    rgb[0]=255;rgb[1]=199;rgb[2]=92;//500
  } else if (mired > 425) {
    rgb[0]=255;rgb[1]=213;rgb[2]=118;//450
  } else if (mired > 375) {
    rgb[0]=255;rgb[1]=216;rgb[2]=118;//400
  } else if (mired > 325) {
    rgb[0]=255;rgb[1]=234;rgb[2]=140;//350
  } else if (mired > 275) {
    rgb[0]=255;rgb[1]=243;rgb[2]=160;//300
  } else if (mired > 225) {
    rgb[0]=250;rgb[1]=255;rgb[2]=188;//250
  } else if (mired > 175) {
    rgb[0]=247;rgb[1]=255;rgb[2]=215;//200
  } else {
    rgb[0]=237;rgb[1]=255;rgb[2]=239;//150
  }
  if (strip.isRgbw && strip.rgbwMode == RGBW_MODE_LEGACY) colorRGBtoRGBW(col);
}

#ifndef WLED_DISABLE_HUESYNC
void colorXYtoRGB(float x, float y, byte* rgb) //coordinates to rgb (https://www.developers.meethue.com/documentation/color-conversions-rgb-xy)
{
  float z = 1.0f - x - y;
  float X = (1.0f / y) * x;
  float Z = (1.0f / y) * z;
  float r = (int)255*(X * 1.656492f - 0.354851f - Z * 0.255038f);
  float g = (int)255*(-X * 0.707196f + 1.655397f + Z * 0.036152f);
  float b = (int)255*(X * 0.051713f - 0.121364f + Z * 1.011530f);
  if (r > b && r > g && r > 1.0f) {
    // red is too big
    g = g / r;
    b = b / r;
    r = 1.0f;
  } else if (g > b && g > r && g > 1.0f) {
    // green is too big
    r = r / g;
    b = b / g;
    g = 1.0f;
  } else if (b > r && b > g && b > 1.0f) {
    // blue is too big
    r = r / b;
    g = g / b;
    b = 1.0f;
  }
  // Apply gamma correction
  r = r <= 0.0031308f ? 12.92f * r : (1.0f + 0.055f) * pow(r, (1.0f / 2.4f)) - 0.055f;
  g = g <= 0.0031308f ? 12.92f * g : (1.0f + 0.055f) * pow(g, (1.0f / 2.4f)) - 0.055f;
  b = b <= 0.0031308f ? 12.92f * b : (1.0f + 0.055f) * pow(b, (1.0f / 2.4f)) - 0.055f;

  if (r > b && r > g) {
    // red is biggest
    if (r > 1.0f) {
      g = g / r;
      b = b / r;
      r = 1.0f;
    }
  } else if (g > b && g > r) {
    // green is biggest
    if (g > 1.0f) {
      r = r / g;
      b = b / g;
      g = 1.0f;
    }
  } else if (b > r && b > g) {
    // blue is biggest
    if (b > 1.0f) {
      r = r / b;
      g = g / b;
      b = 1.0f;
    }
  }
  rgb[0] = 255.0*r;
  rgb[1] = 255.0*g;
  rgb[2] = 255.0*b;
  if (strip.isRgbw && strip.rgbwMode == RGBW_MODE_LEGACY) colorRGBtoRGBW(col);
}

void colorRGBtoXY(byte* rgb, float* xy) //rgb to coordinates (https://www.developers.meethue.com/documentation/color-conversions-rgb-xy)
{
  float X = rgb[0] * 0.664511f + rgb[1] * 0.154324f + rgb[2] * 0.162028f;
  float Y = rgb[0] * 0.283881f + rgb[1] * 0.668433f + rgb[2] * 0.047685f;
  float Z = rgb[0] * 0.000088f + rgb[1] * 0.072310f + rgb[2] * 0.986039f;
  xy[0] = X / (X + Y + Z);
  xy[1] = Y / (X + Y + Z);
}
#endif // WLED_DISABLE_HUESYNC

//RRGGBB / WWRRGGBB order for hex
void colorFromDecOrHexString(byte* rgb, char* in)
{
  if (in[0] == 0) return;
  char first = in[0];
  uint32_t c = 0;
  
  if (first == '#' || first == 'h' || first == 'H') //is HEX encoded
  {
    c = strtoul(in +1, NULL, 16);
  } else
  {
    c = strtoul(in, NULL, 10);
  }

  rgb[3] = (c >> 24) & 0xFF;
  rgb[0] = (c >> 16) & 0xFF;
  rgb[1] = (c >>  8) & 0xFF;
  rgb[2] =  c        & 0xFF;
}

//contrary to the colorFromDecOrHexString() function, this uses the more standard RRGGBB / RRGGBBWW order
bool colorFromHexString(byte* rgb, const char* in) {
  if (in == nullptr) return false;
  size_t inputSize = strnlen(in, 9);
  if (inputSize != 6 && inputSize != 8) return false;

  uint32_t c = strtoul(in, NULL, 16);

  if (inputSize == 6) {
    rgb[0] = (c >> 16) & 0xFF;
    rgb[1] = (c >>  8) & 0xFF;
    rgb[2] =  c        & 0xFF;
  } else {
    rgb[0] = (c >> 24) & 0xFF;
    rgb[1] = (c >> 16) & 0xFF;
    rgb[2] = (c >>  8) & 0xFF;
    rgb[3] =  c        & 0xFF;
  }
  return true;
}

float minf (float v, float w)
{
  if (w > v) return v;
  return w;
}

float maxf (float v, float w)
{
  if (w > v) return w;
  return v;
}

void colorRGBtoRGBW(byte* rgb) //rgb to rgbw (http://codewelt.com/rgbw). (RGBW_MODE_LEGACY)
{
  float low = minf(rgb[0],minf(rgb[1],rgb[2]));
  float high = maxf(rgb[0],maxf(rgb[1],rgb[2]));
  if (high < 0.1f) return;
  float sat = 100.0f * ((high - low) / high);;   // maximum saturation is 100  (corrected from 255)
  rgb[3] = (byte)((255.0f - sat) / 255.0f * (rgb[0] + rgb[1] + rgb[2]) / 3);
}<|MERGE_RESOLUTION|>--- conflicted
+++ resolved
@@ -47,66 +47,6 @@
   col[3] = new_val;
 }
 
-<<<<<<< HEAD
-void colorHSVtoRGB(float hue, float saturation, float value, byte& r, byte& g, byte& b)
-{
-  uint8_t i = hue * 6.0;
-  float f = hue * 6.0 - i;
-  value *= 255.0;
-  float p = value * (1.0 - saturation);
-  float q = value * (1.0 - f * saturation);
-  float t = value * (1.0 - (1.0 - f) * saturation);
-
-  switch (i % 6) {
-    case 0: r = value, g = t,     b = p;     break;
-    case 1: r = q,     g = value, b = p;     break;
-    case 2: r = p,     g = value, b = t;     break;
-    case 3: r = p,     g = q,     b = value; break;
-    case 4: r = t,     g = p,     b = value; break;
-    case 5: r = value, g = p,     b = q;     break;
-  }
-}
-
-void colorRGBtoHSV(byte red, byte green, byte blue, float& hue, float& saturation, float& value)
-{
-  float rd = red/255.0, gd = green/255.0, bd = blue/255.0;
-  float max = std::max({ rd, gd, bd }), min = std::min({ rd, gd, bd });
-
-  value = max;
-
-  float d = max - min;
-  saturation = max == 0.0 ? 0.0 : d / max;
-
-  hue = 0;
-  if (max != min)
-  {
-    if      (max == rd) hue = (gd - bd) / d + (gd < bd ? 6.0 : 0.0);
-    else if (max == gd) hue = (bd - rd) / d + 2.0;
-    else if (max == bd) hue = (rd - gd) / d + 4.0;
-    hue /= 6.0;
-  }
-}
-
-#define SATURATION_THRESHOLD 0.1
-#define MAX_HSV_VALUE 1
-#define MAX_HSV_SATURATION  1
-
-//corrects the realtime colors. 10 is the unchanged saturation/value
-//this feature might cause slowdowns with large LED counts
-void correctColors(byte r, byte g, byte b, byte* rgb) {
-  float hsv[3] = { 0,0,0 };
-  colorRGBtoHSV(r, g, b, hsv[0], hsv[1], hsv[2]);
-  float saturated = hsv[1] > SATURATION_THRESHOLD ?
-  hsv[1] * ((float)liveHSVSaturation / 10) : hsv[1];
-  float saturation = saturated < MAX_HSV_SATURATION ? saturated : MAX_HSV_SATURATION;
-
-  float valued = hsv[2] * ((float)liveHSVValue/10);
-  float value = valued < MAX_HSV_VALUE ? valued : MAX_HSV_VALUE;
-  colorHSVtoRGB(hsv[0], saturation, value, rgb[0], rgb[1], rgb[2]);
-}
-
-=======
->>>>>>> 3cefb142
 void colorHStoRGB(uint16_t hue, byte sat, byte* rgb) //hue, sat to rgb
 {
   float h = ((float)hue)/65535.0;
