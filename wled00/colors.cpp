#include "wled.h"

/*
 * Color conversion & utility methods
 */

/*
 * color blend function, based on FastLED blend function
 * the calculation for each color is: result = (A*(amountOfA) + A + B*(amountOfB) + B) / 256 with amountOfA = 255 - amountOfB
 */
uint32_t color_blend(uint32_t color1, uint32_t color2, uint8_t blend) {
  // min / max blend checking is omitted: calls with 0 or 255 are rare, checking lowers overall performance
  uint32_t rb1 = color1 & 0x00FF00FF;
  uint32_t wg1 = (color1>>8) & 0x00FF00FF;
  uint32_t rb2 = color2 & 0x00FF00FF;
  uint32_t wg2 = (color2>>8) & 0x00FF00FF;
  uint32_t rb3 = ((((rb1 << 8) | rb2) + (rb2 * blend) - (rb1 * blend)) >> 8) & 0x00FF00FF;
  uint32_t wg3 = ((((wg1 << 8) | wg2) + (wg2 * blend) - (wg1 * blend))) & 0xFF00FF00;
  return rb3 | wg3;
}

/*
 * color add function that preserves ratio
 * original idea: https://github.com/Aircoookie/WLED/pull/2465 by https://github.com/Proto-molecule
 * speed optimisations by @dedehai
 */
uint32_t color_add(uint32_t c1, uint32_t c2, bool preserveCR)
{
  if (c1 == BLACK) return c2;
  if (c2 == BLACK) return c1;
  uint32_t rb = (c1 & 0x00FF00FF) + (c2 & 0x00FF00FF); // mask and add two colors at once
  uint32_t wg = ((c1>>8) & 0x00FF00FF) + ((c2>>8) & 0x00FF00FF);
  uint32_t r = rb >> 16; // extract single color values
  uint32_t b = rb & 0xFFFF;
  uint32_t w = wg >> 16;
  uint32_t g = wg & 0xFFFF;

  if (preserveCR) { // preserve color ratios
    uint32_t max = std::max(r,g); // check for overflow note
    max = std::max(max,b);
    max = std::max(max,w);
    //unsigned max = r; // check for overflow note
    //max = g > max ? g : max;
    //max = b > max ? b : max;
    //max = w > max ? w : max;
    if (max > 255) {
      uint32_t scale = (uint32_t(255)<<8) / max; // division of two 8bit (shifted) values does not work -> use bit shifts and multiplaction instead
      rb = ((rb * scale) >> 8) & 0x00FF00FF; //
      wg = (wg * scale) & 0xFF00FF00;
    } else wg = wg << 8; //shift white and green back to correct position
    return rb | wg;
  } else {
    r = r > 255 ? 255 : r;
    g = g > 255 ? 255 : g;
    b = b > 255 ? 255 : b;
    w = w > 255 ? 255 : w;
    return RGBW32(r,g,b,w);
  }
}

/*
 * fades color toward black
 * if using "video" method the resulting color will never become black unless it is already black
 */

uint32_t color_fade(uint32_t c1, uint8_t amount, bool video)
{
  if (amount == 255) return c1;
  if (c1 == BLACK || amount == 0) return BLACK;
  uint32_t scaledcolor; // color order is: W R G B from MSB to LSB
  uint32_t scale = amount; // 32bit for faster calculation
  uint32_t addRemains = 0;
  if (!video) scale++; // add one for correct scaling using bitshifts
  else { // video scaling: make sure colors do not dim to zero if they started non-zero
    addRemains  = R(c1) ? 0x00010000 : 0;
    addRemains |= G(c1) ? 0x00000100 : 0;
    addRemains |= B(c1) ? 0x00000001 : 0;
    addRemains |= W(c1) ? 0x01000000 : 0;
  }
  uint32_t rb = (((c1 & 0x00FF00FF) * scale) >> 8) & 0x00FF00FF; // scale red and blue
  uint32_t wg = (((c1 & 0xFF00FF00) >> 8) * scale) & 0xFF00FF00; // scale white and green
  scaledcolor = (rb | wg) + addRemains;
  return scaledcolor;
}

<<<<<<< HEAD
/*
 * color adjustment in HSV color space (converts RGB to HSV and back), color conversions are not 100% accurate!
   shifts hue, increase brightness, decreases saturation (if not black)
   note: inputs are 32bit to speed up the function, useful input value ranges are 0-255
 */
uint32_t adjust_color(uint32_t rgb, uint32_t hueShift, uint32_t lighten, uint32_t brighten) {
    if(rgb == 0 | hueShift + lighten + brighten == 0) return rgb; // black or no change
    CHSV32 hsv;
    rgb2hsv(rgb, hsv); //convert to HSV
    hsv.h += (hueShift << 8); // shift hue (hue is 16 bits)
    hsv.s =  max((int32_t)0, (int32_t)hsv.s - (int32_t)lighten); // desaturate
    hsv.v =  min((uint32_t)255, (uint32_t)hsv.v + brighten); // increase brightness
    uint32_t rgb_adjusted;
    hsv2rgb(hsv, rgb_adjusted); // convert back to RGB TODO: make this into 16 bit conversion
    return rgb_adjusted;
=======
// 1:1 replacement of fastled function optimized for ESP, slightly faster, more accurate and uses less flash (~ -200bytes)
uint32_t ColorFromPaletteWLED(const CRGBPalette16& pal, unsigned index, uint8_t brightness, TBlendType blendType)
{
  if (blendType == LINEARBLEND_NOWRAP) {
    index = (index*240) >> 8; // Blend range is affected by lo4 blend of values, remap to avoid wrapping
  }
  unsigned hi4 = byte(index) >> 4;
  const CRGB* entry = (CRGB*)((uint8_t*)(&(pal[0])) + (hi4 * sizeof(CRGB)));
  unsigned red1   = entry->r;
  unsigned green1 = entry->g;
  unsigned blue1  = entry->b;
  if (blendType != NOBLEND) {
    if (hi4 == 15) entry = &(pal[0]);
    else ++entry;
    unsigned f2 = ((index & 0x0F) << 4) + 1; // +1 so we scale by 256 as a max value, then result can just be shifted by 8
    unsigned f1 = (257 - f2); // f2 is 1 minimum, so this is 256 max
    red1   = (red1 * f1 + (unsigned)entry->r * f2) >> 8;
    green1 = (green1 * f1 + (unsigned)entry->g * f2) >> 8;
    blue1  = (blue1 * f1 + (unsigned)entry->b * f2) >> 8;
  }
  if (brightness < 255) { // note: zero checking could be done to return black but that is hardly ever used so it is omitted
    uint32_t scale = brightness + 1; // adjust for rounding (bitshift)
    red1   = (red1 * scale) >> 8;
    green1 = (green1 * scale) >> 8;
    blue1  = (blue1 * scale) >> 8;
  }
  return RGBW32(red1,green1,blue1,0);
>>>>>>> a4c3491f
}

void setRandomColor(byte* rgb)
{
  lastRandomIndex = get_random_wheel_index(lastRandomIndex);
  colorHStoRGB(lastRandomIndex*256,255,rgb);
}

/*
 * generates a random palette based on harmonic color theory
 * takes a base palette as the input, it will choose one color of the base palette and keep it
 */
CRGBPalette16 generateHarmonicRandomPalette(CRGBPalette16 &basepalette)
{
<<<<<<< HEAD
  CHSV palettecolors[4]; //array of colors for the new palette
  uint8_t keepcolorposition = random8(4); //color position of current random palette to keep
  palettecolors[keepcolorposition] = rgb2hsv(basepalette.entries[keepcolorposition*5]); //read one of the base colors of the current palette
  palettecolors[keepcolorposition].hue += random8(10)-5; // +/- 5 randomness of base color
  //generate 4 saturation and brightness value numbers
  //only one saturation is allowed to be below 200 creating mostly vibrant colors
  //only one brightness value number is allowed below 200, creating mostly bright palettes

  for (int i = 0; i < 3; i++) { //generate three high values
    palettecolors[i].saturation = random8(200,255);
    palettecolors[i].value = random8(220,255);
=======
  CHSV palettecolors[4]; // array of colors for the new palette
  uint8_t keepcolorposition = hw_random8(4); // color position of current random palette to keep
  palettecolors[keepcolorposition] = rgb2hsv(basepalette.entries[keepcolorposition*5]); // read one of the base colors of the current palette
  palettecolors[keepcolorposition].hue += hw_random8(10)-5; // +/- 5 randomness of base color
  // generate 4 saturation and brightness value numbers
  // only one saturation is allowed to be below 200 creating mostly vibrant colors
  // only one brightness value number is allowed below 200, creating mostly bright palettes

  for (int i = 0; i < 3; i++) { // generate three high values
    palettecolors[i].saturation = hw_random8(200,255);
    palettecolors[i].value = hw_random8(220,255);
>>>>>>> a4c3491f
  }
  // allow one to be lower
  palettecolors[3].saturation = hw_random8(20,255);
  palettecolors[3].value = hw_random8(80,255);

  // shuffle the arrays
  for (int i = 3; i > 0; i--) {
    std::swap(palettecolors[i].saturation, palettecolors[hw_random8(i + 1)].saturation);
    std::swap(palettecolors[i].value, palettecolors[hw_random8(i + 1)].value);
  }

  // now generate three new hues based off of the hue of the chosen current color
  uint8_t basehue = palettecolors[keepcolorposition].hue;
  uint8_t harmonics[3]; // hues that are harmonic but still a little random
  uint8_t type = hw_random8(5); // choose a harmony type

  switch (type) {
    case 0: // analogous
      harmonics[0] = basehue + hw_random8(30, 50);
      harmonics[1] = basehue + hw_random8(10, 30);
      harmonics[2] = basehue - hw_random8(10, 30);
      break;

    case 1: // triadic
      harmonics[0] = basehue + 113 + hw_random8(15);
      harmonics[1] = basehue + 233 + hw_random8(15);
      harmonics[2] = basehue -   7 + hw_random8(15);
      break;

    case 2: // split-complementary
      harmonics[0] = basehue + 145 + hw_random8(10);
      harmonics[1] = basehue + 205 + hw_random8(10);
      harmonics[2] = basehue -   5 + hw_random8(10);
      break;

    case 3: // square
      harmonics[0] = basehue +  85 + hw_random8(10);
      harmonics[1] = basehue + 175 + hw_random8(10);
      harmonics[2] = basehue + 265 + hw_random8(10);
     break;

    case 4: // tetradic
      harmonics[0] = basehue +  80 + hw_random8(20);
      harmonics[1] = basehue + 170 + hw_random8(20);
      harmonics[2] = basehue -  15 + hw_random8(30);
     break;
  }

  if (hw_random8() < 128) {
    // 50:50 chance of shuffling hues or keep the color order
    for (int i = 2; i > 0; i--) {
      std::swap(harmonics[i], harmonics[hw_random8(i + 1)]);
    }
  }

  // now set the hues
  int j = 0;
  for (int i = 0; i < 4; i++) {
    if (i==keepcolorposition) continue; // skip the base color
    palettecolors[i].hue = harmonics[j];
    j++;
  }

  bool makepastelpalette = false;
  if (hw_random8() < 25) { // ~10% chance of desaturated 'pastel' colors
    makepastelpalette = true;
  }

  // apply saturation & gamma correction
  CRGB RGBpalettecolors[4];
  for (int i = 0; i < 4; i++) {
    if (makepastelpalette && palettecolors[i].saturation > 180) {
      palettecolors[i].saturation -= 160; //desaturate all four colors
    }
    RGBpalettecolors[i] = (CRGB)palettecolors[i]; //convert to RGB
    RGBpalettecolors[i] = gamma32(((uint32_t)RGBpalettecolors[i]) & 0x00FFFFFFU); //strip alpha from CRGB
  }

  return CRGBPalette16(RGBpalettecolors[0],
                       RGBpalettecolors[1],
                       RGBpalettecolors[2],
                       RGBpalettecolors[3]);
}

CRGBPalette16 generateRandomPalette()  // generate fully random palette
{
  return CRGBPalette16(CHSV(hw_random8(), hw_random8(160, 255), hw_random8(128, 255)),
                       CHSV(hw_random8(), hw_random8(160, 255), hw_random8(128, 255)),
                       CHSV(hw_random8(), hw_random8(160, 255), hw_random8(128, 255)),
                       CHSV(hw_random8(), hw_random8(160, 255), hw_random8(128, 255)));
}

void hsv2rgb(const CHSV32& hsv, uint32_t& rgb) // convert HSV (16bit hue) to RGB (32bit with white = 0)
{
  unsigned int remainder, region, p, q, t;
  unsigned int h = hsv.h;
  unsigned int s = hsv.s;
  unsigned int v = hsv.v;
  if (s == 0) {
      rgb = v << 16 | v << 8 | v;
      return;
<<<<<<< HEAD
  }
  region = h / 10923;  // 65536 / 6 = 10923
  remainder = (h - (region * 10923)) * 6;
  p = (v * (256 - s)) >> 8;
  q = (v * (255 - ((s * remainder) >> 16))) >> 8;
  t = (v * (255 - ((s * (65535 - remainder)) >> 16))) >> 8;
  switch (region) {
    case 0:
      rgb = v << 16 | t << 8 | p; break;
    case 1:
      rgb = q << 16 | v << 8 | p; break;
    case 2:
      rgb = p << 16 | v << 8 | t; break;
    case 3:
      rgb = p << 16 | q << 8 | v; break;
    case 4:
      rgb = t << 16 | p << 8 | v; break;
    default:
      rgb = v << 16 | p << 8 | q; break;
=======
>>>>>>> a4c3491f
  }
  region = h / 10923;  // 65536 / 6 = 10923
  remainder = (h - (region * 10923)) * 6;
  p = (v * (255 - s)) >> 8;
  q = (v * (255 - ((s * remainder) >> 16))) >> 8;
  t = (v * (255 - ((s * (65535 - remainder)) >> 16))) >> 8;
  switch (region) {
    case 0:
      rgb = v << 16 | t << 8 | p; break;
    case 1:
      rgb = q << 16 | v << 8 | p; break;
    case 2:
      rgb = p << 16 | v << 8 | t; break;
    case 3:
      rgb = p << 16 | q << 8 | v; break;
    case 4:
      rgb = t << 16 | p << 8 | v; break;
    default:
      rgb = v << 16 | p << 8 | q; break;
  }
}

void rgb2hsv(const uint32_t rgb, CHSV32& hsv) // convert RGB to HSV (16bit hue), much more accurate and faster than fastled version
{
    hsv.raw = 0;
    int32_t r = (rgb>>16)&0xFF;
    int32_t g = (rgb>>8)&0xFF;
    int32_t b = rgb&0xFF;
    int32_t minval, maxval, delta;
    minval = min(r, g);
    minval = min(minval, b);
    maxval = max(r, g);
    maxval = max(maxval, b);
    if (maxval == 0)  return; // black
    hsv.v = maxval;
    delta = maxval - minval;
    hsv.s = (255 * delta) / maxval;
    if (hsv.s == 0)  return; // gray value
    if (maxval == r) hsv.h = (10923 * (g - b)) / delta;
    else if (maxval == g)  hsv.h = 21845 + (10923 * (b - r)) / delta;
    else hsv.h = 43690 + (10923 * (r - g)) / delta;
}

void colorHStoRGB(uint16_t hue, byte sat, byte* rgb) { //hue, sat to rgb
  uint32_t crgb;
  hsv2rgb(CHSV32(hue, sat, 255), crgb);
  rgb[0] = byte((crgb) >> 16);
  rgb[1] = byte((crgb) >> 8);
  rgb[2] = byte(crgb);
}

void rgb2hsv(const uint32_t rgb, CHSV32& hsv) // convert RGB to HSV (16bit hue), much more accurate and faster than fastled version
{
    hsv.raw = 0;
    int32_t r = (rgb>>16)&0xFF;
    int32_t g = (rgb>>8)&0xFF;
    int32_t b = rgb&0xFF;
    int32_t minval, maxval, delta;
    minval = min(r, g);
    minval = min(minval, b);
    maxval = max(r, g);
    maxval = max(maxval, b);
    if (maxval == 0)  return; // black
    hsv.v = maxval;
    delta = maxval - minval;
    hsv.s = (255 * delta) / maxval;
    if (hsv.s == 0)  return; // gray value
    if (maxval == r) hsv.h = (10923 * (g - b)) / delta;
    else if (maxval == g)  hsv.h = 21845 + (10923 * (b - r)) / delta;
    else hsv.h = 43690 + (10923 * (r - g)) / delta;
}

void colorHStoRGB(uint16_t hue, byte sat, byte* rgb) { //hue, sat to rgb
  uint32_t crgb;
  hsv2rgb(CHSV32(hue, sat, 255), crgb);
  rgb[0] = byte((crgb) >> 16);
  rgb[1] = byte((crgb) >> 8);
  rgb[2] = byte(crgb);
}

//get RGB values from color temperature in K (https://tannerhelland.com/2012/09/18/convert-temperature-rgb-algorithm-code.html)
void colorKtoRGB(uint16_t kelvin, byte* rgb) //white spectrum to rgb, calc
{
  int r = 0, g = 0, b = 0;
  float temp = kelvin / 100.0f;
  if (temp <= 66.0f) {
    r = 255;
    g = roundf(99.4708025861f * logf(temp) - 161.1195681661f);
    if (temp <= 19.0f) {
      b = 0;
    } else {
      b = roundf(138.5177312231f * logf((temp - 10.0f)) - 305.0447927307f);
    }
  } else {
    r = roundf(329.698727446f * powf((temp - 60.0f), -0.1332047592f));
    g = roundf(288.1221695283f * powf((temp - 60.0f), -0.0755148492f));
    b = 255;
  }
  //g += 12; //mod by Aircoookie, a bit less accurate but visibly less pinkish
  rgb[0] = (uint8_t) constrain(r, 0, 255);
  rgb[1] = (uint8_t) constrain(g, 0, 255);
  rgb[2] = (uint8_t) constrain(b, 0, 255);
  rgb[3] = 0;
}

void colorCTtoRGB(uint16_t mired, byte* rgb) //white spectrum to rgb, bins
{
  //this is only an approximation using WS2812B with gamma correction enabled
  if (mired > 475) {
    rgb[0]=255;rgb[1]=199;rgb[2]=92;//500
  } else if (mired > 425) {
    rgb[0]=255;rgb[1]=213;rgb[2]=118;//450
  } else if (mired > 375) {
    rgb[0]=255;rgb[1]=216;rgb[2]=118;//400
  } else if (mired > 325) {
    rgb[0]=255;rgb[1]=234;rgb[2]=140;//350
  } else if (mired > 275) {
    rgb[0]=255;rgb[1]=243;rgb[2]=160;//300
  } else if (mired > 225) {
    rgb[0]=250;rgb[1]=255;rgb[2]=188;//250
  } else if (mired > 175) {
    rgb[0]=247;rgb[1]=255;rgb[2]=215;//200
  } else {
    rgb[0]=237;rgb[1]=255;rgb[2]=239;//150
  }
}

#ifndef WLED_DISABLE_HUESYNC
void colorXYtoRGB(float x, float y, byte* rgb) //coordinates to rgb (https://www.developers.meethue.com/documentation/color-conversions-rgb-xy)
{
  float z = 1.0f - x - y;
  float X = (1.0f / y) * x;
  float Z = (1.0f / y) * z;
  float r = (int)255*(X * 1.656492f - 0.354851f - Z * 0.255038f);
  float g = (int)255*(-X * 0.707196f + 1.655397f + Z * 0.036152f);
  float b = (int)255*(X * 0.051713f - 0.121364f + Z * 1.011530f);
  if (r > b && r > g && r > 1.0f) {
    // red is too big
    g = g / r;
    b = b / r;
    r = 1.0f;
  } else if (g > b && g > r && g > 1.0f) {
    // green is too big
    r = r / g;
    b = b / g;
    g = 1.0f;
  } else if (b > r && b > g && b > 1.0f) {
    // blue is too big
    r = r / b;
    g = g / b;
    b = 1.0f;
  }
  // Apply gamma correction
  r = r <= 0.0031308f ? 12.92f * r : (1.0f + 0.055f) * powf(r, (1.0f / 2.4f)) - 0.055f;
  g = g <= 0.0031308f ? 12.92f * g : (1.0f + 0.055f) * powf(g, (1.0f / 2.4f)) - 0.055f;
  b = b <= 0.0031308f ? 12.92f * b : (1.0f + 0.055f) * powf(b, (1.0f / 2.4f)) - 0.055f;

  if (r > b && r > g) {
    // red is biggest
    if (r > 1.0f) {
      g = g / r;
      b = b / r;
      r = 1.0f;
    }
  } else if (g > b && g > r) {
    // green is biggest
    if (g > 1.0f) {
      r = r / g;
      b = b / g;
      g = 1.0f;
    }
  } else if (b > r && b > g) {
    // blue is biggest
    if (b > 1.0f) {
      r = r / b;
      g = g / b;
      b = 1.0f;
    }
  }
  rgb[0] = byte(255.0f*r);
  rgb[1] = byte(255.0f*g);
  rgb[2] = byte(255.0f*b);
}

void colorRGBtoXY(byte* rgb, float* xy) //rgb to coordinates (https://www.developers.meethue.com/documentation/color-conversions-rgb-xy)
{
  float X = rgb[0] * 0.664511f + rgb[1] * 0.154324f + rgb[2] * 0.162028f;
  float Y = rgb[0] * 0.283881f + rgb[1] * 0.668433f + rgb[2] * 0.047685f;
  float Z = rgb[0] * 0.000088f + rgb[1] * 0.072310f + rgb[2] * 0.986039f;
  xy[0] = X / (X + Y + Z);
  xy[1] = Y / (X + Y + Z);
}
#endif // WLED_DISABLE_HUESYNC

//RRGGBB / WWRRGGBB order for hex
void colorFromDecOrHexString(byte* rgb, char* in)
{
  if (in[0] == 0) return;
  char first = in[0];
  uint32_t c = 0;

  if (first == '#' || first == 'h' || first == 'H') //is HEX encoded
  {
    c = strtoul(in +1, NULL, 16);
  } else
  {
    c = strtoul(in, NULL, 10);
  }

  rgb[0] = R(c);
  rgb[1] = G(c);
  rgb[2] = B(c);
  rgb[3] = W(c);
}

//contrary to the colorFromDecOrHexString() function, this uses the more standard RRGGBB / RRGGBBWW order
bool colorFromHexString(byte* rgb, const char* in) {
  if (in == nullptr) return false;
  size_t inputSize = strnlen(in, 9);
  if (inputSize != 6 && inputSize != 8) return false;

  uint32_t c = strtoul(in, NULL, 16);

  if (inputSize == 6) {
    rgb[0] = (c >> 16);
    rgb[1] = (c >>  8);
    rgb[2] =  c       ;
  } else {
    rgb[0] = (c >> 24);
    rgb[1] = (c >> 16);
    rgb[2] = (c >>  8);
    rgb[3] =  c       ;
  }
  return true;
}

static inline float minf(float v, float w)
{
  if (w > v) return v;
  return w;
}

static inline float maxf(float v, float w)
{
  if (w > v) return w;
  return v;
}

// adjust RGB values based on color temperature in K (range [2800-10200]) (https://en.wikipedia.org/wiki/Color_balance)
// called from bus manager when color correction is enabled!
uint32_t colorBalanceFromKelvin(uint16_t kelvin, uint32_t rgb)
{
  //remember so that slow colorKtoRGB() doesn't have to run for every setPixelColor()
  static byte correctionRGB[4] = {0,0,0,0};
  static uint16_t lastKelvin = 0;
  if (lastKelvin != kelvin) colorKtoRGB(kelvin, correctionRGB);  // convert Kelvin to RGB
  lastKelvin = kelvin;
  byte rgbw[4];
  rgbw[0] = ((uint16_t) correctionRGB[0] * R(rgb)) /255; // correct R
  rgbw[1] = ((uint16_t) correctionRGB[1] * G(rgb)) /255; // correct G
  rgbw[2] = ((uint16_t) correctionRGB[2] * B(rgb)) /255; // correct B
  rgbw[3] =                                W(rgb);
  return RGBW32(rgbw[0],rgbw[1],rgbw[2],rgbw[3]);
}

//approximates a Kelvin color temperature from an RGB color.
//this does no check for the "whiteness" of the color,
//so should be used combined with a saturation check (as done by auto-white)
//values from http://www.vendian.org/mncharity/dir3/blackbody/UnstableURLs/bbr_color.html (10deg)
//equation spreadsheet at https://bit.ly/30RkHaN
//accuracy +-50K from 1900K up to 8000K
//minimum returned: 1900K, maximum returned: 10091K (range of 8192)
uint16_t approximateKelvinFromRGB(uint32_t rgb) {
  //if not either red or blue is 255, color is dimmed. Scale up
  uint8_t r = R(rgb), b = B(rgb);
  if (r == b) return 6550; //red == blue at about 6600K (also can't go further if both R and B are 0)

  if (r > b) {
    //scale blue up as if red was at 255
    uint16_t scale = 0xFFFF / r; //get scale factor (range 257-65535)
    b = ((uint16_t)b * scale) >> 8;
    //For all temps K<6600 R is bigger than B (for full bri colors R=255)
    //-> Use 9 linear approximations for blackbody radiation blue values from 2000-6600K (blue is always 0 below 2000K)
    if (b < 33)  return 1900 + b       *6;
    if (b < 72)  return 2100 + (b-33)  *10;
    if (b < 101) return 2492 + (b-72)  *14;
    if (b < 132) return 2900 + (b-101) *16;
    if (b < 159) return 3398 + (b-132) *19;
    if (b < 186) return 3906 + (b-159) *22;
    if (b < 210) return 4500 + (b-186) *25;
    if (b < 230) return 5100 + (b-210) *30;
                 return 5700 + (b-230) *34;
  } else {
    //scale red up as if blue was at 255
    uint16_t scale = 0xFFFF / b; //get scale factor (range 257-65535)
    r = ((uint16_t)r * scale) >> 8;
    //For all temps K>6600 B is bigger than R (for full bri colors B=255)
    //-> Use 2 linear approximations for blackbody radiation red values from 6600-10091K (blue is always 0 below 2000K)
    if (r > 225) return 6600 + (254-r) *50;
    uint16_t k = 8080 + (225-r) *86;
    return (k > 10091) ? 10091 : k;
  }
}

// gamma lookup table used for color correction (filled on 1st use (cfg.cpp & set.cpp))
uint8_t NeoGammaWLEDMethod::gammaT[256];

// re-calculates & fills gamma table
void NeoGammaWLEDMethod::calcGammaTable(float gamma)
{
  for (size_t i = 0; i < 256; i++) {
    gammaT[i] = (int)(powf((float)i / 255.0f, gamma) * 255.0f + 0.5f);
  }
}

uint8_t IRAM_ATTR_YN NeoGammaWLEDMethod::Correct(uint8_t value)
{
  if (!gammaCorrectCol) return value;
  return gammaT[value];
}

// used for color gamma correction
uint32_t IRAM_ATTR_YN NeoGammaWLEDMethod::Correct32(uint32_t color)
{
  if (!gammaCorrectCol) return color;
  uint8_t w = W(color);
  uint8_t r = R(color);
  uint8_t g = G(color);
  uint8_t b = B(color);
  w = gammaT[w];
  r = gammaT[r];
  g = gammaT[g];
  b = gammaT[b];
  return RGBW32(r, g, b, w);
}<|MERGE_RESOLUTION|>--- conflicted
+++ resolved
@@ -83,7 +83,6 @@
   return scaledcolor;
 }
 
-<<<<<<< HEAD
 /*
  * color adjustment in HSV color space (converts RGB to HSV and back), color conversions are not 100% accurate!
    shifts hue, increase brightness, decreases saturation (if not black)
@@ -99,7 +98,8 @@
     uint32_t rgb_adjusted;
     hsv2rgb(hsv, rgb_adjusted); // convert back to RGB TODO: make this into 16 bit conversion
     return rgb_adjusted;
-=======
+}
+
 // 1:1 replacement of fastled function optimized for ESP, slightly faster, more accurate and uses less flash (~ -200bytes)
 uint32_t ColorFromPaletteWLED(const CRGBPalette16& pal, unsigned index, uint8_t brightness, TBlendType blendType)
 {
@@ -127,7 +127,6 @@
     blue1  = (blue1 * scale) >> 8;
   }
   return RGBW32(red1,green1,blue1,0);
->>>>>>> a4c3491f
 }
 
 void setRandomColor(byte* rgb)
@@ -142,19 +141,6 @@
  */
 CRGBPalette16 generateHarmonicRandomPalette(CRGBPalette16 &basepalette)
 {
-<<<<<<< HEAD
-  CHSV palettecolors[4]; //array of colors for the new palette
-  uint8_t keepcolorposition = random8(4); //color position of current random palette to keep
-  palettecolors[keepcolorposition] = rgb2hsv(basepalette.entries[keepcolorposition*5]); //read one of the base colors of the current palette
-  palettecolors[keepcolorposition].hue += random8(10)-5; // +/- 5 randomness of base color
-  //generate 4 saturation and brightness value numbers
-  //only one saturation is allowed to be below 200 creating mostly vibrant colors
-  //only one brightness value number is allowed below 200, creating mostly bright palettes
-
-  for (int i = 0; i < 3; i++) { //generate three high values
-    palettecolors[i].saturation = random8(200,255);
-    palettecolors[i].value = random8(220,255);
-=======
   CHSV palettecolors[4]; // array of colors for the new palette
   uint8_t keepcolorposition = hw_random8(4); // color position of current random palette to keep
   palettecolors[keepcolorposition] = rgb2hsv(basepalette.entries[keepcolorposition*5]); // read one of the base colors of the current palette
@@ -166,7 +152,6 @@
   for (int i = 0; i < 3; i++) { // generate three high values
     palettecolors[i].saturation = hw_random8(200,255);
     palettecolors[i].value = hw_random8(220,255);
->>>>>>> a4c3491f
   }
   // allow one to be lower
   palettecolors[3].saturation = hw_random8(20,255);
@@ -268,28 +253,6 @@
   if (s == 0) {
       rgb = v << 16 | v << 8 | v;
       return;
-<<<<<<< HEAD
-  }
-  region = h / 10923;  // 65536 / 6 = 10923
-  remainder = (h - (region * 10923)) * 6;
-  p = (v * (256 - s)) >> 8;
-  q = (v * (255 - ((s * remainder) >> 16))) >> 8;
-  t = (v * (255 - ((s * (65535 - remainder)) >> 16))) >> 8;
-  switch (region) {
-    case 0:
-      rgb = v << 16 | t << 8 | p; break;
-    case 1:
-      rgb = q << 16 | v << 8 | p; break;
-    case 2:
-      rgb = p << 16 | v << 8 | t; break;
-    case 3:
-      rgb = p << 16 | q << 8 | v; break;
-    case 4:
-      rgb = t << 16 | p << 8 | v; break;
-    default:
-      rgb = v << 16 | p << 8 | q; break;
-=======
->>>>>>> a4c3491f
   }
   region = h / 10923;  // 65536 / 6 = 10923
   remainder = (h - (region * 10923)) * 6;
@@ -310,35 +273,6 @@
     default:
       rgb = v << 16 | p << 8 | q; break;
   }
-}
-
-void rgb2hsv(const uint32_t rgb, CHSV32& hsv) // convert RGB to HSV (16bit hue), much more accurate and faster than fastled version
-{
-    hsv.raw = 0;
-    int32_t r = (rgb>>16)&0xFF;
-    int32_t g = (rgb>>8)&0xFF;
-    int32_t b = rgb&0xFF;
-    int32_t minval, maxval, delta;
-    minval = min(r, g);
-    minval = min(minval, b);
-    maxval = max(r, g);
-    maxval = max(maxval, b);
-    if (maxval == 0)  return; // black
-    hsv.v = maxval;
-    delta = maxval - minval;
-    hsv.s = (255 * delta) / maxval;
-    if (hsv.s == 0)  return; // gray value
-    if (maxval == r) hsv.h = (10923 * (g - b)) / delta;
-    else if (maxval == g)  hsv.h = 21845 + (10923 * (b - r)) / delta;
-    else hsv.h = 43690 + (10923 * (r - g)) / delta;
-}
-
-void colorHStoRGB(uint16_t hue, byte sat, byte* rgb) { //hue, sat to rgb
-  uint32_t crgb;
-  hsv2rgb(CHSV32(hue, sat, 255), crgb);
-  rgb[0] = byte((crgb) >> 16);
-  rgb[1] = byte((crgb) >> 8);
-  rgb[2] = byte(crgb);
 }
 
 void rgb2hsv(const uint32_t rgb, CHSV32& hsv) // convert RGB to HSV (16bit hue), much more accurate and faster than fastled version
