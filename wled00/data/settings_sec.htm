--- conflicted
+++ resolved
@@ -120,13 +120,8 @@
 		(c) 2022 <a href="https://github.com/Aircoookie/WLED/compare/main...MoonModules:WLED:mdev" target="_blank">Github MoonModules WLED Commit Authors</a><br><br>
 		fork of <a href="https://github.com/Aircoookie/WLED/" target="_blank">WLED:</a><br>
 		<a href="https://github.com/Aircoookie/WLED/wiki/Contributors-and-credits" target="_blank">Contributors, dependencies and special thanks</a><br>
-<<<<<<< HEAD
-		A huge thank you to everyone who helped me create WLED!<br>
-		(c) 2016-2022 Christian Schwinne <br><br>
-=======
 		A huge thank you to everyone who helped me create WLED!<br><br>
 		(c) 2016-2023 Christian Schwinne <br>
->>>>>>> 15bc6159
 		<i>Licensed under the <a href="https://github.com/Aircoookie/WLED/blob/master/LICENSE" target="_blank">MIT license</a></i><br><br>
 		Server message: <span class="sip"> Response error! </span><hr>
 		<div id="toast"></div>
