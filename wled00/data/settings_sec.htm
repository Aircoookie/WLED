<!DOCTYPE html>
<html lang="en">
<head>
	<meta content="width=device-width, initial-scale=1.0, maximum-scale=1.0, user-scalable=no" name="viewport">
	<meta charset="utf-8">
	<title>Misc Settings</title>
	<script src="common.js" async type="text/javascript"></script>
	<script>
		function U() { window.open(getURL("/update"),"_self"); }
		function checkNum(o) {
			const specialkeys = ["Backspace", "Tab", "Enter", "Shift", "Control", "Alt", "Pause", "CapsLock", "Escape", "Space", "PageUp", "PageDown", "End", "Home", "ArrowLeft", "ArrowUp", "ArrowRight", "ArrowDown", "Insert", "Delete"];
			// true if key is a number or a special key
			if(event.key.match(/[0-9]/) || specialkeys.includes(event.key)) return true;
			event.preventDefault();
			return false;
		}
		function setBckFilename(x) {
			x.setAttribute("download","wled_" + x.getAttribute("download") + (sd=="WLED"?"":("_" +sd)));
		}
		function S() {
			getLoc();
			if (loc) {
				gId("bckcfg").setAttribute('href',getURL(gId("bckcfg").pathname));
				gId("bckpresets").setAttribute('href',getURL(gId("bckpresets").pathname));
			}
			loadJS(getURL('/settings/s.js?p=6'), false, undefined, ()=>{
				setBckFilename(gId("bckcfg"));
				setBckFilename(gId("bckpresets"));
			});	// If we set async false, file is loaded and executed, then next statement is processed
			if (loc) d.Sf.action = getURL('/settings/sec');
		}
<<<<<<< HEAD
		function getURL(path) {
			return (loc ? locproto + "//" + locip : "") + path;
		}
		async function getFormattedDebugInformation() {
			const [cfg, info] = await Promise.all([fetch(getURL('/cfg.json')), fetch(getURL('/json/info'))]);
			const [cfgJson, infoJson] = await Promise.all([cfg.json(), info.json()]);
			let debugInfo = "WLED version: " + infoJson.ver + " (build " + infoJson.vid + ")\n";
			debugInfo += "Architecture: " + infoJson.arch + "\n";
			debugInfo += "Core: " + infoJson.core + "\n";
			debugInfo += "Free heap: " + infoJson.freeheap + "\n";
			debugInfo += "\n\n\ncfg.json:\n" + JSON.stringify(cfgJson);
			return debugInfo;
		}
		async function submitBugReport() {
			const debugInfo = await getFormattedDebugInformation();
			const githubNewIssue = "https://github.com/Aircoookie/WLED/issues/new?assignees=&labels=bug&projects=&template=bug.yml";
			const version = "&version=" + encodeURIComponent("WLED " + debugInfo.split("\n")[0].replace("WLED version: ", ""));
			const logs = "&logs=" + encodeURIComponent(debugInfo);
			const url = githubNewIssue + version + logs;
			window.open(url);
		}
		// Using this function instead of navigator.clipboard.writeText() because it is not supported on insecure origins
		function copyToClipboard(text) {
			const textArea = document.createElement("textarea");
			textArea.value = text;
			document.body.appendChild(textArea);
			textArea.focus();
			textArea.select();
			try {
				document.execCommand('copy');
			} catch (err) {
				console.error('Unable to copy to clipboard', err);
			}
			document.body.removeChild(textArea);
		}
		async function copyDebugInformation() {
			copyToClipboard(await getFormattedDebugInformation());
			showToast("Debug information copied to clipboard!");
		}
=======
>>>>>>> b64cd364
	</script>
	<style>
		@import url("style.css");
	</style>
</head>
<body onload="S()">
	<form id="form_s" name="Sf" method="post">
		<div class="toprow">
		<div class="helpB"><button type="button" onclick="H('features/settings/#security-settings')">?</button></div>
		<button type="button" onclick="B()">Back</button><button type="submit">Save</button><hr>
		</div>
		<h2>Security & Update setup</h2>
		Settings PIN: <input type="password" id="PIN" name="PIN" size="4" maxlength="4" minlength="4" onkeydown="checkNum(this)" pattern="[0-9]*" inputmode="numeric" title="Please enter a 4 digit number"><br>
		<div class="warn">&#9888; Unencrypted transmission. Be prudent when selecting PIN, do NOT use your banking, door, SIM, etc. pin!</div><br>
		Lock wireless (OTA) software update: <input type="checkbox" name="NO"><br>
		Passphrase: <input type="password" name="OP" maxlength="32"><br>
		To enable OTA, for security reasons you need to also enter the correct password!<br>
		The password should be changed when OTA is enabled.<br>
		<b>Disable OTA when not in use, otherwise an attacker can reflash device software!</b><br>
		<i>Settings on this page are only changable if OTA lock is disabled!</i><br>
		Deny access to WiFi settings if locked: <input type="checkbox" name="OW"><br><br>
		Factory reset: <input type="checkbox" name="RS"><br>
		All settings and presets will be erased.<br><br>
		<div class="warn">&#9888; Unencrypted transmission. An attacker on the same network can intercept form data!</div>
		<hr>
		<h3>Software Update</h3>
		<button type="button" onclick="U()">Manual OTA Update</button><br>
		Enable ArduinoOTA: <input type="checkbox" name="AO">
		<hr id="backup">
		<h3>Backup & Restore</h3>
		<div class="warn">&#9888; Restoring presets/configuration will OVERWRITE your current presets/configuration.<br>
		Incorrect upload or configuration may require a factory reset or re-flashing of your ESP.<br>
		For security reasons, passwords are not backed up.</div>
		<a class="btn lnk" id="bckcfg" href="/presets.json" download="presets">Backup presets</a><br>
		<div>Restore presets<br><input type="file" name="data" accept=".json"> <button type="button" onclick="uploadFile(d.Sf.data,'/presets.json');">Upload</button><br></div><br>
		<a class="btn lnk" id="bckpresets" href="/cfg.json" download="cfg">Backup configuration</a><br>
		<div>Restore configuration<br><input type="file" name="data2" accept=".json"> <button type="button" onclick="uploadFile(d.Sf.data2,'/cfg.json');">Upload</button><br></div>
		<hr>
		<h3>About</h3>
		<a href="https://github.com/Aircoookie/WLED/" target="_blank">WLED</a>&#32;version ##VERSION##<!-- Autoreplaced from package.json --><br><br>
		<a href="https://github.com/Aircoookie/WLED/wiki/Contributors-and-credits" target="_blank">Contributors, dependencies and special thanks</a><br>
		A huge thank you to everyone who helped me create WLED!<br><br>
<<<<<<< HEAD
		(c) 2016-2023 Christian Schwinne <br>
		<i>Licensed under the <a href="https://github.com/Aircoookie/WLED/blob/master/LICENSE" target="_blank">MIT license</a></i><br><br>
		Server message: <span class="sip"> Response error! </span><br>
		<button type="button" onclick="submitBugReport()">Submit bug report</button>
		<button type="button" onclick="copyDebugInformation()">Copy debug information</button>
		<hr>
=======
		(c) 2016-2024 Christian Schwinne <br>
		<i>Licensed under the <a href="https://github.com/Aircoookie/WLED/blob/master/LICENSE" target="_blank">EUPL v1.2 license</a></i><br><br>
		Server message: <span class="sip"> Response error! </span><hr>
>>>>>>> b64cd364
		<div id="toast"></div>
		<button type="button" onclick="B()">Back</button><button type="submit">Save</button>
	</form>
</body>
</html><|MERGE_RESOLUTION|>--- conflicted
+++ resolved
@@ -29,7 +29,6 @@
 			});	// If we set async false, file is loaded and executed, then next statement is processed
 			if (loc) d.Sf.action = getURL('/settings/sec');
 		}
-<<<<<<< HEAD
 		function getURL(path) {
 			return (loc ? locproto + "//" + locip : "") + path;
 		}
@@ -69,8 +68,6 @@
 			copyToClipboard(await getFormattedDebugInformation());
 			showToast("Debug information copied to clipboard!");
 		}
-=======
->>>>>>> b64cd364
 	</script>
 	<style>
 		@import url("style.css");
@@ -113,18 +110,12 @@
 		<a href="https://github.com/Aircoookie/WLED/" target="_blank">WLED</a>&#32;version ##VERSION##<!-- Autoreplaced from package.json --><br><br>
 		<a href="https://github.com/Aircoookie/WLED/wiki/Contributors-and-credits" target="_blank">Contributors, dependencies and special thanks</a><br>
 		A huge thank you to everyone who helped me create WLED!<br><br>
-<<<<<<< HEAD
-		(c) 2016-2023 Christian Schwinne <br>
-		<i>Licensed under the <a href="https://github.com/Aircoookie/WLED/blob/master/LICENSE" target="_blank">MIT license</a></i><br><br>
+		(c) 2016-2024 Christian Schwinne <br>
+		<i>Licensed under the <a href="https://github.com/Aircoookie/WLED/blob/master/LICENSE" target="_blank">EUPL v1.2 license</a></i><br><br>
 		Server message: <span class="sip"> Response error! </span><br>
 		<button type="button" onclick="submitBugReport()">Submit bug report</button>
 		<button type="button" onclick="copyDebugInformation()">Copy debug information</button>
 		<hr>
-=======
-		(c) 2016-2024 Christian Schwinne <br>
-		<i>Licensed under the <a href="https://github.com/Aircoookie/WLED/blob/master/LICENSE" target="_blank">EUPL v1.2 license</a></i><br><br>
-		Server message: <span class="sip"> Response error! </span><hr>
->>>>>>> b64cd364
 		<div id="toast"></div>
 		<button type="button" onclick="B()">Back</button><button type="submit">Save</button>
 	</form>
