<!DOCTYPE html>
<html>
<head lang="en">
<<<<<<< HEAD
    <meta charset="utf-8">
    <meta name="viewport" content="width=500">
    <meta content="width=device-width, initial-scale=1.0, maximum-scale=1.0, user-scalable=no" name="viewport"/>
    <title>Usermod Settings</title>
    <script>
    var d = document;
    var umCfg = {};
    var pins = [6,7,8,9,10,11];
    var pinO = ["rsvd","rsvd","rsvd","rsvd","rsvd","rsvd"], owner;
    var loc = false, locip;
    var urows;
    var numM = 0;
    function gId(s) { return d.getElementById(s); }
    function isO(i) { return (i && typeof i === 'object' && !Array.isArray(i)); }
    function H() { window.open("https://github.com/Aircoookie/WLED/wiki/Settings#usermod-settings"); }
    function B() { window.open(".","_self"); }
=======
	<meta charset="utf-8">
	<meta name="viewport" content="width=500">
	<meta content="width=device-width, initial-scale=1.0, maximum-scale=1.0, user-scalable=no" name="viewport"/>
	<title>Usermod Settings</title>
	<script>
	var d = document;
	var umCfg = {};
	var pins = [], pinO = [], owner;
	var loc = false, locip;
	var urows;
	var numM = 0;
	function gId(s) { return d.getElementById(s); }
	function isO(i) { return (i && typeof i === 'object' && !Array.isArray(i)); }
	function H() { window.open("https://github.com/Aircoookie/WLED/wiki/Settings#usermod-settings"); }
	function B() { window.open("/settings","_self"); }
>>>>>>> 7b2836c6
	// https://www.educative.io/edpresso/how-to-dynamically-load-a-js-file-in-javascript
	function loadJS(FILE_URL, async = true) {
		let scE = d.createElement("script");
		scE.setAttribute("src", FILE_URL);
		scE.setAttribute("type", "text/javascript");
		scE.setAttribute("async", async);
		d.body.appendChild(scE);
		// success event 
		scE.addEventListener("load", () => {
			//console.log("File loaded");
			d.um_p = [];
			d.rsvd = [];
			d.ro_pins = [];
			d.max_gpio = 39;
			GetV();
			for (let k=0; k<d.rsvd.length; k++) { pins.push(d.rsvd[k]); pinO.push("rsvd"); }
			if (d.um_p[0]==-1) d.um_p.shift();
			d.Sf.SDA.max = d.max_gpio;
			d.Sf.SCL.max = d.max_gpio;
			d.Sf.MOSI.max = d.max_gpio;
			d.Sf.SCLK.max = d.max_gpio;
			d.Sf.MISO.max = d.max_gpio;
		});
		// error event
		scE.addEventListener("error", (ev) => {
			console.log("Error on loading file", ev);
			alert("Loading of configuration script failed.\nIncomplete page data!");
		});
	}
<<<<<<< HEAD
    function S() {
        if (window.location.protocol == "file:") {
            loc = true;
            locip = localStorage.getItem('locIp');
            if (!locip) {
                locip = prompt("File Mode. Please enter WLED IP!");
                localStorage.setItem('locIp', locip);
            }
        }
        ldS();
        if (!numM) gId("um").innerHTML = "No Usermods installed.";
    }
    // https://stackoverflow.com/questions/3885817/how-do-i-check-that-a-number-is-float-or-integer
    function isF(n) { return n === +n && n !== (n|0); }
    function isI(n) { return n === +n && n === (n|0); }
    function check(o,k) {   // input object, pin owner key
        var n = o.name.replace("[]","").substr(-3);
        if (o.type=="number" && n.substr(0,3)=="pin") {
            for (var i=0; i<pins.length; i++) {
                if (k==pinO[i]) continue;
                if (o.value==pins[i] && pinO[i]==="if") { o.style.color="lime"; break; }
                if (o.value==pins[i] || o.value<-1 || o.value>39) { o.style.color="red"; break; } else o.style.color=o.value>33?"orange":"#fff";
            }
        } else {
            switch (o.name) {
                case "SDA": break;
                case "SCL": break;
                case "MOSI": break;
                case "SCLK": break;
                case "CS": break;
                default: return;
            }
            for (var i=0; i<pins.length; i++) {
                if (k==pinO[i]) continue;
                if (o.value==pins[i] && pinO[i]==="if") { o.style.color="lime"; break; }
                if (o.value==pins[i] || o.value<-1 || o.value>39) { o.style.color="red"; break; } else o.style.color=o.value>33?"orange":"#fff";
            }
        }
    }
    function getPins(o) {
        if (isO(o)) {
            for (const [k,v] of Object.entries(o)) {
                if (isO(v)) {
                    owner = k;
                    getPins(v);
                    continue;
                }
                if (k.replace("[]","").substr(-3)=="pin") {
                    if (Array.isArray(v)) {
                        for (var i=0; i<v.length; i++) if (v[i]>=0) { pins.push(v[i]); pinO.push(owner); }
                    } else {
                        if (v>=0) { pins.push(v); pinO.push(owner); }
                    }
                } else if (Array.isArray(v)) {
                    for (var i=0; i<v.length; i++) getPins(v[i]);
                }
            }
        }
    }
    function addField(k,f,o,a=false) {  //key, field, (sub)object, isArray
        if (isO(o)) {
            urows += '<hr style="width:260px">';
            for (const [s,v] of Object.entries(o)) {
                // possibility to nest objects (only 1 level)
                if (f!=='unknown' && !k.includes(":")) addField(k+":"+f,s,v);
                else addField(k,s,v);
            }
        } else if (Array.isArray(o)) {
            for (var j=0; j<o.length; j++) {
                addField(k,f,o[j],true);
            }
        } else {
            var c, t = typeof o;
            switch (t) {
                case "boolean":
                    t = "checkbox"; c = 'value="true"' + (o ? ' checked' : '');
                    break;
                case "number":
                    c = `value="${o}"`;
                    if (f.substr(-3)==="pin") {
                        c += ' max="39" min="-1" class="s"';
                        t = "int";
                    } else {
                        c += ' step="any" class="xxl"';
                    }
                    break;
                default:
                    t = "text"; c = `value="${o}" style="width:250px;"`;
                    break;
            }
            if (k.includes(":")) urows += k.substr(k.indexOf(":")+1);
            urows += ` ${f}: `;
            // https://stackoverflow.com/questions/11657123/posting-both-checked-and-unchecked-checkboxes
            if (t=="checkbox") urows += `<input type="hidden" name="${k}:${f}${a?"[]":""}" value="false">`;
            else if (!a)       urows += `<input type="hidden" name="${k}:${f}${a?"[]":""}" value="${t}">`;
            urows += `<input type="${t==="int"?"number":t}" name="${k}:${f}${a?"[]":""}" ${c} oninput="check(this,'${k.substr(k.indexOf(":")+1)}')"><br>`;
        }
    }
    // https://stackoverflow.com/questions/39729741/javascript-change-input-text-to-select-option
    function addDropdown(um,fld) {
        let sel = d.createElement('select');
        let arr = d.getElementsByName(um+":"+fld);
        let inp = arr[1]; // assume 1st field to be hidden (type)
        if (inp && inp.tagName === "INPUT" && (inp.type === "text" || inp.type === "number")) {  // may also use nodeName
            let v = inp.value;
            let n = inp.name;
            // copy the existing input element's attributes to the new select element
            for (var i = 0; i < inp.attributes.length; ++ i) {
                var att = inp.attributes[i];
                // type and value don't apply, so skip them
                // ** you might also want to skip style, or others -- modify as needed **
                if (att.name != 'type' && att.name != 'value' && att.name != 'class' && att.name != 'style') {
                    sel.setAttribute(att.name, att.value);
                }
            }
            sel.setAttribute("data-val", v);
            // finally, replace the old input element with the new select element
            inp.parentElement.replaceChild(sel, inp);
            return sel;
        }
        return null;
    }
    function addOption(sel,txt,val) {
        if (sel===null) return; // select object missing
        let opt = d.createElement("option");
        opt.value = val;
        opt.text = txt;
        sel.appendChild(opt);
        for (let i=0; i<sel.childNodes.length; i++) {
            let c = sel.childNodes[i];
            if (c.value == sel.dataset.val) sel.selectedIndex = i;
        }
    }
    // https://stackoverflow.com/questions/26440494/insert-text-after-this-input-element-with-javascript
    function addInfo(name,el,txt) {
        let obj = d.getElementsByName(name);
        if (!obj.length) return;
        if (typeof el === "string" && obj[0]) obj[0].placeholder = el;
        else if (obj[el]) obj[el].insertAdjacentHTML('afterend', '&nbsp;'+txt);
    }
    // load settings and insert values into DOM
    function ldS() {
        var url = (loc?`http://${locip}`:sessionStorage['baseurl']) + '/cfg.json';
        fetch(url, {
            method: 'get'
        })
        .then(res => {
            if (!res.ok) gId('lserr').style.display = "inline";
            return res.json();
        })
        .then(json => {
            umCfg = json.um;
            getPins(json);
            urows="";
            if (isO(umCfg)) {
                for (const [k,o] of Object.entries(umCfg)) {
                    urows += `<hr><h3>${k}</h3>`;
                    addField(k,'unknown',o);
                }
            }
            if (urows==="") urows = "Usermods configuration not found.<br>Press <i>Save</i> to initialize defaults.";
            gId("um").innerHTML = urows;
            var url = (loc?`http://${locip}`:sessionStorage['baseurl']) + '/settings/s.js?p=8';
    		loadJS(url, false);	// If we set async false, file is loaded and executed, then next statement is processed
        })
        .catch((error)=>{
            gId('lserr').style.display = "inline";
            console.log(error);
        });
    }
    function svS(e) {
        e.preventDefault();
        if (d.Sf.checkValidity()) d.Sf.submit(); //https://stackoverflow.com/q/37323914
    }
    </script>
    <style>@import url("style.css");</style>
=======
	function S() {
		if (window.location.protocol == "file:") {
			loc = true;
			locip = localStorage.getItem('locIp');
			if (!locip) {
				locip = prompt("File Mode. Please enter WLED IP!");
				localStorage.setItem('locIp', locip);
			}
		}
		ldS();
		if (!numM) gId("um").innerHTML = "No Usermods installed.";
	}
	// https://stackoverflow.com/questions/3885817/how-do-i-check-that-a-number-is-float-or-integer
	function isF(n) { return n === +n && n !== (n|0); }
	function isI(n) { return n === +n && n === (n|0); }
	function check(o,k) {   // input object, pin owner key
		var n = o.name.replace("[]","").substr(-3);
		if (o.type=="number" && n.substr(0,3)=="pin") {
			for (var i=0; i<pins.length; i++) {
				if (k==pinO[i]) continue;
				if (o.value==pins[i] && pinO[i]==="if") { o.style.color="lime"; break; }
				if (o.value==pins[i] || o.value<-1 || o.value>d.max_gpio) { o.style.color="red"; break; } else o.style.color=d.ro_gpio.some((e)=>e==parseInt(o.value,10))?"orange":"#fff";
			}
		} else {
			switch (o.name) {
				case "SDA": break;
				case "SCL": break;
				case "MOSI": break;
				case "SCLK": break;
				case "MISO": break;
				default: return;
			}
			for (var i=0; i<pins.length; i++) {
				//if (k==pinO[i]) continue; // same owner
				if (o.value==pins[i] && pinO[i]==="if") { o.style.color="tomato"; break; }
				if (o.value==pins[i] || o.value<-1 || o.value>d.max_gpio) { o.style.color="red"; break; } else o.style.color=d.ro_gpio.some((e)=>e==parseInt(o.value,10))?"orange":"#fff";
			}
		}
	}
	function getPins(o) {
		if (isO(o)) {
			for (const [k,v] of Object.entries(o)) {
				if (isO(v)) {
					owner = k;
					getPins(v);
					continue;
				}
				if (k.replace("[]","").substr(-3)=="pin") {
					if (Array.isArray(v)) {
						for (var i=0; i<v.length; i++) if (v[i]>=0) { pins.push(v[i]); pinO.push(owner); }
					} else {
						if (v>=0) { pins.push(v); pinO.push(owner); }
					}
				} else if (Array.isArray(v)) {
					for (var i=0; i<v.length; i++) getPins(v[i]);
				}
			}
		}
	}
	function addField(k,f,o,a=false) {  //key, field, (sub)object, isArray
		if (isO(o)) {
			urows += '<hr style="width:260px">';
			for (const [s,v] of Object.entries(o)) {
				// possibility to nest objects (only 1 level)
				if (f!=='unknown' && !k.includes(":")) addField(k+":"+f,s,v);
				else addField(k,s,v);
			}
		} else if (Array.isArray(o)) {
			for (var j=0; j<o.length; j++) {
				addField(k,f,o[j],true);
			}
		} else {
			var c, t = typeof o;
			switch (t) {
				case "boolean":
					t = "checkbox"; c = 'value="true"' + (o ? ' checked' : '');
					break;
				case "number":
					c = `value="${o}"`;
					if (f.substr(-3)==="pin") {
						c += ` max="${d.max_gpio}" min="-1" class="s"`;
						t = "int";
					} else {
						c += ' step="any" class="xxl"';
					}
					break;
				default:
					t = "text"; c = `value="${o}" style="width:250px;"`;
					break;
			}
			if (k.includes(":")) urows += k.substr(k.indexOf(":")+1);
			urows += ` ${f}: `;
			// https://stackoverflow.com/questions/11657123/posting-both-checked-and-unchecked-checkboxes
			if (t=="checkbox") urows += `<input type="hidden" name="${k}:${f}${a?"[]":""}" value="false">`;
			else if (!a)       urows += `<input type="hidden" name="${k}:${f}${a?"[]":""}" value="${t}">`;
			urows += `<input type="${t==="int"?"number":t}" name="${k}:${f}${a?"[]":""}" ${c} oninput="check(this,'${k.substr(k.indexOf(":")+1)}')"><br>`;
		}
	}
	// https://stackoverflow.com/questions/39729741/javascript-change-input-text-to-select-option
	function addDropdown(um,fld) {
		let sel = d.createElement('select');
		let arr = d.getElementsByName(um+":"+fld);
		let inp = arr[1]; // assume 1st field to be hidden (type)
		if (inp && inp.tagName === "INPUT" && (inp.type === "text" || inp.type === "number")) {  // may also use nodeName
			let v = inp.value;
			let n = inp.name;
			// copy the existing input element's attributes to the new select element
			for (var i = 0; i < inp.attributes.length; ++ i) {
				var att = inp.attributes[i];
				// type and value don't apply, so skip them
				// ** you might also want to skip style, or others -- modify as needed **
				if (att.name != 'type' && att.name != 'value' && att.name != 'class' && att.name != 'style') {
					sel.setAttribute(att.name, att.value);
				}
			}
			sel.setAttribute("data-val", v);
			// finally, replace the old input element with the new select element
			inp.parentElement.replaceChild(sel, inp);
			return sel;
		}
		return null;
	}
	function addOption(sel,txt,val) {
		if (sel===null) return; // select object missing
		let opt = d.createElement("option");
		opt.value = val;
		opt.text = txt;
		sel.appendChild(opt);
		for (let i=0; i<sel.childNodes.length; i++) {
			let c = sel.childNodes[i];
			if (c.value == sel.dataset.val) sel.selectedIndex = i;
		}
	}
	// https://stackoverflow.com/questions/26440494/insert-text-after-this-input-element-with-javascript
	function addInfo(name,el,txt) {
		let obj = d.getElementsByName(name);
		if (!obj.length) return;
		if (typeof el === "string" && obj[0]) obj[0].placeholder = el;
		else if (obj[el]) obj[el].insertAdjacentHTML('afterend', '&nbsp;'+txt);
	}
	// load settings and insert values into DOM
	function ldS() {
		var url = (loc?`http://${locip}`:'') + '/cfg.json';
		fetch(url, {
			method: 'get'
		})
		.then(res => {
			if (!res.ok) gId('lserr').style.display = "inline";
			return res.json();
		})
		.then(json => {
			umCfg = json.um;
			getPins(json);
			urows="";
			if (isO(umCfg)) {
				for (const [k,o] of Object.entries(umCfg)) {
					urows += `<hr><h3>${k}</h3>`;
					addField(k,'unknown',o);
				}
			}
			if (urows==="") urows = "Usermods configuration not found.<br>Press <i>Save</i> to initialize defaults.";
			gId("um").innerHTML = urows;
			var url = (loc?`http://${locip}`:'') + '/settings/s.js?p=8';
			loadJS(url, false);	// If we set async false, file is loaded and executed, then next statement is processed
		})
		.catch((error)=>{
			gId('lserr').style.display = "inline";
			console.log(error);
		});
	}
	function svS(e) {
		e.preventDefault();
		if (d.Sf.checkValidity()) d.Sf.submit(); //https://stackoverflow.com/q/37323914
	}
	</script>
	<style>@import url("style.css");</style>
>>>>>>> 7b2836c6
</head>

<body onload="S()">
	<form id="form_s" name="Sf" method="post" onsubmit="svS(event)">
		<div class="toprow">
		<div class="helpB"><button type="button" onclick="H()">?</button></div>
		<button type="button" onclick="B()">Back</button><button type="submit">Save</button><br>
		<span id="lssuc" style="color:green; display:none">&#10004; Configuration saved!</span>
		<span id="lserr" style="color:red; display:none">&#9888; Could not load configuration.</span><hr>
		</div>
		<h2>Usermod Setup</h2>
		Global I<sup>2</sup>C GPIOs (HW)<br>
		<i style="color: orange;">(only changable on ESP32, change requires reboot!)</i><br>
		SDA:<input type="number" min="-1" max="48" name="SDA" onchange="check(this,'if')" class="s" placeholder="SDA">
		SCL:<input type="number" min="-1" max="48" name="SCL" onchange="check(this,'if')" class="s" placeholder="SCL">
		<hr style="width:260px">
		Global SPI GPIOs (HW)<br>
		<i style="color: orange;">(only changable on ESP32, change requires reboot!)</i><br>
		MOSI:<input type="number" min="-1" max="48" name="MOSI" onchange="check(this,'if')" class="s" placeholder="MOSI">
		MISO:<input type="number" min="-1" max="48" name="MISO" onchange="check(this,'if')" class="s" placeholder="MISO">
		SCLK:<input type="number" min="-1" max="48" name="SCLK" onchange="check(this,'if')" class="s" placeholder="SCLK">
		<div id="um">Loading settings...</div>
		<hr><button type="button" onclick="B()">Back</button><button type="submit">Save</button>
	</form>
</body>

</html><|MERGE_RESOLUTION|>--- conflicted
+++ resolved
@@ -1,24 +1,6 @@
 <!DOCTYPE html>
 <html>
 <head lang="en">
-<<<<<<< HEAD
-    <meta charset="utf-8">
-    <meta name="viewport" content="width=500">
-    <meta content="width=device-width, initial-scale=1.0, maximum-scale=1.0, user-scalable=no" name="viewport"/>
-    <title>Usermod Settings</title>
-    <script>
-    var d = document;
-    var umCfg = {};
-    var pins = [6,7,8,9,10,11];
-    var pinO = ["rsvd","rsvd","rsvd","rsvd","rsvd","rsvd"], owner;
-    var loc = false, locip;
-    var urows;
-    var numM = 0;
-    function gId(s) { return d.getElementById(s); }
-    function isO(i) { return (i && typeof i === 'object' && !Array.isArray(i)); }
-    function H() { window.open("https://github.com/Aircoookie/WLED/wiki/Settings#usermod-settings"); }
-    function B() { window.open(".","_self"); }
-=======
 	<meta charset="utf-8">
 	<meta name="viewport" content="width=500">
 	<meta content="width=device-width, initial-scale=1.0, maximum-scale=1.0, user-scalable=no" name="viewport"/>
@@ -33,8 +15,7 @@
 	function gId(s) { return d.getElementById(s); }
 	function isO(i) { return (i && typeof i === 'object' && !Array.isArray(i)); }
 	function H() { window.open("https://github.com/Aircoookie/WLED/wiki/Settings#usermod-settings"); }
-	function B() { window.open("/settings","_self"); }
->>>>>>> 7b2836c6
+  function B() { window.open(".","_self"); }
 	// https://www.educative.io/edpresso/how-to-dynamically-load-a-js-file-in-javascript
 	function loadJS(FILE_URL, async = true) {
 		let scE = d.createElement("script");
@@ -64,184 +45,7 @@
 			alert("Loading of configuration script failed.\nIncomplete page data!");
 		});
 	}
-<<<<<<< HEAD
-    function S() {
-        if (window.location.protocol == "file:") {
-            loc = true;
-            locip = localStorage.getItem('locIp');
-            if (!locip) {
-                locip = prompt("File Mode. Please enter WLED IP!");
-                localStorage.setItem('locIp', locip);
-            }
-        }
-        ldS();
-        if (!numM) gId("um").innerHTML = "No Usermods installed.";
-    }
-    // https://stackoverflow.com/questions/3885817/how-do-i-check-that-a-number-is-float-or-integer
-    function isF(n) { return n === +n && n !== (n|0); }
-    function isI(n) { return n === +n && n === (n|0); }
-    function check(o,k) {   // input object, pin owner key
-        var n = o.name.replace("[]","").substr(-3);
-        if (o.type=="number" && n.substr(0,3)=="pin") {
-            for (var i=0; i<pins.length; i++) {
-                if (k==pinO[i]) continue;
-                if (o.value==pins[i] && pinO[i]==="if") { o.style.color="lime"; break; }
-                if (o.value==pins[i] || o.value<-1 || o.value>39) { o.style.color="red"; break; } else o.style.color=o.value>33?"orange":"#fff";
-            }
-        } else {
-            switch (o.name) {
-                case "SDA": break;
-                case "SCL": break;
-                case "MOSI": break;
-                case "SCLK": break;
-                case "CS": break;
-                default: return;
-            }
-            for (var i=0; i<pins.length; i++) {
-                if (k==pinO[i]) continue;
-                if (o.value==pins[i] && pinO[i]==="if") { o.style.color="lime"; break; }
-                if (o.value==pins[i] || o.value<-1 || o.value>39) { o.style.color="red"; break; } else o.style.color=o.value>33?"orange":"#fff";
-            }
-        }
-    }
-    function getPins(o) {
-        if (isO(o)) {
-            for (const [k,v] of Object.entries(o)) {
-                if (isO(v)) {
-                    owner = k;
-                    getPins(v);
-                    continue;
-                }
-                if (k.replace("[]","").substr(-3)=="pin") {
-                    if (Array.isArray(v)) {
-                        for (var i=0; i<v.length; i++) if (v[i]>=0) { pins.push(v[i]); pinO.push(owner); }
-                    } else {
-                        if (v>=0) { pins.push(v); pinO.push(owner); }
-                    }
-                } else if (Array.isArray(v)) {
-                    for (var i=0; i<v.length; i++) getPins(v[i]);
-                }
-            }
-        }
-    }
-    function addField(k,f,o,a=false) {  //key, field, (sub)object, isArray
-        if (isO(o)) {
-            urows += '<hr style="width:260px">';
-            for (const [s,v] of Object.entries(o)) {
-                // possibility to nest objects (only 1 level)
-                if (f!=='unknown' && !k.includes(":")) addField(k+":"+f,s,v);
-                else addField(k,s,v);
-            }
-        } else if (Array.isArray(o)) {
-            for (var j=0; j<o.length; j++) {
-                addField(k,f,o[j],true);
-            }
-        } else {
-            var c, t = typeof o;
-            switch (t) {
-                case "boolean":
-                    t = "checkbox"; c = 'value="true"' + (o ? ' checked' : '');
-                    break;
-                case "number":
-                    c = `value="${o}"`;
-                    if (f.substr(-3)==="pin") {
-                        c += ' max="39" min="-1" class="s"';
-                        t = "int";
-                    } else {
-                        c += ' step="any" class="xxl"';
-                    }
-                    break;
-                default:
-                    t = "text"; c = `value="${o}" style="width:250px;"`;
-                    break;
-            }
-            if (k.includes(":")) urows += k.substr(k.indexOf(":")+1);
-            urows += ` ${f}: `;
-            // https://stackoverflow.com/questions/11657123/posting-both-checked-and-unchecked-checkboxes
-            if (t=="checkbox") urows += `<input type="hidden" name="${k}:${f}${a?"[]":""}" value="false">`;
-            else if (!a)       urows += `<input type="hidden" name="${k}:${f}${a?"[]":""}" value="${t}">`;
-            urows += `<input type="${t==="int"?"number":t}" name="${k}:${f}${a?"[]":""}" ${c} oninput="check(this,'${k.substr(k.indexOf(":")+1)}')"><br>`;
-        }
-    }
-    // https://stackoverflow.com/questions/39729741/javascript-change-input-text-to-select-option
-    function addDropdown(um,fld) {
-        let sel = d.createElement('select');
-        let arr = d.getElementsByName(um+":"+fld);
-        let inp = arr[1]; // assume 1st field to be hidden (type)
-        if (inp && inp.tagName === "INPUT" && (inp.type === "text" || inp.type === "number")) {  // may also use nodeName
-            let v = inp.value;
-            let n = inp.name;
-            // copy the existing input element's attributes to the new select element
-            for (var i = 0; i < inp.attributes.length; ++ i) {
-                var att = inp.attributes[i];
-                // type and value don't apply, so skip them
-                // ** you might also want to skip style, or others -- modify as needed **
-                if (att.name != 'type' && att.name != 'value' && att.name != 'class' && att.name != 'style') {
-                    sel.setAttribute(att.name, att.value);
-                }
-            }
-            sel.setAttribute("data-val", v);
-            // finally, replace the old input element with the new select element
-            inp.parentElement.replaceChild(sel, inp);
-            return sel;
-        }
-        return null;
-    }
-    function addOption(sel,txt,val) {
-        if (sel===null) return; // select object missing
-        let opt = d.createElement("option");
-        opt.value = val;
-        opt.text = txt;
-        sel.appendChild(opt);
-        for (let i=0; i<sel.childNodes.length; i++) {
-            let c = sel.childNodes[i];
-            if (c.value == sel.dataset.val) sel.selectedIndex = i;
-        }
-    }
-    // https://stackoverflow.com/questions/26440494/insert-text-after-this-input-element-with-javascript
-    function addInfo(name,el,txt) {
-        let obj = d.getElementsByName(name);
-        if (!obj.length) return;
-        if (typeof el === "string" && obj[0]) obj[0].placeholder = el;
-        else if (obj[el]) obj[el].insertAdjacentHTML('afterend', '&nbsp;'+txt);
-    }
-    // load settings and insert values into DOM
-    function ldS() {
-        var url = (loc?`http://${locip}`:sessionStorage['baseurl']) + '/cfg.json';
-        fetch(url, {
-            method: 'get'
-        })
-        .then(res => {
-            if (!res.ok) gId('lserr').style.display = "inline";
-            return res.json();
-        })
-        .then(json => {
-            umCfg = json.um;
-            getPins(json);
-            urows="";
-            if (isO(umCfg)) {
-                for (const [k,o] of Object.entries(umCfg)) {
-                    urows += `<hr><h3>${k}</h3>`;
-                    addField(k,'unknown',o);
-                }
-            }
-            if (urows==="") urows = "Usermods configuration not found.<br>Press <i>Save</i> to initialize defaults.";
-            gId("um").innerHTML = urows;
-            var url = (loc?`http://${locip}`:sessionStorage['baseurl']) + '/settings/s.js?p=8';
-    		loadJS(url, false);	// If we set async false, file is loaded and executed, then next statement is processed
-        })
-        .catch((error)=>{
-            gId('lserr').style.display = "inline";
-            console.log(error);
-        });
-    }
-    function svS(e) {
-        e.preventDefault();
-        if (d.Sf.checkValidity()) d.Sf.submit(); //https://stackoverflow.com/q/37323914
-    }
-    </script>
-    <style>@import url("style.css");</style>
-=======
+
 	function S() {
 		if (window.location.protocol == "file:") {
 			loc = true;
@@ -384,7 +188,7 @@
 	}
 	// load settings and insert values into DOM
 	function ldS() {
-		var url = (loc?`http://${locip}`:'') + '/cfg.json';
+		var url = (loc?`http://${locip}`:sessionStorage['baseurl']) + '/cfg.json';
 		fetch(url, {
 			method: 'get'
 		})
@@ -404,7 +208,7 @@
 			}
 			if (urows==="") urows = "Usermods configuration not found.<br>Press <i>Save</i> to initialize defaults.";
 			gId("um").innerHTML = urows;
-			var url = (loc?`http://${locip}`:'') + '/settings/s.js?p=8';
+			var url = (loc?`http://${locip}`:sessionStorage['baseurl']) + '/settings/s.js?p=8';
 			loadJS(url, false);	// If we set async false, file is loaded and executed, then next statement is processed
 		})
 		.catch((error)=>{
@@ -418,7 +222,6 @@
 	}
 	</script>
 	<style>@import url("style.css");</style>
->>>>>>> 7b2836c6
 </head>
 
 <body onload="S()">
