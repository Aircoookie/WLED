--- conflicted
+++ resolved
@@ -33,11 +33,7 @@
 	--c-tb : rgba(34, 34, 34, var(--t-b));
 	--c-tba: rgba(102, 102, 102, var(--t-b));
 	--c-tbh: rgba(51, 51, 51, var(--t-b));
-<<<<<<< HEAD
-	/*following are internal*/
-=======
 	/* following are internal */
->>>>>>> 9175fe45
 	--th: 70px;
 	--tp: 70px;
 	--bh: 63px;
