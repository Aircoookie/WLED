--- conflicted
+++ resolved
@@ -1598,18 +1598,10 @@
 		var qll = arr[key][1]["ql"];
     if (qll) pQL.push([i, qll]);
     is.push(i);
-<<<<<<< HEAD
-
-		cn += `<div class="seg pres" id="p${i}o">
-			<div class="segname pname" onclick="setPreset(${i})">
-				${pName(i)}
-			</div>
-=======
-		
+
     cn += `<div class="seg pres" id="p${i}o">`;
     if (cfg.comp.pid) cn += `<div class="pid">${i}</div>`;
     cn += `<div class="segname pname" onclick="setPreset(${i})">${pName(i)}</div>
->>>>>>> c277ebb4
 			<i class="icons e-icon flr ${expanded[i+100] ? "exp":""}" id="sege${i+100}" onclick="expand(${i+100})">&#xe395;</i>
 			<div class="segin" id="seg${i+100}"></div>
 		</div><br>`;
