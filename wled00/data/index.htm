<!DOCTYPE html>
<html lang="en">
<head>
	<meta name="viewport" content="width=device-width, initial-scale=1, minimum-scale=1">
	<meta charset="utf-8">
	<meta name="theme-color" content="#222222">
	<meta content="yes" name="apple-mobile-web-app-capable">
	<link rel="shortcut icon" href="data:image/x-icon;base64,AAABAAEAEBAAAAEAGACGAAAAFgAAAIlQTkcNChoKAAAADUlIRFIAAAAQAAAAEAgGAAAAH/P/YQAAAE1JREFUOI1j/P//PwOxgNGeAUMxE9G6cQCKDWAhpADZ2f8PMjBS3QW08QK20KaZC2gfC9hCnqouoNgARgY7zMxAyNlUdQHlXiAlO2MDAD63EVqNHAe0AAAAAElFTkSuQmCC"/>
	<title>WLED</title>
	<script>function feedback(){}</script>
	<link rel="stylesheet" href="index.css">
</head>
<body onload="onLoad()">

<div id="cv" class="overlay">Loading WLED UI...</div>
<noscript><div class="overlay" style="opacity:1;">Sorry, WLED UI needs JavaScript!</div></noscript>
<div id="bg"></div>

<div class="wrapper" id="top">
	<div class="tab top">
		<div class="btnwrap">
			<button id="buttonPower" onclick="togglePower()" class="tgl"><i class="icons">&#xe08f;</i><p class="tab-label">Power</p></button>
			<button id="buttonNl" onclick="toggleNl()"><i class="icons">&#xe2a2;</i><p class="tab-label">Timer</p></button>
			<button id="buttonSync" onclick="toggleSync()"><i class="icons">&#xe116;</i><p class="tab-label">Sync</p></button>
			<button id="buttonSr" onclick="toggleLiveview()"><i class="icons">&#xe410;</i><p class="tab-label">Peek</p></button>
		  <button id="buttonI" onclick="toggleInfo()"><i class="icons">&#xe34b;</i><p class="tab-label">Info</p></button>
      <button id="buttonNodes" onclick="toggleNodes()"><i class="icons">&#xe22d;</i><p class="tab-label">Nodes</p></button></div>
			<button onclick="window.location.href = '/settings';"><i class="icons">&#xe0a2;</i><p class="tab-label">Config</p></button>
		  <button id="buttonPcm" onclick="togglePcMode(true)"><i class="icons">&#xe23d;</i><p class="tab-label">PC Mode</p></button>
		</div>
		<div id="briwrap">
			<p class="hd">Brightness</p>
			<div class="il">
				<i class="icons slider-icon" onclick="tglTheme()">&#xe2a6;</i>
				<div class="sliderwrap il">
					<input id="sliderBri" onchange="setBri()" oninput="updateTrail(this)" max="255" min="1" type="range" value="128" />
					<div class="sliderdisplay"></div>
				</div>
			</div>
		</div>
		<iframe id="liveview" src="about:blank"></iframe>
	</div>
</div>

<div class ="container">
  <div id="Colors" class="tabcontent">
	<div id="picker" class="noslide"></div>
	<div id="rgbwrap">
		<div class="sliderwrap il">
			<input id="sliderR" class="noslide" onchange="fromRgb()" oninput="updateTrail(this,1)" max="255" min="0" type="range" value="128" />
			<div class="sliderdisplay"></div>
		</div><br>
		<div class="sliderwrap il">
			<input id="sliderG" class="noslide" onchange="fromRgb()" oninput="updateTrail(this,2)" max="255" min="0" type="range" value="128" />
			<div class="sliderdisplay"></div>
		</div><br>
		<div class="sliderwrap il">
			<input id="sliderB" class="noslide" onchange="fromRgb()" oninput="updateTrail(this,3)" max="255" min="0" type="range" value="128" />
			<div class="sliderdisplay"></div>
		</div><br>
	</div>
	<div id="wwrap">
		<p class="labels">White channel</p>
		<div class="sliderwrap il">
			<input id="sliderW" class="noslide" onchange="setColor(0)" oninput="updateTrail(this)" max="255" min="0" type="range" value="128" />
			<div class="sliderdisplay"></div>
		</div>
	</div>
	<div id="qcs-w">
			<div class="qcs" onclick="pC('#ff0000');" title="Red" style="background-color:#ff0000;"></div>
			<div class="qcs" onclick="pC('#ffa000');" title="Orange" style="background-color:#ffa000;"></div>
			<div class="qcs" onclick="pC('#ffc800');" title="Yellow" style="background-color:#ffc800;"></div>
			<div class="qcs" onclick="pC('#ffe0a0');" title="Warm White" style="background-color:#ffe0a0;"></div>
			<div class="qcs" onclick="pC('#ffffff');" title="White" style="background-color:#ffffff;"></div>
			<div class="qcs qcsb" onclick="pC('#000000');" title="Black" style="background-color:#000000;"></div><br>
			<div class="qcs" onclick="pC('#ff00ff');" title="Pink" style="background-color:#ff00ff;"></div>
			<div class="qcs" onclick="pC('#0000ff');" title="Blue" style="background-color:#0000ff;"></div>
			<div class="qcs" onclick="pC('#00ffc8');" title="Cyan" style="background-color:#00ffc8;"></div>
			<div class="qcs" onclick="pC('#08ff00');" title="Green" style="background-color:#08ff00;"></div>
			<div class="qcs" onclick="pC('rnd');" title="Random" style="background-color:var(--c-3); padding: 4px 8px; transform: translateY(-10px);">R</div>
		</div>
		<div id="csl">
			<button class="xxs cl btn" onclick="selectSlot(0);">1</button>
			<button class="xxs cl btn" onclick="selectSlot(1);">2</button>
			<button class="xxs cl btn" onclick="selectSlot(2);">3</button>
		</div>
		<div id="hexw">
			<input id="hexc" type="text" class="noslide" onkeydown="hexEnter(this)" autocomplete="off" maxlength="8" />
			<button id="hexcnf" class="xxs btn" onclick="fromHex();"><i class="icons btna-icon">&#xe390;</i></button>
		</div>
<<<<<<< HEAD
		<p class="labels">Color palette</p>
		<div class="il">
=======
		<p class="labels">
>>>>>>> d3b1ac86
			<i class="icons sel-icon" onclick="tglHex()">&#xe2b3;</i>
			Color palette
		</p>
		<div class="il">
			<div id="selectPalette" class="list">
				<div class="lstI" data-id="0">
					<label class="check schkl">
						&nbsp;
						<input type="radio" value="${palettes[i].id}" name="palette" onChange="setPalette()">
						<span class="checkmark schk"></span>
					</label>
					<div class="lstIcontent">
						<span class="lstIname">
							Default
						</span>
					</div>
				</div>
				<div class="lstI">
					<div class="lstIcontent">
						<span class="lstIname">
							Error!
						</span>
					</div>
				</div>

			</div>
		</div>
	</div>

  <div id="Effects" class="tabcontent">
    <p class="labels">Effect speed</p>
    <div class="staytop">
      <i class="icons slider-icon">&#xe325;</i>
      <div class="sliderwrap il">
				<input id="sliderSpeed" class="noslide" onchange="setSpeed()" oninput="updateTrail(this)" max="255" min="0" type="range" value="128" />
				<output class="sliderbubble hidden"></output>
        <div class="sliderdisplay"></div>
      </div>
    </div>
    <p class="labels">Effect intensity</p>
    <div class="staytop" id="staytop1">
      <i class="icons slider-icon" onclick="tglLabels()">&#xe409;</i>
      <div class="sliderwrap il">
				<input id="sliderIntensity" class="noslide" onchange="setIntensity()" oninput="updateTrail(this)" max="255" min="0" type="range" value="128" />
				<output class="sliderbubble hidden"></output>
<<<<<<< HEAD
        <div class="sliderdisplay"></div>
      </div>
    </div>
    <p class="labels">FFT Low</p>
    <div class="staytop" id="staytop2">
      <i class="icons slider-icon">&#xe409;</i>
      <div class="sliderwrap il">
				<input id="sliderFFT1" class="noslide" onchange="setFFT1()" oninput="updateTrail(this)" max="255" min="0" type="range" value="6" />
				<output class="sliderbubble hidden"></output>
        <div class="sliderdisplay"></div>
      </div>
    </div>
    <p class="labels">FFT High</p>
    <div class="staytop" id="staytop3">
      <i class="icons slider-icon">&#xe409;</i>
      <div class="sliderwrap il">
				<input id="sliderFFT2" class="noslide" onchange="setFFT2()" oninput="updateTrail(this)" max="255" min="0" type="range" value="128" />
				<output class="sliderbubble hidden"></output>
        <div class="sliderdisplay"></div>
      </div>
    </div>
    <p class="labels">FFT Custom</p>
    <div class="staytop" id="staytop4">
      <i class="icons slider-icon">&#xe409;</i>
      <div class="sliderwrap il">
				<input id="sliderFFT3" class="noslide" onchange="setFFT3()" oninput="updateTrail(this)" max="255" min="0" type="range" value="252" />
				<output class="sliderbubble hidden"></output>
        <div class="sliderdisplay"></div>
      </div>
    </div>
    <p class="labels">Effect mode</p>
    <div class="staytop" id="staytop5">
      <button class="btn" id="fxb0" onclick="setX(0);">Solid</button>
    </div>
    <div id="fxlist">
      Loading...
    </div>
    <br>
  </div>

  <div id="Segments" class="tabcontent">
    <div id="segcont">
      Loading...
    </div>
    <div id="segutil">
=======
				<div class="sliderdisplay"></div>
			</div>
		</div>
		<p class="labels">Effect mode</p>
		<div id="fxlist" class="list">
			Loading...
		</div>
	</div>

	<div id="Segments" class="tabcontent">
		<div id="segcont">
			Loading...
		</div>
		<div id="segutil">
>>>>>>> d3b1ac86

		</div>
		<div id="segutil2">
			<button class="btn btn-s" id="rsbtn" onclick="rSegs()">Reset segments</button>
		</div>
	</div>

	<div id="Favorites" class="tabcontent">
		<div id="putil">

		</div>
		<div id="pql">

		</div>
		<div id="pcont">
			Loading...
		</div><br>
		 <label class="check psvl">
			Preset cycle
			<input type="checkbox" id="cyToggle" onchange="toggleCY()">
			<span class="checkmark psv"></span>
		</label><br>
		First preset: <input id="cycs" class="noslide" type="number" min="1" max="249" value="1"><br>
		Last preset: <input id="cyce" class="noslide" type="number" min="2" max="250" value="3"><br>
		Time per preset: <input id="cyct" class="noslide" type="number" min="0.2" max="6553.5" step="0.1" value="1.2">s<br>
		Transition: <input id="cyctt" class="noslide" type="number" min="0" max="65.5" step="0.1" value="0.7">s
	</div>
</div>

<div class="tab bot" id="bot">
	<button class="tablinks" onclick="openTab(0)"><i class="icons">&#xe2b3;</i><p class="tab-label">Colors</p></button>
	<button class="tablinks" onclick="openTab(1)"><i class="icons">&#xe23d;</i><p class="tab-label">Effects</p></button>
	<button class="tablinks" onclick="openTab(2)"><i class="icons">&#xe34b;</i><p class="tab-label">Segments</p></button>
	<button class="tablinks" onclick="openTab(3)"><i class="icons">&#xe04c;</i><p class="tab-label">Favorites</p></button>
</div>

<div id="connind"></div>
<div id="toast"></div>
<div id="namelabel" onclick="toggleNodes()"></div>
<div id="info" class="modal">
	<div id="imgw">
		<img alt="" src="data:image/png;base64,iVBORw0KGgoAAAANSUhEUgAAAggAAACMCAYAAAAZQlGEAAAAAXNSR0IArs4c6QAAAARnQU1BAACxjwv8YQUAAAAJcEhZcwAADsMAAA7DAcdvqGQAAAKLSURBVHhe7dgxjtwwEADBpf//5zUDwklnpzFAnKoSTigNFTT0AQAAAAAAAAAAAAAAAAAAAAAAAAAAAAAAAAAAAAAAAAAAAAAAAAAAAGDcOieX+G5nvNLaznil6f1Nv+/tz3c7+3tmen/Tpu/jbe877c85AQD+EQgAQAgEACAEAgAQAgEACIEAAIRAAABCIAAAIRAAgBAIAEAIBAAgBAIAEAIBAAiBAACEQAAAQiAAACEQAIAQCABACAQAINY5+aHvdsYRazvjK9jfM7fvz/0+Y3+/2+336w8CABACAQAIgQAAhEAAAEIgAAAhEACAEAgAQAgEACAEAgAQAgEACIEAAIRAAABCIAAAIRAAgBAIAEAIBAAgBAIAEAIBAAiBAADEOudrfLczXmltZ3yF6fuwv2em9+d+n5ne3zT3cZfp+/AHAQAIgQAAhEAAAEIgAAAhEACAEAgAQAgEACAEAgAQAgEACIEAAIRAAABCIAAAIRAAgBAIAEAIBAAgBAIAEAIBAAiBAACEQAAAYp3zNb7bGUes7Yz8wO334fmeuf35bmd/z9y+v9ufzx8EACAEAgAQAgEACIEAAIRAAABCIAAAIRAAgBAIAEAIBAAgBAIAEAIBAAiBAACEQAAAQiAAACEQAIAQCABACAQAIAQCABACAQCIdc4x3+2MV1rbGfmFpr+/6e/l9ue73fT+pt1+H2/bn+/lGX8QAIAQCABACAQAIAQCABACAQAIgQAAhEAAAEIgAAAhEACAEAgAQAgEACAEAgAQAgEACIEAAIRAAABCIAAAIRAAgBAIAEAIBAAAAAAAAAAAAAAAAAAAAAAAAAAAAAAAAAAAAAAAAAAAAAAAAAAAAAAAgP/u8/kLYCqAxINTyZkAAAAASUVORK5CYII=">
	</div><br>
<div id="kv">Loading...</div><br>
<button class="btn infobtn" onclick="requestJson(null)">Refresh</button>
<button class="btn infobtn" onclick="toggleInfo()">Close Info</button><br>
<button class="btn infobtn" onclick="toggleNodes()">Instance List</button>
<button class="btn infobtn" id="resetbtn" onclick="cnfReset()">Reboot WLED</button><br>
<span class="h">Made with <span id="heart">&#10084;&#xFE0E;</span> by Aircoookie and the WLED community</span>
</div>

<div id="nodes" class="modal">
  <div id="ndlt">WLED instances</div>
  <div id="kn">Loading...</div><br>
  <button class="btn infobtn" onclick="loadNodes()">Refresh</button>
  <button class="btn infobtn" onclick="toggleNodes()">Close list</button><br>
</div>

<div id="rover" class="modal">
	<i class="icons huge">&#xe410;</i><br>
	<div id="lv">?</div><br><br>
	To use built-in effects, use an override button below.<br>
	You can return to realtime mode by pressing the star in the top left corner.<br>
	<button class="btn" onclick="setLor(1)">Override once</button>
	<button class="btn" onclick="setLor(2)">Override until reboot</button><br>
	<span class="h">For best performance, it is recommended to turn off the streaming source when not in use.</span>
</div>

<i id="roverstar" class="icons huge" onclick="setLor(0)">&#xe410;</i><br>
<script src="iro.js"></script>
<script src="rangetouch.js"></script>
<script src="index.js"></script>
</body>
</html><|MERGE_RESOLUTION|>--- conflicted
+++ resolved
@@ -88,12 +88,7 @@
 			<input id="hexc" type="text" class="noslide" onkeydown="hexEnter(this)" autocomplete="off" maxlength="8" />
 			<button id="hexcnf" class="xxs btn" onclick="fromHex();"><i class="icons btna-icon">&#xe390;</i></button>
 		</div>
-<<<<<<< HEAD
-		<p class="labels">Color palette</p>
-		<div class="il">
-=======
 		<p class="labels">
->>>>>>> d3b1ac86
 			<i class="icons sel-icon" onclick="tglHex()">&#xe2b3;</i>
 			Color palette
 		</p>
@@ -139,7 +134,6 @@
       <div class="sliderwrap il">
 				<input id="sliderIntensity" class="noslide" onchange="setIntensity()" oninput="updateTrail(this)" max="255" min="0" type="range" value="128" />
 				<output class="sliderbubble hidden"></output>
-<<<<<<< HEAD
         <div class="sliderdisplay"></div>
       </div>
     </div>
@@ -168,25 +162,6 @@
 				<input id="sliderFFT3" class="noslide" onchange="setFFT3()" oninput="updateTrail(this)" max="255" min="0" type="range" value="252" />
 				<output class="sliderbubble hidden"></output>
         <div class="sliderdisplay"></div>
-      </div>
-    </div>
-    <p class="labels">Effect mode</p>
-    <div class="staytop" id="staytop5">
-      <button class="btn" id="fxb0" onclick="setX(0);">Solid</button>
-    </div>
-    <div id="fxlist">
-      Loading...
-    </div>
-    <br>
-  </div>
-
-  <div id="Segments" class="tabcontent">
-    <div id="segcont">
-      Loading...
-    </div>
-    <div id="segutil">
-=======
-				<div class="sliderdisplay"></div>
 			</div>
 		</div>
 		<p class="labels">Effect mode</p>
@@ -200,7 +175,6 @@
 			Loading...
 		</div>
 		<div id="segutil">
->>>>>>> d3b1ac86
 
 		</div>
 		<div id="segutil2">
