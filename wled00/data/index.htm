--- conflicted
+++ resolved
@@ -162,33 +162,19 @@
 				<input id="sliderFFT3" class="noslide" onchange="setFFT3()" oninput="updateTrail(this)" max="255" min="0" type="range" value="252" />
 				<output class="sliderbubble hidden"></output>
         <div class="sliderdisplay"></div>
-<<<<<<< HEAD
-      </div>
-    </div>
-	<p class="labels">Effect mode</p>
-=======
 			</div>
 		</div>
 		<p class="labels">Effect mode</p>
->>>>>>> 47b151c3
 		<div id="fxlist" class="list">
 			Loading...
 		</div>
 	</div>
 
-<<<<<<< HEAD
-  <div id="Segments" class="tabcontent">
-    <div id="segcont">
-      Loading...
-    </div>
-    <div id="segutil">
-=======
 	<div id="Segments" class="tabcontent">
 		<div id="segcont">
 			Loading...
 		</div>
 		<div id="segutil">
->>>>>>> 47b151c3
 
 		</div>
 		<div id="segutil2">
