<!DOCTYPE html>
<html lang="en">
<head>
  <meta charset="utf-8">
	<meta name="viewport" content="width=500">
  <meta content="width=device-width, initial-scale=1.0, maximum-scale=1.0, user-scalable=no" name="viewport"/>
	<title>LED Settings</title>
	<script>
    var d=document,laprev=55,maxB=1,maxV=0,maxM=4000,maxPB=4096,maxL=1333,maxLbquot=0; //maximum bytes for LED allocation: 4kB for 8266, 32kB for 32
		var customStarts=false,startsDirty=[],maxCOOverrides=5;
    var loc = false, locip;
<<<<<<< HEAD
    function H(){window.open("https://mm.kno.wled.ge/features/settings/#led-settings");}
=======
    d.um_p = [];
    d.rsvd = [];
    d.ro_gpio = [];
    d.max_gpio = 39;
    function H(){window.open("https://kno.wled.ge/features/settings/#led-settings");}
>>>>>>> 901ce23c
		function B(){window.open("/settings","_self");}
    function gId(n){return d.getElementById(n);}
    function hideNoIR(){gId("irOnOff2").style.display="none";} //WLEDMM
    function off(n){d.getElementsByName(n)[0].value = -1;}
    // https://www.educative.io/edpresso/how-to-dynamically-load-a-js-file-in-javascript
    function loadJS(FILE_URL, async = true) {
      let scE = d.createElement("script");
      scE.setAttribute("src", FILE_URL);
      scE.setAttribute("type", "text/javascript");
      scE.setAttribute("async", async);
      d.body.appendChild(scE);
      // success event 
      scE.addEventListener("load", () => {
        //console.log("File loaded");
<<<<<<< HEAD
        //WLEDMM: d. var decl can be removed as set in GetV through appendGPIOinfo
        d.um_p = [];
        d.rsvd = [];
        d.ro_pins = [];
        d.max_gpio = 39;
=======
>>>>>>> 901ce23c
        GetV();checkSi();setABL();
        if (d.um_p[0]==-1) d.um_p.shift();
      });
      // error event
      scE.addEventListener("error", (ev) => {
        console.log("Error on loading file", ev);
        alert("Loading of configuration script failed.\nIncomplete page data!");
      });
    }
    var timeout;
    function showToast(text, error = false)
    {
      var x = gId("toast");
      x.innerHTML = text;
      x.className = error ? "error":"show";
      clearTimeout(timeout);
      x.style.animation = 'none';
      timeout = setTimeout(function(){ x.className = x.className.replace("show", ""); }, 2900);
    }
    function bLimits(b,v,p,m,l) {
      maxB = b; maxV = v; maxM = m; maxPB = p; maxL = l;
    }
    function pinsOK() {
      var LCs = d.getElementsByTagName("input");
      for (i=0; i<LCs.length; i++) {
        var nm = LCs[i].name.substring(0,2);
        // ignore IP address
        if (nm=="L0" || nm=="L1" || nm=="L2" || nm=="L3") {
          var n = LCs[i].name.substring(2);
          var t = parseInt(d.getElementsByName("LT"+n)[0].value, 10); // LED type SELECT
          if (t>=80) continue;
        }
        //check for pin conflicts
        if (nm=="L0" || nm=="L1" || nm=="L2" || nm=="L3" || nm=="L4" || nm=="RL" || nm=="BT" || nm=="IR")
          if (LCs[i].value!="" && LCs[i].value!="-1") {
            var p = []; // used pin array
            for (k=0;k<d.rsvd.length;k++) p.push(d.rsvd[k]); // fill with reservations
            for (k=0;k<d.um_p.length;k++) p.push(d.um_p[k]); // fill with usermod pins
            if (p.some((e)=>e==parseInt(LCs[i].value,10))) {alert(`Sorry, pins ${JSON.stringify(p)} can't be used.`);LCs[i].value="";LCs[i].focus();return false;}
            else if (!(nm == "IR" || nm=="BT") && d.ro_gpio.some((e)=>e==parseInt(LCs[i].value,10))) {alert(`Sorry, pins ${JSON.stringify(d.ro_gpio)} are input only.`);LCs[i].value="";LCs[i].focus();return false;}
            for (j=i+1; j<LCs.length; j++)
            {
              var n2 = LCs[j].name.substring(0,2);
              if (n2=="L0" || n2=="L1" || n2=="L2" || n2=="L3" || n2=="L4" || n2=="RL" || n2=="BT" || n2=="IR") {
                if (n2.substring(0,1)==="L") {
                  var m  = LCs[j].name.substring(2);
                  var t2 = parseInt(d.getElementsByName("LT"+m)[0].value, 10);
                  if (t2>=80) continue;
                }
                if (LCs[j].value!="" && LCs[i].value==LCs[j].value) {alert(`Pin conflict between ${LCs[i].name}/${LCs[j].name}!`);LCs[j].value="";LCs[j].focus();return false;}
              }
            }
          }
      }
      return true;
    }
    function trySubmit(e) {
      d.Sf.data.value = '';
      e.preventDefault();
      if (!pinsOK()) {e.stopPropagation();return false;} // Prevent form submission and contact with server
      if (bquot > 100) {var msg = "Too many LEDs for me to handle!"; if (maxM < 10000) msg += "\n\rConsider using an ESP32."; alert(msg);}
      if (d.Sf.checkValidity()) d.Sf.submit(); //https://stackoverflow.com/q/37323914
    }
    function enABL()
    {
      var en = gId('able').checked;
      d.Sf.LA.value = (en) ? laprev:0;
      gId('abl').style.display = (en) ? 'inline':'none';
      gId('psu2').style.display = (en) ? 'inline':'none';
      if (d.Sf.LA.value > 0) setABL();
    }
    function enLA()
    {
      var val = d.Sf.LAsel.value;
      d.Sf.LA.value = val;
      gId('LAdis').style.display = (val == 50) ? 'inline':'none';
      UI();
    }
    function setABL()
    {
      gId('able').checked = true;
      d.Sf.LAsel.value = 50;
      switch (parseInt(d.Sf.LA.value)) {
        case 0: gId('able').checked = false; enABL(); break;
        case 30: d.Sf.LAsel.value = 30; break;
        case 35: d.Sf.LAsel.value = 35; break;
        case 55: d.Sf.LAsel.value = 55; break;
        case 255: d.Sf.LAsel.value = 255; break;
        default: gId('LAdis').style.display = 'inline';
      }
      gId('m1').innerHTML = maxM;
      d.getElementsByName("Sf")[0].addEventListener("submit", trySubmit);
      UI();
    }
    //returns mem usage
    function getMem(t, n) {
      let len = parseInt(d.getElementsByName("LC"+n)[0].value);
      len += parseInt(d.getElementsByName("SL"+n)[0].value); // skipped LEDs are allocated too
      if (t < 32) {
        if (maxM < 10000 && d.getElementsByName("L0"+n)[0].value == 3) { //8266 DMA uses 5x the mem
          if (t > 29) return len*20; //RGBW
          return len*15;
        } else if (maxM >= 10000) //ESP32 RMT uses double buffer?
        {
          if (t > 29) return len*8; //RGBW
          return len*6;
        }
        if (t > 29) return len*4; //RGBW
        return len*3;
      }
      if (t > 31 && t < 48) return 5;
      if (t == 44 || t == 45) return len*4; //RGBW
      return len*3;
    }
		function UI(change=false)
		{
      var isRGBW = false, memu = 0;

      gId('ampwarning').style.display = (d.Sf.MA.value > 7200) ? 'inline':'none';

	    if (d.Sf.LA.value == 255) laprev = 12;
	    else if (d.Sf.LA.value > 0) laprev = d.Sf.LA.value;

      // enable/disable LED fields
      var s = d.getElementsByTagName("select");
      for (i=0; i<s.length; i++) {
        // is the field a LED type?
        if (s[i].name.substring(0,2)=="LT") {
          var n = s[i].name.substring(2);
          var t = parseInt(s[i].value,10);
          gId("p0d"+n).innerHTML = (t>=80 && t<96) ? "IP address:" : (t > 49) ? "Data GPIO:" : (t > 41) ? "GPIOs:" : "GPIO:";
          gId("p1d"+n).innerHTML = (t> 49 && t<64) ? "Clk GPIO:" : "";
          var LK = d.getElementsByName("L1"+n)[0]; // clock pin

          memu += getMem(t, n); // calc memory

          // enumerate pins
          for (p=1; p<5; p++) {
            var LK = d.getElementsByName("L"+p+n)[0]; // secondary pins
            if (!LK) continue;
            if (((t>=80 && t<96) && p<4) || (t>49 && p==1) || (t>41 && t < 50 && (p+40 < t))) // TYPE_xxxx values from const.h
            {
              // display pin field
              LK.style.display = "inline";
              LK.required = true;
            } else {
              // hide pin field
              LK.style.display = "none";
              LK.required = false;
              LK.value="";
            }
          }
          if (change) {
            gId("rf"+n).checked = (gId("rf"+n).checked || t == 31); // LEDs require data in off state
            if (t > 31 && t < 48) d.getElementsByName("LC"+n)[0].value = 1; // for sanity change analog count just to 1 LED
          }
          gId("rf"+n).onclick = (t == 31) ? (()=>{return false}) : (()=>{});  // prevent change for TM1814
          isRGBW = (t == 30 || t == 31 || (t > 40 && t < 46 && t != 43) || t == 88); // RGBW checkbox, TYPE_xxxx values from const.h
          gId("co"+n).style.display = ((t >= 80 && t < 96) || (t >= 40 && t < 48)) ? "none":"inline";  // hide color order for PWM
          gId("dig"+n+"w").style.display = (t == 30 || t == 31) ? "inline":"none";  // show swap channels dropdown
          if (!(t == 30 || t == 31)) d.getElementsByName("WO"+n)[0].value = 0; // reset swapping
          gId("dig"+n+"c").style.display = (t >= 40 && t < 48) ? "none":"inline";  // hide count for analog
          gId("dig"+n+"r").style.display = (t >= 80 && t < 96) ? "none":"inline";  // hide reversed for virtual
          gId("dig"+n+"s").style.display = ((t >= 80 && t < 96) || (t >= 40 && t < 48)) ? "none":"inline";  // hide skip 1st for virtual & analog
          gId("dig"+n+"f").style.display = ((t >= 16 && t < 32) || (t >= 50 && t < 64)) ? "inline":"none";  // hide refresh
          gId("dig"+n+"a").style.display = (isRGBW && t != 40) ? "inline":"none";  // auto calculate white
          gId("rev"+n).innerHTML = (t >= 40 && t < 48) ? "Inverted output":"Reversed (rotated 180°)";  // change reverse text for analog
          gId("psd"+n).innerHTML = (t >= 40 && t < 48) ? "Index:":"Start:";    // change analog start description
        }
      }
      // display white channel calculation method
      var myC = d.querySelectorAll('.wc'),
			l = myC.length;
			for (i = 0; i < l; i++) {
				myC[i].style.display = (isRGBW) ? 'inline':'none';
			}
      // check for pin conflicts
      var LCs = d.getElementsByTagName("input");
      var sLC = 0, sPC = 0, maxLC = 0;
      for (i=0; i<LCs.length; i++) {
        var nm = LCs[i].name.substring(0,2);  // field name
        var n  = LCs[i].name.substring(2);    // bus number
        // do we have a led count field
        if (nm=="LC") {
          var c=parseInt(LCs[i].value,10); //get LED count
          if (!customStarts || !startsDirty[n]) gId("ls"+n).value=sLC; //update start value
          gId("ls"+n).disabled = !customStarts; //enable/disable field editing
          if(c){
            var s = parseInt(gId("ls"+n).value); //start value
            if (s+c > sLC) sLC = s+c; //update total count
            if(c>maxLC)maxLC=c; //max per output
            var t = parseInt(d.getElementsByName("LT"+n)[0].value); // LED type SELECT
            if (t<80) sPC+=c; //virtual out busses do not count towards physical LEDs
          } // increase led count
          continue;
        }
        // do we have led pins for digital leds
        if (nm=="L0" || nm=="L1") {
          var lc=d.getElementsByName("LC"+n)[0];
          lc.max=maxPB; // update max led count value
        }
        // ignore IP address (stored in pins for virtual busses)
        if (nm=="L0" || nm=="L1" || nm=="L2" || nm=="L3") {
          var t = parseInt(d.getElementsByName("LT"+n)[0].value); // LED type SELECT
          if (t>=80) {
            LCs[i].max = 255;
            LCs[i].min = 0;
            LCs[i].style.color="#fff";
            continue; // do not check conflicts
          } else {
            LCs[i].max = d.max_gpio;
            LCs[i].min = -1;
          }
        }
        // check for pin conflicts
        if (nm=="L0" || nm=="L1" || nm=="L2" || nm=="L3" || nm=="L4" || nm=="RL" || nm=="BT" || nm=="IR")
          if (LCs[i].value!="" && LCs[i].value!="-1") {
            var p = []; // used pin array
            for (k=0;k<d.rsvd.length;k++) p.push(d.rsvd[k]); // fill with reservations
            for (k=0;k<d.um_p.length;k++) p.push(d.um_p[k]); // fill with usermod pins
            for (j=0; j<LCs.length; j++) {
              if (i==j) continue;
              var n2 = LCs[j].name.substring(0,2);
              if (n2=="L0" || n2=="L1" || n2=="L2" || n2=="L3" || n2=="L4" || n2=="RL" || n2=="BT" || n2=="IR") {
                if (n2.substring(0,1)==="L") {
                  var m  = LCs[j].name.substring(2);
                  var t2 = parseInt(d.getElementsByName("LT"+m)[0].value, 10);
                  if (t2>=80) continue;
                }
                if (LCs[j].value!="" && LCs[j].value!="-1") p.push(parseInt(LCs[j].value,10));  // add current pin
              }
            }
            // now check for conflicts
            if (p.some((e)=>e==parseInt(LCs[i].value,10))) LCs[i].style.color="red"; else LCs[i].style.color=d.ro_gpio.some((e)=>e==parseInt(LCs[i].value,10))?"orange":"#fff";
          }
        // check buttons, IR & relay
        if (nm=="IR" || nm=="BT" || nm=="RL") {
          LCs[i].max = d.max_gpio;
          LCs[i].min = -1;
        }
      }
      // update total led count
      gId("lc").textContent = sLC;
      gId("pc").textContent = (sLC == sPC) ? "":"(" + sPC + " physical)";

      // memory usage and warnings
      gId('m0').innerHTML = memu;
      bquot = memu / maxM * 100;
      gId('dbar').style.background = `linear-gradient(90deg, ${bquot > 60 ? (bquot > 90 ? "red":"orange"):"#ccc"} 0 ${bquot}%, #444 ${bquot}% 100%)`;
      gId('ledwarning').style.display = (maxLC > Math.min(maxPB,800) || bquot > 80) ? 'inline':'none';
      gId('ledwarning').style.color = (maxLC > Math.max(maxPB,800) || bquot > 100) ? 'red':'orange';
      gId('wreason').innerHTML = (bquot > 80) ? "80% of max. LED memory" +(bquot>100 ? ` (<b>ERROR: Using over ${maxM}B!</b>)` : "") : "800 LEDs per output";
      // calculate power
      var val = Math.ceil((100 + sPC * laprev)/500)/2;
      val = (val > 5) ? Math.ceil(val) : val;
      var s = "";
      var is12V = (d.Sf.LAsel.value == 30);
      var isWS2815 = (d.Sf.LAsel.value == 255);
      if (val < 1.02 && !is12V && !isWS2815)
      {
        s = "ESP 5V pin with 1A USB supply";
      } else
      {
        s += is12V ? "12V ": isWS2815 ? "WS2815 12V " : "5V ";
        s += val;
        s += "A supply connected to LEDs";
      }
      var val2 = Math.ceil((100 + sPC * laprev)/1500)/2;
      val2 = (val2 > 5) ? Math.ceil(val2) : val2;
      var s2 = "(for most effects, ~";
      s2 += val2;
      s2 += "A is enough)<br>";
      gId('psu').innerHTML = s;
      gId('psu2').innerHTML = isWS2815 ? "" : s2;
      gId("json").style.display = d.Sf.IT.value==8 ? "" : "none";
    }
    function lastEnd(i) {
      if (i<1) return 0;
      v = parseInt(d.getElementsByName("LS"+(i-1))[0].value) + parseInt(d.getElementsByName("LC"+(i-1))[0].value);
      var t = parseInt(d.getElementsByName("LT"+(i-1))[0].value);
      if (t > 31 && t < 48) v = 1; //PWM busses
      if (isNaN(v)) return 0;
      return v;
    }
    function addLEDs(n,init=true)
    {
      var o = d.getElementsByClassName("iST");
      var i = o.length;

      if ((n==1 && i>=maxB+maxV) || (n==-1 && i==0)) return;

      var f = gId("mLC");
      if (n==1) {
// npm run build has trouble minimizing spaces inside string
        var cn = `<div class="iST">
<hr class="sml">
${i+1}:
<select name="LT${i}" onchange="UI(true)">${i>=maxB ? '' :
'<option value="22" selected>WS281x</option>\
<option value="30">SK6812 RGBW</option>\
<option value="31">TM1814</option>\
<option value="24">400kHz</option>\
<option value="25">TM1829</option>\
<option value="50">WS2801</option>\
<option value="51">APA102</option>\
<option value="52">LPD8806</option>\
<option value="54">LPD6803</option>\
<option value="53">P9813</option>\
<option value="40">On/Off</option>\
<option value="41">PWM White</option>\
<option value="42">PWM CCT</option>\
<option value="43">PWM RGB</option>\
<option value="44">PWM RGBW</option>\
<option value="45">PWM RGB+CCT</option>\
<!--option value="46">PWM RGB+DCCT</option-->'}
<option value="80">DDP RGB (network)</option>
<!--option value="81">E1.31 RGB (network)</option-->
<!--option value="82">ArtNet RGB (network)</option-->
<option value="88">DDP RGBW (network)</option>
</select><br>
<div id="co${i}" style="display:inline">Color Order:
<select name="CO${i}">
<option value="0">GRB</option>
<option value="1">RGB</option>
<option value="2">BRG</option>
<option value="3">RBG</option>
<option value="4">BGR</option>
<option value="5">GBR</option>
</select></div>
<div id="dig${i}w" style="display:none">Swap: <select name="WO${i}"><option value="0">None</option><option value="1">W & B</option><option value="2">W & G</option><option value="3">W & R</option></select></div>
<div>
<span id="psd${i}">Start:</span> <input type="number" name="LS${i}" id="ls${i}" class="l starts" min="0" max="8191" value="${lastEnd(i)}" oninput="startsDirty[${i}]=true;UI();" required />&nbsp;
<div id="dig${i}c" style="display:inline">Length: <input type="number" name="LC${i}" class="l" min="1" max="${maxPB}" value="1" required oninput="UI()" /></div><br>
</div>
<span id="p0d${i}">GPIO:</span> <input type="number" name="L0${i}" min="0" max="48" required class="s" onchange="UI()"/>
<span id="p1d${i}"></span><input type="number" name="L1${i}" min="0" max="48" class="s" onchange="UI()"/>
<span id="p2d${i}"></span><input type="number" name="L2${i}" min="0" max="48" class="s" onchange="UI()"/>
<span id="p3d${i}"></span><input type="number" name="L3${i}" min="0" max="48" class="s" onchange="UI()"/>
<span id="p4d${i}"></span><input type="number" name="L4${i}" min="0" max="48" class="s" onchange="UI()"/>
<div id="dig${i}r" style="display:inline"><br><span id="rev${i}">Reversed</span>: <input type="checkbox" name="CV${i}"></div>
<div id="dig${i}s" style="display:inline"><br>Skip first LEDs: <input type="number" name="SL${i}" min="0" max="255" value="0" oninput="UI()"></div>
<div id="dig${i}f" style="display:inline"><br>Off Refresh: <input id="rf${i}" type="checkbox" name="RF${i}"></div>
<div id="dig${i}a" style="display:inline"><br>Auto-calculate white channel from RGB:<br><select name="AW${i}"><option value=0>None</option><option value=1>Brighter</option><option value=2>Accurate</option><option value=3>Dual</option></select>&nbsp;</div>
</div>`;
        f.insertAdjacentHTML("beforeend", cn);
      }
      if (n==-1) {
        o[--i].remove();--i;
      }

      gId("+").style.display = (i<maxB+maxV-1) ? "inline":"none";
      gId("-").style.display = (i>0) ? "inline":"none";

      if (!init) UI();
    }

    function addCOM(start=0,len=1,co=0) {
      var i = d.getElementsByClassName("com_entry").length;
      if (i >= 10) return;

      var b = `<div class="com_entry">
<hr class="sml">
${i+1}: Start: <input type="number" name="XS${i}" id="xs${i}" class="l starts" min="0" max="65535" value="${start}" oninput="UI();" required="">&nbsp;
Length: <input type="number" name="XC${i}" id="xc${i}" class="l" min="1" max="65535" value="${len}" required="" oninput="UI()">
<div style="display:inline">Color Order:
<select id="xo${i}" name="XO${i}">
<option value="0">GRB</option>
<option value="1">RGB</option>
<option value="2">BRG</option>
<option value="3">RBG</option>
<option value="4">BGR</option>
<option value="5">GBR</option>
</select>
</div><br></div>`;
      gId("com_entries").insertAdjacentHTML("beforeend", b);
      gId("xo"+i).value = co;
      btnCOM(i+1);
      UI();
    }

    function remCOM() {
      var entries = d.getElementsByClassName("com_entry");
      var i = entries.length;
      if (i === 0) return;
      entries[i-1].remove();
      btnCOM(i-1);
      UI();
    }

    function resetCOM(_newMaxCOOverrides=undefined) {
      if (_newMaxCOOverrides) {
        maxCOOverrides = _newMaxCOOverrides;
      }
      for (let e of d.getElementsByClassName("com_entry")) {
        e.remove();
      }
      btnCOM(0);
    }

    function btnCOM(i) {
      gId("com_add").style.display = (i<maxCOOverrides) ? "inline":"none";
      gId("com_rem").style.display = (i>0) ? "inline":"none";
    }

    function addBtn(i,p,t) {
      var c = gId("btns").innerHTML;
      var bt = "BT" + String.fromCharCode((i<10?48:55)+i);
      var be = "BE" + String.fromCharCode((i<10?48:55)+i);
      c += `Button ${i} GPIO: <input type="number" min="-1" max="48" name="${bt}" onchange="UI()" class="xs" value="${p}">`;
      c += `&nbsp;<select name="${be}">`
      c += `<option value="0" ${t==0?"selected":""}>Disabled</option>`;
      c += `<option value="2" ${t==2?"selected":""}>Pushbutton</option>`;
      c += `<option value="3" ${t==3?"selected":""}>Push inverted</option>`;
      c += `<option value="4" ${t==4?"selected":""}>Switch</option>`;
      c += `<option value="5" ${t==5?"selected":""}>PIR sensor</option>`;
      c += `<option value="6" ${t==6?"selected":""}>Touch</option>`;
      c += `<option value="7" ${t==7?"selected":""}>Analog</option>`;
      c += `<option value="8" ${t==8?"selected":""}>Analog inverted</option>`;
      c += `</select>`;
      c += `<span style="cursor: pointer;" onclick="off('${bt}')">&nbsp;&#x2715;</span><br>`;
      gId("btns").innerHTML = c;
    }
    function tglSi(cs) {
      customStarts = cs;
      if (!customStarts) startsDirty = []; //set all starts to clean
      UI();
    }
    function checkSi() { //on load, checks whether there are custom start fields
      var cs = false;
      for (var i=1; i < d.getElementsByClassName("iST").length; i++) {
        var v = parseInt(gId("ls"+(i-1)).value) + parseInt(d.getElementsByName("LC"+(i-1))[0].value);
        if (v != parseInt(gId("ls"+i).value)) {cs = true; startsDirty[i] = true;}
      }
      if (gId("ls0") && parseInt(gId("ls0").value) != 0) {cs = true; startsDirty[0] = true;}
      gId("si").checked = cs;
      tglSi(cs);
    }
    function uploadFile(name) {
      var req = new XMLHttpRequest();
      req.addEventListener('load', function(){showToast(this.responseText,this.status >= 400)});
      req.addEventListener('error', function(e){showToast(e.stack,true);});
      req.open("POST", "/upload");
      var formData = new FormData();
      formData.append("data", d.Sf.data.files[0], name);
      req.send(formData);
      d.Sf.data.value = '';
      return false;
    }
    // https://stackoverflow.com/questions/7346563/loading-local-json-file
    function loadCfg(o) {
      var f, fr;

      if (typeof window.FileReader !== 'function') {
        alert("The file API isn't supported on this browser yet.");
        return;
      }

      if (!o.files) {
        alert("This browser doesn't support the `files` property of file inputs.");
      } else if (!o.files[0]) {
        alert("Please select a JSON file first!");
      } else {
        f = o.files[0];
        fr = new FileReader();
        fr.onload = receivedText;
        fr.readAsText(f);
      }
      o.value = '';

      function receivedText(e) {
        let lines = e.target.result;
        var c = JSON.parse(lines); 
        if (c.hw) {
          if (c.hw.led) {
            for (var i=0; i<10; i++) addLEDs(-1);
            var l = c.hw.led;
            l.ins.forEach((v,i,a)=>{
              addLEDs(1);
              for (var j=0; j<v.pin.length; j++) d.getElementsByName(`L${j}${i}`)[0].value = v.pin[j];
              d.getElementsByName("LT"+i)[0].value = v.type;
              d.getElementsByName("LS"+i)[0].value = v.start;
              d.getElementsByName("LC"+i)[0].value = v.len;
              d.getElementsByName("CO"+i)[0].value = v.order;
              d.getElementsByName("SL"+i)[0].value = v.skip;
              d.getElementsByName("RF"+i)[0].checked = v.ref;
              d.getElementsByName("CV"+i)[0].checked = v.rev;
            });
          }
          if(c.hw.com) {
            resetCOM();
            c.hw.com.forEach(e => {
              addCOM(e.start, e.len, e.order);
            });
          }
          if (c.hw.btn) {
            var b = c.hw.btn;
            if (Array.isArray(b.ins)) gId("btns").innerHTML = "";
            b.ins.forEach((v,i,a)=>{
              addBtn(i,v.pin[0],v.type);
            });
            d.getElementsByName("TT")[0].value = b.tt;
          }
          if (c.hw.ir) {
            d.getElementsByName("IR")[0].value = c.hw.ir.pin;
            d.getElementsByName("IT")[0].value = c.hw.ir.type;
          }
          if (c.hw.relay) {
            d.getElementsByName("RL")[0].value = c.hw.relay.pin;
            d.getElementsByName("RM")[0].checked = c.hw.relay.inv;
          }
          UI();
        }
      }
    }
		function S(){
			if (window.location.protocol == "file:") {
				loc = true;
				locip = localStorage.getItem('locIp');
				if (!locip) {
					locip = prompt("File Mode. Please enter WLED IP!");
					localStorage.setItem('locIp', locip);
				}
			}
			var url = (loc?`http://${locip}`:'') + '/settings/s.js?p=2';
			loadJS(url, false);	// If we set async false, file is loaded and executed, then next statement is processed
    }
	</script>
	<style>@import url("style.css");</style>
</head>
<body onload="S()">
	<form id="form_s" name="Sf" method="post">
    <div class="toprow">
		<div class="helpB"><button type="button" onclick="H()">?</button></div>
		<button type="button" onclick="B()">Back</button><button type="submit">Save</button><hr>
    </div>
    <h2>LED &amp; Hardware setup</h2>
    Total LEDs: <span id="lc">?</span> <span id="pc"></span><br>
    <i>Recommended power supply for brightest white:</i><br>
    <b><span id="psu">?</span></b><br>
    <span id="psu2"><br></span>
    <br>
    Enable automatic brightness limiter: <input type="checkbox" name="ABen" onchange="enABL()" id="able"><br>
    <div id="abl">
      Maximum Current: <input name="MA" type="number" class="l" min="250" max="65000" oninput="UI()" required> mA<br>
      <div id="ampwarning" style="color: orange; display: none;">
        &#9888; Your power supply provides high current.<br>
        To improve the safety of your setup,<br>
        please use thick cables,<br>
        multiple power injection points and a fuse!<br>
      </div>
      <i>Automatically limits brightness to stay close to the limit.<br>
      Keep at &lt;1A if powering LEDs directly from the ESP 5V pin!<br>
      If you are using an external power supply, enter its rating.<br>
      (Current estimated usage: <span class="pow">unknown</span>)</i><br><br>
      LED voltage (Max. current for a single LED):<br>
      <select name="LAsel" onchange="enLA()">
        <option value="55" selected>5V default (55mA)</option>
        <option value="35">5V efficient (35mA)</option>
        <option value="30">12V (30mA)</option>
        <option value="255">WS2815 (12mA)</option>
        <option value="50">Custom</option>
      </select><br>
      <span id="LAdis" style="display: none;">Custom max. current per LED: <input name="LA" type="number" min="0" max="255" id="la" oninput="UI()" required> mA<br></span>
      <i>Keep at default if you are unsure about your type of LEDs.</i><br>
    </div>
    <h3>Hardware setup</h3>
    <div id="mLC">LED outputs:</div>
    <hr class="sml">
    <button type="button" id="+" onclick="addLEDs(1,false)">+</button>
    <button type="button" id="-" onclick="addLEDs(-1,false)">-</button><br>
    LED Memory Usage: <span id="m0">0</span> / <span id="m1">?</span> B<br>
    <div id="dbar" style="display:inline-block; width: 100px; height: 10px; border-radius: 20px;"></div><br>
    <div id="ledwarning" style="color: orange; display: none;">
      &#9888; You might run into stability or lag issues.<br>
      Use less than <span id="wreason">800 LEDs per output</span> for the best experience!<br>
    </div>
    <hr class="sml">
    Make a segment for each output: <input type="checkbox" name="MS"><br>
    Custom bus start indices: <input type="checkbox" onchange="tglSi(this.checked)" id="si"><br>
    Use global LED buffer: <input type="checkbox" name="LD"><br>
    <i>WLEDMM: Recommended for overlapping segments (0.13 style)</i><br>
    <hr class="sml">
    <div id="color_order_mapping">
      Color Order Override:
      <div id="com_entries"></div>
      <hr class="sml">
      <button type="button" id="com_add" onclick="addCOM()">+</button>
      <button type="button" id="com_rem" onclick="remCOM()">-</button><br>
    </div>
    <hr class="sml">
    <div id="btns"></div>
    Disable internal pull-up/down: <input type="checkbox" name="IP"><br>
    Touch threshold: <input type="number" class="s" min="0" max="100" name="TT" required><br>
    <div id="irOnOff2"> <!--WLEDMM-->
      <em style="color:darkorange">This firmware build does not include IR Remote support. <br></em>
    </div>    
    IR GPIO: <input type="number" min="-1" max="48" name="IR" onchange="UI()" class="xs"><select name="IT" onchange="UI()">
    <option value=0>Remote disabled</option>
    <option value=1>24-key RGB</option>
    <option value=2>24-key with CT</option>
    <option value=3>40-key blue</option>
    <option value=4>44-key RGB</option>
    <option value=5>21-key RGB</option>
    <option value=6>6-key black</option>
    <option value=7>9-key red</option>
    <option value=8>JSON remote</option>
    </select><span style="cursor: pointer;" onclick="off('IR')">&nbsp;&#x2715;</span><br>
    Apply IR change to main segment only: <input type="checkbox" name="MSO"><br>
    <div id="json" style="display:none;">JSON file: <input type="file" name="data" accept=".json"><button type="button" class="sml" onclick="uploadFile('/ir.json')">Upload</button><br></div>
    <a href="https://mm.kno.wled.ge/interfaces/infrared/" target="_blank">IR info</a><br>
    Relay GPIO: <input type="number" min="-1" max="48" name="RL" onchange="UI()" class="xs"> Invert <input type="checkbox" name="RM"><span style="cursor: pointer;" onclick="off('RL')">&nbsp;&#x2715;</span><br>
    <hr class="sml">
		<h3>Defaults</h3>
		Turn LEDs on after power up/reset: <input type="checkbox" name="BO"><br>
    Default brightness: <input name="CA" type="number" class="m" min="0" max="255" required> (0-255)<br><br>
    Apply preset <input name="BP" type="number" class="m" min="0" max="250" required> at boot (0 uses defaults)
    <br><br>
		Use Gamma correction for color: <input type="checkbox" name="GC"> (strongly recommended)<br>
		Use Gamma correction for brightness: <input type="checkbox" name="GB"> (not recommended)<br><br>
		Brightness factor: <input name="BF" type="number" class="m" min="1" max="255" required> %
		<h3>Transitions</h3>
		Crossfade: <input type="checkbox" name="TF"><br>
		Transition Time: <input name="TD" type="number" class="xl" min="0" max="65500"> ms<br>
		Enable Palette transitions: <input type="checkbox" name="PF">
		<h3>Timed light</h3>
		Default Duration: <input name="TL" type="number" class="m" min="1" max="255" required> min<br>
		Default Target brightness: <input name="TB" type="number" class="m" min="0" max="255" required><br>
		Mode:
    <select name="TW">
			<option value="0">Wait and set</option>
			<option value="1">Fade</option>
			<option value="2">Fade Color</option>
			<option value="3">Sunrise</option>
		</select>
		<h3>White management</h3>
		White Balance correction: <input type="checkbox" name="CCT"> <br>
		<span class="wc">
      Global override for Auto-calculate white:<br>
      <select name="AW">
        <option value=255>Disabled</option>
        <option value=0>None</option>
        <option value=1>Brighter</option>
        <option value=2>Accurate</option>
        <option value=3>Dual</option>
      </select>
    <br>
    Calculate CCT from RGB: <input type="checkbox" name="CR"> <br>
    CCT additive blending: <input type="number" class="s" min="0" max="100" name="CB" required> %</span>
    <h3>Advanced</h3>
		Palette blending:
		<select name="PB">
			<option value="0">Linear (wrap if moving)</option>
			<option value="1">Linear (always wrap)</option>
			<option value="2">Linear (never wrap)</option>
			<option value="3">None (not recommended)</option>
		</select><br>
		Target refresh rate: <input type="number" class="s" min="1" max="120" name="FR" required> FPS
    <hr class="sml">
    <div id="cfg">Config template: <input type="file" name="data2" accept=".json"><button type="button" class="sml" onclick="loadCfg(d.Sf.data2)">Apply</button><br></div>
    <hr>
    <button type="button" onclick="B()">Back</button><button type="submit">Save</button>
	</form>
  <div id="toast"></div>
</body>
</html><|MERGE_RESOLUTION|>--- conflicted
+++ resolved
@@ -9,15 +9,11 @@
     var d=document,laprev=55,maxB=1,maxV=0,maxM=4000,maxPB=4096,maxL=1333,maxLbquot=0; //maximum bytes for LED allocation: 4kB for 8266, 32kB for 32
 		var customStarts=false,startsDirty=[],maxCOOverrides=5;
     var loc = false, locip;
-<<<<<<< HEAD
-    function H(){window.open("https://mm.kno.wled.ge/features/settings/#led-settings");}
-=======
     d.um_p = [];
     d.rsvd = [];
     d.ro_gpio = [];
     d.max_gpio = 39;
-    function H(){window.open("https://kno.wled.ge/features/settings/#led-settings");}
->>>>>>> 901ce23c
+    function H(){window.open("https://mm.kno.wled.ge/features/settings/#led-settings");}
 		function B(){window.open("/settings","_self");}
     function gId(n){return d.getElementById(n);}
     function hideNoIR(){gId("irOnOff2").style.display="none";} //WLEDMM
@@ -32,14 +28,6 @@
       // success event 
       scE.addEventListener("load", () => {
         //console.log("File loaded");
-<<<<<<< HEAD
-        //WLEDMM: d. var decl can be removed as set in GetV through appendGPIOinfo
-        d.um_p = [];
-        d.rsvd = [];
-        d.ro_pins = [];
-        d.max_gpio = 39;
-=======
->>>>>>> 901ce23c
         GetV();checkSi();setABL();
         if (d.um_p[0]==-1) d.um_p.shift();
       });
