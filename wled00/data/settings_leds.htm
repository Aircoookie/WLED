<<<<<<< HEAD
<!DOCTYPE html>
<html lang="en">
<head>
  <meta charset="utf-8">
	<meta name="viewport" content="width=500">
	<title>LED Settings</title>
	<script>
    var d=document,laprev=55,maxB=1,maxM=5000,maxPB=4096,bquot=0; //maximum bytes for LED allocation: 5kB for 8266, 32kB for 32
		function H()
		{
			window.open("https://github.com/Aircoookie/WLED/wiki/Settings#led-settings");
		}
		function B()
		{
			window.open("/settings","_self");
    }
    function bLimits(b,p,m) {
      maxB = b; maxM = m; maxPB = p;
    }
    function trySubmit() {
      var LCs = d.getElementsByTagName("input");
      for (i=0; i<LCs.length; i++) {
        var nm = LCs[i].name.substring(0,2);

        //check for pin conflicts
        if (nm=="L0" || nm=="L1" || nm=="RL" || nm=="BT" || nm=="IR" || nm=="AX")
          if (LCs[i].value!="" && LCs[i].value!="-1") {
            if (LCs[i].value > 5 && LCs[i].value < 12) {alert("Sorry, pins 6-11 can not be used.");LCs[i].focus();return;}
            if (d.um_p && d.um_p.some((e)=>e==parseInt(LCs[i].value,10))) {alert("Usermod pin conflict!");LCs[i].focus();return;}
            for (j=i+1; j<LCs.length; j++)
            {
              var n2 = LCs[j].name.substring(0,2);
              if (n2=="L0" || n2=="L1" || n2=="RL" || n2=="BT" || n2=="IR" || n2=="AX")
                if (LCs[j].value!="" && LCs[i].value==LCs[j].value) {alert("Pin conflict!");LCs[i].focus();return;}
            }
          }
      }
      if (bquot > 100) {var msg = "Too many LEDs for me to handle!"; if (maxM < 10000) msg += " Consider using an ESP32."; alert(msg); return;}
      if (d.Sf.reportValidity()) d.Sf.submit();
    }
		function S(){GetV();setABL();}
    function enABL()
    {
      var en = d.getElementById('able').checked;
      d.Sf.LA.value = (en) ? laprev:0;
      d.getElementById('abl').style.display = (en) ? 'inline':'none';
      d.getElementById('psu2').style.display = (en) ? 'inline':'none';
      if (d.Sf.LA.value > 0) setABL();
    }
    function enLA()
    {
      var val = d.Sf.LAsel.value;
      d.Sf.LA.value = val;
      d.getElementById('LAdis').style.display = (val == 50) ? 'inline':'none';
      UI();
    }
    function setABL()
    {
      d.getElementById('able').checked = true;
      d.Sf.LAsel.value = 50;
      switch (parseInt(d.Sf.LA.value)) {
        case 0: d.getElementById('able').checked = false; enABL(); break;
        case 30: d.Sf.LAsel.value = 30; break;
        case 35: d.Sf.LAsel.value = 35; break;
        case 55: d.Sf.LAsel.value = 55; break;
        case 255: d.Sf.LAsel.value = 255; break;
        default: d.getElementById('LAdis').style.display = 'inline';
      }
      d.getElementById('m1').innerHTML = maxM;
      UI();
    }
    //returns mem usage
    function getMem(type, len, p0) {
      //len = parseInt(len);
      if (type < 32) {
        if (maxM < 10000 && p0 ==3) { //8266 DMA uses 5x the mem
          if (type > 29) return len*20; //RGBW
          return len*15;
        } else if (maxM >= 10000) //ESP32 RMT uses double buffer?
        {
          if (type > 29) return len*8; //RGBW
          return len*6;
        }
        if (type > 29) return len*4; //RGBW
        return len*3;
      }
      if (type > 31 && type < 48) return 5;
      if (type == 44 || type == 45) return len*4; //RGBW
      return len*3;
    }
		function UI()
		{
      var isRGBW = false, memu = 0;
      
      d.getElementById('ampwarning').style.display = (d.Sf.MA.value > 7200) ? 'inline':'none';
	  
	    if (d.Sf.LA.value == 255) laprev = 12;
	    else if (d.Sf.LA.value > 0) laprev = d.Sf.LA.value;
      
      var s = d.getElementsByTagName("select");
      for (i=0; i<s.length; i++) {
        if (s[i].name.substring(0,2)=="LT") {
          n=s[i].name.substring(2);
          var type = s[i].value;
          d.getElementById("p0d"+n).innerHTML = (type > 49) ? "Data pin:" : (type >41) ? "Pins:" : "Pin:";
          d.getElementById("p1d"+n).innerHTML = (type > 49) ? "Clk:" : "";
          var LK = d.getElementsByName("L1"+n)[0];

          memu += getMem(type, d.getElementsByName("LC"+n)[0].value, d.getElementsByName("L0"+n)[0].value);

          for (p=1; p<5; p++) {
            var LK = d.getElementsByName("L"+p+n)[0];
            if (!LK) continue;
            if ((type>49 && p==1) || (type>41 && type < 50 && (p+40 < type))) // TYPE_xxxx values from const.h
            {
              LK.style.display = "inline";
              LK.required = true;
            } else {
              LK.style.display = "none";
              LK.required = false;
              LK.value="";
            }
          }
          if (type == 30 || type == 31 || (type > 40 && type < 46 && type != 43)) isRGBW = true;
          d.getElementById("dig"+n).style.display = (type > 31 && type < 48) ? "none":"inline";
          d.getElementById("psd"+n).innerHTML = (type > 31 && type < 48) ? "Index:":"Start:";
        }
      }

      var myC = d.querySelectorAll('.wc'),
			l = myC.length;
			for (i = 0; i < l; i++) {
				myC[i].style.display = (isRGBW) ? 'inline':'none';
			}

      if (d.activeElement == d.getElementsByName("LC")[0]) {
        var o = d.getElementsByClassName("iST");
        var i = o.length;
        if (i == 1) d.getElementsByName("LC0")[0].value = d.getElementsByName("LC")[0].value;
      }

      var LCs = d.getElementsByTagName("input");
      var sLC = 0, maxLC = 0;
      for (i=0; i<LCs.length; i++) {
        var nm = LCs[i].name.substring(0,2);
        if (nm=="LC" && LCs[i].name != "LC") {var c = parseInt(LCs[i].value,10); if (c) {sLC+=c; if (c>maxLC) maxLC = c;} continue;}
      }

      d.getElementById('m0').innerHTML = memu;
      bquot = memu / maxM * 100;
      d.getElementById('dbar').style.background = `linear-gradient(90deg, ${bquot > 60 ? bquot > 90 ? "red":"orange":"#ccc"} 0 ${bquot}%%, #444 ${bquot}%% 100%%)`;
      d.getElementById('ledwarning').style.display = (maxLC > 800 || bquot > 80) ? 'inline':'none';
      //TODO add warning "Recommended pins on ESP8266 are 1 and 2 (3 only with low LED count)"
      //TODO add overmemory warning
      //TODO block disallowed pins 6-11
      d.getElementById('wreason').innerHTML = (bquot > 80) ? "than 60%% of max. LED memory" : "800 LEDs per pin";

      //var val = Math.ceil((100 + d.Sf.LC.value * laprev)/500)/2;
      var val = Math.ceil((100 + sLC * laprev)/500)/2;
			val = (val > 5) ? Math.ceil(val) : val;
			var s = "";
      var is12V = (d.Sf.LAsel.value == 30);
      var isWS2815 = (d.Sf.LAsel.value == 255);
			if (val < 1.02 && !is12V && !isWS2815)
			{
				s = "ESP 5V pin with 1A USB supply";
			} else
			{
        		s += is12V ? "12V ": isWS2815 ? "WS2815 12V " : "5V ";
				s += val;
				s += "A supply connected to LEDs";
			}
      var val2 = Math.ceil((100 + sLC * laprev)/1500)/2;
      val2 = (val2 > 5) ? Math.ceil(val2) : val2;
      var s2 = "(for most effects, ~";
      s2 += val2;
      s2 += "A is enough)<br>";
			d.getElementById('psu').innerHTML = s;
      d.getElementById('psu2').innerHTML = isWS2815 ? "" : s2;
    }
    function lastEnd(i) {
      if (i<1) return 0;
      v = parseInt(d.getElementsByName("LS"+(i-1))[0].value) + parseInt(d.getElementsByName("LC"+(i-1))[0].value);
      if (isNaN(v)) return 0;
      return v;
    }
    function addLEDs(n)
    {
      if (n>1) {maxB=n; d.getElementById("+").style.display="inline"; return;}

      var o = d.getElementsByClassName("iST");
      var i = o.length;

      if ((n==1 && i>=maxB) || (n==-1 && i==0)) return;

      var f = d.getElementById("mLC");
      if (n==1) {
        var cn = `<div class="iST">
          ${i>0?'<hr style="width:260px">':''}
          ${i+1}:
          <select name="LT${i}" onchange="UI()">
            <option value="22">WS281x</option>
            <option value="30">SK6812 RGBW</option>
            <option value="31">TM1814</option>
            <option value="24">400kHz</option>
            <option value="50">WS2801</option>
            <option value="51">APA102</option>
            <option value="52">LPD8806</option>
            <option value="53">P9813</option>
            <option value="41">PWM White</option>
            <option value="42">PWM WWCW</option>
            <option value="43">PWM RGB</option>
            <option value="44">PWM RGBW</option>
            <option value="45">PWM RGBWC</option>
          </select>&nbsp;
          Color Order:
          <select name="CO${i}">
            <option value="0">GRB</option>
            <option value="1">RGB</option>
            <option value="2">BRG</option>
            <option value="3">RBG</option>
            <option value="4">BGR</option>
            <option value="5">GBR</option>
          </select><br>
          <span id="p0d${i}">Pin:</span> <input type="number" name="L0${i}" min="0" max="40" required style="width:35px" oninput="UI()"/>
          <span id="p1d${i}">Clock:</span> <input type="number" name="L1${i}" min="0" max="40" style="width:35px"/>
          <span id="p2d${i}"></span><input type="number" name="L2${i}" min="0" max="40" style="width:35px"/>
          <span id="p3d${i}"></span><input type="number" name="L3${i}" min="0" max="40" style="width:35px"/>
          <span id="p4d${i}"></span><input type="number" name="L4${i}" min="0" max="40" style="width:35px"/>
          <br>
          <span id="psd${i}">Start:</span> <input type="number" name="LS${i}" min="0" max="8191" value="${lastEnd(i)}" required />&nbsp;
          <div id="dig${i}" style="display:inline">
          Count: <input type="number" name="LC${i}" min="0" max="${maxPB}" value="1" required oninput="UI()" /><br>
          Reverse: <input type="checkbox" name="CV${i}"></div><br>
        </div>`;
        f.insertAdjacentHTML("beforeend", cn);
      }
      if (n==-1) {
        o[--i].remove();--i;
      }

      d.getElementById("+").style.display = (i<maxB-1) ? "inline":"none";
      d.getElementById("-").style.display = (i>0) ? "inline":"none";

      UI();
    }
		function GetV()
		{
      //values injected by server while sending HTML
      //d.um_p=[];addLEDs(3);d.Sf.LC.value=250;addLEDs(1);d.Sf.L00.value=2;d.Sf.L10.value=0;d.Sf.LC0.value=250;d.Sf.LT0.value=22;d.Sf.CO0.value=0;d.Sf.LS0.value=0;d.Sf.LS0.checked=0;d.Sf.MA.value=5400;d.Sf.LA.value=55;d.getElementsByClassName("pow")[0].innerHTML="350mA";d.Sf.CA.value=40;d.Sf.AW.value=3;d.Sf.BO.checked=0;d.Sf.BP.value=3;d.Sf.GB.checked=0;d.Sf.GC.checked=1;d.Sf.TF.checked=1;d.Sf.TD.value=700;d.Sf.PF.checked=0;d.Sf.BF.value=64;d.Sf.TB.value=0;d.Sf.TL.value=60;d.Sf.TW.value=1;d.Sf.PB.selectedIndex=0;d.Sf.RV.checked=0;d.Sf.SL.checked=0;d.Sf.RL.value=12;d.Sf.RM.checked=0;d.Sf.BT.value=-1;d.Sf.IR.value=-1;d.Sf.AX.value=-1;
    }
	</script>
	<style>
		@import url("style.css");
	</style>
</head>
<body onload="S()">
	<form id="form_s" name="Sf" method="post">
		<div class="helpB"><button type="button" onclick="H()">?</button></div>
		<button type="button" onclick="B()">Back</button><button type="button" onclick="trySubmit()">Save</button><hr>
    <h2>LED &amp; Hardware setup</h2>
    Total LED count: <input name="LC" type="number" min="1" max="8192" oninput="UI()" required><br>
  <i>Recommended power supply for brightest white:</i><br>
  <b><span id="psu">?</span></b><br>
  <span id="psu2"><br></span>
  <br>
  Enable automatic brightness limiter: <input type="checkbox" name="ABen" onchange="enABL()" id="able"><br>
  <div id="abl">
    Maximum Current: <input name="MA" type="number" min="250" max="65000" oninput="UI()" required> mA<br>
    <div id="ampwarning" style="color: orange; display: none;">
      &#9888; Your power supply provides high current.<br>
      To improve the safety of your setup,<br>
      please use thick cables,<br>
      multiple power injection points and a fuse!<br>
    </div>
    <i>Automatically limits brightness to stay close to the limit.<br>
    Keep at &lt;1A if powering LEDs directly from the ESP 5V pin!<br>
    If you are using an external power supply, enter its rating.<br>
    (Current estimated usage: <span class="pow">unknown</span>)</i><br><br>
    LED voltage (Max. current for a single LED):<br>
    <select name="LAsel" onchange="enLA()">
      <option value="55" selected>5V default (55mA)</option>
      <option value="35">5V efficient (35mA)</option>
      <option value="30">12V (30mA)</option>
      <option value="255">WS2815 (12mA)</option>
      <option value="50">Custom</option>
    </select><br>
    <span id="LAdis" style="display: none;">Custom max. current per LED: <input name="LA" type="number" min="0" max="255" id="la" oninput="UI()" required> mA<br></span>
    <i>Keep at default if you are unsure about your type of LEDs.</i><br>
  </div>
    <h3>Hardware setup</h3>
    <div id="mLC">LED outputs:</div>
    <button type="button" id="+" onclick="addLEDs(1)" style="display:none;border-radius:20px;height:36px;">+</button>
    <button type="button" id="-" onclick="addLEDs(-1)" style="display:none;border-radius:20px;width:36px;height:36px;">-</button><br>
    LED Memory Usage: <span id="m0">0</span> / <span id="m1">?</span> B<br>
    <div id="dbar" style="display:inline-block; width: 100px; height: 10px; border-radius: 20px;"></div><br>
    <div id="ledwarning" style="color: orange; display: none;">
      &#9888; You might run into stability or lag issues.<br>
      Use less than <span id="wreason">800 LEDs per pin</span> for the best experience!<br>
    </div><br>
    Relay pin: <input type="number" min="-1" max="40" name="RL" onchange="UI()"> Active high <input type="checkbox" name="RM"><br>
    Button pin: <input type="number" min="-1" max="40" name="BT" onchange="UI()"><br>
    IR pin: <input type="number" min="-1" max="40" name="IR" onchange="UI()"><br>
    AUX pin: <input type="number" min="-1" max="40" name="AX" onchange="UI()">
		<h3>Defaults</h3>
		Turn LEDs on after power up/reset: <input type="checkbox" name="BO"><br>
    Default brightness: <input name="CA" type="number" min="0" max="255" required> (0-255)<br><br>
    Apply preset <input name="BP" type="number" min="0" max="250" required> at boot (0 uses defaults)
    <br>- <i>or</i> -<br>
    Set current preset cycle setting as boot default: <input type="checkbox" name="PC"><br><br>
		Use Gamma correction for color: <input type="checkbox" name="GC"> (strongly recommended)<br>
		Use Gamma correction for brightness: <input type="checkbox" name="GB"> (not recommended)<br><br>
		Brightness factor: <input name="BF" type="number" min="1" max="255" required> %
		<h3>Transitions</h3>
		Crossfade: <input type="checkbox" name="TF"><br>
		Transition Time: <input name="TD" maxlength="5" size="2"> ms<br>
		Enable Palette transitions: <input type="checkbox" name="PF">
		<h3>Timed light</h3>
		Default Duration: <input name="TL" type="number" min="1" max="255" required> min<br>
		Default Target brightness: <input name="TB" type="number" min="0" max="255" required><br>
		Mode:
    <select name="TW">
			<option value="0">Wait and set</option>
			<option value="1">Fade</option>
			<option value="2">Fade Color</option>
			<option value="3">Sunrise</option>
		</select>
    <h3>Advanced</h3>
		Palette blending:
		<select name="PB">
			<option value="0">Linear (wrap if moving)</option>
			<option value="1">Linear (always wrap)</option>
			<option value="2">Linear (never wrap)</option>
			<option value="3">None (not recommended)</option>
		</select><br>
		Reverse LED order (rotate 180): <input type="checkbox" name="RV"><br>
    Skip first LED: <input type="checkbox" name="SL"><br>
    <span class="wc">
      Auto-calculate white channel from RGB:<br>
      <select name="AW">
        <option value=0>None</option>
        <option value=1>Brighter</option>
        <option value=2>Accurate</option>
        <option value=3>Dual</option>
        <option value=4>Legacy</option>
      </select>
    <br></span><hr>
		<button type="button" onclick="B()">Back</button><button type="button" onclick="trySubmit()">Save</button>
	</form>
</body>
</html>
=======
<!DOCTYPE html>
<html lang="en">
<head>
  <meta charset="utf-8">
	<meta name="viewport" content="width=500">
	<title>LED Settings</title>
	<script>
    var d=document,laprev=55;
		function H()
		{
			window.open("https://github.com/Aircoookie/WLED/wiki/Settings#led-settings");
		}
		function B()
		{
			window.open("/settings","_self");
		}
		function S(){GetV();setABL();}
    function enABL()
    {
      var en = d.getElementById('able').checked;
      d.Sf.LA.value = (en) ? laprev:0;
      d.getElementById('abl').style.display = (en) ? 'inline':'none';
      d.getElementById('psu2').style.display = (en) ? 'inline':'none';
      if (d.Sf.LA.value > 0) setABL();
    }
    function enLA()
    {
      var val = d.Sf.LAsel.value;
      d.Sf.LA.value = val;
      d.getElementById('LAdis').style.display = (val == 50) ? 'inline':'none';
      UI();
    }
    function setABL()
    {
      d.getElementById('able').checked = true;
      d.Sf.LAsel.value = 50;
      switch (parseInt(d.Sf.LA.value)) {
        case 0: d.getElementById('able').checked = false; enABL(); break;
        case 30: d.Sf.LAsel.value = 30; break;
        case 35: d.Sf.LAsel.value = 35; break;
        case 55: d.Sf.LAsel.value = 55; break;
        case 255: d.Sf.LAsel.value = 255; break;
        default: d.getElementById('LAdis').style.display = 'inline';
      }
      UI();
    }
		function UI()
		{
			var myC = d.querySelectorAll('.wc'),
			l = myC.length;
			for (i = 0; i < l; i++) {
				myC[i].style.display = (d.getElementById('rgbw').checked) ? 'inline':'none';
			}

      d.getElementById('ledwarning').style.display = (d.Sf.LC.value > 1000) ? 'inline':'none';
      d.getElementById('ampwarning').style.display = (d.Sf.MA.value > 7200) ? 'inline':'none';

	  if (d.Sf.LA.value == 255) laprev = 12;
	  else if (d.Sf.LA.value > 0) laprev = d.Sf.LA.value;

			var val = Math.ceil((100 + d.Sf.LC.value * laprev)/500)/2;
			val = (val > 5) ? Math.ceil(val) : val;
			var s = "";
      var is12V = (d.Sf.LAsel.value == 30);
      var isWS2815 = (d.Sf.LAsel.value == 255);
			if (val < 1.02 && !is12V && !isWS2815)
			{
				s = "ESP 5V pin with 1A USB supply";
			} else
			{
        		s += is12V ? "12V ": isWS2815 ? "WS2815 12V " : "5V ";
				s += val;
				s += "A supply connected to LEDs";
			}
      var val2 = Math.ceil((100 + d.Sf.LC.value * laprev)/1500)/2;
      val2 = (val2 > 5) ? Math.ceil(val2) : val2;
      var s2 = "(for most effects, ~";
      s2 += val2;
      s2 += "A is enough)<br>";
			d.getElementById('psu').innerHTML = s;
			d.getElementById('psu2').innerHTML = isWS2815 ? "" : s2;

			var LCW = parseInt(d.Sf.LCW.value, 10)
			var LCH = parseInt(d.Sf.LCH.value, 10)
			if (!isNaN(LCW) && !isNaN(LCH) && (LCW > 0 || LCH > 0) && LCW * LCH != parseInt(d.Sf.LC.value, 10)) {
			d.getElementById('2dwarning').style.display = 'inline';
			d.getElementById('submitButton').disabled = false;
			d.getElementById('submitButton2').disabled = false;
			} else {
			d.getElementById('2dwarning').style.display = 'none';
			d.getElementById('submitButton').disabled = false;
			d.getElementById('submitButton2').disabled = false;
			}
		}
		function GetV()
		{
			//values injected by server while sending HTML
		}
	</script>
	<style>
		@import url("style.css");
	</style>
</head>
<body onload="S()">
	<form id="form_s" name="Sf" method="post">
		<div class="helpB"><button type="button" onclick="H()">?</button></div>
		<button type="button" onclick="B()">Back</button><button type="submit">Save</button><hr>
		<h2>LED setup</h2>
		LED count: <input name="LC" type="number" min="1" max="1500" oninput="UI()" required><br>
    <div id="ledwarning" style="color: orange; display: none;">
        &#9888; You might run into stability or lag issues.<br>
        Use less than 1000 LEDs per ESP for the best experience!<br>
      </div>
		<i>Recommended power supply for brightest white:</i><br>
		<b><span id="psu">?</span></b><br>
		<span id="psu2"><br></span>
		<h3>2D Matrix</h3>
			<input name="LCW" type="number" min="1" max="1500" oninput="UI()"> x
			<input name="LCH" type="number" min="1" max="1500" oninput="UI()"><br>
			<div id="2dwarning" style="color: orange; display: inline;">
				&#9888; width x height should match LED count!<br>
			</div>
			Serpentine: <input type="checkbox" name="LCWHS" checked> (how leds are layed out)<br>
    <br>
    Enable automatic brightness limiter: <input type="checkbox" name="ABen" onchange="enABL()" id="able"><br>
    <div id="abl">
      Maximum Current: <input name="MA" type="number" min="250" max="65000" oninput="UI()" required> mA<br>
      <div id="ampwarning" style="color: orange; display: none;">
        &#9888; Your power supply provides high current.<br>
        To improve the safety of your setup,<br>
        please use thick cables,<br>
        multiple power injection points and a fuse!<br>
      </div>
      <i>Automatically limits brightness to stay close to the limit.<br>
      Keep at &lt;1A if powering LEDs directly from the ESP 5V pin!<br>
      If you are using an external power supply, enter its rating.<br>
      (Current estimated usage: <span class="pow">unknown</span>)</i><br><br>
      LED voltage (Max. current for a single LED):<br>
      <select name="LAsel" onchange="enLA()">
        <option value="55" selected>5V default (55mA)</option>
        <option value="35">5V efficient (35mA)</option>
        <option value="30">12V (30mA)</option>
        <option value="255">WS2815 (12mA)</option>
        <option value="50">Custom</option>
      </select><br>
      <span id="LAdis" style="display: none;">Custom max. current per LED: <input name="LA" type="number" min="0" max="255" id="la" oninput="UI()" required> mA<br></span>
      <i>Keep at default if you are unsure about your type of LEDs.</i><br>
    </div>
    <br>
		LEDs are 4-channel type (RGBW): <input type="checkbox" name="EW" onchange=UI() id="rgbw"><br>
    <span class="wc">
    Auto-calculate white channel from RGB:<br>
    <select name=AW>
      <option value=0>None</option>
      <option value=1>Brighter</option>
      <option value=2>Accurate</option>
      <option value=3>Dual</option>
      <option value=4>Legacy</option>
    </select>
    <br></span>
		Color order:
		<select name="CO">
			<option value=0>GRB</option>
      <option value=1>RGB</option>
      <option value=2>BRG</option>
      <option value=3>RBG</option>
      <option value=4>BGR</option>
      <option value=5>GBR</option>
		</select>
		<h3>Defaults</h3>
		Turn LEDs on after power up/reset: <input type="checkbox" name="BO"><br>
    Default brightness: <input name="CA" type="number" min="0" max="255" required> (0-255)<br><br>
    Apply preset <input name="BP" type="number" min="0" max="250" required> at boot (0 uses defaults)
    <br>- <i>or</i> -<br>
    Set current preset cycle setting as boot default: <input type="checkbox" name="PC"><br><br>
		Use Gamma correction for color: <input type="checkbox" name="GC"> (strongly recommended)<br>
		Use Gamma correction for brightness: <input type="checkbox" name="GB"> (not recommended)<br><br>
		Brightness factor: <input name="BF" type="number" min="1" max="255" required> %
		<h3>Transitions</h3>
		Crossfade: <input type="checkbox" name="TF"><br>
		Transition Time: <input name="TD" maxlength="5" size="2"> ms<br>
		Enable Palette transitions: <input type="checkbox" name="PF">
		<h3>Timed light</h3>
		Default Duration: <input name="TL" type="number" min="1" max="255" required> min<br>
		Default Target brightness: <input name="TB" type="number" min="0" max="255" required><br>
		Mode:
    <select name="TW">
			<option value="0">Wait and set</option>
			<option value="1">Fade</option>
			<option value="2">Fade Color</option>
			<option value="3">Sunrise</option>
		</select>
		<h3>Advanced</h3>
		Palette blending:
		<select name="PB">
			<option value="0">Linear (wrap if moving)</option>
			<option value="1">Linear (always wrap)</option>
			<option value="2">Linear (never wrap)</option>
			<option value="3">None (not recommended)</option>
		</select><br>
		Reverse LED order (rotate 180): <input type="checkbox" name="RV"><br>
		Skip first LED: <input type="checkbox" name="SL"><hr>
		<button type="button" onclick="B()">Back</button><button type="submit">Save</button>
	</form>
</body>
</html>
>>>>>>> 9d73163e
<|MERGE_RESOLUTION|>--- conflicted
+++ resolved
@@ -1,560 +1,351 @@
-<<<<<<< HEAD
-<!DOCTYPE html>
-<html lang="en">
-<head>
-  <meta charset="utf-8">
-	<meta name="viewport" content="width=500">
-	<title>LED Settings</title>
-	<script>
-    var d=document,laprev=55,maxB=1,maxM=5000,maxPB=4096,bquot=0; //maximum bytes for LED allocation: 5kB for 8266, 32kB for 32
-		function H()
-		{
-			window.open("https://github.com/Aircoookie/WLED/wiki/Settings#led-settings");
-		}
-		function B()
-		{
-			window.open("/settings","_self");
-    }
-    function bLimits(b,p,m) {
-      maxB = b; maxM = m; maxPB = p;
-    }
-    function trySubmit() {
-      var LCs = d.getElementsByTagName("input");
-      for (i=0; i<LCs.length; i++) {
-        var nm = LCs[i].name.substring(0,2);
-
-        //check for pin conflicts
-        if (nm=="L0" || nm=="L1" || nm=="RL" || nm=="BT" || nm=="IR" || nm=="AX")
-          if (LCs[i].value!="" && LCs[i].value!="-1") {
-            if (LCs[i].value > 5 && LCs[i].value < 12) {alert("Sorry, pins 6-11 can not be used.");LCs[i].focus();return;}
-            if (d.um_p && d.um_p.some((e)=>e==parseInt(LCs[i].value,10))) {alert("Usermod pin conflict!");LCs[i].focus();return;}
-            for (j=i+1; j<LCs.length; j++)
-            {
-              var n2 = LCs[j].name.substring(0,2);
-              if (n2=="L0" || n2=="L1" || n2=="RL" || n2=="BT" || n2=="IR" || n2=="AX")
-                if (LCs[j].value!="" && LCs[i].value==LCs[j].value) {alert("Pin conflict!");LCs[i].focus();return;}
-            }
-          }
-      }
-      if (bquot > 100) {var msg = "Too many LEDs for me to handle!"; if (maxM < 10000) msg += " Consider using an ESP32."; alert(msg); return;}
-      if (d.Sf.reportValidity()) d.Sf.submit();
-    }
-		function S(){GetV();setABL();}
-    function enABL()
-    {
-      var en = d.getElementById('able').checked;
-      d.Sf.LA.value = (en) ? laprev:0;
-      d.getElementById('abl').style.display = (en) ? 'inline':'none';
-      d.getElementById('psu2').style.display = (en) ? 'inline':'none';
-      if (d.Sf.LA.value > 0) setABL();
-    }
-    function enLA()
-    {
-      var val = d.Sf.LAsel.value;
-      d.Sf.LA.value = val;
-      d.getElementById('LAdis').style.display = (val == 50) ? 'inline':'none';
-      UI();
-    }
-    function setABL()
-    {
-      d.getElementById('able').checked = true;
-      d.Sf.LAsel.value = 50;
-      switch (parseInt(d.Sf.LA.value)) {
-        case 0: d.getElementById('able').checked = false; enABL(); break;
-        case 30: d.Sf.LAsel.value = 30; break;
-        case 35: d.Sf.LAsel.value = 35; break;
-        case 55: d.Sf.LAsel.value = 55; break;
-        case 255: d.Sf.LAsel.value = 255; break;
-        default: d.getElementById('LAdis').style.display = 'inline';
-      }
-      d.getElementById('m1').innerHTML = maxM;
-      UI();
-    }
-    //returns mem usage
-    function getMem(type, len, p0) {
-      //len = parseInt(len);
-      if (type < 32) {
-        if (maxM < 10000 && p0 ==3) { //8266 DMA uses 5x the mem
-          if (type > 29) return len*20; //RGBW
-          return len*15;
-        } else if (maxM >= 10000) //ESP32 RMT uses double buffer?
-        {
-          if (type > 29) return len*8; //RGBW
-          return len*6;
-        }
-        if (type > 29) return len*4; //RGBW
-        return len*3;
-      }
-      if (type > 31 && type < 48) return 5;
-      if (type == 44 || type == 45) return len*4; //RGBW
-      return len*3;
-    }
-		function UI()
-		{
-      var isRGBW = false, memu = 0;
-      
-      d.getElementById('ampwarning').style.display = (d.Sf.MA.value > 7200) ? 'inline':'none';
-	  
-	    if (d.Sf.LA.value == 255) laprev = 12;
-	    else if (d.Sf.LA.value > 0) laprev = d.Sf.LA.value;
-      
-      var s = d.getElementsByTagName("select");
-      for (i=0; i<s.length; i++) {
-        if (s[i].name.substring(0,2)=="LT") {
-          n=s[i].name.substring(2);
-          var type = s[i].value;
-          d.getElementById("p0d"+n).innerHTML = (type > 49) ? "Data pin:" : (type >41) ? "Pins:" : "Pin:";
-          d.getElementById("p1d"+n).innerHTML = (type > 49) ? "Clk:" : "";
-          var LK = d.getElementsByName("L1"+n)[0];
-
-          memu += getMem(type, d.getElementsByName("LC"+n)[0].value, d.getElementsByName("L0"+n)[0].value);
-
-          for (p=1; p<5; p++) {
-            var LK = d.getElementsByName("L"+p+n)[0];
-            if (!LK) continue;
-            if ((type>49 && p==1) || (type>41 && type < 50 && (p+40 < type))) // TYPE_xxxx values from const.h
-            {
-              LK.style.display = "inline";
-              LK.required = true;
-            } else {
-              LK.style.display = "none";
-              LK.required = false;
-              LK.value="";
-            }
-          }
-          if (type == 30 || type == 31 || (type > 40 && type < 46 && type != 43)) isRGBW = true;
-          d.getElementById("dig"+n).style.display = (type > 31 && type < 48) ? "none":"inline";
-          d.getElementById("psd"+n).innerHTML = (type > 31 && type < 48) ? "Index:":"Start:";
-        }
-      }
-
-      var myC = d.querySelectorAll('.wc'),
-			l = myC.length;
-			for (i = 0; i < l; i++) {
-				myC[i].style.display = (isRGBW) ? 'inline':'none';
-			}
-
-      if (d.activeElement == d.getElementsByName("LC")[0]) {
-        var o = d.getElementsByClassName("iST");
-        var i = o.length;
-        if (i == 1) d.getElementsByName("LC0")[0].value = d.getElementsByName("LC")[0].value;
-      }
-
-      var LCs = d.getElementsByTagName("input");
-      var sLC = 0, maxLC = 0;
-      for (i=0; i<LCs.length; i++) {
-        var nm = LCs[i].name.substring(0,2);
-        if (nm=="LC" && LCs[i].name != "LC") {var c = parseInt(LCs[i].value,10); if (c) {sLC+=c; if (c>maxLC) maxLC = c;} continue;}
-      }
-
-      d.getElementById('m0').innerHTML = memu;
-      bquot = memu / maxM * 100;
-      d.getElementById('dbar').style.background = `linear-gradient(90deg, ${bquot > 60 ? bquot > 90 ? "red":"orange":"#ccc"} 0 ${bquot}%%, #444 ${bquot}%% 100%%)`;
-      d.getElementById('ledwarning').style.display = (maxLC > 800 || bquot > 80) ? 'inline':'none';
-      //TODO add warning "Recommended pins on ESP8266 are 1 and 2 (3 only with low LED count)"
-      //TODO add overmemory warning
-      //TODO block disallowed pins 6-11
-      d.getElementById('wreason').innerHTML = (bquot > 80) ? "than 60%% of max. LED memory" : "800 LEDs per pin";
-
-      //var val = Math.ceil((100 + d.Sf.LC.value * laprev)/500)/2;
-      var val = Math.ceil((100 + sLC * laprev)/500)/2;
-			val = (val > 5) ? Math.ceil(val) : val;
-			var s = "";
-      var is12V = (d.Sf.LAsel.value == 30);
-      var isWS2815 = (d.Sf.LAsel.value == 255);
-			if (val < 1.02 && !is12V && !isWS2815)
-			{
-				s = "ESP 5V pin with 1A USB supply";
-			} else
-			{
-        		s += is12V ? "12V ": isWS2815 ? "WS2815 12V " : "5V ";
-				s += val;
-				s += "A supply connected to LEDs";
-			}
-      var val2 = Math.ceil((100 + sLC * laprev)/1500)/2;
-      val2 = (val2 > 5) ? Math.ceil(val2) : val2;
-      var s2 = "(for most effects, ~";
-      s2 += val2;
-      s2 += "A is enough)<br>";
-			d.getElementById('psu').innerHTML = s;
-      d.getElementById('psu2').innerHTML = isWS2815 ? "" : s2;
-    }
-    function lastEnd(i) {
-      if (i<1) return 0;
-      v = parseInt(d.getElementsByName("LS"+(i-1))[0].value) + parseInt(d.getElementsByName("LC"+(i-1))[0].value);
-      if (isNaN(v)) return 0;
-      return v;
-    }
-    function addLEDs(n)
-    {
-      if (n>1) {maxB=n; d.getElementById("+").style.display="inline"; return;}
-
-      var o = d.getElementsByClassName("iST");
-      var i = o.length;
-
-      if ((n==1 && i>=maxB) || (n==-1 && i==0)) return;
-
-      var f = d.getElementById("mLC");
-      if (n==1) {
-        var cn = `<div class="iST">
-          ${i>0?'<hr style="width:260px">':''}
-          ${i+1}:
-          <select name="LT${i}" onchange="UI()">
-            <option value="22">WS281x</option>
-            <option value="30">SK6812 RGBW</option>
-            <option value="31">TM1814</option>
-            <option value="24">400kHz</option>
-            <option value="50">WS2801</option>
-            <option value="51">APA102</option>
-            <option value="52">LPD8806</option>
-            <option value="53">P9813</option>
-            <option value="41">PWM White</option>
-            <option value="42">PWM WWCW</option>
-            <option value="43">PWM RGB</option>
-            <option value="44">PWM RGBW</option>
-            <option value="45">PWM RGBWC</option>
-          </select>&nbsp;
-          Color Order:
-          <select name="CO${i}">
-            <option value="0">GRB</option>
-            <option value="1">RGB</option>
-            <option value="2">BRG</option>
-            <option value="3">RBG</option>
-            <option value="4">BGR</option>
-            <option value="5">GBR</option>
-          </select><br>
-          <span id="p0d${i}">Pin:</span> <input type="number" name="L0${i}" min="0" max="40" required style="width:35px" oninput="UI()"/>
-          <span id="p1d${i}">Clock:</span> <input type="number" name="L1${i}" min="0" max="40" style="width:35px"/>
-          <span id="p2d${i}"></span><input type="number" name="L2${i}" min="0" max="40" style="width:35px"/>
-          <span id="p3d${i}"></span><input type="number" name="L3${i}" min="0" max="40" style="width:35px"/>
-          <span id="p4d${i}"></span><input type="number" name="L4${i}" min="0" max="40" style="width:35px"/>
-          <br>
-          <span id="psd${i}">Start:</span> <input type="number" name="LS${i}" min="0" max="8191" value="${lastEnd(i)}" required />&nbsp;
-          <div id="dig${i}" style="display:inline">
-          Count: <input type="number" name="LC${i}" min="0" max="${maxPB}" value="1" required oninput="UI()" /><br>
-          Reverse: <input type="checkbox" name="CV${i}"></div><br>
-        </div>`;
-        f.insertAdjacentHTML("beforeend", cn);
-      }
-      if (n==-1) {
-        o[--i].remove();--i;
-      }
-
-      d.getElementById("+").style.display = (i<maxB-1) ? "inline":"none";
-      d.getElementById("-").style.display = (i>0) ? "inline":"none";
-
-      UI();
-    }
-		function GetV()
-		{
-      //values injected by server while sending HTML
-      //d.um_p=[];addLEDs(3);d.Sf.LC.value=250;addLEDs(1);d.Sf.L00.value=2;d.Sf.L10.value=0;d.Sf.LC0.value=250;d.Sf.LT0.value=22;d.Sf.CO0.value=0;d.Sf.LS0.value=0;d.Sf.LS0.checked=0;d.Sf.MA.value=5400;d.Sf.LA.value=55;d.getElementsByClassName("pow")[0].innerHTML="350mA";d.Sf.CA.value=40;d.Sf.AW.value=3;d.Sf.BO.checked=0;d.Sf.BP.value=3;d.Sf.GB.checked=0;d.Sf.GC.checked=1;d.Sf.TF.checked=1;d.Sf.TD.value=700;d.Sf.PF.checked=0;d.Sf.BF.value=64;d.Sf.TB.value=0;d.Sf.TL.value=60;d.Sf.TW.value=1;d.Sf.PB.selectedIndex=0;d.Sf.RV.checked=0;d.Sf.SL.checked=0;d.Sf.RL.value=12;d.Sf.RM.checked=0;d.Sf.BT.value=-1;d.Sf.IR.value=-1;d.Sf.AX.value=-1;
-    }
-	</script>
-	<style>
-		@import url("style.css");
-	</style>
-</head>
-<body onload="S()">
-	<form id="form_s" name="Sf" method="post">
-		<div class="helpB"><button type="button" onclick="H()">?</button></div>
-		<button type="button" onclick="B()">Back</button><button type="button" onclick="trySubmit()">Save</button><hr>
-    <h2>LED &amp; Hardware setup</h2>
-    Total LED count: <input name="LC" type="number" min="1" max="8192" oninput="UI()" required><br>
-  <i>Recommended power supply for brightest white:</i><br>
-  <b><span id="psu">?</span></b><br>
-  <span id="psu2"><br></span>
-  <br>
-  Enable automatic brightness limiter: <input type="checkbox" name="ABen" onchange="enABL()" id="able"><br>
-  <div id="abl">
-    Maximum Current: <input name="MA" type="number" min="250" max="65000" oninput="UI()" required> mA<br>
-    <div id="ampwarning" style="color: orange; display: none;">
-      &#9888; Your power supply provides high current.<br>
-      To improve the safety of your setup,<br>
-      please use thick cables,<br>
-      multiple power injection points and a fuse!<br>
-    </div>
-    <i>Automatically limits brightness to stay close to the limit.<br>
-    Keep at &lt;1A if powering LEDs directly from the ESP 5V pin!<br>
-    If you are using an external power supply, enter its rating.<br>
-    (Current estimated usage: <span class="pow">unknown</span>)</i><br><br>
-    LED voltage (Max. current for a single LED):<br>
-    <select name="LAsel" onchange="enLA()">
-      <option value="55" selected>5V default (55mA)</option>
-      <option value="35">5V efficient (35mA)</option>
-      <option value="30">12V (30mA)</option>
-      <option value="255">WS2815 (12mA)</option>
-      <option value="50">Custom</option>
-    </select><br>
-    <span id="LAdis" style="display: none;">Custom max. current per LED: <input name="LA" type="number" min="0" max="255" id="la" oninput="UI()" required> mA<br></span>
-    <i>Keep at default if you are unsure about your type of LEDs.</i><br>
-  </div>
-    <h3>Hardware setup</h3>
-    <div id="mLC">LED outputs:</div>
-    <button type="button" id="+" onclick="addLEDs(1)" style="display:none;border-radius:20px;height:36px;">+</button>
-    <button type="button" id="-" onclick="addLEDs(-1)" style="display:none;border-radius:20px;width:36px;height:36px;">-</button><br>
-    LED Memory Usage: <span id="m0">0</span> / <span id="m1">?</span> B<br>
-    <div id="dbar" style="display:inline-block; width: 100px; height: 10px; border-radius: 20px;"></div><br>
-    <div id="ledwarning" style="color: orange; display: none;">
-      &#9888; You might run into stability or lag issues.<br>
-      Use less than <span id="wreason">800 LEDs per pin</span> for the best experience!<br>
-    </div><br>
-    Relay pin: <input type="number" min="-1" max="40" name="RL" onchange="UI()"> Active high <input type="checkbox" name="RM"><br>
-    Button pin: <input type="number" min="-1" max="40" name="BT" onchange="UI()"><br>
-    IR pin: <input type="number" min="-1" max="40" name="IR" onchange="UI()"><br>
-    AUX pin: <input type="number" min="-1" max="40" name="AX" onchange="UI()">
-		<h3>Defaults</h3>
-		Turn LEDs on after power up/reset: <input type="checkbox" name="BO"><br>
-    Default brightness: <input name="CA" type="number" min="0" max="255" required> (0-255)<br><br>
-    Apply preset <input name="BP" type="number" min="0" max="250" required> at boot (0 uses defaults)
-    <br>- <i>or</i> -<br>
-    Set current preset cycle setting as boot default: <input type="checkbox" name="PC"><br><br>
-		Use Gamma correction for color: <input type="checkbox" name="GC"> (strongly recommended)<br>
-		Use Gamma correction for brightness: <input type="checkbox" name="GB"> (not recommended)<br><br>
-		Brightness factor: <input name="BF" type="number" min="1" max="255" required> %
-		<h3>Transitions</h3>
-		Crossfade: <input type="checkbox" name="TF"><br>
-		Transition Time: <input name="TD" maxlength="5" size="2"> ms<br>
-		Enable Palette transitions: <input type="checkbox" name="PF">
-		<h3>Timed light</h3>
-		Default Duration: <input name="TL" type="number" min="1" max="255" required> min<br>
-		Default Target brightness: <input name="TB" type="number" min="0" max="255" required><br>
-		Mode:
-    <select name="TW">
-			<option value="0">Wait and set</option>
-			<option value="1">Fade</option>
-			<option value="2">Fade Color</option>
-			<option value="3">Sunrise</option>
-		</select>
-    <h3>Advanced</h3>
-		Palette blending:
-		<select name="PB">
-			<option value="0">Linear (wrap if moving)</option>
-			<option value="1">Linear (always wrap)</option>
-			<option value="2">Linear (never wrap)</option>
-			<option value="3">None (not recommended)</option>
-		</select><br>
-		Reverse LED order (rotate 180): <input type="checkbox" name="RV"><br>
-    Skip first LED: <input type="checkbox" name="SL"><br>
-    <span class="wc">
-      Auto-calculate white channel from RGB:<br>
-      <select name="AW">
-        <option value=0>None</option>
-        <option value=1>Brighter</option>
-        <option value=2>Accurate</option>
-        <option value=3>Dual</option>
-        <option value=4>Legacy</option>
-      </select>
-    <br></span><hr>
-		<button type="button" onclick="B()">Back</button><button type="button" onclick="trySubmit()">Save</button>
-	</form>
-</body>
-</html>
-=======
-<!DOCTYPE html>
-<html lang="en">
-<head>
-  <meta charset="utf-8">
-	<meta name="viewport" content="width=500">
-	<title>LED Settings</title>
-	<script>
-    var d=document,laprev=55;
-		function H()
-		{
-			window.open("https://github.com/Aircoookie/WLED/wiki/Settings#led-settings");
-		}
-		function B()
-		{
-			window.open("/settings","_self");
-		}
-		function S(){GetV();setABL();}
-    function enABL()
-    {
-      var en = d.getElementById('able').checked;
-      d.Sf.LA.value = (en) ? laprev:0;
-      d.getElementById('abl').style.display = (en) ? 'inline':'none';
-      d.getElementById('psu2').style.display = (en) ? 'inline':'none';
-      if (d.Sf.LA.value > 0) setABL();
-    }
-    function enLA()
-    {
-      var val = d.Sf.LAsel.value;
-      d.Sf.LA.value = val;
-      d.getElementById('LAdis').style.display = (val == 50) ? 'inline':'none';
-      UI();
-    }
-    function setABL()
-    {
-      d.getElementById('able').checked = true;
-      d.Sf.LAsel.value = 50;
-      switch (parseInt(d.Sf.LA.value)) {
-        case 0: d.getElementById('able').checked = false; enABL(); break;
-        case 30: d.Sf.LAsel.value = 30; break;
-        case 35: d.Sf.LAsel.value = 35; break;
-        case 55: d.Sf.LAsel.value = 55; break;
-        case 255: d.Sf.LAsel.value = 255; break;
-        default: d.getElementById('LAdis').style.display = 'inline';
-      }
-      UI();
-    }
-		function UI()
-		{
-			var myC = d.querySelectorAll('.wc'),
-			l = myC.length;
-			for (i = 0; i < l; i++) {
-				myC[i].style.display = (d.getElementById('rgbw').checked) ? 'inline':'none';
-			}
-
-      d.getElementById('ledwarning').style.display = (d.Sf.LC.value > 1000) ? 'inline':'none';
-      d.getElementById('ampwarning').style.display = (d.Sf.MA.value > 7200) ? 'inline':'none';
-
-	  if (d.Sf.LA.value == 255) laprev = 12;
-	  else if (d.Sf.LA.value > 0) laprev = d.Sf.LA.value;
-
-			var val = Math.ceil((100 + d.Sf.LC.value * laprev)/500)/2;
-			val = (val > 5) ? Math.ceil(val) : val;
-			var s = "";
-      var is12V = (d.Sf.LAsel.value == 30);
-      var isWS2815 = (d.Sf.LAsel.value == 255);
-			if (val < 1.02 && !is12V && !isWS2815)
-			{
-				s = "ESP 5V pin with 1A USB supply";
-			} else
-			{
-        		s += is12V ? "12V ": isWS2815 ? "WS2815 12V " : "5V ";
-				s += val;
-				s += "A supply connected to LEDs";
-			}
-      var val2 = Math.ceil((100 + d.Sf.LC.value * laprev)/1500)/2;
-      val2 = (val2 > 5) ? Math.ceil(val2) : val2;
-      var s2 = "(for most effects, ~";
-      s2 += val2;
-      s2 += "A is enough)<br>";
-			d.getElementById('psu').innerHTML = s;
-			d.getElementById('psu2').innerHTML = isWS2815 ? "" : s2;
-
-			var LCW = parseInt(d.Sf.LCW.value, 10)
-			var LCH = parseInt(d.Sf.LCH.value, 10)
-			if (!isNaN(LCW) && !isNaN(LCH) && (LCW > 0 || LCH > 0) && LCW * LCH != parseInt(d.Sf.LC.value, 10)) {
-			d.getElementById('2dwarning').style.display = 'inline';
-			d.getElementById('submitButton').disabled = false;
-			d.getElementById('submitButton2').disabled = false;
-			} else {
-			d.getElementById('2dwarning').style.display = 'none';
-			d.getElementById('submitButton').disabled = false;
-			d.getElementById('submitButton2').disabled = false;
-			}
-		}
-		function GetV()
-		{
-			//values injected by server while sending HTML
-		}
-	</script>
-	<style>
-		@import url("style.css");
-	</style>
-</head>
-<body onload="S()">
-	<form id="form_s" name="Sf" method="post">
-		<div class="helpB"><button type="button" onclick="H()">?</button></div>
-		<button type="button" onclick="B()">Back</button><button type="submit">Save</button><hr>
-		<h2>LED setup</h2>
-		LED count: <input name="LC" type="number" min="1" max="1500" oninput="UI()" required><br>
-    <div id="ledwarning" style="color: orange; display: none;">
-        &#9888; You might run into stability or lag issues.<br>
-        Use less than 1000 LEDs per ESP for the best experience!<br>
-      </div>
-		<i>Recommended power supply for brightest white:</i><br>
-		<b><span id="psu">?</span></b><br>
-		<span id="psu2"><br></span>
-		<h3>2D Matrix</h3>
-			<input name="LCW" type="number" min="1" max="1500" oninput="UI()"> x
-			<input name="LCH" type="number" min="1" max="1500" oninput="UI()"><br>
-			<div id="2dwarning" style="color: orange; display: inline;">
-				&#9888; width x height should match LED count!<br>
-			</div>
-			Serpentine: <input type="checkbox" name="LCWHS" checked> (how leds are layed out)<br>
-    <br>
-    Enable automatic brightness limiter: <input type="checkbox" name="ABen" onchange="enABL()" id="able"><br>
-    <div id="abl">
-      Maximum Current: <input name="MA" type="number" min="250" max="65000" oninput="UI()" required> mA<br>
-      <div id="ampwarning" style="color: orange; display: none;">
-        &#9888; Your power supply provides high current.<br>
-        To improve the safety of your setup,<br>
-        please use thick cables,<br>
-        multiple power injection points and a fuse!<br>
-      </div>
-      <i>Automatically limits brightness to stay close to the limit.<br>
-      Keep at &lt;1A if powering LEDs directly from the ESP 5V pin!<br>
-      If you are using an external power supply, enter its rating.<br>
-      (Current estimated usage: <span class="pow">unknown</span>)</i><br><br>
-      LED voltage (Max. current for a single LED):<br>
-      <select name="LAsel" onchange="enLA()">
-        <option value="55" selected>5V default (55mA)</option>
-        <option value="35">5V efficient (35mA)</option>
-        <option value="30">12V (30mA)</option>
-        <option value="255">WS2815 (12mA)</option>
-        <option value="50">Custom</option>
-      </select><br>
-      <span id="LAdis" style="display: none;">Custom max. current per LED: <input name="LA" type="number" min="0" max="255" id="la" oninput="UI()" required> mA<br></span>
-      <i>Keep at default if you are unsure about your type of LEDs.</i><br>
-    </div>
-    <br>
-		LEDs are 4-channel type (RGBW): <input type="checkbox" name="EW" onchange=UI() id="rgbw"><br>
-    <span class="wc">
-    Auto-calculate white channel from RGB:<br>
-    <select name=AW>
-      <option value=0>None</option>
-      <option value=1>Brighter</option>
-      <option value=2>Accurate</option>
-      <option value=3>Dual</option>
-      <option value=4>Legacy</option>
-    </select>
-    <br></span>
-		Color order:
-		<select name="CO">
-			<option value=0>GRB</option>
-      <option value=1>RGB</option>
-      <option value=2>BRG</option>
-      <option value=3>RBG</option>
-      <option value=4>BGR</option>
-      <option value=5>GBR</option>
-		</select>
-		<h3>Defaults</h3>
-		Turn LEDs on after power up/reset: <input type="checkbox" name="BO"><br>
-    Default brightness: <input name="CA" type="number" min="0" max="255" required> (0-255)<br><br>
-    Apply preset <input name="BP" type="number" min="0" max="250" required> at boot (0 uses defaults)
-    <br>- <i>or</i> -<br>
-    Set current preset cycle setting as boot default: <input type="checkbox" name="PC"><br><br>
-		Use Gamma correction for color: <input type="checkbox" name="GC"> (strongly recommended)<br>
-		Use Gamma correction for brightness: <input type="checkbox" name="GB"> (not recommended)<br><br>
-		Brightness factor: <input name="BF" type="number" min="1" max="255" required> %
-		<h3>Transitions</h3>
-		Crossfade: <input type="checkbox" name="TF"><br>
-		Transition Time: <input name="TD" maxlength="5" size="2"> ms<br>
-		Enable Palette transitions: <input type="checkbox" name="PF">
-		<h3>Timed light</h3>
-		Default Duration: <input name="TL" type="number" min="1" max="255" required> min<br>
-		Default Target brightness: <input name="TB" type="number" min="0" max="255" required><br>
-		Mode:
-    <select name="TW">
-			<option value="0">Wait and set</option>
-			<option value="1">Fade</option>
-			<option value="2">Fade Color</option>
-			<option value="3">Sunrise</option>
-		</select>
-		<h3>Advanced</h3>
-		Palette blending:
-		<select name="PB">
-			<option value="0">Linear (wrap if moving)</option>
-			<option value="1">Linear (always wrap)</option>
-			<option value="2">Linear (never wrap)</option>
-			<option value="3">None (not recommended)</option>
-		</select><br>
-		Reverse LED order (rotate 180): <input type="checkbox" name="RV"><br>
-		Skip first LED: <input type="checkbox" name="SL"><hr>
-		<button type="button" onclick="B()">Back</button><button type="submit">Save</button>
-	</form>
-</body>
-</html>
->>>>>>> 9d73163e
+<!DOCTYPE html>
+<html lang="en">
+<head>
+  <meta charset="utf-8">
+	<meta name="viewport" content="width=500">
+	<title>LED Settings</title>
+	<script>
+    var d=document,laprev=55,maxB=1,maxM=5000,maxPB=4096,bquot=0; //maximum bytes for LED allocation: 5kB for 8266, 32kB for 32
+		function H()
+		{
+			window.open("https://github.com/Aircoookie/WLED/wiki/Settings#led-settings");
+		}
+		function B()
+		{
+			window.open("/settings","_self");
+    }
+    function bLimits(b,p,m) {
+      maxB = b; maxM = m; maxPB = p;
+    }
+    function trySubmit() {
+      var LCs = d.getElementsByTagName("input");
+      for (i=0; i<LCs.length; i++) {
+        var nm = LCs[i].name.substring(0,2);
+
+        //check for pin conflicts
+        if (nm=="L0" || nm=="L1" || nm=="RL" || nm=="BT" || nm=="IR" || nm=="AX")
+          if (LCs[i].value!="" && LCs[i].value!="-1") {
+            if (LCs[i].value > 5 && LCs[i].value < 12) {alert("Sorry, pins 6-11 can not be used.");LCs[i].focus();return;}
+            if (d.um_p && d.um_p.some((e)=>e==parseInt(LCs[i].value,10))) {alert("Usermod pin conflict!");LCs[i].focus();return;}
+            for (j=i+1; j<LCs.length; j++)
+            {
+              var n2 = LCs[j].name.substring(0,2);
+              if (n2=="L0" || n2=="L1" || n2=="RL" || n2=="BT" || n2=="IR" || n2=="AX")
+                if (LCs[j].value!="" && LCs[i].value==LCs[j].value) {alert("Pin conflict!");LCs[i].focus();return;}
+            }
+          }
+      }
+      if (bquot > 100) {var msg = "Too many LEDs for me to handle!"; if (maxM < 10000) msg += " Consider using an ESP32."; alert(msg); return;}
+      if (d.Sf.reportValidity()) d.Sf.submit();
+    }
+		function S(){GetV();setABL();}
+    function enABL()
+    {
+      var en = d.getElementById('able').checked;
+      d.Sf.LA.value = (en) ? laprev:0;
+      d.getElementById('abl').style.display = (en) ? 'inline':'none';
+      d.getElementById('psu2').style.display = (en) ? 'inline':'none';
+      if (d.Sf.LA.value > 0) setABL();
+    }
+    function enLA()
+    {
+      var val = d.Sf.LAsel.value;
+      d.Sf.LA.value = val;
+      d.getElementById('LAdis').style.display = (val == 50) ? 'inline':'none';
+      UI();
+    }
+    function setABL()
+    {
+      d.getElementById('able').checked = true;
+      d.Sf.LAsel.value = 50;
+      switch (parseInt(d.Sf.LA.value)) {
+        case 0: d.getElementById('able').checked = false; enABL(); break;
+        case 30: d.Sf.LAsel.value = 30; break;
+        case 35: d.Sf.LAsel.value = 35; break;
+        case 55: d.Sf.LAsel.value = 55; break;
+        case 255: d.Sf.LAsel.value = 255; break;
+        default: d.getElementById('LAdis').style.display = 'inline';
+      }
+      d.getElementById('m1').innerHTML = maxM;
+      UI();
+    }
+    //returns mem usage
+    function getMem(type, len, p0) {
+      //len = parseInt(len);
+      if (type < 32) {
+        if (maxM < 10000 && p0 ==3) { //8266 DMA uses 5x the mem
+          if (type > 29) return len*20; //RGBW
+          return len*15;
+        } else if (maxM >= 10000) //ESP32 RMT uses double buffer?
+        {
+          if (type > 29) return len*8; //RGBW
+          return len*6;
+        }
+        if (type > 29) return len*4; //RGBW
+        return len*3;
+      }
+      if (type > 31 && type < 48) return 5;
+      if (type == 44 || type == 45) return len*4; //RGBW
+      return len*3;
+    }
+		function UI()
+		{
+      var isRGBW = false, memu = 0;
+
+      d.getElementById('ampwarning').style.display = (d.Sf.MA.value > 7200) ? 'inline':'none';
+
+	    if (d.Sf.LA.value == 255) laprev = 12;
+	    else if (d.Sf.LA.value > 0) laprev = d.Sf.LA.value;
+
+      var s = d.getElementsByTagName("select");
+      for (i=0; i<s.length; i++) {
+        if (s[i].name.substring(0,2)=="LT") {
+          n=s[i].name.substring(2);
+          var type = s[i].value;
+          d.getElementById("p0d"+n).innerHTML = (type > 49) ? "Data pin:" : (type >41) ? "Pins:" : "Pin:";
+          d.getElementById("p1d"+n).innerHTML = (type > 49) ? "Clk:" : "";
+          var LK = d.getElementsByName("L1"+n)[0];
+
+          memu += getMem(type, d.getElementsByName("LC"+n)[0].value, d.getElementsByName("L0"+n)[0].value);
+
+          for (p=1; p<5; p++) {
+            var LK = d.getElementsByName("L"+p+n)[0];
+            if (!LK) continue;
+            if ((type>49 && p==1) || (type>41 && type < 50 && (p+40 < type))) // TYPE_xxxx values from const.h
+            {
+              LK.style.display = "inline";
+              LK.required = true;
+            } else {
+              LK.style.display = "none";
+              LK.required = false;
+              LK.value="";
+            }
+          }
+          if (type == 30 || type == 31 || (type > 40 && type < 46 && type != 43)) isRGBW = true;
+          d.getElementById("dig"+n).style.display = (type > 31 && type < 48) ? "none":"inline";
+          d.getElementById("psd"+n).innerHTML = (type > 31 && type < 48) ? "Index:":"Start:";
+        }
+      }
+
+      var myC = d.querySelectorAll('.wc'),
+			l = myC.length;
+			for (i = 0; i < l; i++) {
+				myC[i].style.display = (isRGBW) ? 'inline':'none';
+			}
+
+      if (d.activeElement == d.getElementsByName("LC")[0]) {
+        var o = d.getElementsByClassName("iST");
+        var i = o.length;
+        if (i == 1) d.getElementsByName("LC0")[0].value = d.getElementsByName("LC")[0].value;
+      }
+
+      var LCs = d.getElementsByTagName("input");
+      var sLC = 0, maxLC = 0;
+      for (i=0; i<LCs.length; i++) {
+        var nm = LCs[i].name.substring(0,2);
+        if (nm=="LC" && LCs[i].name != "LC") {var c = parseInt(LCs[i].value,10); if (c) {sLC+=c; if (c>maxLC) maxLC = c;} continue;}
+      }
+
+      d.getElementById('m0').innerHTML = memu;
+      bquot = memu / maxM * 100;
+      d.getElementById('dbar').style.background = `linear-gradient(90deg, ${bquot > 60 ? bquot > 90 ? "red":"orange":"#ccc"} 0 ${bquot}%%, #444 ${bquot}%% 100%%)`;
+      d.getElementById('ledwarning').style.display = (maxLC > 800 || bquot > 80) ? 'inline':'none';
+      //TODO add warning "Recommended pins on ESP8266 are 1 and 2 (3 only with low LED count)"
+      //TODO add overmemory warning
+      //TODO block disallowed pins 6-11
+      d.getElementById('wreason').innerHTML = (bquot > 80) ? "than 60%% of max. LED memory" : "800 LEDs per pin";
+
+      //var val = Math.ceil((100 + d.Sf.LC.value * laprev)/500)/2;
+      var val = Math.ceil((100 + sLC * laprev)/500)/2;
+			val = (val > 5) ? Math.ceil(val) : val;
+			var s = "";
+      var is12V = (d.Sf.LAsel.value == 30);
+      var isWS2815 = (d.Sf.LAsel.value == 255);
+			if (val < 1.02 && !is12V && !isWS2815)
+			{
+				s = "ESP 5V pin with 1A USB supply";
+			} else
+			{
+        		s += is12V ? "12V ": isWS2815 ? "WS2815 12V " : "5V ";
+				s += val;
+				s += "A supply connected to LEDs";
+			}
+      var val2 = Math.ceil((100 + sLC * laprev)/1500)/2;
+      val2 = (val2 > 5) ? Math.ceil(val2) : val2;
+      var s2 = "(for most effects, ~";
+      s2 += val2;
+      s2 += "A is enough)<br>";
+			d.getElementById('psu').innerHTML = s;
+      d.getElementById('psu2').innerHTML = isWS2815 ? "" : s2;
+    }
+    function lastEnd(i) {
+      if (i<1) return 0;
+      v = parseInt(d.getElementsByName("LS"+(i-1))[0].value) + parseInt(d.getElementsByName("LC"+(i-1))[0].value);
+      if (isNaN(v)) return 0;
+      return v;
+    }
+    function addLEDs(n)
+    {
+      if (n>1) {maxB=n; d.getElementById("+").style.display="inline"; return;}
+
+      var o = d.getElementsByClassName("iST");
+      var i = o.length;
+
+      if ((n==1 && i>=maxB) || (n==-1 && i==0)) return;
+
+      var f = d.getElementById("mLC");
+      if (n==1) {
+        var cn = `<div class="iST">
+          ${i>0?'<hr style="width:260px">':''}
+          ${i+1}:
+          <select name="LT${i}" onchange="UI()">
+            <option value="22">WS281x</option>
+            <option value="30">SK6812 RGBW</option>
+            <option value="31">TM1814</option>
+            <option value="24">400kHz</option>
+            <option value="50">WS2801</option>
+            <option value="51">APA102</option>
+            <option value="52">LPD8806</option>
+            <option value="53">P9813</option>
+            <option value="41">PWM White</option>
+            <option value="42">PWM WWCW</option>
+            <option value="43">PWM RGB</option>
+            <option value="44">PWM RGBW</option>
+            <option value="45">PWM RGBWC</option>
+          </select>&nbsp;
+          Color Order:
+          <select name="CO${i}">
+            <option value="0">GRB</option>
+            <option value="1">RGB</option>
+            <option value="2">BRG</option>
+            <option value="3">RBG</option>
+            <option value="4">BGR</option>
+            <option value="5">GBR</option>
+          </select><br>
+          <span id="p0d${i}">Pin:</span> <input type="number" name="L0${i}" min="0" max="40" required style="width:35px" oninput="UI()"/>
+          <span id="p1d${i}">Clock:</span> <input type="number" name="L1${i}" min="0" max="40" style="width:35px"/>
+          <span id="p2d${i}"></span><input type="number" name="L2${i}" min="0" max="40" style="width:35px"/>
+          <span id="p3d${i}"></span><input type="number" name="L3${i}" min="0" max="40" style="width:35px"/>
+          <span id="p4d${i}"></span><input type="number" name="L4${i}" min="0" max="40" style="width:35px"/>
+          <br>
+          <span id="psd${i}">Start:</span> <input type="number" name="LS${i}" min="0" max="8191" value="${lastEnd(i)}" required />&nbsp;
+          <div id="dig${i}" style="display:inline">
+          Count: <input type="number" name="LC${i}" min="0" max="${maxPB}" value="1" required oninput="UI()" /><br>
+          Reverse: <input type="checkbox" name="CV${i}"></div><br>
+        </div>`;
+        f.insertAdjacentHTML("beforeend", cn);
+      }
+      if (n==-1) {
+        o[--i].remove();--i;
+      }
+
+      d.getElementById("+").style.display = (i<maxB-1) ? "inline":"none";
+      d.getElementById("-").style.display = (i>0) ? "inline":"none";
+
+      UI();
+    }
+		function GetV()
+		{
+      //values injected by server while sending HTML
+      //d.um_p=[];addLEDs(3);d.Sf.LC.value=250;addLEDs(1);d.Sf.L00.value=2;d.Sf.L10.value=0;d.Sf.LC0.value=250;d.Sf.LT0.value=22;d.Sf.CO0.value=0;d.Sf.LS0.value=0;d.Sf.LS0.checked=0;d.Sf.MA.value=5400;d.Sf.LA.value=55;d.getElementsByClassName("pow")[0].innerHTML="350mA";d.Sf.CA.value=40;d.Sf.AW.value=3;d.Sf.BO.checked=0;d.Sf.BP.value=3;d.Sf.GB.checked=0;d.Sf.GC.checked=1;d.Sf.TF.checked=1;d.Sf.TD.value=700;d.Sf.PF.checked=0;d.Sf.BF.value=64;d.Sf.TB.value=0;d.Sf.TL.value=60;d.Sf.TW.value=1;d.Sf.PB.selectedIndex=0;d.Sf.RV.checked=0;d.Sf.SL.checked=0;d.Sf.RL.value=12;d.Sf.RM.checked=0;d.Sf.BT.value=-1;d.Sf.IR.value=-1;d.Sf.AX.value=-1;
+    }
+	</script>
+	<style>
+		@import url("style.css");
+	</style>
+</head>
+<body onload="S()">
+	<form id="form_s" name="Sf" method="post">
+		<div class="helpB"><button type="button" onclick="H()">?</button></div>
+		<button type="button" onclick="B()">Back</button><button type="button" onclick="trySubmit()">Save</button><hr>
+    <h2>LED &amp; Hardware setup</h2>
+    Total LED count: <input name="LC" type="number" min="1" max="8192" oninput="UI()" required><br>
+  <i>Recommended power supply for brightest white:</i><br>
+  <b><span id="psu">?</span></b><br>
+  <span id="psu2"><br></span>
+  <br>
+  Enable automatic brightness limiter: <input type="checkbox" name="ABen" onchange="enABL()" id="able"><br>
+  <div id="abl">
+    Maximum Current: <input name="MA" type="number" min="250" max="65000" oninput="UI()" required> mA<br>
+    <div id="ampwarning" style="color: orange; display: none;">
+      &#9888; Your power supply provides high current.<br>
+      To improve the safety of your setup,<br>
+      please use thick cables,<br>
+      multiple power injection points and a fuse!<br>
+    </div>
+    <i>Automatically limits brightness to stay close to the limit.<br>
+    Keep at &lt;1A if powering LEDs directly from the ESP 5V pin!<br>
+    If you are using an external power supply, enter its rating.<br>
+    (Current estimated usage: <span class="pow">unknown</span>)</i><br><br>
+    LED voltage (Max. current for a single LED):<br>
+    <select name="LAsel" onchange="enLA()">
+      <option value="55" selected>5V default (55mA)</option>
+      <option value="35">5V efficient (35mA)</option>
+      <option value="30">12V (30mA)</option>
+      <option value="255">WS2815 (12mA)</option>
+      <option value="50">Custom</option>
+    </select><br>
+    <span id="LAdis" style="display: none;">Custom max. current per LED: <input name="LA" type="number" min="0" max="255" id="la" oninput="UI()" required> mA<br></span>
+    <i>Keep at default if you are unsure about your type of LEDs.</i><br>
+  </div>
+    <h3>Hardware setup</h3>
+    <div id="mLC">LED outputs:</div>
+    <button type="button" id="+" onclick="addLEDs(1)" style="display:none;border-radius:20px;height:36px;">+</button>
+    <button type="button" id="-" onclick="addLEDs(-1)" style="display:none;border-radius:20px;width:36px;height:36px;">-</button><br>
+    LED Memory Usage: <span id="m0">0</span> / <span id="m1">?</span> B<br>
+    <div id="dbar" style="display:inline-block; width: 100px; height: 10px; border-radius: 20px;"></div><br>
+    <div id="ledwarning" style="color: orange; display: none;">
+      &#9888; You might run into stability or lag issues.<br>
+      Use less than <span id="wreason">800 LEDs per pin</span> for the best experience!<br>
+    </div><br>
+    Relay pin: <input type="number" min="-1" max="40" name="RL" onchange="UI()"> Active high <input type="checkbox" name="RM"><br>
+    Button pin: <input type="number" min="-1" max="40" name="BT" onchange="UI()"><br>
+    IR pin: <input type="number" min="-1" max="40" name="IR" onchange="UI()"><br>
+    AUX pin: <input type="number" min="-1" max="40" name="AX" onchange="UI()">
+		<h3>Defaults</h3>
+		Turn LEDs on after power up/reset: <input type="checkbox" name="BO"><br>
+    Default brightness: <input name="CA" type="number" min="0" max="255" required> (0-255)<br><br>
+    Apply preset <input name="BP" type="number" min="0" max="250" required> at boot (0 uses defaults)
+    <br>- <i>or</i> -<br>
+    Set current preset cycle setting as boot default: <input type="checkbox" name="PC"><br><br>
+		Use Gamma correction for color: <input type="checkbox" name="GC"> (strongly recommended)<br>
+		Use Gamma correction for brightness: <input type="checkbox" name="GB"> (not recommended)<br><br>
+		Brightness factor: <input name="BF" type="number" min="1" max="255" required> %
+		<h3>Transitions</h3>
+		Crossfade: <input type="checkbox" name="TF"><br>
+		Transition Time: <input name="TD" maxlength="5" size="2"> ms<br>
+		Enable Palette transitions: <input type="checkbox" name="PF">
+		<h3>Timed light</h3>
+		Default Duration: <input name="TL" type="number" min="1" max="255" required> min<br>
+		Default Target brightness: <input name="TB" type="number" min="0" max="255" required><br>
+		Mode:
+    <select name="TW">
+			<option value="0">Wait and set</option>
+			<option value="1">Fade</option>
+			<option value="2">Fade Color</option>
+			<option value="3">Sunrise</option>
+		</select>
+    <h3>Advanced</h3>
+		Palette blending:
+		<select name="PB">
+			<option value="0">Linear (wrap if moving)</option>
+			<option value="1">Linear (always wrap)</option>
+			<option value="2">Linear (never wrap)</option>
+			<option value="3">None (not recommended)</option>
+		</select><br>
+		Reverse LED order (rotate 180): <input type="checkbox" name="RV"><br>
+    Skip first LED: <input type="checkbox" name="SL"><br>
+    <span class="wc">
+      Auto-calculate white channel from RGB:<br>
+      <select name="AW">
+        <option value=0>None</option>
+        <option value=1>Brighter</option>
+        <option value=2>Accurate</option>
+        <option value=3>Dual</option>
+        <option value=4>Legacy</option>
+      </select>
+    <br></span><hr>
+		<button type="button" onclick="B()">Back</button><button type="button" onclick="trySubmit()">Save</button>
+	</form>
+</body>
+</html>