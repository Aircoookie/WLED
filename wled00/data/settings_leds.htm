--- conflicted
+++ resolved
@@ -12,147 +12,12 @@
 		d.ro_gpio = [];
 		d.max_gpio = 39;
 		var customStarts=false,startsDirty=[],maxCOOverrides=5;
-<<<<<<< HEAD
-    var loc = false, locip;
-    d.um_p = [];
-    d.rsvd = [];
-    d.ro_gpio = [];
-    d.max_gpio = 39;
-    function H(){window.open("https://mm.kno.wled.ge/features/settings/#led-settings");}
-		function B(){window.open("/settings","_self");}
-    function gId(n){return d.getElementById(n);}
-    function hideNoIR(){gId("irOnOff2").style.display="none";} //WLEDMM
-    function off(n){d.getElementsByName(n)[0].value = -1;}
-    // https://www.educative.io/edpresso/how-to-dynamically-load-a-js-file-in-javascript
-    function loadJS(FILE_URL, async = true) {
-      let scE = d.createElement("script");
-      scE.setAttribute("src", FILE_URL);
-      scE.setAttribute("type", "text/javascript");
-      scE.setAttribute("async", async);
-      d.body.appendChild(scE);
-      // success event 
-      scE.addEventListener("load", () => {
-        //console.log("File loaded");
-        GetV();checkSi();setABL();
-        if (d.um_p[0]==-1) d.um_p.shift();
-      });
-      // error event
-      scE.addEventListener("error", (ev) => {
-        console.log("Error on loading file", ev);
-        alert("Loading of configuration script failed.\nIncomplete page data!");
-      });
-    }
-    var timeout;
-    function showToast(text, error = false)
-    {
-      var x = gId("toast");
-      x.innerHTML = text;
-      x.className = error ? "error":"show";
-      clearTimeout(timeout);
-      x.style.animation = 'none';
-      timeout = setTimeout(function(){ x.className = x.className.replace("show", ""); }, 2900);
-    }
-    function bLimits(b,v,p,m,l) {
-      maxB = b; maxV = v; maxM = m; maxPB = p; maxL = l;
-    }
-    function pinsOK() {
-      var LCs = d.getElementsByTagName("input");
-      for (i=0; i<LCs.length; i++) {
-        var nm = LCs[i].name.substring(0,2);
-        // ignore IP address
-        if (nm=="L0" || nm=="L1" || nm=="L2" || nm=="L3") {
-          var n = LCs[i].name.substring(2);
-          var t = parseInt(d.getElementsByName("LT"+n)[0].value, 10); // LED type SELECT
-          if (t>=80) continue;
-        }
-        //check for pin conflicts
-        if (nm=="L0" || nm=="L1" || nm=="L2" || nm=="L3" || nm=="L4" || nm=="RL" || nm=="BT" || nm=="IR")
-          if (LCs[i].value!="" && LCs[i].value!="-1") {
-            var p = []; // used pin array
-            for (k=0;k<d.rsvd.length;k++) p.push(d.rsvd[k]); // fill with reservations
-            for (k=0;k<d.um_p.length;k++) p.push(d.um_p[k]); // fill with usermod pins
-            if (p.some((e)=>e==parseInt(LCs[i].value,10))) {alert(`Sorry, pins ${JSON.stringify(p)} can't be used.`);LCs[i].value="";LCs[i].focus();return false;}
-            else if (!(nm == "IR" || nm=="BT") && d.ro_gpio.some((e)=>e==parseInt(LCs[i].value,10))) {alert(`Sorry, pins ${JSON.stringify(d.ro_gpio)} are input only.`);LCs[i].value="";LCs[i].focus();return false;}
-            for (j=i+1; j<LCs.length; j++)
-            {
-              var n2 = LCs[j].name.substring(0,2);
-              if (n2=="L0" || n2=="L1" || n2=="L2" || n2=="L3" || n2=="L4" || n2=="RL" || n2=="BT" || n2=="IR") {
-                if (n2.substring(0,1)==="L") {
-                  var m  = LCs[j].name.substring(2);
-                  var t2 = parseInt(d.getElementsByName("LT"+m)[0].value, 10);
-                  if (t2>=80) continue;
-                }
-                if (LCs[j].value!="" && LCs[i].value==LCs[j].value) {alert(`Pin conflict between ${LCs[i].name}/${LCs[j].name}!`);LCs[j].value="";LCs[j].focus();return false;}
-              }
-            }
-          }
-      }
-      return true;
-    }
-    function trySubmit(e) {
-      d.Sf.data.value = '';
-      e.preventDefault();
-      if (!pinsOK()) {e.stopPropagation();return false;} // Prevent form submission and contact with server
-      if (bquot > 100) {var msg = "Too many LEDs for me to handle!"; if (maxM < 10000) msg += "\n\rConsider using an ESP32."; alert(msg);}
-      if (d.Sf.checkValidity()) d.Sf.submit(); //https://stackoverflow.com/q/37323914
-    }
-    function enABL()
-    {
-      var en = gId('able').checked;
-      d.Sf.LA.value = (en) ? laprev:0;
-      gId('abl').style.display = (en) ? 'inline':'none';
-      gId('psu2').style.display = (en) ? 'inline':'none';
-      if (d.Sf.LA.value > 0) setABL();
-    }
-    function enLA()
-    {
-      var val = d.Sf.LAsel.value;
-      d.Sf.LA.value = val;
-      gId('LAdis').style.display = (val == 50) ? 'inline':'none';
-      UI();
-    }
-    function setABL()
-    {
-      gId('able').checked = true;
-      d.Sf.LAsel.value = 50;
-      switch (parseInt(d.Sf.LA.value)) {
-        case 0: gId('able').checked = false; enABL(); break;
-        case 30: d.Sf.LAsel.value = 30; break;
-        case 35: d.Sf.LAsel.value = 35; break;
-        case 55: d.Sf.LAsel.value = 55; break;
-        case 255: d.Sf.LAsel.value = 255; break;
-        default: gId('LAdis').style.display = 'inline';
-      }
-      gId('m1').innerHTML = maxM;
-      d.getElementsByName("Sf")[0].addEventListener("submit", trySubmit);
-      UI();
-    }
-    //returns mem usage
-    function getMem(t, n) {
-      let len = parseInt(d.getElementsByName("LC"+n)[0].value);
-      len += parseInt(d.getElementsByName("SL"+n)[0].value); // skipped LEDs are allocated too
-      if (t < 32) {
-        if (maxM < 10000 && d.getElementsByName("L0"+n)[0].value == 3) { //8266 DMA uses 5x the mem
-          if (t > 29) return len*20; //RGBW
-          return len*15;
-        } else if (maxM >= 10000) //ESP32 RMT uses double buffer?
-        {
-          if (t > 29) return len*8; //RGBW
-          return len*6;
-        }
-        if (t > 29) return len*4; //RGBW
-        return len*3;
-      }
-      if (t > 31 && t < 48) return 5;
-      if (t == 44 || t == 45) return len*4; //RGBW
-      return len*3;
-    }
-=======
 		var loc = false, locip;
-		function H(){window.open("https://kno.wled.ge/features/settings/#led-settings");}
+		function H(){window.open("https://mm.kno.wled.ge/features/settings/#led-settings");}
 		function B(){window.open("/settings","_self");}
 		function gId(n){return d.getElementById(n);}
-		function off(n){d.getElementsByName(n)[0].value = -1;}
+		function hideNoIR(){gId("irOnOff2").style.display="none";} //WLEDMM
+ 		function off(n){d.getElementsByName(n)[0].value = -1;}
 		// https://www.educative.io/edpresso/how-to-dynamically-load-a-js-file-in-javascript
 		function loadJS(FILE_URL, async = true) {
 			let scE = d.createElement("script");
@@ -277,7 +142,6 @@
 			return len*3;
 		}
 
->>>>>>> bca92883
 		function UI(change=false)
 		{
 			var isRGBW = false, memu = 0;
@@ -698,86 +562,6 @@
 		<div class="toprow">
 		<div class="helpB"><button type="button" onclick="H()">?</button></div>
 		<button type="button" onclick="B()">Back</button><button type="submit">Save</button><hr>
-<<<<<<< HEAD
-    </div>
-    <h2>LED &amp; Hardware setup</h2>
-    Total LEDs: <span id="lc">?</span> <span id="pc"></span><br>
-    <i>Recommended power supply for brightest white:</i><br>
-    <b><span id="psu">?</span></b><br>
-    <span id="psu2"><br></span>
-    <br>
-    Enable automatic brightness limiter: <input type="checkbox" name="ABen" onchange="enABL()" id="able"><br>
-    <div id="abl">
-      Maximum Current: <input name="MA" type="number" class="l" min="250" max="65000" oninput="UI()" required> mA<br>
-      <div id="ampwarning" style="color: orange; display: none;">
-        &#9888; Your power supply provides high current.<br>
-        To improve the safety of your setup,<br>
-        please use thick cables,<br>
-        multiple power injection points and a fuse!<br>
-      </div>
-      <i>Automatically limits brightness to stay close to the limit.<br>
-      Keep at &lt;1A if powering LEDs directly from the ESP 5V pin!<br>
-      If you are using an external power supply, enter its rating.<br>
-      (Current estimated usage: <span class="pow">unknown</span>)</i><br><br>
-      LED voltage (Max. current for a single LED):<br>
-      <select name="LAsel" onchange="enLA()">
-        <option value="55" selected>5V default (55mA)</option>
-        <option value="35">5V efficient (35mA)</option>
-        <option value="30">12V (30mA)</option>
-        <option value="255">WS2815 (12mA)</option>
-        <option value="50">Custom</option>
-      </select><br>
-      <span id="LAdis" style="display: none;">Custom max. current per LED: <input name="LA" type="number" min="0" max="255" id="la" oninput="UI()" required> mA<br></span>
-      <i>Keep at default if you are unsure about your type of LEDs.</i><br>
-    </div>
-    <h3>Hardware setup</h3>
-    <div id="mLC">LED outputs:</div>
-    <hr class="sml">
-    <button type="button" id="+" onclick="addLEDs(1,false)">+</button>
-    <button type="button" id="-" onclick="addLEDs(-1,false)">-</button><br>
-    LED Memory Usage: <span id="m0">0</span> / <span id="m1">?</span> B<br>
-    <div id="dbar" style="display:inline-block; width: 100px; height: 10px; border-radius: 20px;"></div><br>
-    <div id="ledwarning" style="color: orange; display: none;">
-      &#9888; You might run into stability or lag issues.<br>
-      Use less than <span id="wreason">800 LEDs per output</span> for the best experience!<br>
-    </div>
-    <hr class="sml">
-    Make a segment for each output: <input type="checkbox" name="MS"><br>
-    Custom bus start indices: <input type="checkbox" onchange="tglSi(this.checked)" id="si"><br>
-    Use global LED buffer: <input type="checkbox" name="LD"><br>
-    <i>WLEDMM: Recommended for overlapping segments (0.13 style)</i><br>
-    <hr class="sml">
-    <div id="color_order_mapping">
-      Color Order Override:
-      <div id="com_entries"></div>
-      <hr class="sml">
-      <button type="button" id="com_add" onclick="addCOM()">+</button>
-      <button type="button" id="com_rem" onclick="remCOM()">-</button><br>
-    </div>
-    <hr class="sml">
-    <div id="btns"></div>
-    Disable internal pull-up/down: <input type="checkbox" name="IP"><br>
-    Touch threshold: <input type="number" class="s" min="0" max="100" name="TT" required><br>
-    <div id="irOnOff2"> <!--WLEDMM-->
-      <em style="color:darkorange">This firmware build does not include IR Remote support. <br></em>
-    </div>    
-    IR GPIO: <input type="number" min="-1" max="48" name="IR" onchange="UI()" class="xs"><select name="IT" onchange="UI()">
-    <option value=0>Remote disabled</option>
-    <option value=1>24-key RGB</option>
-    <option value=2>24-key with CT</option>
-    <option value=3>40-key blue</option>
-    <option value=4>44-key RGB</option>
-    <option value=5>21-key RGB</option>
-    <option value=6>6-key black</option>
-    <option value=7>9-key red</option>
-    <option value=8>JSON remote</option>
-    </select><span style="cursor: pointer;" onclick="off('IR')">&nbsp;&#x2715;</span><br>
-    Apply IR change to main segment only: <input type="checkbox" name="MSO"><br>
-    <div id="json" style="display:none;">JSON file: <input type="file" name="data" accept=".json"><button type="button" class="sml" onclick="uploadFile('/ir.json')">Upload</button><br></div>
-    <a href="https://mm.kno.wled.ge/interfaces/infrared/" target="_blank">IR info</a><br>
-    Relay GPIO: <input type="number" min="-1" max="48" name="RL" onchange="UI()" class="xs"> Invert <input type="checkbox" name="RM"><span style="cursor: pointer;" onclick="off('RL')">&nbsp;&#x2715;</span><br>
-    <hr class="sml">
-=======
 		</div>
 		<h2>LED &amp; Hardware setup</h2>
 		Total LEDs: <span id="lc">?</span> <span id="pc"></span><br>
@@ -824,6 +608,7 @@
 		Make a segment for each output: <input type="checkbox" name="MS"><br>
 		Custom bus start indices: <input type="checkbox" onchange="tglSi(this.checked)" id="si"><br>
 		Use global LED buffer: <input type="checkbox" name="LD"><br>
+		<i>WLEDMM: Recommended for overlapping segments (0.13 style)</i><br>
 		<hr class="sml">
 		<div id="color_order_mapping">
 			Color Order Override:
@@ -836,6 +621,9 @@
 		<div id="btns"></div>
 		Disable internal pull-up/down: <input type="checkbox" name="IP"><br>
 		Touch threshold: <input type="number" class="s" min="0" max="100" name="TT" required><br>
+		<div id="irOnOff2"> <!--WLEDMM-->
+			<em style="color:darkorange">This firmware build does not include IR Remote support. <br></em>
+		</div>    
 		IR GPIO: <input type="number" min="-1" max="48" name="IR" onchange="UI()" class="xs"><select name="IT" onchange="UI()">
 		<option value=0>Remote disabled</option>
 		<option value=1>24-key RGB</option>
@@ -849,10 +637,9 @@
 		</select><span style="cursor: pointer;" onclick="off('IR')">&nbsp;&#x2715;</span><br>
 		Apply IR change to main segment only: <input type="checkbox" name="MSO"><br>
 		<div id="json" style="display:none;">JSON file: <input type="file" name="data" accept=".json"><button type="button" class="sml" onclick="uploadFile('/ir.json')">Upload</button><br></div>
-		<a href="https://kno.wled.ge/interfaces/infrared/" target="_blank">IR info</a><br>
+		<a href="https://mm.kno.wled.ge/interfaces/infrared/" target="_blank">IR info</a><br>
 		Relay GPIO: <input type="number" min="-1" max="48" name="RL" onchange="UI()" class="xs"> Invert <input type="checkbox" name="RM"><span style="cursor: pointer;" onclick="off('RL')">&nbsp;&#x2715;</span><br>
 		<hr class="sml">
->>>>>>> bca92883
 		<h3>Defaults</h3>
 		Turn LEDs on after power up/reset: <input type="checkbox" name="BO"><br>
 		Default brightness: <input name="CA" type="number" class="m" min="0" max="255" required> (0-255)<br><br>
