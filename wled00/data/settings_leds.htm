--- conflicted
+++ resolved
@@ -1,4 +1,3 @@
-<<<<<<< HEAD
 <!DOCTYPE html>
 <html>
 <head>
@@ -79,20 +78,20 @@
       s2 += val2;
       s2 += "A is enough)<br>";
 			d.getElementById('psu').innerHTML = s;
-      d.getElementById('psu2').innerHTML = isWS2815 ? "" : s2;
-
-      var LCW = parseInt(d.Sf.LCW.value, 10)
-	  var LCH = parseInt(d.Sf.LCH.value, 10)
-	  if (!isNaN(LCW) && !isNaN(LCH) && (LCW > 0 || LCH > 0) && LCW * LCH != parseInt(d.Sf.LC.value, 10)) {
-		d.getElementById('2dwarning').style.display = 'inline';
-		d.getElementById('submitButton').disabled = false;
-		d.getElementById('submitButton2').disabled = false;
-	  } else {
-		d.getElementById('2dwarning').style.display = 'none';
-		d.getElementById('submitButton').disabled = false;
-		d.getElementById('submitButton2').disabled = false;
-	  }
-	    }
+			d.getElementById('psu2').innerHTML = isWS2815 ? "" : s2;
+
+			var LCW = parseInt(d.Sf.LCW.value, 10)
+			var LCH = parseInt(d.Sf.LCH.value, 10)
+			if (!isNaN(LCW) && !isNaN(LCH) && (LCW > 0 || LCH > 0) && LCW * LCH != parseInt(d.Sf.LC.value, 10)) {
+			d.getElementById('2dwarning').style.display = 'inline';
+			d.getElementById('submitButton').disabled = false;
+			d.getElementById('submitButton2').disabled = false;
+			} else {
+			d.getElementById('2dwarning').style.display = 'none';
+			d.getElementById('submitButton').disabled = false;
+			d.getElementById('submitButton2').disabled = false;
+			}
+		}
 		function GetV()
 		{
 			//values injected by server while sending HTML
@@ -114,202 +113,14 @@
       </div>
 		<i>Recommended power supply for brightest white:</i><br>
 		<b><span id="psu">?</span></b><br>
-	<span id="psu2"><br></span>
-	<h3>2D Matrix</h3>
-		<input name="LCW" type="number" min="1" max="1500" oninput="UI()"> x
-		<input name="LCH" type="number" min="1" max="1500" oninput="UI()"><br>
-		<div id="2dwarning" style="color: orange; display: inline;">
-			&#9888; width x height should match LED count!<br>
-		</div>
-		Serpentine: <input type="checkbox" name="LCWHS" checked> (how leds are layed out)<br>
-    <br>
-    Enable automatic brightness limiter: <input type="checkbox" name="ABen" onchange="enABL()" id="able"><br>
-    <div id="abl">
-      Maximum Current: <input name="MA" type="number" min="250" max="65000" oninput="UI()" required> mA<br>
-      <div id="ampwarning" style="color: orange; display: none;">
-        &#9888; Your power supply provides high current.<br>
-        To improve the safety of your setup,<br>
-        please use thick cables,<br>
-        multiple power injection points and a fuse!<br>
-      </div>
-      <i>Automatically limits brightness to stay close to the limit.<br>
-      Keep at &lt;1A if powering LEDs directly from the ESP 5V pin!<br>
-      If you are using an external power supply, enter its rating.<br>
-      (Current estimated usage: <span class="pow">unknown</span>)</i><br><br>
-      LED voltage (Max. current for a single LED):<br>
-      <select name="LAsel" onchange="enLA()">
-        <option value="55" selected>5V default (55mA)</option>
-        <option value="35">5V efficient (35mA)</option>
-        <option value="30">12V (30mA)</option>
-        <option value="255">WS2815 (12mA)</option>
-        <option value="50">Custom</option>
-      </select><br>
-      <span id="LAdis" style="display: none;">Custom max. current per LED: <input name="LA" type="number" min="0" max="255" id="la" oninput="UI()" required> mA<br></span>
-      <i>Keep at default if you are unsure about your type of LEDs.</i><br>
-    </div>
-    <br>
-		LEDs are 4-channel type (RGBW): <input type="checkbox" name="EW" onchange=UI() id="rgbw"><br>
-    <span class="wc">
-    Auto-calculate white channel from RGB:<br>
-    <select name=AW>
-      <option value=0>None</option>
-      <option value=1>Brighter</option>
-      <option value=2>Accurate</option>
-      <option value=3>Dual</option>
-      <option value=4>Legacy</option>
-    </select>
-    <br></span>
-		Color order:
-		<select name="CO">
-			<option value=0>GRB</option>
-      <option value=1>RGB</option>
-      <option value=2>BRG</option>
-      <option value=3>RBG</option>
-      <option value=4>BGR</option>
-      <option value=5>GBR</option>
-		</select>
-		<h3>Defaults</h3>
-		Turn LEDs on after power up/reset: <input type="checkbox" name="BO"><br>
-    Default brightness: <input name="CA" type="number" min="0" max="255" required> (0-255)<br><br>
-    Apply preset <input name="BP" type="number" min="0" max="16" required> at boot (0 uses defaults)
-    <br>- <i>or</i> -<br>
-    Set current preset cycle setting as boot default: <input type="checkbox" name="PC"><br><br>
-		Use Gamma correction for color: <input type="checkbox" name="GC"> (strongly recommended)<br>
-		Use Gamma correction for brightness: <input type="checkbox" name="GB"> (not recommended)<br><br>
-		Brightness factor: <input name="BF" type="number" min="1" max="255" required> %
-		<h3>Transitions</h3>
-		Crossfade: <input type="checkbox" name="TF"><br>
-		Transition Time: <input name="TD" maxlength="5" size="2"> ms<br>
-		Enable Palette transitions: <input type="checkbox" name="PF">
-		<h3>Timed light</h3>
-		Default Duration: <input name="TL" type="number" min="1" max="255" required> min<br>
-		Default Target brightness: <input name="TB" type="number" min="0" max="255" required><br>
-		Mode:
-    <select name="TW">
-			<option value="0">Wait and set</option>
-			<option value="1">Fade</option>
-			<option value="2">Fade Color</option>
-			<option value="3">Sunrise</option>
-		</select>
-		<h3>Advanced</h3>
-		Palette blending:
-		<select name="PB">
-			<option value="0">Linear (wrap if moving)</option>
-			<option value="1">Linear (always wrap)</option>
-			<option value="2">Linear (never wrap)</option>
-			<option value="3">None (not recommended)</option>
-		</select><br>
-		Reverse LED order (rotate 180): <input type="checkbox" name="RV"><br>
-		Skip first LED: <input type="checkbox" name="SL"><hr>
-		<button type="button" onclick="B()">Back</button><button type="submit">Save</button>
-	</form>
-</body>
-</html>
-=======
-<!DOCTYPE html>
-<html>
-<head>
-  <meta charset="utf-8">
-	<meta name="viewport" content="width=500">
-	<title>LED Settings</title>
-	<script>
-    var d=document,laprev=55;
-		function H()
-		{
-			window.open("https://github.com/Aircoookie/WLED/wiki/Settings#led-settings");
-		}
-		function B()
-		{
-			window.open("/settings","_self");
-		}
-		function S(){GetV();setABL();}
-    function enABL()
-    {
-      var en = d.getElementById('able').checked;
-      d.Sf.LA.value = (en) ? laprev:0;
-      d.getElementById('abl').style.display = (en) ? 'inline':'none';
-      d.getElementById('psu2').style.display = (en) ? 'inline':'none';
-      if (d.Sf.LA.value > 0) setABL();
-    }
-    function enLA()
-    {
-      var val = d.Sf.LAsel.value;
-      d.Sf.LA.value = val;
-      d.getElementById('LAdis').style.display = (val == 50) ? 'inline':'none';
-      UI();
-    }
-    function setABL()
-    {
-      d.getElementById('able').checked = true;
-      d.Sf.LAsel.value = 50;
-      switch (parseInt(d.Sf.LA.value)) {
-        case 0: d.getElementById('able').checked = false; enABL(); break;
-        case 30: d.Sf.LAsel.value = 30; break;
-        case 35: d.Sf.LAsel.value = 35; break;
-        case 55: d.Sf.LAsel.value = 55; break;
-        case 255: d.Sf.LAsel.value = 255; break;
-        default: d.getElementById('LAdis').style.display = 'inline';
-      }
-      UI();
-    }
-		function UI()
-		{
-			var myC = d.querySelectorAll('.wc'),
-			l = myC.length;
-			for (i = 0; i < l; i++) {
-				myC[i].style.display = (d.getElementById('rgbw').checked) ? 'inline':'none';
-			}
-      
-      d.getElementById('ledwarning').style.display = (d.Sf.LC.value > 1000) ? 'inline':'none';
-      d.getElementById('ampwarning').style.display = (d.Sf.MA.value > 7200) ? 'inline':'none';
-	  
-	  if (d.Sf.LA.value == 255) laprev = 12;
-	  else if (d.Sf.LA.value > 0) laprev = d.Sf.LA.value;
-			
-			var val = Math.ceil((100 + d.Sf.LC.value * laprev)/500)/2;
-			val = (val > 5) ? Math.ceil(val) : val;
-			var s = "";
-      var is12V = (d.Sf.LAsel.value == 30);
-      var isWS2815 = (d.Sf.LAsel.value == 255);
-			if (val < 1.02 && !is12V && !isWS2815)
-			{
-				s = "ESP 5V pin with 1A USB supply";
-			} else
-			{
-        		s += is12V ? "12V ": isWS2815 ? "WS2815 12V " : "5V ";
-				s += val;
-				s += "A supply connected to LEDs";
-			}
-      var val2 = Math.ceil((100 + d.Sf.LC.value * laprev)/1500)/2;
-      val2 = (val2 > 5) ? Math.ceil(val2) : val2;
-      var s2 = "(for most effects, ~";
-      s2 += val2;
-      s2 += "A is enough)<br>";
-			d.getElementById('psu').innerHTML = s;
-      d.getElementById('psu2').innerHTML = isWS2815 ? "" : s2;
-		}
-		function GetV()
-		{
-			//values injected by server while sending HTML
-		}
-	</script>
-	<style>
-		@import url("style.css");
-	</style>
-</head>
-<body onload="S()">
-	<form id="form_s" name="Sf" method="post">
-		<div class="helpB"><button type="button" onclick="H()">?</button></div>
-		<button type="button" onclick="B()">Back</button><button type="submit">Save</button><hr>
-		<h2>LED setup</h2>
-		LED count: <input name="LC" type="number" min="1" max="1500" oninput="UI()" required><br>
-    <div id="ledwarning" style="color: orange; display: none;">
-        &#9888; You might run into stability or lag issues.<br>
-        Use less than 1000 LEDs per ESP for the best experience!<br>
-      </div>
-		<i>Recommended power supply for brightest white:</i><br>
-		<b><span id="psu">?</span></b><br>
-    <span id="psu2"><br></span>
+		<span id="psu2"><br></span>
+		<h3>2D Matrix</h3>
+			<input name="LCW" type="number" min="1" max="1500" oninput="UI()"> x
+			<input name="LCH" type="number" min="1" max="1500" oninput="UI()"><br>
+			<div id="2dwarning" style="color: orange; display: inline;">
+				&#9888; width x height should match LED count!<br>
+			</div>
+			Serpentine: <input type="checkbox" name="LCWHS" checked> (how leds are layed out)<br>
     <br>
     Enable automatic brightness limiter: <input type="checkbox" name="ABen" onchange="enABL()" id="able"><br>
     <div id="abl">
@@ -392,5 +203,4 @@
 		<button type="button" onclick="B()">Back</button><button type="submit">Save</button>
 	</form>
 </body>
-</html>
->>>>>>> b697df35
+</html>