--- conflicted
+++ resolved
@@ -42,13 +42,8 @@
 			if (loc) d.Sf.action = getURL('/settings/leds');
 		}
 		function bLimits(b,v,p,m,l,o=5,d=2,a=6) {
-<<<<<<< HEAD
-			oMaxB = maxB = b; // maxB - max buses (can be changed if using ESP32 parallel I2S): 20 - ESP32, 14 - S3/S2, 6 - C3, 4 - 8266
-			maxD  = d; // maxD - max digital channels (can be changed if using ESP32 parallel I2S): 17 - ESP32, 12 - S3/S2, 2 - C3, 3 - 8266
-=======
 			oMaxB = maxB = b; // maxB - max buses (can be changed if using ESP32 parallel I2S): 19 - ESP32, 14 - S3/S2, 6 - C3, 4 - 8266
 			maxD  = d; // maxD - max digital channels (can be changed if using ESP32 parallel I2S): 16 - ESP32, 12 - S3/S2, 2 - C3, 3 - 8266
->>>>>>> d3954b94
 			maxA  = a; // maxA - max analog channels: 16 - ESP32, 8 - S3/S2, 6 - C3, 5 - 8266
 			maxV  = v; // maxV - min virtual buses: 4 - ESP32/S3, 3 - S2/C3, 2 - ESP8266
 			maxPB = p; // maxPB - max LEDs per bus
@@ -356,13 +351,8 @@
 						else LC.style.color = d.ro_gpio.some((e)=>e==parseInt(LC.value)) ? "orange" : "#fff";
 					}
 			});
-<<<<<<< HEAD
-			const S2 = (oMaxB == 14) && (maxV == 3);
-			const S3 = (oMaxB == 14) && (maxV == 4);
-=======
 			const S2 = (oMaxB == 14) && (maxV == 4);
 			const S3 = (oMaxB == 14) && (maxV == 6);
->>>>>>> d3954b94
 			if (oMaxB == 19 || S2 || S3) { // TODO: crude ESP32 & S2/S3 detection
 				if (maxLC > 300 || dC <= 2) {
 					d.Sf["PR"].checked = false;
