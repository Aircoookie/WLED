<!DOCTYPE html>
<html lang="en">
<head>
	<meta charset="utf-8">
	<meta name="viewport" content="width=500">
	<meta content="width=device-width, initial-scale=1.0, maximum-scale=1.0, user-scalable=no" name="viewport"/>
	<title>LED Settings</title>
	<script>
		var d=document,laprev=55,maxB=1,maxV=0,maxM=4000,maxPB=4096,maxL=1333,maxLbquot=0; //maximum bytes for LED allocation: 4kB for 8266, 32kB for 32
		d.um_p = [];
		d.rsvd = [];
		d.ro_gpio = [];
		d.max_gpio = 39;
		var customStarts=false,startsDirty=[],maxCOOverrides=5;
		var loc = false, locip;
		function H(){window.open("https://kno.wled.ge/features/settings/#led-settings");}
		function B(){window.open("/settings","_self");}
<<<<<<< HEAD
    function gId(n){return d.getElementById(n);}
    function off(n){d.getElementsByName(n)[0].value = -1;}
    // https://www.educative.io/edpresso/how-to-dynamically-load-a-js-file-in-javascript
    function loadJS(FILE_URL, async = true) {
      let scE = d.createElement("script");
      scE.setAttribute("src", FILE_URL);
      scE.setAttribute("type", "text/javascript");
      scE.setAttribute("async", async);
      d.body.appendChild(scE);
      // success event 
      scE.addEventListener("load", () => {
        //console.log("File loaded");
        d.um_p = [];
        d.rsvd = [];
        d.ro_pins = [];
        d.max_gpio = 39;
        GetV();checkSi();setABL();
        if (d.um_p[0]==-1) d.um_p.shift();
      });
      // error event
      scE.addEventListener("error", (ev) => {
        console.log("Error on loading file", ev);
        alert("Loading of configuration script failed.\nIncomplete page data!");
      });
    }
    var timeout;
    function showToast(text, error = false)
    {
      var x = gId("toast");
      x.innerHTML = text;
      x.className = error ? "error":"show";
      clearTimeout(timeout);
      x.style.animation = 'none';
      timeout = setTimeout(function(){ x.className = x.className.replace("show", ""); }, 2900);
    }
    function bLimits(b,p,m,l) {
      maxB = b; maxM = m; maxPB = p; maxL = l;
    }
    function pinsOK() {
      var LCs = d.getElementsByTagName("input");
      for (i=0; i<LCs.length; i++) {
        var nm = LCs[i].name.substring(0,2);
        // ignore IP address
        if (nm=="L0" || nm=="L1" || nm=="L2" || nm=="L3") {
          var n = LCs[i].name.substring(2);
          var t = parseInt(d.getElementsByName("LT"+n)[0].value, 10); // LED type SELECT
          if (t>=80) continue;
        }
        //check for pin conflicts
        if (nm=="L0" || nm=="L1" || nm=="L2" || nm=="L3" || nm=="L4" || nm=="RL" || nm=="BT" || nm=="IR")
          if (LCs[i].value!="" && LCs[i].value!="-1") {
            var p = []; // used pin array
            for (k=0;k<d.rsvd.length;k++) p.push(d.rsvd[k]); // fill with reservations
            for (k=0;k<d.um_p.length;k++) p.push(d.um_p[k]); // fill with usermod pins
            if (p.some((e)=>e==parseInt(LCs[i].value,10))) {alert(`Sorry, pins ${JSON.stringify(p)} can't be used.`);LCs[i].value="";LCs[i].focus();return false;}
            else if (!(nm == "IR" || nm=="BT") && d.ro_pins.some((e)=>e==parseInt(LCs[i].value,10))) {alert(`Sorry, pins ${JSON.stringify(d.ro_gpio)} are input only.`);LCs[i].value="";LCs[i].focus();return false;}
            for (j=i+1; j<LCs.length; j++)
            {
              var n2 = LCs[j].name.substring(0,2);
              if (n2=="L0" || n2=="L1" || n2=="L2" || n2=="L3" || n2=="L4" || n2=="RL" || n2=="BT" || n2=="IR") {
                if (n2.substring(0,1)==="L") {
                  var m  = LCs[j].name.substring(2);
                  var t2 = parseInt(d.getElementsByName("LT"+m)[0].value, 10);
                  if (t2>=80) continue;
                }
                if (LCs[j].value!="" && LCs[i].value==LCs[j].value) {alert(`Pin conflict between ${LCs[i].name}/${LCs[j].name}!`);LCs[j].value="";LCs[j].focus();return false;}
              }
            }
          }
      }
      return true;
    }
    function trySubmit(e) {
      d.Sf.data.value = '';
      e.preventDefault();
      if (!pinsOK()) {e.stopPropagation();return false;} // Prevent form submission and contact with server
      if (bquot > 100) {var msg = "Too many LEDs for me to handle!"; if (maxM < 10000) msg += "\n\rConsider using an ESP32."; alert(msg);}
      if (d.Sf.checkValidity()) d.Sf.submit(); //https://stackoverflow.com/q/37323914
    }
    function enABL()
    {
      var en = gId('able').checked;
      d.Sf.LA.value = (en) ? laprev:0;
      gId('abl').style.display = (en) ? 'inline':'none';
      gId('psu2').style.display = (en) ? 'inline':'none';
      if (d.Sf.LA.value > 0) setABL();
    }
    function enLA()
    {
      var val = d.Sf.LAsel.value;
      d.Sf.LA.value = val;
      gId('LAdis').style.display = (val == 50) ? 'inline':'none';
      UI();
    }
    function setABL()
    {
      gId('able').checked = true;
      d.Sf.LAsel.value = 50;
      switch (parseInt(d.Sf.LA.value)) {
        case 0: gId('able').checked = false; enABL(); break;
        case 30: d.Sf.LAsel.value = 30; break;
        case 35: d.Sf.LAsel.value = 35; break;
        case 55: d.Sf.LAsel.value = 55; break;
        case 255: d.Sf.LAsel.value = 255; break;
        default: gId('LAdis').style.display = 'inline';
      }
      gId('m1').innerHTML = maxM;
      d.getElementsByName("Sf")[0].addEventListener("submit", trySubmit);
      UI();
    }
    //returns mem usage
    function getMem(t, n) {
      let len = parseInt(d.getElementsByName("LC"+n)[0].value);
      len += parseInt(d.getElementsByName("SL"+n)[0].value); // skipped LEDs are allocated too
      if (t < 32) {
        if (t==26 || t==29) len *= 2; // 16 bit LEDs
        if (maxM < 10000 && d.getElementsByName("L0"+n)[0].value == 3) { //8266 DMA uses 5x the mem
          if (t > 28) return len*20; //RGBW
          return len*15;
        } else if (maxM >= 10000) //ESP32 RMT uses double buffer?
        {
          if (t > 28) return len*8; //RGBW
          return len*6;
        }
        if (t > 28) return len*4; //RGBW
        return len*3;
      }
      if (t > 31 && t < 48) return 5;
      return len*3;
    }
=======
		function gId(n){return d.getElementById(n);}
		function off(n){d.getElementsByName(n)[0].value = -1;}
		// https://www.educative.io/edpresso/how-to-dynamically-load-a-js-file-in-javascript
		function loadJS(FILE_URL, async = true) {
			let scE = d.createElement("script");
			scE.setAttribute("src", FILE_URL);
			scE.setAttribute("type", "text/javascript");
			scE.setAttribute("async", async);
			d.body.appendChild(scE);
			// success event 
			scE.addEventListener("load", () => {
				GetV();checkSi();setABL();
				if (d.um_p[0]==-1) d.um_p.shift();
			});
			// error event
			scE.addEventListener("error", (ev) => {
				console.log("Error on loading file", ev);
				alert("Loading of configuration script failed.\nIncomplete page data!");
			});
		}
		var timeout;
		function showToast(text, error = false)
		{
			var x = gId("toast");
			x.innerHTML = text;
			x.className = error ? "error":"show";
			clearTimeout(timeout);
			x.style.animation = 'none';
			timeout = setTimeout(function(){ x.className = x.className.replace("show", ""); }, 2900);
		}
		function bLimits(b,v,p,m,l) {
			maxB = b; maxV = v; maxM = m; maxPB = p; maxL = l;
		}
		function pinsOK() {
			var LCs = d.getElementsByTagName("input");
			for (i=0; i<LCs.length; i++) {
				var nm = LCs[i].name.substring(0,2);
				// ignore IP address
				if (nm=="L0" || nm=="L1" || nm=="L2" || nm=="L3") {
					var n = LCs[i].name.substring(2);
					var t = parseInt(d.getElementsByName("LT"+n)[0].value, 10); // LED type SELECT
					if (t>=80) continue;
				}
				//check for pin conflicts
				if (nm=="L0" || nm=="L1" || nm=="L2" || nm=="L3" || nm=="L4" || nm=="RL" || nm=="BT" || nm=="IR")
					if (LCs[i].value!="" && LCs[i].value!="-1") {
						var p = []; // used pin array
						for (k=0;k<d.rsvd.length;k++) p.push(d.rsvd[k]); // fill with reservations
						for (k=0;k<d.um_p.length;k++) p.push(d.um_p[k]); // fill with usermod pins
						if (p.some((e)=>e==parseInt(LCs[i].value,10))) {alert(`Sorry, pins ${JSON.stringify(p)} can't be used.`);LCs[i].value="";LCs[i].focus();return false;}
						else if (!(nm == "IR" || nm=="BT") && d.ro_gpio.some((e)=>e==parseInt(LCs[i].value,10))) {alert(`Sorry, pins ${JSON.stringify(d.ro_gpio)} are input only.`);LCs[i].value="";LCs[i].focus();return false;}
						for (j=i+1; j<LCs.length; j++)
						{
							var n2 = LCs[j].name.substring(0,2);
							if (n2=="L0" || n2=="L1" || n2=="L2" || n2=="L3" || n2=="L4" || n2=="RL" || n2=="BT" || n2=="IR") {
								if (n2.substring(0,1)==="L") {
									var m  = LCs[j].name.substring(2);
									var t2 = parseInt(d.getElementsByName("LT"+m)[0].value, 10);
									if (t2>=80) continue;
								}
								if (LCs[j].value!="" && LCs[i].value==LCs[j].value) {alert(`Pin conflict between ${LCs[i].name}/${LCs[j].name}!`);LCs[j].value="";LCs[j].focus();return false;}
							}
						}
					}
			}
			return true;
		}
		function trySubmit(e) {
			d.Sf.data.value = '';
			e.preventDefault();
			if (!pinsOK()) {e.stopPropagation();return false;} // Prevent form submission and contact with server
			if (bquot > 100) {var msg = "Too many LEDs for me to handle!"; if (maxM < 10000) msg += "\n\rConsider using an ESP32."; alert(msg);}
			if (d.Sf.checkValidity()) d.Sf.submit(); //https://stackoverflow.com/q/37323914
		}
		function enABL()
		{
			var en = gId('able').checked;
			d.Sf.LA.value = (en) ? laprev:0;
			gId('abl').style.display = (en) ? 'inline':'none';
			gId('psu2').style.display = (en) ? 'inline':'none';
			if (d.Sf.LA.value > 0) setABL();
		}
		function enLA()
		{
			var val = d.Sf.LAsel.value;
			d.Sf.LA.value = val;
			gId('LAdis').style.display = (val == 50) ? 'inline':'none';
			UI();
		}
		function setABL()
		{
			gId('able').checked = true;
			d.Sf.LAsel.value = 50;
			switch (parseInt(d.Sf.LA.value)) {
				case 0: gId('able').checked = false; enABL(); break;
				case 30: d.Sf.LAsel.value = 30; break;
				case 35: d.Sf.LAsel.value = 35; break;
				case 55: d.Sf.LAsel.value = 55; break;
				case 255: d.Sf.LAsel.value = 255; break;
				default: gId('LAdis').style.display = 'inline';
			}
			gId('m1').innerHTML = maxM;
			d.getElementsByName("Sf")[0].addEventListener("submit", trySubmit);
			UI();
		}
		//returns mem usage
		function getMem(t, n) {
			let len = parseInt(d.getElementsByName("LC"+n)[0].value);
			len += parseInt(d.getElementsByName("SL"+n)[0].value); // skipped LEDs are allocated too
			if (t < 32) {
				if (maxM < 10000 && d.getElementsByName("L0"+n)[0].value == 3) { //8266 DMA uses 5x the mem
					if (t > 29) return len*20; //RGBW
					return len*15;
				} else if (maxM >= 10000) //ESP32 RMT uses double buffer?
				{
					if (t > 29) return len*8; //RGBW
					return len*6;
				}
				if (t > 29) return len*4; //RGBW
				return len*3;
			}
			if (t > 31 && t < 48) return 5;
			if (t == 44 || t == 45) return len*4; //RGBW
			return len*3;
		}

>>>>>>> dca8a47d
		function UI(change=false)
		{
			var isRGBW = false, memu = 0;

			gId('ampwarning').style.display = (d.Sf.MA.value > 7200) ? 'inline':'none';

			if (d.Sf.LA.value == 255) laprev = 12;
			else if (d.Sf.LA.value > 0) laprev = d.Sf.LA.value;

			// enable/disable LED fields
			var s = d.getElementsByTagName("select");
			for (i=0; i<s.length; i++) {
				// is the field a LED type?
				if (s[i].name.substring(0,2)=="LT") {
					var n = s[i].name.substring(2);
					var t = parseInt(s[i].value,10);
					gId("p0d"+n).innerHTML = (t>=80 && t<96) ? "IP address:" : (t > 49) ? "Data GPIO:" : (t > 41) ? "GPIOs:" : "GPIO:";
					gId("p1d"+n).innerHTML = (t> 49 && t<64) ? "Clk GPIO:" : "";
					var LK = d.getElementsByName("L1"+n)[0]; // clock pin

					memu += getMem(t, n); // calc memory

<<<<<<< HEAD
          // enumerate pins
          for (p=1; p<5; p++) {
            var LK = d.getElementsByName("L"+p+n)[0]; // secondary pins
            if (!LK) continue;
            if (((t>=80 && t<96) && p<4) || (t>49 && p==1) || (t>41 && t < 50 && (p+40 < t))) // TYPE_xxxx values from const.h
            {
              // display pin field
              LK.style.display = "inline";
              LK.required = true;
            } else {
              // hide pin field
              LK.style.display = "none";
              LK.required = false;
              LK.value="";
            }
          }
          if (change) {
            gId("rf"+n).checked = (gId("rf"+n).checked || t == 31); // LEDs require data in off state
            if (t > 31 && t < 48) d.getElementsByName("LC"+n)[0].value = 1; // for sanity change analog count just to 1 LED
          }
          gId("rf"+n).onclick = (t == 31) ? (()=>{return false}) : (()=>{});  // prevent change for TM1814
          isRGBW = ((t > 28 && t < 32) || (t > 40 && t < 46 && t != 43) || t == 88); // RGBW checkbox, TYPE_xxxx values from const.h
          gId("co"+n).style.display = ((t >= 80 && t < 96) || (t >= 40 && t < 48)) ? "none":"inline";  // hide color order for PWM
          gId("dig"+n+"w").style.display = (t > 28 && t < 32) ? "inline":"none";  // show swap channels dropdown
          if (!(t > 28 && t < 32)) d.getElementsByName("WO"+n)[0].value = 0; // reset swapping
          gId("dig"+n+"c").style.display = (t >= 40 && t < 48) ? "none":"inline";  // hide count for analog
          gId("dig"+n+"r").style.display = (t >= 80 && t < 96) ? "none":"inline";  // hide reversed for virtual
          gId("dig"+n+"s").style.display = ((t >= 80 && t < 96) || (t >= 40 && t < 48)) ? "none":"inline";  // hide skip 1st for virtual & analog
          gId("dig"+n+"f").style.display = ((t >= 16 && t < 32) || (t >= 50 && t < 64)) ? "inline":"none";  // hide refresh
          gId("dig"+n+"a").style.display = (isRGBW && t != 40) ? "inline":"none";  // auto calculate white
          gId("rev"+n).innerHTML = (t >= 40 && t < 48) ? "Inverted output":"Reversed (rotated 180°)";  // change reverse text for analog
          gId("psd"+n).innerHTML = (t >= 40 && t < 48) ? "Index:":"Start:";    // change analog start description
        }
      }
      // display white channel calculation method
      var myC = d.querySelectorAll('.wc'),
=======
					// enumerate pins
					for (p=1; p<5; p++) {
						var LK = d.getElementsByName("L"+p+n)[0]; // secondary pins
						if (!LK) continue;
						if (((t>=80 && t<96) && p<4) || (t>49 && p==1) || (t>41 && t < 50 && (p+40 < t))) // TYPE_xxxx values from const.h
						{
							// display pin field
							LK.style.display = "inline";
							LK.required = true;
						} else {
							// hide pin field
							LK.style.display = "none";
							LK.required = false;
							LK.value="";
						}
					}
					if (change) {
						gId("rf"+n).checked = (gId("rf"+n).checked || t == 31); // LEDs require data in off state
						if (t > 31 && t < 48) d.getElementsByName("LC"+n)[0].value = 1; // for sanity change analog count just to 1 LED
					}
					gId("rf"+n).onclick = (t == 31) ? (()=>{return false}) : (()=>{});  // prevent change for TM1814
					isRGBW = (t == 30 || t == 31 || (t > 40 && t < 46 && t != 43) || t == 88); // RGBW checkbox, TYPE_xxxx values from const.h
					gId("co"+n).style.display = ((t >= 80 && t < 96) || (t >= 40 && t < 48)) ? "none":"inline";  // hide color order for PWM
					gId("dig"+n+"w").style.display = (t == 30 || t == 31) ? "inline":"none";  // show swap channels dropdown
					if (!(t == 30 || t == 31)) d.getElementsByName("WO"+n)[0].value = 0; // reset swapping
					gId("dig"+n+"c").style.display = (t >= 40 && t < 48) ? "none":"inline";  // hide count for analog
					gId("dig"+n+"r").style.display = (t >= 80 && t < 96) ? "none":"inline";  // hide reversed for virtual
					gId("dig"+n+"s").style.display = ((t >= 80 && t < 96) || (t >= 40 && t < 48)) ? "none":"inline";  // hide skip 1st for virtual & analog
					gId("dig"+n+"f").style.display = ((t >= 16 && t < 32) || (t >= 50 && t < 64)) ? "inline":"none";  // hide refresh
					gId("dig"+n+"a").style.display = (isRGBW && t != 40) ? "inline":"none";  // auto calculate white
					gId("rev"+n).innerHTML = (t >= 40 && t < 48) ? "Inverted output":"Reversed (rotated 180°)";  // change reverse text for analog
					gId("psd"+n).innerHTML = (t >= 40 && t < 48) ? "Index:":"Start:";    // change analog start description
				}
			}
			// display white channel calculation method
			var myC = d.querySelectorAll('.wc'),
>>>>>>> dca8a47d
			l = myC.length;
			for (i = 0; i < l; i++) {
				myC[i].style.display = (isRGBW) ? 'inline':'none';
			}
			// check for pin conflicts
			var LCs = d.getElementsByTagName("input");
			var sLC = 0, sPC = 0, maxLC = 0;
			for (i=0; i<LCs.length; i++) {
				var nm = LCs[i].name.substring(0,2);  // field name
				var n  = LCs[i].name.substring(2);    // bus number
				// do we have a led count field
				if (nm=="LC") {
					var c=parseInt(LCs[i].value,10); //get LED count
					if (!customStarts || !startsDirty[n]) gId("ls"+n).value=sLC; //update start value
					gId("ls"+n).disabled = !customStarts; //enable/disable field editing
					if(c){
						var s = parseInt(gId("ls"+n).value); //start value
						if (s+c > sLC) sLC = s+c; //update total count
						if(c>maxLC)maxLC=c; //max per output
						var t = parseInt(d.getElementsByName("LT"+n)[0].value); // LED type SELECT
						if (t<80) sPC+=c; //virtual out busses do not count towards physical LEDs
					} // increase led count
					continue;
				}
				// do we have led pins for digital leds
				if (nm=="L0" || nm=="L1") {
					var lc=d.getElementsByName("LC"+n)[0];
					lc.max=maxPB; // update max led count value
				}
				// ignore IP address (stored in pins for virtual busses)
				if (nm=="L0" || nm=="L1" || nm=="L2" || nm=="L3") {
					var t = parseInt(d.getElementsByName("LT"+n)[0].value); // LED type SELECT
					if (t>=80) {
						LCs[i].max = 255;
						LCs[i].min = 0;
						LCs[i].style.color="#fff";
						continue; // do not check conflicts
					} else {
						LCs[i].max = d.max_gpio;
						LCs[i].min = -1;
					}
				}
				// check for pin conflicts
				if (nm=="L0" || nm=="L1" || nm=="L2" || nm=="L3" || nm=="L4" || nm=="RL" || nm=="BT" || nm=="IR")
					if (LCs[i].value!="" && LCs[i].value!="-1") {
						var p = []; // used pin array
						for (k=0;k<d.rsvd.length;k++) p.push(d.rsvd[k]); // fill with reservations
						for (k=0;k<d.um_p.length;k++) p.push(d.um_p[k]); // fill with usermod pins
						for (j=0; j<LCs.length; j++) {
							if (i==j) continue;
							var n2 = LCs[j].name.substring(0,2);
							if (n2=="L0" || n2=="L1" || n2=="L2" || n2=="L3" || n2=="L4" || n2=="RL" || n2=="BT" || n2=="IR") {
								if (n2.substring(0,1)==="L") {
									var m  = LCs[j].name.substring(2);
									var t2 = parseInt(d.getElementsByName("LT"+m)[0].value, 10);
									if (t2>=80) continue;
								}
								if (LCs[j].value!="" && LCs[j].value!="-1") p.push(parseInt(LCs[j].value,10));  // add current pin
							}
						}
						// now check for conflicts
						if (p.some((e)=>e==parseInt(LCs[i].value,10))) LCs[i].style.color="red"; else LCs[i].style.color=d.ro_gpio.some((e)=>e==parseInt(LCs[i].value,10))?"orange":"#fff";
					}
				// check buttons, IR & relay
				if (nm=="IR" || nm=="BT" || nm=="RL") {
					LCs[i].max = d.max_gpio;
					LCs[i].min = -1;
				}
			}
			// update total led count
			gId("lc").textContent = sLC;
			gId("pc").textContent = (sLC == sPC) ? "":"(" + sPC + " physical)";

			// memory usage and warnings
			gId('m0').innerHTML = memu;
			bquot = memu / maxM * 100;
			gId('dbar').style.background = `linear-gradient(90deg, ${bquot > 60 ? (bquot > 90 ? "red":"orange"):"#ccc"} 0 ${bquot}%, #444 ${bquot}% 100%)`;
			gId('ledwarning').style.display = (maxLC > Math.min(maxPB,800) || bquot > 80) ? 'inline':'none';
			gId('ledwarning').style.color = (maxLC > Math.max(maxPB,800) || bquot > 100) ? 'red':'orange';
			gId('wreason').innerHTML = (bquot > 80) ? "80% of max. LED memory" +(bquot>100 ? ` (<b>ERROR: Using over ${maxM}B!</b>)` : "") : "800 LEDs per output";
			// calculate power
			var val = Math.ceil((100 + sPC * laprev)/500)/2;
			val = (val > 5) ? Math.ceil(val) : val;
			var s = "";
			var is12V = (d.Sf.LAsel.value == 30);
			var isWS2815 = (d.Sf.LAsel.value == 255);
			if (val < 1.02 && !is12V && !isWS2815)
			{
				s = "ESP 5V pin with 1A USB supply";
			} else
			{
				s += is12V ? "12V ": isWS2815 ? "WS2815 12V " : "5V ";
				s += val;
				s += "A supply connected to LEDs";
			}
			var val2 = Math.ceil((100 + sPC * laprev)/1500)/2;
			val2 = (val2 > 5) ? Math.ceil(val2) : val2;
			var s2 = "(for most effects, ~";
			s2 += val2;
			s2 += "A is enough)<br>";
			gId('psu').innerHTML = s;
			gId('psu2').innerHTML = isWS2815 ? "" : s2;
			gId("json").style.display = d.Sf.IT.value==8 ? "" : "none";
		}
		function lastEnd(i) {
			if (i<1) return 0;
			v = parseInt(d.getElementsByName("LS"+(i-1))[0].value) + parseInt(d.getElementsByName("LC"+(i-1))[0].value);
			var t = parseInt(d.getElementsByName("LT"+(i-1))[0].value);
			if (t > 31 && t < 48) v = 1; //PWM busses
			if (isNaN(v)) return 0;
			return v;
		}
		function addLEDs(n,init=true)
		{
			var o = d.getElementsByClassName("iST");
			var i = o.length;

			if ((n==1 && i>=maxB+maxV) || (n==-1 && i==0)) return;

			var f = gId("mLC");
			if (n==1) {
// npm run build has trouble minimizing spaces inside string
				var cn = `<div class="iST">
<hr class="sml">
${i+1}:
<<<<<<< HEAD
<select name="LT${i}" onchange="UI(true)">
<option value="22" selected>WS281x</option>
<option value="30">SK6812 RGBW</option>
<option value="31">TM1814</option>
<option value="24">400kHz</option>
<option value="25">TM1829</option>
<option value="26">UCS8903</option>
<option value="29">UCS8904 RGBW</option>
<option value="50">WS2801</option>
<option value="51">APA102</option>
<option value="52">LPD8806</option>
<option value="54">LPD6803</option>
<option value="53">P9813</option>
<option value="40">On/Off</option>
<option value="41">PWM White</option>
<option value="42">PWM CCT</option>
<option value="43">PWM RGB</option>
<option value="44">PWM RGBW</option>
<option value="45">PWM RGB+CCT</option>
<!--option value="46">PWM RGB+DCCT</option-->
=======
<select name="LT${i}" onchange="UI(true)">${i>=maxB ? '' :
'<option value="22" selected>WS281x</option>\
<option value="30">SK6812 RGBW</option>\
<option value="31">TM1814</option>\
<option value="24">400kHz</option>\
<option value="25">TM1829</option>\
<option value="50">WS2801</option>\
<option value="51">APA102</option>\
<option value="52">LPD8806</option>\
<option value="54">LPD6803</option>\
<option value="53">P9813</option>\
<option value="40">On/Off</option>\
<option value="41">PWM White</option>\
<option value="42">PWM CCT</option>\
<option value="43">PWM RGB</option>\
<option value="44">PWM RGBW</option>\
<option value="45">PWM RGB+CCT</option>\
<!--option value="46">PWM RGB+DCCT</option-->'}
>>>>>>> dca8a47d
<option value="80">DDP RGB (network)</option>
<!--option value="81">E1.31 RGB (network)</option-->
<!--option value="82">ArtNet RGB (network)</option-->
<option value="88">DDP RGBW (network)</option>
</select><br>
<div id="co${i}" style="display:inline">Color Order:
<select name="CO${i}">
<option value="0">GRB</option>
<option value="1">RGB</option>
<option value="2">BRG</option>
<option value="3">RBG</option>
<option value="4">BGR</option>
<option value="5">GBR</option>
</select></div>
<div id="dig${i}w" style="display:none">Swap: <select name="WO${i}"><option value="0">None</option><option value="1">W & B</option><option value="2">W & G</option><option value="3">W & R</option></select></div>
<div>
<span id="psd${i}">Start:</span> <input type="number" name="LS${i}" id="ls${i}" class="l starts" min="0" max="8191" value="${lastEnd(i)}" oninput="startsDirty[${i}]=true;UI();" required />&nbsp;
<div id="dig${i}c" style="display:inline">Length: <input type="number" name="LC${i}" class="l" min="1" max="${maxPB}" value="1" required oninput="UI()" /></div><br>
</div>
<span id="p0d${i}">GPIO:</span> <input type="number" name="L0${i}" required class="s" onchange="UI()"/>
<span id="p1d${i}"></span><input type="number" name="L1${i}" class="s" onchange="UI()"/>
<span id="p2d${i}"></span><input type="number" name="L2${i}" class="s" onchange="UI()"/>
<span id="p3d${i}"></span><input type="number" name="L3${i}" class="s" onchange="UI()"/>
<span id="p4d${i}"></span><input type="number" name="L4${i}" class="s" onchange="UI()"/>
<div id="dig${i}r" style="display:inline"><br><span id="rev${i}">Reversed</span>: <input type="checkbox" name="CV${i}"></div>
<div id="dig${i}s" style="display:inline"><br>Skip first LEDs: <input type="number" name="SL${i}" min="0" max="255" value="0" oninput="UI()"></div>
<div id="dig${i}f" style="display:inline"><br>Off Refresh: <input id="rf${i}" type="checkbox" name="RF${i}"></div>
<div id="dig${i}a" style="display:inline"><br>Auto-calculate white channel from RGB:<br><select name="AW${i}"><option value=0>None</option><option value=1>Brighter</option><option value=2>Accurate</option><option value=3>Dual</option></select>&nbsp;</div>
</div>`;
				f.insertAdjacentHTML("beforeend", cn);
			}
			if (n==-1) {
				o[--i].remove();--i;
			}

			gId("+").style.display = (i<maxB+maxV-1) ? "inline":"none";
			gId("-").style.display = (i>0) ? "inline":"none";

			if (!init) UI();
		}

		function addCOM(start=0,len=1,co=0) {
			var i = d.getElementsByClassName("com_entry").length;
			if (i >= 10) return;

			var b = `<div class="com_entry">
<hr class="sml">
${i+1}: Start: <input type="number" name="XS${i}" id="xs${i}" class="l starts" min="0" max="65535" value="${start}" oninput="UI();" required="">&nbsp;
Length: <input type="number" name="XC${i}" id="xc${i}" class="l" min="1" max="65535" value="${len}" required="" oninput="UI()">
<div style="display:inline">Color Order:
<select id="xo${i}" name="XO${i}">
<option value="0">GRB</option>
<option value="1">RGB</option>
<option value="2">BRG</option>
<option value="3">RBG</option>
<option value="4">BGR</option>
<option value="5">GBR</option>
</select>
</div><br></div>`;
			gId("com_entries").insertAdjacentHTML("beforeend", b);
			gId("xo"+i).value = co;
			btnCOM(i+1);
			UI();
		}

		function remCOM() {
			var entries = d.getElementsByClassName("com_entry");
			var i = entries.length;
			if (i === 0) return;
			entries[i-1].remove();
			btnCOM(i-1);
			UI();
		}

		function resetCOM(_newMaxCOOverrides=undefined) {
			if (_newMaxCOOverrides) {
				maxCOOverrides = _newMaxCOOverrides;
			}
			for (let e of d.getElementsByClassName("com_entry")) {
				e.remove();
			}
			btnCOM(0);
		}

		function btnCOM(i) {
			gId("com_add").style.display = (i<maxCOOverrides) ? "inline":"none";
			gId("com_rem").style.display = (i>0) ? "inline":"none";
		}

		function addBtn(i,p,t) {
			var c = gId("btns").innerHTML;
			var bt = "BT" + String.fromCharCode((i<10?48:55)+i);
			var be = "BE" + String.fromCharCode((i<10?48:55)+i);
			c += `Button ${i} GPIO: <input type="number" name="${bt}" onchange="UI()" class="xs" value="${p}">`;
			c += `&nbsp;<select name="${be}">`
			c += `<option value="0" ${t==0?"selected":""}>Disabled</option>`;
			c += `<option value="2" ${t==2?"selected":""}>Pushbutton</option>`;
			c += `<option value="3" ${t==3?"selected":""}>Push inverted</option>`;
			c += `<option value="4" ${t==4?"selected":""}>Switch</option>`;
			c += `<option value="5" ${t==5?"selected":""}>PIR sensor</option>`;
			c += `<option value="6" ${t==6?"selected":""}>Touch</option>`;
			c += `<option value="7" ${t==7?"selected":""}>Analog</option>`;
			c += `<option value="8" ${t==8?"selected":""}>Analog inverted</option>`;
			c += `</select>`;
			c += `<span style="cursor: pointer;" onclick="off('${bt}')">&nbsp;&#x2715;</span><br>`;
			gId("btns").innerHTML = c;
		}
		function tglSi(cs) {
			customStarts = cs;
			if (!customStarts) startsDirty = []; //set all starts to clean
			UI();
		}
		function checkSi() { //on load, checks whether there are custom start fields
			var cs = false;
			for (var i=1; i < d.getElementsByClassName("iST").length; i++) {
				var v = parseInt(gId("ls"+(i-1)).value) + parseInt(d.getElementsByName("LC"+(i-1))[0].value);
				if (v != parseInt(gId("ls"+i).value)) {cs = true; startsDirty[i] = true;}
			}
			if (gId("ls0") && parseInt(gId("ls0").value) != 0) {cs = true; startsDirty[0] = true;}
			gId("si").checked = cs;
			tglSi(cs);
		}
		function uploadFile(name) {
			var req = new XMLHttpRequest();
			req.addEventListener('load', function(){showToast(this.responseText,this.status >= 400)});
			req.addEventListener('error', function(e){showToast(e.stack,true);});
			req.open("POST", "/upload");
			var formData = new FormData();
			formData.append("data", d.Sf.data.files[0], name);
			req.send(formData);
			d.Sf.data.value = '';
			return false;
		}
		// https://stackoverflow.com/questions/7346563/loading-local-json-file
		function loadCfg(o) {
			var f, fr;

			if (typeof window.FileReader !== 'function') {
				alert("The file API isn't supported on this browser yet.");
				return;
			}

			if (!o.files) {
				alert("This browser doesn't support the `files` property of file inputs.");
			} else if (!o.files[0]) {
				alert("Please select a JSON file first!");
			} else {
				f = o.files[0];
				fr = new FileReader();
				fr.onload = receivedText;
				fr.readAsText(f);
			}
			o.value = '';

			function receivedText(e) {
				let lines = e.target.result;
				var c = JSON.parse(lines); 
				if (c.hw) {
					if (c.hw.led) {
						for (var i=0; i<10; i++) addLEDs(-1);
						var l = c.hw.led;
						l.ins.forEach((v,i,a)=>{
							addLEDs(1);
							for (var j=0; j<v.pin.length; j++) d.getElementsByName(`L${j}${i}`)[0].value = v.pin[j];
							d.getElementsByName("LT"+i)[0].value = v.type;
							d.getElementsByName("LS"+i)[0].value = v.start;
							d.getElementsByName("LC"+i)[0].value = v.len;
							d.getElementsByName("CO"+i)[0].value = v.order;
							d.getElementsByName("SL"+i)[0].value = v.skip;
							d.getElementsByName("RF"+i)[0].checked = v.ref;
							d.getElementsByName("CV"+i)[0].checked = v.rev;
						});
					}
					if(c.hw.com) {
						resetCOM();
						c.hw.com.forEach(e => {
							addCOM(e.start, e.len, e.order);
						});
					}
					if (c.hw.btn) {
						var b = c.hw.btn;
						if (Array.isArray(b.ins)) gId("btns").innerHTML = "";
						b.ins.forEach((v,i,a)=>{
							addBtn(i,v.pin[0],v.type);
						});
						d.getElementsByName("TT")[0].value = b.tt;
					}
					if (c.hw.ir) {
						d.getElementsByName("IR")[0].value = c.hw.ir.pin;
						d.getElementsByName("IT")[0].value = c.hw.ir.type;
					}
					if (c.hw.relay) {
						d.getElementsByName("RL")[0].value = c.hw.relay.pin;
						d.getElementsByName("RM")[0].checked = c.hw.relay.inv;
					}
					UI();
				}
			}
		}
		function S(){
			if (window.location.protocol == "file:") {
				loc = true;
				locip = localStorage.getItem('locIp');
				if (!locip) {
					locip = prompt("File Mode. Please enter WLED IP!");
					localStorage.setItem('locIp', locip);
				}
			}
			var url = (loc?`http://${locip}`:'') + '/settings/s.js?p=2';
			loadJS(url, false);	// If we set async false, file is loaded and executed, then next statement is processed
		}
	</script>
	<style>@import url("style.css");</style>
</head>
<body onload="S()">
	<form id="form_s" name="Sf" method="post">
		<div class="toprow">
		<div class="helpB"><button type="button" onclick="H()">?</button></div>
		<button type="button" onclick="B()">Back</button><button type="submit">Save</button><hr>
		</div>
		<h2>LED &amp; Hardware setup</h2>
		Total LEDs: <span id="lc">?</span> <span id="pc"></span><br>
		<i>Recommended power supply for brightest white:</i><br>
		<b><span id="psu">?</span></b><br>
		<span id="psu2"><br></span>
		<br>
		Enable automatic brightness limiter: <input type="checkbox" name="ABen" onchange="enABL()" id="able"><br>
		<div id="abl">
			Maximum Current: <input name="MA" type="number" class="l" min="250" max="65000" oninput="UI()" required> mA<br>
			<div id="ampwarning" style="color: orange; display: none;">
				&#9888; Your power supply provides high current.<br>
				To improve the safety of your setup,<br>
				please use thick cables,<br>
				multiple power injection points and a fuse!<br>
			</div>
			<i>Automatically limits brightness to stay close to the limit.<br>
			Keep at &lt;1A if powering LEDs directly from the ESP 5V pin!<br>
			If you are using an external power supply, enter its rating.<br>
			(Current estimated usage: <span class="pow">unknown</span>)</i><br><br>
			LED voltage (Max. current for a single LED):<br>
			<select name="LAsel" onchange="enLA()">
				<option value="55" selected>5V default (55mA)</option>
				<option value="35">5V efficient (35mA)</option>
				<option value="30">12V (30mA)</option>
				<option value="255">WS2815 (12mA)</option>
				<option value="50">Custom</option>
			</select><br>
			<span id="LAdis" style="display: none;">Custom max. current per LED: <input name="LA" type="number" min="0" max="255" id="la" oninput="UI()" required> mA<br></span>
			<i>Keep at default if you are unsure about your type of LEDs.</i><br>
		</div>
		<h3>Hardware setup</h3>
		<div id="mLC">LED outputs:</div>
		<hr class="sml">
		<button type="button" id="+" onclick="addLEDs(1,false)">+</button>
		<button type="button" id="-" onclick="addLEDs(-1,false)">-</button><br>
		LED Memory Usage: <span id="m0">0</span> / <span id="m1">?</span> B<br>
		<div id="dbar" style="display:inline-block; width: 100px; height: 10px; border-radius: 20px;"></div><br>
		<div id="ledwarning" style="color: orange; display: none;">
			&#9888; You might run into stability or lag issues.<br>
			Use less than <span id="wreason">800 LEDs per output</span> for the best experience!<br>
		</div>
		<hr class="sml">
		Make a segment for each output: <input type="checkbox" name="MS"><br>
		Custom bus start indices: <input type="checkbox" onchange="tglSi(this.checked)" id="si"><br>
		Use global LED buffer: <input type="checkbox" name="LD"><br>
		<hr class="sml">
		<div id="color_order_mapping">
			Color Order Override:
			<div id="com_entries"></div>
			<hr class="sml">
			<button type="button" id="com_add" onclick="addCOM()">+</button>
			<button type="button" id="com_rem" onclick="remCOM()">-</button><br>
		</div>
		<hr class="sml">
		<div id="btns"></div>
		Disable internal pull-up/down: <input type="checkbox" name="IP"><br>
		Touch threshold: <input type="number" class="s" min="0" max="100" name="TT" required><br>
		IR GPIO: <input type="number" min="-1" max="48" name="IR" onchange="UI()" class="xs"><select name="IT" onchange="UI()">
		<option value=0>Remote disabled</option>
		<option value=1>24-key RGB</option>
		<option value=2>24-key with CT</option>
		<option value=3>40-key blue</option>
		<option value=4>44-key RGB</option>
		<option value=5>21-key RGB</option>
		<option value=6>6-key black</option>
		<option value=7>9-key red</option>
		<option value=8>JSON remote</option>
		</select><span style="cursor: pointer;" onclick="off('IR')">&nbsp;&#x2715;</span><br>
		Apply IR change to main segment only: <input type="checkbox" name="MSO"><br>
		<div id="json" style="display:none;">JSON file: <input type="file" name="data" accept=".json"><button type="button" class="sml" onclick="uploadFile('/ir.json')">Upload</button><br></div>
		<a href="https://kno.wled.ge/interfaces/infrared/" target="_blank">IR info</a><br>
		Relay GPIO: <input type="number" min="-1" max="48" name="RL" onchange="UI()" class="xs"> Invert <input type="checkbox" name="RM"><span style="cursor: pointer;" onclick="off('RL')">&nbsp;&#x2715;</span><br>
		<hr class="sml">
		<h3>Defaults</h3>
		Turn LEDs on after power up/reset: <input type="checkbox" name="BO"><br>
		Default brightness: <input name="CA" type="number" class="m" min="0" max="255" required> (0-255)<br><br>
		Apply preset <input name="BP" type="number" class="m" min="0" max="250" required> at boot (0 uses defaults)
		<br><br>
		Use Gamma correction for color: <input type="checkbox" name="GC"> (strongly recommended)<br>
		Use Gamma correction for brightness: <input type="checkbox" name="GB"> (not recommended)<br><br>
		Brightness factor: <input name="BF" type="number" class="m" min="1" max="255" required> %
		<h3>Transitions</h3>
		Crossfade: <input type="checkbox" name="TF"><br>
		Transition Time: <input name="TD" type="number" class="xl" min="0" max="65500"> ms<br>
		Enable Palette transitions: <input type="checkbox" name="PF">
		<h3>Timed light</h3>
		Default Duration: <input name="TL" type="number" class="m" min="1" max="255" required> min<br>
		Default Target brightness: <input name="TB" type="number" class="m" min="0" max="255" required><br>
		Mode:
		<select name="TW">
			<option value="0">Wait and set</option>
			<option value="1">Fade</option>
			<option value="2">Fade Color</option>
			<option value="3">Sunrise</option>
		</select>
		<h3>White management</h3>
		White Balance correction: <input type="checkbox" name="CCT"> <br>
		<span class="wc">
			Global override for Auto-calculate white:<br>
			<select name="AW">
				<option value=255>Disabled</option>
				<option value=0>None</option>
				<option value=1>Brighter</option>
				<option value=2>Accurate</option>
				<option value=3>Dual</option>
			</select>
		<br>
		Calculate CCT from RGB: <input type="checkbox" name="CR"> <br>
		CCT additive blending: <input type="number" class="s" min="0" max="100" name="CB" required> %</span>
		<h3>Advanced</h3>
		Palette blending:
		<select name="PB">
			<option value="0">Linear (wrap if moving)</option>
			<option value="1">Linear (always wrap)</option>
			<option value="2">Linear (never wrap)</option>
			<option value="3">None (not recommended)</option>
		</select><br>
		Target refresh rate: <input type="number" class="s" min="1" max="120" name="FR" required> FPS
		<hr class="sml">
		<div id="cfg">Config template: <input type="file" name="data2" accept=".json"><button type="button" class="sml" onclick="loadCfg(d.Sf.data2)">Apply</button><br></div>
		<hr>
		<button type="button" onclick="B()">Back</button><button type="submit">Save</button>
	</form>
	<div id="toast"></div>
</body>
</html><|MERGE_RESOLUTION|>--- conflicted
+++ resolved
@@ -15,138 +15,6 @@
 		var loc = false, locip;
 		function H(){window.open("https://kno.wled.ge/features/settings/#led-settings");}
 		function B(){window.open("/settings","_self");}
-<<<<<<< HEAD
-    function gId(n){return d.getElementById(n);}
-    function off(n){d.getElementsByName(n)[0].value = -1;}
-    // https://www.educative.io/edpresso/how-to-dynamically-load-a-js-file-in-javascript
-    function loadJS(FILE_URL, async = true) {
-      let scE = d.createElement("script");
-      scE.setAttribute("src", FILE_URL);
-      scE.setAttribute("type", "text/javascript");
-      scE.setAttribute("async", async);
-      d.body.appendChild(scE);
-      // success event 
-      scE.addEventListener("load", () => {
-        //console.log("File loaded");
-        d.um_p = [];
-        d.rsvd = [];
-        d.ro_pins = [];
-        d.max_gpio = 39;
-        GetV();checkSi();setABL();
-        if (d.um_p[0]==-1) d.um_p.shift();
-      });
-      // error event
-      scE.addEventListener("error", (ev) => {
-        console.log("Error on loading file", ev);
-        alert("Loading of configuration script failed.\nIncomplete page data!");
-      });
-    }
-    var timeout;
-    function showToast(text, error = false)
-    {
-      var x = gId("toast");
-      x.innerHTML = text;
-      x.className = error ? "error":"show";
-      clearTimeout(timeout);
-      x.style.animation = 'none';
-      timeout = setTimeout(function(){ x.className = x.className.replace("show", ""); }, 2900);
-    }
-    function bLimits(b,p,m,l) {
-      maxB = b; maxM = m; maxPB = p; maxL = l;
-    }
-    function pinsOK() {
-      var LCs = d.getElementsByTagName("input");
-      for (i=0; i<LCs.length; i++) {
-        var nm = LCs[i].name.substring(0,2);
-        // ignore IP address
-        if (nm=="L0" || nm=="L1" || nm=="L2" || nm=="L3") {
-          var n = LCs[i].name.substring(2);
-          var t = parseInt(d.getElementsByName("LT"+n)[0].value, 10); // LED type SELECT
-          if (t>=80) continue;
-        }
-        //check for pin conflicts
-        if (nm=="L0" || nm=="L1" || nm=="L2" || nm=="L3" || nm=="L4" || nm=="RL" || nm=="BT" || nm=="IR")
-          if (LCs[i].value!="" && LCs[i].value!="-1") {
-            var p = []; // used pin array
-            for (k=0;k<d.rsvd.length;k++) p.push(d.rsvd[k]); // fill with reservations
-            for (k=0;k<d.um_p.length;k++) p.push(d.um_p[k]); // fill with usermod pins
-            if (p.some((e)=>e==parseInt(LCs[i].value,10))) {alert(`Sorry, pins ${JSON.stringify(p)} can't be used.`);LCs[i].value="";LCs[i].focus();return false;}
-            else if (!(nm == "IR" || nm=="BT") && d.ro_pins.some((e)=>e==parseInt(LCs[i].value,10))) {alert(`Sorry, pins ${JSON.stringify(d.ro_gpio)} are input only.`);LCs[i].value="";LCs[i].focus();return false;}
-            for (j=i+1; j<LCs.length; j++)
-            {
-              var n2 = LCs[j].name.substring(0,2);
-              if (n2=="L0" || n2=="L1" || n2=="L2" || n2=="L3" || n2=="L4" || n2=="RL" || n2=="BT" || n2=="IR") {
-                if (n2.substring(0,1)==="L") {
-                  var m  = LCs[j].name.substring(2);
-                  var t2 = parseInt(d.getElementsByName("LT"+m)[0].value, 10);
-                  if (t2>=80) continue;
-                }
-                if (LCs[j].value!="" && LCs[i].value==LCs[j].value) {alert(`Pin conflict between ${LCs[i].name}/${LCs[j].name}!`);LCs[j].value="";LCs[j].focus();return false;}
-              }
-            }
-          }
-      }
-      return true;
-    }
-    function trySubmit(e) {
-      d.Sf.data.value = '';
-      e.preventDefault();
-      if (!pinsOK()) {e.stopPropagation();return false;} // Prevent form submission and contact with server
-      if (bquot > 100) {var msg = "Too many LEDs for me to handle!"; if (maxM < 10000) msg += "\n\rConsider using an ESP32."; alert(msg);}
-      if (d.Sf.checkValidity()) d.Sf.submit(); //https://stackoverflow.com/q/37323914
-    }
-    function enABL()
-    {
-      var en = gId('able').checked;
-      d.Sf.LA.value = (en) ? laprev:0;
-      gId('abl').style.display = (en) ? 'inline':'none';
-      gId('psu2').style.display = (en) ? 'inline':'none';
-      if (d.Sf.LA.value > 0) setABL();
-    }
-    function enLA()
-    {
-      var val = d.Sf.LAsel.value;
-      d.Sf.LA.value = val;
-      gId('LAdis').style.display = (val == 50) ? 'inline':'none';
-      UI();
-    }
-    function setABL()
-    {
-      gId('able').checked = true;
-      d.Sf.LAsel.value = 50;
-      switch (parseInt(d.Sf.LA.value)) {
-        case 0: gId('able').checked = false; enABL(); break;
-        case 30: d.Sf.LAsel.value = 30; break;
-        case 35: d.Sf.LAsel.value = 35; break;
-        case 55: d.Sf.LAsel.value = 55; break;
-        case 255: d.Sf.LAsel.value = 255; break;
-        default: gId('LAdis').style.display = 'inline';
-      }
-      gId('m1').innerHTML = maxM;
-      d.getElementsByName("Sf")[0].addEventListener("submit", trySubmit);
-      UI();
-    }
-    //returns mem usage
-    function getMem(t, n) {
-      let len = parseInt(d.getElementsByName("LC"+n)[0].value);
-      len += parseInt(d.getElementsByName("SL"+n)[0].value); // skipped LEDs are allocated too
-      if (t < 32) {
-        if (t==26 || t==29) len *= 2; // 16 bit LEDs
-        if (maxM < 10000 && d.getElementsByName("L0"+n)[0].value == 3) { //8266 DMA uses 5x the mem
-          if (t > 28) return len*20; //RGBW
-          return len*15;
-        } else if (maxM >= 10000) //ESP32 RMT uses double buffer?
-        {
-          if (t > 28) return len*8; //RGBW
-          return len*6;
-        }
-        if (t > 28) return len*4; //RGBW
-        return len*3;
-      }
-      if (t > 31 && t < 48) return 5;
-      return len*3;
-    }
-=======
 		function gId(n){return d.getElementById(n);}
 		function off(n){d.getElementsByName(n)[0].value = -1;}
 		// https://www.educative.io/edpresso/how-to-dynamically-load-a-js-file-in-javascript
@@ -257,15 +125,16 @@
 			let len = parseInt(d.getElementsByName("LC"+n)[0].value);
 			len += parseInt(d.getElementsByName("SL"+n)[0].value); // skipped LEDs are allocated too
 			if (t < 32) {
+				if (t==26 || t==29) len *= 2; // 16 bit LEDs
 				if (maxM < 10000 && d.getElementsByName("L0"+n)[0].value == 3) { //8266 DMA uses 5x the mem
-					if (t > 29) return len*20; //RGBW
+					if (t > 28) return len*20; //RGBW
 					return len*15;
 				} else if (maxM >= 10000) //ESP32 RMT uses double buffer?
 				{
-					if (t > 29) return len*8; //RGBW
+					if (t > 28) return len*8; //RGBW
 					return len*6;
 				}
-				if (t > 29) return len*4; //RGBW
+				if (t > 28) return len*4; //RGBW
 				return len*3;
 			}
 			if (t > 31 && t < 48) return 5;
@@ -273,7 +142,6 @@
 			return len*3;
 		}
 
->>>>>>> dca8a47d
 		function UI(change=false)
 		{
 			var isRGBW = false, memu = 0;
@@ -296,44 +164,6 @@
 
 					memu += getMem(t, n); // calc memory
 
-<<<<<<< HEAD
-          // enumerate pins
-          for (p=1; p<5; p++) {
-            var LK = d.getElementsByName("L"+p+n)[0]; // secondary pins
-            if (!LK) continue;
-            if (((t>=80 && t<96) && p<4) || (t>49 && p==1) || (t>41 && t < 50 && (p+40 < t))) // TYPE_xxxx values from const.h
-            {
-              // display pin field
-              LK.style.display = "inline";
-              LK.required = true;
-            } else {
-              // hide pin field
-              LK.style.display = "none";
-              LK.required = false;
-              LK.value="";
-            }
-          }
-          if (change) {
-            gId("rf"+n).checked = (gId("rf"+n).checked || t == 31); // LEDs require data in off state
-            if (t > 31 && t < 48) d.getElementsByName("LC"+n)[0].value = 1; // for sanity change analog count just to 1 LED
-          }
-          gId("rf"+n).onclick = (t == 31) ? (()=>{return false}) : (()=>{});  // prevent change for TM1814
-          isRGBW = ((t > 28 && t < 32) || (t > 40 && t < 46 && t != 43) || t == 88); // RGBW checkbox, TYPE_xxxx values from const.h
-          gId("co"+n).style.display = ((t >= 80 && t < 96) || (t >= 40 && t < 48)) ? "none":"inline";  // hide color order for PWM
-          gId("dig"+n+"w").style.display = (t > 28 && t < 32) ? "inline":"none";  // show swap channels dropdown
-          if (!(t > 28 && t < 32)) d.getElementsByName("WO"+n)[0].value = 0; // reset swapping
-          gId("dig"+n+"c").style.display = (t >= 40 && t < 48) ? "none":"inline";  // hide count for analog
-          gId("dig"+n+"r").style.display = (t >= 80 && t < 96) ? "none":"inline";  // hide reversed for virtual
-          gId("dig"+n+"s").style.display = ((t >= 80 && t < 96) || (t >= 40 && t < 48)) ? "none":"inline";  // hide skip 1st for virtual & analog
-          gId("dig"+n+"f").style.display = ((t >= 16 && t < 32) || (t >= 50 && t < 64)) ? "inline":"none";  // hide refresh
-          gId("dig"+n+"a").style.display = (isRGBW && t != 40) ? "inline":"none";  // auto calculate white
-          gId("rev"+n).innerHTML = (t >= 40 && t < 48) ? "Inverted output":"Reversed (rotated 180°)";  // change reverse text for analog
-          gId("psd"+n).innerHTML = (t >= 40 && t < 48) ? "Index:":"Start:";    // change analog start description
-        }
-      }
-      // display white channel calculation method
-      var myC = d.querySelectorAll('.wc'),
-=======
 					// enumerate pins
 					for (p=1; p<5; p++) {
 						var LK = d.getElementsByName("L"+p+n)[0]; // secondary pins
@@ -355,10 +185,10 @@
 						if (t > 31 && t < 48) d.getElementsByName("LC"+n)[0].value = 1; // for sanity change analog count just to 1 LED
 					}
 					gId("rf"+n).onclick = (t == 31) ? (()=>{return false}) : (()=>{});  // prevent change for TM1814
-					isRGBW = (t == 30 || t == 31 || (t > 40 && t < 46 && t != 43) || t == 88); // RGBW checkbox, TYPE_xxxx values from const.h
+					isRGBW = ((t > 28 && t < 32) || (t > 40 && t < 46 && t != 43) || t == 88); // RGBW checkbox, TYPE_xxxx values from const.h
 					gId("co"+n).style.display = ((t >= 80 && t < 96) || (t >= 40 && t < 48)) ? "none":"inline";  // hide color order for PWM
-					gId("dig"+n+"w").style.display = (t == 30 || t == 31) ? "inline":"none";  // show swap channels dropdown
-					if (!(t == 30 || t == 31)) d.getElementsByName("WO"+n)[0].value = 0; // reset swapping
+					gId("dig"+n+"w").style.display = (t > 28 && t < 32) ? "inline":"none";  // show swap channels dropdown
+					if (!(t > 28 && t < 32)) d.getElementsByName("WO"+n)[0].value = 0; // reset swapping
 					gId("dig"+n+"c").style.display = (t >= 40 && t < 48) ? "none":"inline";  // hide count for analog
 					gId("dig"+n+"r").style.display = (t >= 80 && t < 96) ? "none":"inline";  // hide reversed for virtual
 					gId("dig"+n+"s").style.display = ((t >= 80 && t < 96) || (t >= 40 && t < 48)) ? "none":"inline";  // hide skip 1st for virtual & analog
@@ -370,7 +200,6 @@
 			}
 			// display white channel calculation method
 			var myC = d.querySelectorAll('.wc'),
->>>>>>> dca8a47d
 			l = myC.length;
 			for (i = 0; i < l; i++) {
 				myC[i].style.display = (isRGBW) ? 'inline':'none';
@@ -496,34 +325,14 @@
 				var cn = `<div class="iST">
 <hr class="sml">
 ${i+1}:
-<<<<<<< HEAD
-<select name="LT${i}" onchange="UI(true)">
-<option value="22" selected>WS281x</option>
-<option value="30">SK6812 RGBW</option>
-<option value="31">TM1814</option>
-<option value="24">400kHz</option>
-<option value="25">TM1829</option>
-<option value="26">UCS8903</option>
-<option value="29">UCS8904 RGBW</option>
-<option value="50">WS2801</option>
-<option value="51">APA102</option>
-<option value="52">LPD8806</option>
-<option value="54">LPD6803</option>
-<option value="53">P9813</option>
-<option value="40">On/Off</option>
-<option value="41">PWM White</option>
-<option value="42">PWM CCT</option>
-<option value="43">PWM RGB</option>
-<option value="44">PWM RGBW</option>
-<option value="45">PWM RGB+CCT</option>
-<!--option value="46">PWM RGB+DCCT</option-->
-=======
 <select name="LT${i}" onchange="UI(true)">${i>=maxB ? '' :
 '<option value="22" selected>WS281x</option>\
 <option value="30">SK6812 RGBW</option>\
 <option value="31">TM1814</option>\
 <option value="24">400kHz</option>\
 <option value="25">TM1829</option>\
+<option value="26">UCS8903</option>\
+<option value="29">UCS8904 RGBW</option>\
 <option value="50">WS2801</option>\
 <option value="51">APA102</option>\
 <option value="52">LPD8806</option>\
@@ -536,7 +345,6 @@
 <option value="44">PWM RGBW</option>\
 <option value="45">PWM RGB+CCT</option>\
 <!--option value="46">PWM RGB+DCCT</option-->'}
->>>>>>> dca8a47d
 <option value="80">DDP RGB (network)</option>
 <!--option value="81">E1.31 RGB (network)</option-->
 <!--option value="82">ArtNet RGB (network)</option-->
