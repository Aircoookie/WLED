<!DOCTYPE html>
<html lang="en">
<head>
	<meta charset="utf-8">
	<meta content="width=device-width, initial-scale=1.0, maximum-scale=1.0, user-scalable=no" name="viewport">
	<title>LED Settings</title>
	<script src="common.js" async type="text/javascript"></script>
	<script>
		var maxB=1,maxD=1,maxA=1,maxV=0,maxM=4000,maxPB=2048,maxL=1664,maxCO=5; //maximum bytes for LED allocation: 4kB for 8266, 32kB for 32
		var oMaxB=1;
		var customStarts=false,startsDirty=[];
		function off(n)    { gN(n).value = -1;}
		// these functions correspond to C macros found in const.h
		function gT(t)     { for (let type of d.ledTypes) if (t == type.i) return type; } // getType from available ledTypes
		function isPWM(t)  { return gT(t).t.charAt(0) === "A"; }    // is PWM type
		function isAna(t)  { return gT(t).t === "" || isPWM(t); }   // is analog type
		function isDig(t)  { return gT(t).t === "D" || isD2P(t); }  // is digital type
		function isD2P(t)  { return gT(t).t === "2P"; }             // is digital 2 pin type
		function isNet(t)  { return gT(t).t === "N"; }              // is network type
		function isVir(t)  { return gT(t).t === "V" || isNet(t); }  // is virtual type
		function isHub75(t){ return gT(t).t === "H"; }              // is HUB75 type
		function hasRGB(t) { return !!(gT(t).c & 0x01); }           // has RGB
		function hasW(t)   { return !!(gT(t).c & 0x02); }           // has white channel
		function hasCCT(t) { return !!(gT(t).c & 0x04); }           // is white CCT enabled
		function is16b(t)  { return !!(gT(t).c & 0x10); }           // is digital 16 bit type
		function mustR(t)  { return !!(gT(t).c & 0x20); }           // Off refresh is mandatory
		function numPins(t){ return Math.max(gT(t).t.length, 1); }  // type length determines number of GPIO pins
		function S() {
			getLoc();
			loadJS(getURL('/settings/s.js?p=2'), false, ()=>{
				d.ledTypes = [/*{i:22,c:1,t:"D",n:"WS2812"},{i:42,c:6,t:"AA",n:"PWM CCT"}*/]; // filled from GetV()
				d.um_p = [];
				d.rsvd = [];
				d.ro_gpio = [];
				d.max_gpio = 50;
			}, ()=>{
				checkSi();
				setABL();
				d.Sf.addEventListener("submit", trySubmit);
				if (d.um_p[0]==-1) d.um_p.shift();
				pinDropdowns();
			});	// If we set async false, file is loaded and executed, then next statement is processed
			if (loc) d.Sf.action = getURL('/settings/leds');
		}
		function bLimits(b,v,p,m,l,o=5,d=2,a=6) {
			oMaxB = maxB = b; // maxB - max buses (can be changed if using ESP32 parallel I2S)
			maxD  = d; // maxD - max digital channels (can be changed if using ESP32 parallel I2S)
			maxA  = a; // maxA - max analog channels
			maxV  = v; // maxV - min virtual buses
			maxPB = p; // maxPB - max LEDs per bus
			maxM  = m; // maxM - max LED memory
			maxL  = l; // maxL - max LEDs (will serve to determine ESP >1664 == ESP32)
			maxCO = o; // maxCO - max Color Order mappings
		}
		function pinsOK() {
			var ok = true;
			var nList = d.Sf.querySelectorAll("#mLC input[name^=L]");
			nList.forEach((LC,i)=>{
				if (!ok) return; // prevent iteration after conflict
				let nm = LC.name.substring(0,2);
				let n = LC.name.substring(2);
				let t = parseInt(d.Sf["LT"+n].value, 10); // LED type SELECT
				if(isHub75(t)) {
					return;
				}
				// ignore IP address
				if (nm=="L0" || nm=="L1" || nm=="L2" || nm=="L3") {
					if (isNet(t)) return;
				}
				//check for pin conflicts
				if (nm=="L0" || nm=="L1" || nm=="L2" || nm=="L3" || nm=="L4")
					if (LC.value!="" && LC.value!="-1") {
						let p = d.rsvd.concat(d.um_p); // used pin array
						d.Sf.querySelectorAll("select.pin").forEach((e)=>{if(e.value>-1)p.push(parseInt(e.value));}) // buttons, IR & relay
						if (p.some((e)=>e==parseInt(LC.value))) {
							alert(`Sorry, pins ${JSON.stringify(p)} can't be used.`);
							LC.value="";
							LC.focus();
							ok = false;
							return;
						} else if (d.ro_gpio.some((e)=>e==parseInt(LC.value))) {
							alert(`Sorry, pins ${JSON.stringify(d.ro_gpio)} are input only.`);
							LC.value="";
							LC.focus();
							ok = false;
							return;
						}
						for (j=i+1; j<nList.length; j++) {
							let n2 = nList[j].name.substring(0,2);
							if (n2=="L0" || n2=="L1" || n2=="L2" || n2=="L3" || n2=="L4") {
								if (n2.substring(0,1)==="L") {
									var m  = nList[j].name.substring(2);
									var t2 = parseInt(d.Sf["LT"+m].value, 10);
									if (t2>=80) continue;
								}
								if (nList[j].value!="" && nList[i].value==nList[j].value) {
									alert(`Pin conflict between ${LC.name}/${nList[j].name}!`);
									nList[j].value="";
									nList[j].focus();
									ok = false;
									return;
								}
							}
						}
					}
			});
			return ok;
		}
		function trySubmit(e) {
			d.Sf.data.value = '';
			e.preventDefault();
			if (!pinsOK()) {e.stopPropagation();return false;} // Prevent form submission and contact with server
			if (bquot > 100) {var msg = "Too many LEDs for me to handle!"; if (maxM < 10000) msg += "\n\rConsider using an ESP32."; alert(msg);}
			if (!d.Sf.ABL.checked || d.Sf.PPL.checked) d.Sf.MA.value = 0; // submit 0 as ABL (PPL will handle it)
			if (d.Sf.checkValidity()) {
				d.Sf.querySelectorAll("#mLC select[name^=LT]").forEach((s)=>{s.disabled=false;}); // just in case
				d.Sf.submit(); //https://stackoverflow.com/q/37323914
			}
		}
		function enABL()
		{
			var en = d.Sf.ABL.checked;
			gId('abl').style.display = (en) ? 'inline':'none';
			gId('psu2').style.display = (en) ? 'inline':'none';
			if (!en) {
				// limiter disabled
				d.Sf.PPL.checked = false;
//				d.Sf.querySelectorAll("#mLC select[name^=LAsel]").forEach((e)=>{e.selectedIndex = 0;}); // select default LED mA
//				d.Sf.querySelectorAll("#mLC input[name^=LA]").forEach((e)=>{e.min = 0; e.value = 0;}); // set min & value to 0
			}
			UI();
		}
		// enable per port limiter and calculate current
		function enPPL(sDI=0)
		{
			const abl = d.Sf.ABL.checked;
			const ppl = d.Sf.PPL.checked;
			let sumMA = 0;
			d.Sf.MA.readonly = ppl;
			d.Sf.MA.min = abl && !ppl ? 250 : 0;
			gId("psuMA").style.display = ppl ? 'none' : 'inline';
			gId("ppldis").style.display = ppl ? 'inline' : 'none';
			// set PPL minimum value and clear actual PPL limit if ABL is disabled
			d.Sf.querySelectorAll("#mLC input[name^=MA]").forEach((i,x)=>{
				var n = String.fromCharCode((x<10?48:55)+x);
				gId("PSU"+n).style.display = ppl ? "inline" : "none";
				const t = parseInt(d.Sf["LT"+n].value); // LED type SELECT
				const c = parseInt(d.Sf["LC"+n].value); //get LED count
				i.min = ppl && isDig(t) ? 250 : 0;
				if (!abl || !isDig(t)) i.value = 0;
				else if (ppl) sumMA += parseInt(i.value,10);
				else if (sDI) i.value = Math.round(parseInt(d.Sf.MA.value,10)*c/sDI);
			});
			if (ppl) d.Sf.MA.value = sumMA; // populate UI ABL value if PPL used
		}
		// enable and update LED Amps
		function enLA(s,n)
		{
			const abl = d.Sf.ABL.checked;
			const t = parseInt(d.Sf["LT"+n].value); // LED type SELECT
<<<<<<< HEAD
			gId('LAdis'+n).style.display = s.selectedIndex==5 ? "inline" : "none";
			if (s.value!=="0") d.Sf["LA"+n].value = s.value;
			d.Sf["LA"+n].min = (isVir(t) || isAna(t) || isHub75(t)) ? 0 : 1;
=======
			gId('LAdis'+n).style.display = s.selectedIndex==5 ? "inline" : "none"; // show/hide custom mA field
			if (s.value!=="0") d.Sf["LA"+n].value = s.value; // set value from select object
			d.Sf["LA"+n].min = (!isDig(t) || !abl) ? 0 : 1; // set minimum value for validation
>>>>>>> 68b80cda
		}
		function setABL()
		{
			let en = parseInt(d.Sf.MA.value) > 0;
			// check if ABL is enabled (max mA entered per output)
			d.Sf.querySelectorAll("#mLC input[name^=MA]").forEach((i,n)=>{
				if (parseInt(i.value) > 0) en = true;
			});
			d.Sf.ABL.checked = en;
			// select appropriate LED current
			d.Sf.querySelectorAll("#mLC select[name^=LAsel]").forEach((sel,x)=>{
				sel.value = 0; // set custom
				var n = String.fromCharCode((x<10?48:55)+x);
				if (en)
					switch (parseInt(d.Sf["LA"+n].value)) {
						case 0: break; // disable ABL
						case 15: sel.value = 15; break;
						case 30: sel.value = 30; break;
						case 35: sel.value = 35; break;
						case 55: sel.value = 55; break;
						case 255: sel.value = 255; break;
					}
				else sel.value = 0;
				enLA(sel,n); // configure individual limiter
			});
			enABL();
			gId('m1').innerHTML = maxM;
		}
		//returns mem usage
		function getMem(t, n) {
			if (isAna(t)) return 5;	// analog
			let len = parseInt(d.getElementsByName("LC"+n)[0].value);
			len += parseInt(d.getElementsByName("SL"+n)[0].value); // skipped LEDs are allocated too
			let dbl = 0;
			let ch = 3*hasRGB(t) + hasW(t) + hasCCT(t);
			let mul = 1;
			if (isDig(t)) {
				if (is16b(t)) len *= 2; // 16 bit LEDs
				if (maxM < 10000 && d.getElementsByName("L0"+n)[0].value == 3) { //8266 DMA uses 5x the mem
					mul = 5;
				}
				if (maxM >= 10000) { //ESP32 RMT uses double buffer?
					mul = 2;
				}
				if (d.Sf.LD.checked) dbl = len * ch; // double buffering
			}
			return len * ch * mul + dbl;
		}

		function UI(change=false)
		{
			let gRGBW = false, memu = 0;
			let busMA = 0;
			let sLC = 0, sPC = 0, sDI = 0, maxLC = 0;
			const abl = d.Sf.ABL.checked;
			maxB = oMaxB; // TODO make sure we start with all possible buses
			let setPinConfig = (n,t) => {
				let p0d = "GPIO:";
				let p1d = "";
				let off = "Off Refresh";
				switch (gT(t).t.charAt(0)) {
					case '2': // 2 pin digital
						p1d = "Clock "+p0d;
						// fallthrough
					case 'D': // digital
						p0d = "Data "+p0d;
						break;
					case 'A': // PWM analog
						if (numPins(t) > 1) p0d = "GPIOs:";
						off = "Dithering";
						break;
					case 'N': // network
						p0d = "IP address:";
						break;
					case 'V': // virtual/non-GPIO based
						p0d = "Config:"
						break;
					case 'H': // HUB75
						p0d = "Panel size (width x height), Panel count:"
						break;
				}
				gId("p0d"+n).innerText = p0d;
				gId("p1d"+n).innerText = p1d;
				gId("off"+n).innerText = off;
				// secondary pins show/hide (type string length is equivalent to number of pins used; except for network and on/off)
				let pins = Math.max(gT(t).t.length,1) + 3*isNet(t) + 2*isHub75(t); // fixes network pins to 4
				for (let p=1; p<5; p++) {
					var LK = d.Sf["L"+p+n];
					if (!LK) continue;
					LK.style.display = (p < pins) ? "inline" : "none";
					LK.required = (p < pins);
					if (p >= pins) LK.value="";
				}
			}

			// enable/disable LED fields
			let LTs = d.Sf.querySelectorAll("#mLC select[name^=LT]");
			LTs.forEach((s,i)=>{
				if (i < LTs.length-1) s.disabled = true; // prevent changing type (as we can't update options)
				// is the field a LED type?
				var n = s.name.substring(2);
				var t = parseInt(s.value);
				memu += getMem(t, n); // calc memory
				setPinConfig(n,t);
				gId("abl"+n).style.display = (!abl || !isDig(t)) ? "none" : "inline"; // show/hide individual ABL settings
				if (change) { // did we change LED type?
					gId("rf"+n).checked = (gId("rf"+n).checked || t == 31); // LEDs require data in off state (mandatory for TM1814)
					if (isAna(t)) d.Sf["LC"+n].value = 1;                   // for sanity change analog count just to 1 LED
					d.Sf["LA"+n].min = (!isDig(t) || !abl) ? 0 : 1;         // set minimum value for LED mA
					d.Sf["MA"+n].min = (!isDig(t)) ? 0 : 250;               // set minimum value for PSU mA
				}
				gId("rf"+n).onclick = mustR(t) ? (()=>{return false}) : (()=>{});           // prevent change change of "Refresh" checkmark when mandatory
				gRGBW |= hasW(t);                                                           // RGBW checkbox
				gId("co"+n).style.display = (isVir(t) || isAna(t) || isHub75(t)) ? "none":"inline";       // hide color order for PWM
				gId("dig"+n+"w").style.display = (isDig(t) && hasW(t)) ? "inline":"none";   // show swap channels dropdown
				gId("dig"+n+"w").querySelector("[data-opt=CCT]").disabled = !hasCCT(t);     // disable WW/CW swapping	
				if (!(isDig(t) && hasW(t))) d.Sf["WO"+n].value = 0;                         // reset swapping
				gId("dig"+n+"c").style.display = (isAna(t) || isHub75(t)) ? "none":"inline";              // hide count for analog
				gId("dig"+n+"r").style.display = (isVir(t)) ? "none":"inline";              // hide reversed for virtual
				gId("dig"+n+"s").style.display = (isVir(t) || isAna(t) || isHub75(t)) ? "none":"inline";  // hide skip 1st for virtual & analog
				gId("dig"+n+"f").style.display = (isDig(t) || (isPWM(t) && maxL>2048)) ? "inline":"none"; // hide refresh (PWM hijacks reffresh for dithering on ESP32)
				gId("dig"+n+"a").style.display = (hasW(t)) ? "inline":"none";               // auto calculate white
				gId("dig"+n+"l").style.display = (isD2P(t) || isPWM(t)) ? "inline":"none";  // bus clock speed / PWM speed (relative) (not On/Off)
				gId("rev"+n).innerHTML = isAna(t) ? "Inverted output":"Reversed";           // change reverse text for analog else (rotated 180°)
				//gId("psd"+n).innerHTML = isAna(t) ? "Index:":"Start:";                      // change analog start description
			});
			// display global white channel overrides
			gId("wc").style.display = (gRGBW) ? 'inline':'none';
			if (!gRGBW) {
				d.Sf.AW.selectedIndex = 0;
				d.Sf.CR.checked = false;
			}
			// update start indexes, max values, calculate current, etc
			var nList = d.Sf.querySelectorAll("#mLC input[name^=L]");
			nList.forEach((LC,i)=>{
				let nm = LC.name.substring(0,2);  // field name
				let n  = LC.name.substring(2);    // bus number
				let t  = parseInt(d.Sf["LT"+n].value); // LED type SELECT
				// do we have a led count field
				if (nm=="LC") {
					let c = parseInt(LC.value,10); //get LED count
					if (c > 300 && i < 8) maxB = oMaxB - Math.max(maxD-7,0); //TODO: hard limit for buses when using ESP32 parallel I2S
					if (!customStarts || !startsDirty[n]) gId("ls"+n).value=sLC; //update start value
					gId("ls"+n).disabled = !customStarts; //enable/disable field editing
					if (c) {
						let s = parseInt(gId("ls"+n).value); //start value
						if (s+c > sLC) sLC = s+c; //update total count
						if (c > maxLC) maxLC = c; //max per output
						if (!isVir(t)) sPC += c; //virtual out busses do not count towards physical LEDs
						if (isDig(t)) {
							sDI += c; // summarize digital LED count
							let maPL = parseInt(d.Sf["LA"+n].value);
							if (maPL == 255) maPL = 12;
							busMA += maPL*c; // summarize maximum bus current (calculated)
						}
					} // increase led count
					return;
				}
				// do we have led pins for digital leds
				if (nm=="L0" || nm=="L1") {
					if (!isHub75(t)) {
						d.Sf["LC"+n].max = maxPB; // update max led count value
					}
					else {
						d.Sf["LC"+n].min = undefined;
						d.Sf["LC"+n].max = undefined;
					}
				}
				// ignore IP address (stored in pins for virtual busses)
				if (nm=="L0" || nm=="L1" || nm=="L2" || nm=="L3") {
					if (isVir(t)) {
						LC.max = 255;
						LC.min = 0;
						LC.style.color="#fff";
						return; // do not check conflicts
					} else {
						LC.max = d.max_gpio;
						LC.min = -1;
					}
				}
				if (isHub75(t) && (nm=="L0" || nm=="L1")) {
					// Matrix width and height
					LC.max = 128;
					LC.min = 16;
					LC.style.color="#fff";
					return; // do not check conflicts
				}
				else if (isHub75(t) && nm=="L2") {
					// Chain length aka Panel Count
					LC.max = 4;
					LC.min = 1;
					LC.style.color="#fff";
					return; // do not check conflicts
				}
				// check for pin conflicts & color fields
				if (nm=="L0" || nm=="L1" || nm=="L2" || nm=="L3" || nm=="L4")
					if (LC.value!="" && LC.value!="-1") {
						let p = d.rsvd.concat(d.um_p); // used pin array
						d.Sf.querySelectorAll("select.pin").forEach((e)=>{if(e.value>-1)p.push(parseInt(e.value));}) // buttons, IR & relay
						for (j=0; j<nList.length; j++) {
							if (i==j) continue;
							let n2 = nList[j].name.substring(0,2);
							if (n2=="L0" || n2=="L1" || n2=="L2" || n2=="L3" || n2=="L4") {
								if (n2.substring(0,1)==="L") {
									let m  = nList[j].name.substring(2);
									let t2 = parseInt(d.Sf["LT"+m].value, 10);
									if (isVir(t2)) continue;
								}
								if (nList[j].value!="" && nList[j].value!="-1") p.push(parseInt(nList[j].value,10));  // add current pin
							}
						}
						// now check for conflicts
						if (p.some((e)=>e==parseInt(LC.value))) LC.style.color = "red";
						else LC.style.color = d.ro_gpio.some((e)=>e==parseInt(LC.value)) ? "orange" : "#fff";
					}
			});
			// distribute ABL current if not using PPL
			enPPL(sDI);

			// update total led count
			gId("lc").textContent = sLC;
			gId("pc").textContent = (sLC == sPC) ? "":"(" + sPC + " physical)";

			// memory usage and warnings
			gId('m0').innerHTML = memu;
			bquot = memu / maxM * 100;
			gId('dbar').style.background = `linear-gradient(90deg, ${bquot > 60 ? (bquot > 90 ? "red":"orange"):"#ccc"} 0 ${bquot}%, #444 ${bquot}% 100%)`;
			gId('ledwarning').style.display = (maxLC > Math.min(maxPB,800) || bquot > 80) ? 'inline':'none';
			gId('ledwarning').style.color = (maxLC > Math.max(maxPB,800) || bquot > 100) ? 'red':'orange';
			gId('wreason').innerHTML = (bquot > 80) ? "80% of max. LED memory" +(bquot>100 ? ` (<b>ERROR: Using over ${maxM}B!</b>)` : "") : "800 LEDs per output";
			// calculate power
			gId('ampwarning').style.display = (parseInt(d.Sf.MA.value,10) > 7200) ? 'inline':'none';
			var val = Math.ceil((100 + busMA)/500)/2;
			val = (val > 5) ? Math.ceil(val) : val;
			var s = "A power supply with total of ";
			s += val;
			s += "A is required.";
			var val2 = Math.ceil((100 + busMA)/1500)/2;
			val2 = (val2 > 5) ? Math.ceil(val2) : val2;
			var s2 = "(for most effects, ~";
			s2 += val2;
			s2 += "A is enough)<br>";
			gId('psu').innerHTML = s;
			gId('psu2').innerHTML = s2;
			gId("json").style.display = d.Sf.IT.value==8 ? "" : "none";

			// show/hide FPS warning messages
			gId('fpsNone').style.display = (d.Sf.FR.value == 0) ? 'block':'none';
			gId('fpsWarn').style.display = (d.Sf.FR.value == 0) || (d.Sf.FR.value >= 80) ? 'block':'none';
			gId('fpsHigh').style.display = (d.Sf.FR.value >= 80) ? 'block':'none';
		}
		function lastEnd(i) {
			if (i-- < 1) return 0;
			var s = String.fromCharCode((i<10?48:55)+i);
			v = parseInt(d.getElementsByName("LS"+s)[0].value) + parseInt(d.getElementsByName("LC"+s)[0].value);
			var t = parseInt(d.getElementsByName("LT"+s)[0].value);
			if (isPWM(t)) v = 1; //PWM busses
			return isNaN(v) ? 0 : v;
		}
		function addLEDs(n,init=true)
		{
			var o = gEBCN("iST");
			var i = o.length;
			let disable = (sel,opt) => { sel.querySelectorAll(opt).forEach((o)=>{o.disabled=true;}); }

			var f = gId("mLC");
			let digitalB = 0, analogB = 0, twopinB = 0, virtB = 0;
			f.querySelectorAll("select[name^=LT]").forEach((s)=>{
				let t = s.value;
				if (isDig(t) && !isD2P(t)) digitalB++;
				if (isD2P(t)) twopinB++;
				if (isPWM(t)) analogB += numPins(t); // each GPIO is assigned to a channel
				if (isVir(t)) virtB++;
			});

			if ((n==1 && i>=maxB+maxV) || (n==-1 && i==0)) return;
			var s = String.fromCharCode((i<10?48:55)+i);

			if (n==1) {
// npm run build has trouble minimizing spaces inside string
				var cn = `<div class="iST">
<hr class="sml">
${i+1}:
<select name="LT${s}" onchange="UI(true)"></select><br>
<div id="abl${s}">
mA/LED: <select name="LAsel${s}" onchange="enLA(this,'${s}');UI();">
<option value="55" selected>55mA (typ. 5V WS281x)</option>
<option value="35">35mA (eco WS2812)</option>
<option value="30">30mA (typ. 12V)</option>
<option value="255">12mA (WS2815)</option>
<option value="15">15mA (seed/fairy pixels)</option>
<option value="0">Custom</option>
</select><br>
<div id="LAdis${s}" style="display: none;">max. mA/LED: <input name="LA${s}" type="number" min="1" max="255" oninput="UI()"> mA<br></div>
<div id="PSU${s}">PSU: <input name="MA${s}" type="number" class="xl" min="250" max="65000" oninput="UI()" value="250"> mA<br></div>
</div>
<div id="co${s}" style="display:inline">Color Order:
<select name="CO${s}">
<option value="0">GRB</option>
<option value="1">RGB</option>
<option value="2">BRG</option>
<option value="3">RBG</option>
<option value="4">BGR</option>
<option value="5">GBR</option>
</select></div>
<div id="dig${s}w" style="display:none">Swap: <select name="WO${s}"><option value="0">None</option><option value="1">W & B</option><option value="2">W & G</option><option value="3">W & R</option><option data-opt="CCT" value="4">WW & CW</option></select></div>
<div id="dig${s}l" style="display:none">Clock: <select name="SP${s}"><option value="0">Slowest</option><option value="1">Slow</option><option value="2">Normal</option><option value="3">Fast</option><option value="4">Fastest</option></select></div>
<div>
<span id="psd${s}">Start:</span> <input type="number" name="LS${s}" id="ls${s}" class="l starts" min="0" max="8191" value="${lastEnd(i)}" oninput="startsDirty[${i}]=true;UI();" required />&nbsp;
<div id="dig${s}c" style="display:inline">Length: <input type="number" name="LC${s}" class="l" min="1" max="${maxPB}" value="1" required oninput="UI()" /></div><br>
</div>
<span id="p0d${s}">GPIO:</span><input type="number" name="L0${s}" required class="s" onchange="UI();pinUpd(this);"/>
<span id="p1d${s}"></span><input type="number" name="L1${s}" class="s" onchange="UI();pinUpd(this);"/>
<span id="p2d${s}"></span><input type="number" name="L2${s}" class="s" onchange="UI();pinUpd(this);"/>
<span id="p3d${s}"></span><input type="number" name="L3${s}" class="s" onchange="UI();pinUpd(this);"/>
<span id="p4d${s}"></span><input type="number" name="L4${s}" class="s" onchange="UI();pinUpd(this);"/>
<div id="dig${s}r" style="display:inline"><br><span id="rev${s}">Reversed</span>: <input type="checkbox" name="CV${s}"></div>
<div id="dig${s}s" style="display:inline"><br>Skip first LEDs: <input type="number" name="SL${s}" min="0" max="255" value="0" oninput="UI()"></div>
<div id="dig${s}f" style="display:inline"><br><span id="off${s}">Off Refresh</span>: <input id="rf${s}" type="checkbox" name="RF${s}"></div>
<div id="dig${s}a" style="display:inline"><br>Auto-calculate W channel from RGB:<br><select name="AW${s}"><option value=0>None</option><option value=1>Brighter</option><option value=2>Accurate</option><option value=3>Dual</option><option value=4>Max</option></select>&nbsp;</div>
</div>`;
				f.insertAdjacentHTML("beforeend", cn);
				// fill led types (credit @netmindz)
				f.querySelectorAll("select[name^=LT]").forEach((sel,n)=>{
					if (sel.length == 0) { // ignore already updated
						for (let type of d.ledTypes) {
							let opt = cE("option");
							opt.value = type.i;
							opt.text = type.n;
							if (type.t != undefined && type.t != "") {
								opt.setAttribute('data-type', type.t);
							}
							sel.appendChild(opt);			
						}
					}
				});
				// disable inappropriate LED types
				let sel = d.getElementsByName("LT"+s)[0]
				if (i >= maxB || digitalB >= maxD) disable(sel,'option[data-type="D"]'); // NOTE: see isDig()
				if (i >= maxB || twopinB >= 1)     disable(sel,'option[data-type="2P"]'); // NOTE: see isD2P()
				disable(sel,`option[data-type^="${'A'.repeat(maxA-analogB+1)}"]`); // NOTE: see isPWM()
				sel.selectedIndex = sel.querySelector('option:not(:disabled)').index;
			    // initialize current limiter
				enLA(d.Sf["LAsel"+s],s);
			}
			if (n==-1) {
				o[--i].remove();--i;
				o[i].querySelector("[name^=LT]").disabled = false;
			}

			gId("+").style.display = (i<maxB+maxV-1) ? "inline":"none";
			gId("-").style.display = (i>0) ? "inline":"none";

			if (!init) {
				UI();
			}
		}

		function addCOM(start=0,len=1,co=0) {
			var i = gEBCN("com_entry").length;
			if (i >= maxCO) return;
			var s = String.fromCharCode((i<10?48:55)+i);
			var b = `<div class="com_entry">
<hr class="sml">
${i+1}: Start: <input type="number" name="XS${s}" id="xs${s}" class="l starts" min="0" max="65535" value="${start}" oninput="UI();" required="">&nbsp;
Length: <input type="number" name="XC${s}" id="xc${s}" class="l" min="1" max="65535" value="${len}" required="" oninput="UI()">
<div>Color Order:
<select id="xo${s}" name="XO${s}">
<option value="0">GRB</option>
<option value="1">RGB</option>
<option value="2">BRG</option>
<option value="3">RBG</option>
<option value="4">BGR</option>
<option value="5">GBR</option>
</select>
Swap: <select id="xw${s}" name="XW${s}">
<option value="0">Use global</option>
<option value="1">W & B</option>
<option value="2">W & G</option>
<option value="3">W & R</option>
</select>
</div></div>`;
			gId("com_entries").insertAdjacentHTML("beforeend", b);
			gId("xo"+s).value = co & 0x0F;
			gId("xw"+s).value = co >> 4;
			btnCOM(i+1);
			UI();
		}

		function remCOM() {
			var entries = gEBCN("com_entry");
			var i = entries.length;
			if (i === 0) return;
			entries[i-1].remove();
			btnCOM(i-1);
			UI();
		}

		function resetCOM(_newMaxCOOverrides=undefined) {
			if (_newMaxCOOverrides) {
				maxCO = _newMaxCOOverrides;
			}
			for (let e of gEBCN("com_entry")) {
				e.remove();
			}
			btnCOM(0);
		}

		function btnCOM(i) {
			gId("com_add").style.display = (i<maxCO) ? "inline":"none";
			gId("com_rem").style.display = (i>0) ? "inline":"none";
		}

		function addBtn(i,p,t) {
			var c = gId("btns").innerHTML;
			var s = String.fromCharCode((i<10?48:55)+i);
			c += `Button ${i} GPIO: <input type="number" name="BT${s}" onchange="UI()" class="xs" value="${p}">`;
			c += `&nbsp;<select name="BE${s}">`
			c += `<option value="0" ${t==0?"selected":""}>Disabled</option>`;
			c += `<option value="2" ${t==2?"selected":""}>Pushbutton</option>`;
			c += `<option value="3" ${t==3?"selected":""}>Push inverted</option>`;
			c += `<option value="4" ${t==4?"selected":""}>Switch</option>`;
			c += `<option value="5" ${t==5?"selected":""}>PIR sensor</option>`;
			c += `<option value="6" ${t==6?"selected":""}>Touch</option>`;
			c += `<option value="7" ${t==7?"selected":""}>Analog</option>`;
			c += `<option value="8" ${t==8?"selected":""}>Analog inverted</option>`;
			c += `<option value="9" ${t==9?"selected":""}>Touch (switch)</option>`;
			c += `</select>`;
			c += `<span style="cursor: pointer;" onclick="off('BT${s}')">&nbsp;&#x2715;</span><br>`;
			gId("btns").innerHTML = c;
		}
		function tglSi(cs) {
			customStarts = cs;
			if (!customStarts) startsDirty = []; //set all starts to clean
			UI();
		}
		function checkSi() { //on load, checks whether there are custom start fields
			var cs = false;
			for (var i=1; i < gEBCN("iST").length; i++) {
				var v = parseInt(gId("ls"+(i-1)).value) + parseInt(gN("LC"+(i-1)).value);
				if (v != parseInt(gId("ls"+i).value)) {cs = true; startsDirty[i] = true;}
			}
			if (gId("ls0") && parseInt(gId("ls0").value) != 0) {cs = true; startsDirty[0] = true;}
			gId("si").checked = cs;
			tglSi(cs);
		}
		// https://stackoverflow.com/questions/7346563/loading-local-json-file
		function loadCfg(o) {
			var f, fr;

			if (typeof window.FileReader !== 'function') {
				alert("The file API isn't supported on this browser yet.");
				return;
			}

			if (!o.files) {
				alert("This browser doesn't support the `files` property of file inputs.");
			} else if (!o.files[0]) {
				alert("Please select a JSON file first!");
			} else {
				f = o.files[0];
				fr = new FileReader();
				fr.onload = receivedText;
				fr.readAsText(f);
			}
			o.value = '';

			function receivedText(e) {
				let lines = e.target.result;
				var c = JSON.parse(lines); 
				if (c.hw) {
					if (c.hw.led) {
						for (var i=0; i<10; i++) addLEDs(-1);
						var l = c.hw.led;
						l.ins.forEach((v,i,a)=>{
							addLEDs(1);
							for (var j=0; j<v.pin.length; j++) d.getElementsByName(`L${j}${i}`)[0].value = v.pin[j];
							d.getElementsByName("LT"+i)[0].value = v.type;
							d.getElementsByName("LS"+i)[0].value = v.start;
							d.getElementsByName("LC"+i)[0].value = v.len;
							d.getElementsByName("CO"+i)[0].value = v.order;
							d.getElementsByName("SL"+i)[0].value = v.skip;
							d.getElementsByName("RF"+i)[0].checked = v.ref;
							d.getElementsByName("CV"+i)[0].checked = v.rev;
						});
					}
					if(c.hw.com) {
						resetCOM();
						c.hw.com.forEach(e => {
							addCOM(e.start, e.len, e.order);
						});
					}
					if (c.hw.btn) {
						var b = c.hw.btn;
						if (Array.isArray(b.ins)) gId("btns").innerHTML = "";
						b.ins.forEach((v,i,a)=>{
							addBtn(i,v.pin[0],v.type);
						});
						d.getElementsByName("TT")[0].value = b.tt;
					}
					if (c.hw.ir) {
						d.getElementsByName("IR")[0].value = c.hw.ir.pin;
						d.getElementsByName("IT")[0].value = c.hw.ir.type;
					}
					if (c.hw.relay) {
						d.getElementsByName("RL")[0].value = c.hw.relay.pin;
						d.getElementsByName("RM")[0].checked = c.hw.relay.rev;
						d.getElementsByName("RO")[0].checked = c.hw.relay.odrain;
					}
					UI();
				}
			}
		}
		function pinDropdowns() {
			let fields = ["IR","RL"]; // IR & relay
			gId("btns").querySelectorAll('input[type="number"]').forEach((e)=>{fields.push(e.name);}) // buttons
			for (let i of d.Sf.elements) {
				if (i.type === "number" && fields.includes(i.name)) { //select all pin select elements
					let v = parseInt(i.value);
					let sel = addDropdown(i.name,0);
					for (var j = -1; j < d.max_gpio; j++) {
						if (d.rsvd.includes(j)) continue;
						let foundPin = d.um_p.indexOf(j);
						let txt = (j === -1) ? "unused" : `${j}`;
						if (foundPin >= 0 && j !== v) txt += ` used`; // already reserved pin
						if (d.ro_gpio.includes(j)) txt += " (R/O)";
						let opt = addOption(sel, txt, j);
						if (j === v) opt.selected = true; // this is "our" pin
						else if (d.um_p.includes(j)) opt.disabled = true; // someone else's pin
					}
				}
			}
			// update select options
			d.Sf.querySelectorAll("select.pin").forEach((e)=>{pinUpd(e);});
			// add dataset values for LED GPIO pins
			d.Sf.querySelectorAll(".iST input.s[name^=L]").forEach((i)=>{
				if (i.value!=="" && i.value>=0)
					i.dataset.val = i.value;
			});
		}
		function pinUpd(e) {
			// update changed select options across all usermods
			let oldV = parseInt(e.dataset.val);
			e.dataset.val = e.value;
			let txt = e.name;
			let pins = [];
			d.Sf.querySelectorAll(".iST input.s[name^=L]").forEach((i)=>{
				if (i.value!=="" && i.value>=0 && i.max<255)
					pins.push(i.value);
			});
			let selects = d.Sf.querySelectorAll("select.pin");
			for (let sel of selects) {
				if (sel == e) continue
				Array.from(sel.options).forEach((i)=>{
					let led = pins.includes(i.value);
					if (!(i.value==oldV || i.value==e.value || led)) return;
					if (i.value == -1) {
						i.text = "unused";
						return
					}
					i.text = i.value;
					if (i.value==oldV) {
						i.disabled = false;
					}
					if (i.value==e.value || led) {
						i.disabled = true;
						i.text += ` ${led?'LED':txt}`;
					}
					if (d.ro_gpio.includes(parseInt(i.value))) i.text += " (R/O)";
				});
			}
		}
		// https://stackoverflow.com/questions/39729741/javascript-change-input-text-to-select-option
		function addDropdown(field) {
			let sel = cE('select');
			sel.classList.add("pin");
			let inp = d.getElementsByName(field)[0];
			if (inp && inp.tagName === "INPUT" && (inp.type === "text" || inp.type === "number")) {  // may also use nodeName
				let v = inp.value;
				let n = inp.name;
				// copy the existing input element's attributes to the new select element
				for (var i = 0; i < inp.attributes.length; ++ i) {
					var att = inp.attributes[i];
					// type and value don't apply, so skip them
					// ** you might also want to skip style, or others -- modify as needed **
					if (att.name != 'type' && att.name != 'value' && att.name != 'class' && att.name != 'style') {
						sel.setAttribute(att.name, att.value);
					}
				}
				sel.setAttribute("data-val", v);
				sel.setAttribute("onchange", "pinUpd(this)");
				// finally, replace the old input element with the new select element
				inp.parentElement.replaceChild(sel, inp);
				return sel;
			}
			return null;
		}
		function addOption(sel,txt,val) {
			if (sel===null) return; // select object missing
			let opt = cE("option");
			opt.value = val;
			opt.text = txt;
			sel.appendChild(opt);
			for (let i=0; i<sel.childNodes.length; i++) {
				let c = sel.childNodes[i];
				if (c.value == sel.dataset.val) sel.selectedIndex = i;
			}
			return opt;
		}
	</script>
	<style>@import url("style.css");</style>
</head>
<body onload="S()">
	<form id="form_s" name="Sf" method="post">
		<div class="toprow">
		<div class="helpB"><button type="button" onclick="H('features/settings/#led-settings')">?</button></div>
		<button type="button" onclick="B()">Back</button><button type="submit">Save</button><hr>
		</div>
		<h2>LED &amp; Hardware setup</h2>
		Total LEDs: <span id="lc">?</span> <span id="pc"></span><br>
		<i>Recommended power supply for brightest white:</i><br>
		<b><span id="psu">?</span></b><br>
		<span id="psu2"><br></span>
		<br>
		Enable automatic brightness limiter: <input type="checkbox" name="ABL" onchange="enABL()"><br>
		<div id="abl">
			<i>Automatically limits brightness to stay close to the limit.<br>
				Keep at &lt;1A if poweing LEDs directly from the ESP 5V pin!<br>
				If using multiple outputs it is recommended to use per-output limiter.<br>
				Analog (PWM) and virtual LEDs cannot use automatic brightness limiter.<br></i>
			<div id="psuMA">Maximum PSU Current: <input name="MA" type="number" class="xl" min="250" max="65000" oninput="UI()" required> mA<br></div>
			Use per-output limiter: <input type="checkbox" name="PPL" onchange="UI()"><br>
			<div id="ppldis" style="display:none;">
				<i>Make sure you enter correct value for each LED output.<br>
				If using multiple outputs with only one PSU, distribute its power proportionally amongst outputs.</i><br>
			</div>
			<div id="ampwarning" class="warn" style="display: none;">
				&#9888; Your power supply provides high current.<br>
				To improve the safety of your setup,<br>
				please use thick cables,<br>
				multiple power injection points and a fuse!<br>
			</div>
		</div>
		<h3>Hardware setup</h3>
		<div id="mLC">LED outputs:</div>
		<hr class="sml">
		<button type="button" id="+" onclick="addLEDs(1,false)">+</button>
		<button type="button" id="-" onclick="addLEDs(-1,false)">-</button><br>
		LED memory usage: <span id="m0">0</span> / <span id="m1">?</span> B<br>
		<div id="dbar" style="display:inline-block; width: 100px; height: 10px; border-radius: 20px;"></div><br>
		<div id="ledwarning" class="warn" style="display: none;">
			&#9888; You might run into stability or lag issues.<br>
			Use less than <span id="wreason">800 LEDs per output</span> for the best experience!<br>
		</div>
		<hr class="sml">
		Make a segment for each output: <input type="checkbox" name="MS"><br>
		Custom bus start indices: <input type="checkbox" onchange="tglSi(this.checked)" id="si"><br>
		Use global LED buffer: <input type="checkbox" name="LD" onchange="UI()"><br>
		<hr class="sml">
		<div id="color_order_mapping">
			Color Order Override:
			<div id="com_entries"></div>
			<hr class="sml">
			<button type="button" id="com_add" onclick="addCOM()">+</button>
			<button type="button" id="com_rem" onclick="remCOM()">-</button><br>
		</div>
		<hr class="sml">
		<div id="btns"></div>
		Disable internal pull-up/down: <input type="checkbox" name="IP"><br>
		Touch threshold: <input type="number" class="s" min="0" max="100" name="TT" required><br>
		<hr class="sml">
		IR GPIO: <input type="number" min="-1" max="48" name="IR" onchange="UI()" class="xs"><select name="IT" onchange="UI()">
		<option value=0>Remote disabled</option>
		<option value=1>24-key RGB</option>
		<option value=2>24-key with CT</option>
		<option value=3>40-key blue</option>
		<option value=4>44-key RGB</option>
		<option value=5>21-key RGB</option>
		<option value=6>6-key black</option>
		<option value=7>9-key red</option>
		<option value=8>JSON remote</option>
		</select><span style="cursor: pointer;" onclick="off('IR')">&nbsp;&#x2715;</span><br>
		Apply IR change to main segment only: <input type="checkbox" name="MSO"><br>
		<div id="json" style="display:none;">JSON file: <input type="file" name="data" accept=".json"><button type="button" class="sml" onclick="uploadFile(d.Sf.data,'/ir.json')">Upload</button><br></div>
		<a href="https://kno.wled.ge/interfaces/infrared/" target="_blank">IR info</a><br>
		<hr class="sml">
		Relay GPIO: <input type="number" min="-1" max="48" name="RL" onchange="UI()" class="xs"><span style="cursor: pointer;" onclick="off('RL')">&nbsp;&#x2715;</span><br>
		Invert <input type="checkbox" name="RM"> Open drain <input type="checkbox" name="RO"><br>
		<hr class="sml">
		<h3>Defaults</h3>
		Turn LEDs on after power up/reset: <input type="checkbox" name="BO"><br>
		Default brightness: <input name="CA" type="number" class="m" min="1" max="255" required> (1-255)<br><br>
		Apply preset <input name="BP" type="number" class="m" min="0" max="250" required> at boot (0 uses values from above)<br><br>
		Use Gamma correction for color: <input type="checkbox" name="GC"> (strongly recommended)<br>
		Use Gamma correction for brightness: <input type="checkbox" name="GB"> (not recommended)<br>
		Use Gamma value: <input name="GV" type="number" class="m" placeholder="2.8" min="1" max="3" step="0.1" required><br><br>
		Brightness factor: <input name="BF" type="number" class="m" min="1" max="255" required> %
		<h3>Transitions</h3>
		Enable transitions: <input type="checkbox" name="TF" onchange="gId('tran').style.display=this.checked?'inline':'none';"><br>
		<span id="tran">
			Effect blending: <input type="checkbox" name="EB"><br>
			Default transition time: <input name="TD" type="number" class="xl" min="0" max="65500"> ms<br>
			Palette transitions: <input type="checkbox" name="PF"><br>
		</span>
		<i>Random Cycle</i> Palette Time: <input name="TP" type="number" class="m" min="1" max="255"> s<br>
		Use harmonic <i>Random Cycle</i> Palette: <input type="checkbox" name="TH"><br>
		<h3>Timed light</h3>
		Default duration: <input name="TL" type="number" class="m" min="1" max="255" required> min<br>
		Default target brightness: <input name="TB" type="number" class="m" min="0" max="255" required><br>
		Mode:
		<select name="TW">
			<option value="0">Wait and set</option>
			<option value="1">Fade</option>
			<option value="2">Fade Color</option>
			<option value="3">Sunrise</option>
		</select>
		<h3>White management</h3>
		White Balance correction: <input type="checkbox" name="CCT"><br>
		<div id="wc">
			Global override for Auto-calculate white:<br>
			<select name="AW">
				<option value=255>Disabled</option>
				<option value=0>None</option>
				<option value=1>Brighter</option>
				<option value=2>Accurate</option>
				<option value=3>Dual</option>
				<option value=4>Max</option>
			</select>
			<br>
			Calculate CCT from RGB: <input type="checkbox" name="CR"><br>
			CCT IC used (Athom 15W): <input type="checkbox" name="IC"><br>
			CCT additive blending: <input type="number" class="s" min="0" max="100" name="CB" onchange="UI()" required> %<br>
			<i class="warn">WARNING: When using H-bridge for reverse polarity (2-wire) CCT LED strip<br><b>make sure this value is 0</b>.<br>(ESP32 variants only, ESP8266 does not support H-bridges)</i>
		</div>
		<h3>Advanced</h3>
		Palette wrapping:
		<select name="PB">
			<option value="0">Linear (wrap if moving)</option>
			<option value="1">Linear (always wrap)</option>
			<option value="2">Linear (never wrap)</option>
			<option value="3">None (not recommended)</option>
		</select><br>
		Target refresh rate: <input type="number" class="s" min="0" max="250" name="FR" oninput="UI()" required> FPS
		<div id="fpsNone" class="warn" style="display: none;">&#9888; Unlimited FPS Mode  is experimental &#9888;<br></div>
		<div id="fpsHigh" class="warn" style="display: none;">&#9888; High FPS Mode is experimental.<br></div>
		<div id="fpsWarn" class="warn" style="display: none;">Please <a class="lnk" href="sec#backup">backup</a> WLED configuration and presets first!<br></div>
		<hr class="sml">
		<div id="cfg">Config template: <input type="file" name="data2" accept=".json"><button type="button" class="sml" onclick="loadCfg(d.Sf.data2)">Apply</button><br></div>
		<hr>
		<button type="button" onclick="B()">Back</button><button type="submit">Save</button>
	</form>
	<div id="toast"></div>
</body>
</html><|MERGE_RESOLUTION|>--- conflicted
+++ resolved
@@ -158,15 +158,9 @@
 		{
 			const abl = d.Sf.ABL.checked;
 			const t = parseInt(d.Sf["LT"+n].value); // LED type SELECT
-<<<<<<< HEAD
-			gId('LAdis'+n).style.display = s.selectedIndex==5 ? "inline" : "none";
-			if (s.value!=="0") d.Sf["LA"+n].value = s.value;
-			d.Sf["LA"+n].min = (isVir(t) || isAna(t) || isHub75(t)) ? 0 : 1;
-=======
 			gId('LAdis'+n).style.display = s.selectedIndex==5 ? "inline" : "none"; // show/hide custom mA field
 			if (s.value!=="0") d.Sf["LA"+n].value = s.value; // set value from select object
 			d.Sf["LA"+n].min = (!isDig(t) || !abl) ? 0 : 1; // set minimum value for validation
->>>>>>> 68b80cda
 		}
 		function setABL()
 		{
