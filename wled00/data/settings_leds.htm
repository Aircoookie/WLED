<!DOCTYPE html>
<html lang="en">
<head>
	<meta charset="utf-8">
	<meta content="width=device-width, initial-scale=1.0, maximum-scale=1.0, user-scalable=no" name="viewport">
	<title>LED Settings</title>
	<script>
		var d=document,laprev=55,maxB=1,maxD=1,maxA=1,maxV=0,maxM=4000,maxPB=4096,maxL=1333,maxCO=10,maxLbquot=0; //maximum bytes for LED allocation: 4kB for 8266, 32kB for 32
		var oMaxB=1;
		d.um_p = [];
		d.rsvd = [];
		d.ro_gpio = [];
		d.max_gpio = 50;
		var customStarts=false,startsDirty=[];
		var loc = false, locip, locproto = "http:";
		function H(){window.open("https://kno.wled.ge/features/settings/#led-settings");}
		function B(){window.open(getURL("/settings"),"_self");}
		function gId(n){return d.getElementById(n);}
		function off(n){d.getElementsByName(n)[0].value = -1;}
		// these functions correspond to C macros found in const.h
		function isPWM(t) { return t > 40 && t < 46; }                      // is PWM type
		function isAna(t) { return t == 40 || isPWM(t); }                   // is analog type
		function isDig(t) { return (t > 15 && t < 40) || isD2P(t); }        // is digital type
		function isD2P(t) { return t > 47 && t < 64; }                      // is digital 2 pin type
		function is16b(t) { return t == 26 || t == 29 || t == 34; }         // is digital 16 bit type
		function isVir(t) { return t >= 80 && t < 96; }                     // is virtual type
		function hasW(t)  { return (t >= 18 && t <= 21) || (t >= 28 && t <= 32) || t == 34 || (t >= 44 && t <= 45) || (t >= 88 && t <= 89); }
		function hasCCT(t) { return t == 20 || t == 21 || t == 42 || t == 45 || t == 28 || t == 32 || t == 34; }
		// https://www.educative.io/edpresso/how-to-dynamically-load-a-js-file-in-javascript
		function loadJS(FILE_URL, async = true) {
			let scE = d.createElement("script");
			scE.setAttribute("src", FILE_URL);
			scE.setAttribute("type", "text/javascript");
			scE.setAttribute("async", async);
			d.body.appendChild(scE);
			// success event 
			scE.addEventListener("load", () => {
				GetV();
				checkSi();
				setABL();
				d.Sf.addEventListener("submit", trySubmit);
				if (d.um_p[0]==-1) d.um_p.shift();
				pinDropdowns();
			});
			// error event
			scE.addEventListener("error", (ev) => {
				console.log("Error on loading file", ev);
				alert("Loading of configuration script failed.\nIncomplete page data!");
			});
		}
		var timeout;
		function showToast(text, error = false)
		{
			var x = gId("toast");
			x.innerHTML = text;
			x.className = error ? "error":"show";
			clearTimeout(timeout);
			x.style.animation = 'none';
			timeout = setTimeout(function(){ x.className = x.className.replace("show", ""); }, 2900);
		}
		function bLimits(b,v,p,m,l,o=5,d=2,a=6) {
			// maxB - max buses (can be changed if using ESP32 parallel I2S)
			// maxD - max digital channels (can be changed if using ESP32 parallel I2S)
			// maxA - max analog channels
			// maxV - min virtual buses
			// maxPB - max LEDs per bus
			// maxM - max LED memory
			// maxL - max LEDs
			// maxCO - max Color Order mappings
			oMaxB = maxB = b; maxD = d, maxA = a, maxV = v; maxM = m; maxPB = p; maxL = l; maxCO = o;
		}
		function pinsOK() {
			var ok = true;
			var nList = d.Sf.querySelectorAll("#mLC input[name^=L]");
			nList.forEach((LC,i)=>{
				if (!ok) return; // prevent iteration after conflict
				let nm = LC.name.substring(0,2);
				let n = LC.name.substring(2);
				let t = parseInt(d.Sf["LT"+n].value, 10); // LED type SELECT
				// ignore IP address
				if (nm=="L0" || nm=="L1" || nm=="L2" || nm=="L3") {
					if (t>=80) return;
				}
				//check for pin conflicts
				if (nm=="L0" || nm=="L1" || nm=="L2" || nm=="L3" || nm=="L4")
					if (LC.value!="" && LC.value!="-1") {
						let p = d.rsvd.concat(d.um_p); // used pin array
						d.Sf.querySelectorAll("select.pin").forEach((e)=>{if(e.value>-1)p.push(parseInt(e.value));}) // buttons, IR & relay
						if (p.some((e)=>e==parseInt(LC.value))) {
							alert(`Sorry, pins ${JSON.stringify(p)} can't be used.`);
							LC.value="";
							LC.focus();
							ok = false;
							return;
						} else if (d.ro_gpio.some((e)=>e==parseInt(LC.value))) {
							alert(`Sorry, pins ${JSON.stringify(d.ro_gpio)} are input only.`);
							LC.value="";
							LC.focus();
							ok = false;
							return;
						}
						for (j=i+1; j<nList.length; j++) {
							let n2 = nList[j].name.substring(0,2);
							if (n2=="L0" || n2=="L1" || n2=="L2" || n2=="L3" || n2=="L4") {
								if (n2.substring(0,1)==="L") {
									var m  = nList[j].name.substring(2);
									var t2 = parseInt(d.Sf["LT"+m].value, 10);
									if (t2>=80) continue;
								}
								if (nList[j].value!="" && nList[i].value==nList[j].value) {
									alert(`Pin conflict between ${LC.name}/${nList[j].name}!`);
									nList[j].value="";
									nList[j].focus();
									ok = false;
									return;
								}
							}
						}
					}
			});
			return ok;
		}
		function trySubmit(e) {
			d.Sf.data.value = '';
			e.preventDefault();
			if (!pinsOK()) {e.stopPropagation();return false;} // Prevent form submission and contact with server
			if (bquot > 100) {var msg = "Too many LEDs for me to handle!"; if (maxM < 10000) msg += "\n\rConsider using an ESP32."; alert(msg);}
			if (!d.Sf.ABL.checked || d.Sf.PPL.checked) d.Sf.MA.value = 0; // submit 0 as ABL (PPL will handle it)
			if (d.Sf.checkValidity()) {
				d.Sf.querySelectorAll("#mLC select[name^=LT]").forEach((s)=>{s.disabled=false;}); // just in case
				d.Sf.submit(); //https://stackoverflow.com/q/37323914
			}
		}
		function enABL()
		{
			var en = d.Sf.ABL.checked;
			gId('abl').style.display = (en) ? 'inline':'none';
			gId('psu2').style.display = (en) ? 'inline':'none';
			if (!en) d.Sf.PPL.checked = false;
			UI();
		}
		// enable per port limiter and calculate current
		function enPPL(sDI=0)
		{
			const abl = d.Sf.ABL.checked;
			const ppl = d.Sf.PPL.checked;
			let sumMA = 0;
			d.Sf.MA.readonly = ppl;
			d.Sf.MA.min = abl && !ppl ? 250 : 0;
			gId("psuMA").style.display = ppl ? 'none' : 'inline';
			gId("ppldis").style.display = ppl ? 'inline' : 'none';
			// set PPL minimum value and clear actual PPL limit if ABL disabled
			d.Sf.querySelectorAll("#mLC input[name^=MA]").forEach((i,x)=>{
				var n = String.fromCharCode((x<10?48:55)+x);
				gId("PSU"+n).style.display = ppl ? "inline" : "none";
				const t = parseInt(d.Sf["LT"+n].value); // LED type SELECT
				const c = parseInt(d.Sf["LC"+n].value); //get LED count
				i.min = ppl && !(isVir(t) || isAna(t)) ? 250 : 0;
				if (!abl || isVir(t) || isAna(t)) i.value = 0;
				else if (ppl) sumMA += parseInt(i.value,10);
				else if (sDI) i.value = Math.round(parseInt(d.Sf.MA.value,10)*c/sDI);
			});
			if (ppl) d.Sf.MA.value = sumMA; // populate UI ABL value if PPL used
		}
		function enLA(s,n)
		{
			const t = parseInt(d.Sf["LT"+n].value); // LED type SELECT
			gId('LAdis'+n).style.display = s.selectedIndex==5 ? "inline" : "none";
			if (s.value!=="0") d.Sf["LA"+n].value = s.value;
			d.Sf["LA"+n].min = (isVir(t) || isAna(t)) ? 0 : 1;
		}
		function setABL()
		{
			d.Sf.ABL.checked = parseInt(d.Sf.MA.value) > 0;
			// check if ABL is enabled (max mA entered per output)
			d.Sf.querySelectorAll("#mLC input[name^=MA]").forEach((i,n)=>{
				if (parseInt(i.value) > 0) d.Sf.ABL.checked = true;
			});
			// select appropriate LED current
			d.Sf.querySelectorAll("#mLC select[name^=LAsel]").forEach((sel,x)=>{
				sel.value = 0; // set custom
				var n = String.fromCharCode((x<10?48:55)+x);
				switch (parseInt(d.Sf["LA"+n].value)) {
					case 0: break; // disable ABL
					case 15: sel.value = 15; break;
					case 30: sel.value = 30; break;
					case 35: sel.value = 35; break;
					case 55: sel.value = 55; break;
					case 255: sel.value = 255; break;
				}
				enLA(sel,n);
			});
			enABL();
			gId('m1').innerHTML = maxM;
		}
		//returns mem usage
		function getMem(t, n) {
			if (isAna(t)) return 5;	// analog
			let len = parseInt(d.getElementsByName("LC"+n)[0].value);
			len += parseInt(d.getElementsByName("SL"+n)[0].value); // skipped LEDs are allocated too
			let dbl = 0;
			let ch = 3;
			let mul = 1;
			if (isDig(t)) {
				if (is16b(t)) len *= 2; // 16 bit LEDs
				if (t > 28 && t < 40) ch = 4; //RGBW
				if (t == 28) ch = 5; //GRBCW
				if (maxM < 10000 && d.getElementsByName("L0"+n)[0].value == 3) { //8266 DMA uses 5x the mem
					mul = 5;
				}
				if (maxM >= 10000) { //ESP32 RMT uses double buffer?
					mul = 2;
				}
				if (d.Sf.LD.checked) dbl = len * ch; // double buffering
			}
			if (isVir(t) && t == 88) ch = 4;
			return len * ch * mul + dbl;
		}

		function UI(change=false)
		{
			let gRGBW = false, memu = 0;
			let busMA = 0;
			let sLC = 0, sPC = 0, sDI = 0, maxLC = 0;
			const ablEN = d.Sf.ABL.checked;
			maxB = oMaxB; // TODO make sure we start with all possible buses

			// enable/disable LED fields
			let LTs = d.Sf.querySelectorAll("#mLC select[name^=LT]");
			LTs.forEach((s,i)=>{
				if (i < LTs.length-1) s.disabled = true; // prevent changing type (as we can't update options)
				// is the field a LED type?
				var n = s.name.substring(2);
				var t = parseInt(s.value);
				gId("p0d"+n).innerHTML = isVir(t) ? "IP address:" : isD2P(t) ? "Data GPIO:" : (t > 41) ? "GPIOs:" : "GPIO:";
				gId("p1d"+n).innerHTML = isD2P(t) ? "Clk GPIO:" : "";
				gId("abl"+n).style.display = (!ablEN || isVir(t) || isAna(t)) ? "none" : "inline";
				//var LK = d.getElementsByName("L1"+n)[0]; // clock pin

				memu += getMem(t, n); // calc memory

				// enumerate pins
				for (p=1; p<5; p++) {
					var LK = d.Sf["L"+p+n]; // secondary pins
					if (!LK) continue;
					if ((isVir(t) && p<4) || (isD2P(t) && p==1) || (isPWM(t) && (p+40 < t))) // TYPE_xxxx values from const.h
					{
						// display pin field
						LK.style.display = "inline";
						LK.required = true;
					} else {
						// hide pin field
						LK.style.display = "none";
						LK.required = false;
						LK.value="";
					}
				}
				if (change) {
					gId("rf"+n).checked = (gId("rf"+n).checked || t == 31); // LEDs require data in off state
					if (isAna(t)) d.Sf["LC"+n].value = 1; // for sanity change analog count just to 1 LED
					d.Sf["LA"+n].min = (isVir(t) || isAna(t)) ? 0 : 1;
					d.Sf["MA"+n].min = (isVir(t) || isAna(t)) ? 0 : 250;
				}
				gId("rf"+n).onclick = (t == 31) ? (()=>{return false}) : (()=>{});  // prevent change for TM1814
				gRGBW |= hasW(t); // RGBW checkbox, TYPE_xxxx values from const.h
				gId("co"+n).style.display = (isVir(t) || isAna(t)) ? "none":"inline";  // hide color order for PWM
				gId("dig"+n+"w").style.display = (isDig(t) && hasW(t)) ? "inline":"none"; // show swap channels dropdown
				gId("dig"+n+"w").querySelector("[data-opt=CCT]").disabled = !hasCCT(t);   // disable WW/CW swapping	
				if (!(isDig(t) && hasW(t))) d.Sf["WO"+n].value = 0; // reset swapping
				gId("dig"+n+"c").style.display = (isAna(t)) ? "none":"inline";  // hide count for analog
				gId("dig"+n+"r").style.display = (isVir(t)) ? "none":"inline";  // hide reversed for virtual
				gId("dig"+n+"s").style.display = (isVir(t) || isAna(t)) ? "none":"inline";  // hide skip 1st for virtual & analog
				gId("dig"+n+"f").style.display = (isDig(t)) ? "inline":"none";  // hide refresh
				gId("dig"+n+"a").style.display = (hasW(t)) ? "inline":"none";   // auto calculate white
				gId("dig"+n+"l").style.display = (isD2P(t) || isPWM(t)) ? "inline":"none";  // bus clock speed / PWM speed (relative) (not On/Off)
				gId("rev"+n).innerHTML = isAna(t) ? "Inverted output":"Reversed (rotated 180°)";  // change reverse text for analog
				//gId("psd"+n).innerHTML = isAna(t) ? "Index:":"Start:";    // change analog start description
			});
			// display global white channel overrides
			gId("wc").style.display = (gRGBW) ? 'inline':'none';
			if (!gRGBW) {
				d.Sf.AW.selectedIndex = 0;
				d.Sf.CR.checked = false;
			}
			// update start indexes, max values, calculate current, etc
			var nList = d.Sf.querySelectorAll("#mLC input[name^=L]");
			nList.forEach((LC,i)=>{
				let nm = LC.name.substring(0,2);  // field name
				let n  = LC.name.substring(2);    // bus number
				let t  = parseInt(d.Sf["LT"+n].value); // LED type SELECT
				// do we have a led count field
				if (nm=="LC") {
					let c = parseInt(LC.value,10); //get LED count
					if (c > 300 && i < 8) maxB = oMaxB - Math.max(maxD-7,0); //TODO: hard limit for buses when using ESP32 parallel I2S
					if (!customStarts || !startsDirty[n]) gId("ls"+n).value=sLC; //update start value
					gId("ls"+n).disabled = !customStarts; //enable/disable field editing
					if (c) {
						let s = parseInt(gId("ls"+n).value); //start value
						if (s+c > sLC) sLC = s+c; //update total count
						if (c > maxLC) maxLC = c; //max per output
						if (!isVir(t)) sPC += c; //virtual out busses do not count towards physical LEDs
						if (!(isVir(t) || isAna(t))) {
							sDI += c; // summarize digital LED count
							let maPL = parseInt(d.Sf["LA"+n].value);
							if (maPL == 255) maPL = 12;
							busMA += maPL*c; // summarize maximum bus current (calculated)
						}
					} // increase led count
					return;
				}
				// do we have led pins for digital leds
				if (nm=="L0" || nm=="L1") {
					d.Sf["LC"+n].max = maxPB; // update max led count value
				}
				// ignore IP address (stored in pins for virtual busses)
				if (nm=="L0" || nm=="L1" || nm=="L2" || nm=="L3") {
					if (isVir(t)) {
						LC.max = 255;
						LC.min = 0;
						LC.style.color="#fff";
						return; // do not check conflicts
					} else {
						LC.max = d.max_gpio;
						LC.min = -1;
					}
				}
				// check for pin conflicts & color fields
				if (nm=="L0" || nm=="L1" || nm=="L2" || nm=="L3" || nm=="L4")
					if (LC.value!="" && LC.value!="-1") {
						let p = d.rsvd.concat(d.um_p); // used pin array
						d.Sf.querySelectorAll("select.pin").forEach((e)=>{if(e.value>-1)p.push(parseInt(e.value));}) // buttons, IR & relay
						for (j=0; j<nList.length; j++) {
							if (i==j) continue;
							let n2 = nList[j].name.substring(0,2);
							if (n2=="L0" || n2=="L1" || n2=="L2" || n2=="L3" || n2=="L4") {
								if (n2.substring(0,1)==="L") {
									let m  = nList[j].name.substring(2);
									let t2 = parseInt(d.Sf["LT"+m].value, 10);
									if (isVir(t2)) continue;
								}
								if (nList[j].value!="" && nList[j].value!="-1") p.push(parseInt(nList[j].value,10));  // add current pin
							}
						}
						// now check for conflicts
						if (p.some((e)=>e==parseInt(LC.value))) LC.style.color = "red";
						else LC.style.color = d.ro_gpio.some((e)=>e==parseInt(LC.value)) ? "orange" : "#fff";
					}
			});
			// distribute ABL current if not using PPL
			enPPL(sDI);

			// update total led count
			gId("lc").textContent = sLC;
			gId("pc").textContent = (sLC == sPC) ? "":"(" + sPC + " physical)";

			// memory usage and warnings
			gId('m0').innerHTML = memu;
			bquot = memu / maxM * 100;
			gId('dbar').style.background = `linear-gradient(90deg, ${bquot > 60 ? (bquot > 90 ? "red":"orange"):"#ccc"} 0 ${bquot}%, #444 ${bquot}% 100%)`;
			gId('ledwarning').style.display = (maxLC > Math.min(maxPB,800) || bquot > 80) ? 'inline':'none';
			gId('ledwarning').style.color = (maxLC > Math.max(maxPB,800) || bquot > 100) ? 'red':'orange';
			gId('wreason').innerHTML = (bquot > 80) ? "80% of max. LED memory" +(bquot>100 ? ` (<b>ERROR: Using over ${maxM}B!</b>)` : "") : "800 LEDs per output";
			// calculate power
			gId('ampwarning').style.display = (parseInt(d.Sf.MA.value,10) > 7200) ? 'inline':'none';
			var val = Math.ceil((100 + busMA)/500)/2;
			val = (val > 5) ? Math.ceil(val) : val;
			var s = "A power supply with total of ";
			s += val;
			s += "A is required.";
			var val2 = Math.ceil((100 + busMA)/1500)/2;
			val2 = (val2 > 5) ? Math.ceil(val2) : val2;
			var s2 = "(for most effects, ~";
			s2 += val2;
			s2 += "A is enough)<br>";
			gId('psu').innerHTML = s;
			gId('psu2').innerHTML = s2;
			gId("json").style.display = d.Sf.IT.value==8 ? "" : "none";
		}
		function lastEnd(i) {
			if (i-- < 1) return 0;
			var s = String.fromCharCode((i<10?48:55)+i);
			v = parseInt(d.getElementsByName("LS"+s)[0].value) + parseInt(d.getElementsByName("LC"+s)[0].value);
			var t = parseInt(d.getElementsByName("LT"+s)[0].value);
			if (isPWM(t)) v = 1; //PWM busses
			return isNaN(v) ? 0 : v;
		}
		function addLEDs(n,init=true)
		{
			var o = d.getElementsByClassName("iST");
			var i = o.length;
			let disable = (sel,opt) => { sel.querySelectorAll(opt).forEach((o)=>{o.disabled=true;}); }

			var f = gId("mLC");
			let digitalB = 0, analogB = 0, twopinB = 0, virtB = 0;
			f.querySelectorAll("select[name^=LT]").forEach((s)=>{
				let t = s.value;
				if (isDig(t) && !isD2P(t)) digitalB++;
				if (isD2P(t)) twopinB++;
				if (isPWM(t)) analogB += t-40; // type defines PWM pins
				if (isVir(t)) virtB++;
			});

			if ((n==1 && i>=maxB+maxV) || (n==-1 && i==0)) return;
			var s = String.fromCharCode((i<10?48:55)+i);

			if (n==1) {
// npm run build has trouble minimizing spaces inside string
				var cn = `<div class="iST">
<hr class="sml">
${i+1}:
<select name="LT${s}" onchange="UI(true)">${i>=maxB && false ? '' :
'<option value="22" data-type="D">WS281x</option>\
<option value="30" data-type="D">SK6812/WS2814 RGBW</option>\
<option value="31" data-type="D">TM1814</option>\
<option value="24" data-type="D">400kHz</option>\
<option value="25" data-type="D">TM1829</option>\
<option value="26" data-type="D">UCS8903</option>\
<option value="27" data-type="D">APA106/PL9823</option>\
<option value="33" data-type="D">TM1914</option>\
<option value="28" data-type="D">FW1906 GRBCW</option>\
<option value="29" data-type="D">UCS8904 RGBW</option>\
<option value="32" data-type="D">WS2805 RGBCW</option>\
<option value="34" data-type="D">SM16825 RGBCW</option>\
<option value="50" data-type="2P">WS2801</option>\
<option value="51" data-type="2P">APA102</option>\
<option value="52" data-type="2P">LPD8806</option>\
<option value="54" data-type="2P">LPD6803</option>\
<option value="53" data-type="2P">P9813</option>\
<option value="19" data-type="D">WS2811 White</option>\
<option value="40">On/Off</option>\
<option value="41" data-type="A">PWM White</option>\
<option value="42" data-type="AA">PWM CCT</option>\
<option value="43" data-type="AAA">PWM RGB</option>\
<option value="44" data-type="AAAA">PWM RGBW</option>\
<option value="45" data-type="AAAAA">PWM RGB+CCT</option>\
<!--option value="46" data-type="AAAAAA">PWM RGB+DCCT</option-->'}
<option value="80" data-type="V">DDP RGB (network)</option>
<!--option value="81" data-type="V">E1.31 RGB (network)</option-->
<option value="82" data-type="V">Art-Net RGB (network)</option>
<option value="88" data-type="V">DDP RGBW (network)</option>
<option value="89" data-type="V">Art-Net RGBW (network)</option>
</select><br>
<div id="abl${s}">
mA/LED: <select name="LAsel${s}" onchange="enLA(this,'${s}');UI();">
<option value="55" selected>55mA (typ. 5V WS281x)</option>
<option value="35">35mA (eco WS2812)</option>
<option value="30">30mA (typ. 12V)</option>
<option value="255">12mA (WS2815)</option>
<option value="15">15mA (seed/fairy pixels)</option>
<option value="0">Custom</option>
</select><br>
<div id="LAdis${s}" style="display: none;">max. mA/LED: <input name="LA${s}" type="number" min="1" max="255" oninput="UI()"> mA<br></div>
<div id="PSU${s}">PSU: <input name="MA${s}" type="number" class="xl" min="250" max="65000" oninput="UI()" value="250"> mA<br></div>
</div>
<div id="co${s}" style="display:inline">Color Order:
<select name="CO${s}">
<option value="0">GRB</option>
<option value="1">RGB</option>
<option value="2">BRG</option>
<option value="3">RBG</option>
<option value="4">BGR</option>
<option value="5">GBR</option>
</select></div>
<div id="dig${s}w" style="display:none">Swap: <select name="WO${s}"><option value="0">None</option><option value="1">W & B</option><option value="2">W & G</option><option value="3">W & R</option><option data-opt="CCT" value="4">WW & CW</option></select></div>
<div id="dig${s}l" style="display:none">Clock: <select name="SP${s}"><option value="0">Slowest</option><option value="1">Slow</option><option value="2">Normal</option><option value="3">Fast</option><option value="4">Fastest</option></select></div>
<div>
<span id="psd${s}">Start:</span> <input type="number" name="LS${s}" id="ls${s}" class="l starts" min="0" max="8191" value="${lastEnd(i)}" oninput="startsDirty[${i}]=true;UI();" required />&nbsp;
<div id="dig${s}c" style="display:inline">Length: <input type="number" name="LC${s}" class="l" min="1" max="${maxPB}" value="1" required oninput="UI()" /></div><br>
</div>
<span id="p0d${s}">GPIO:</span><input type="number" name="L0${s}" required class="s" onchange="UI();pinUpd(this);"/>
<span id="p1d${s}"></span><input type="number" name="L1${s}" class="s" onchange="UI();pinUpd(this);"/>
<span id="p2d${s}"></span><input type="number" name="L2${s}" class="s" onchange="UI();pinUpd(this);"/>
<span id="p3d${s}"></span><input type="number" name="L3${s}" class="s" onchange="UI();pinUpd(this);"/>
<span id="p4d${s}"></span><input type="number" name="L4${s}" class="s" onchange="UI();pinUpd(this);"/>
<div id="dig${s}r" style="display:inline"><br><span id="rev${s}">Reversed</span>: <input type="checkbox" name="CV${s}"></div>
<div id="dig${s}s" style="display:inline"><br>Skip first LEDs: <input type="number" name="SL${s}" min="0" max="255" value="0" oninput="UI()"></div>
<div id="dig${s}f" style="display:inline"><br>Off Refresh: <input id="rf${s}" type="checkbox" name="RF${s}"></div>
<div id="dig${s}a" style="display:inline"><br>Auto-calculate white channel from RGB:<br><select name="AW${s}"><option value=0>None</option><option value=1>Brighter</option><option value=2>Accurate</option><option value=3>Dual</option><option value=4>Max</option></select>&nbsp;</div>
</div>`;
				f.insertAdjacentHTML("beforeend", cn);
				let sel = d.getElementsByName("LT"+s)[0]
				if (i >= maxB || digitalB >= maxD) disable(sel,'option[data-type="D"]');
				if (i >= maxB || twopinB >= 1)     disable(sel,'option[data-type="2P"]');
				disable(sel,`option[data-type^="${'A'.repeat(maxA-analogB+1)}"]`);
				sel.selectedIndex = sel.querySelector('option:not(:disabled)').index;
			}
			if (n==-1) {
				o[--i].remove();--i;
				o[i].querySelector("[name^=LT]").disabled = false;
			}

			gId("+").style.display = (i<maxB+maxV-1) ? "inline":"none";
			gId("-").style.display = (i>0) ? "inline":"none";

			if (!init) {
				UI();
			}
		}

		function addCOM(start=0,len=1,co=0) {
			var i = d.getElementsByClassName("com_entry").length;
			if (i >= maxCO) return;
			var s = String.fromCharCode((i<10?48:55)+i);
			var b = `<div class="com_entry">
<hr class="sml">
${i+1}: Start: <input type="number" name="XS${s}" id="xs${s}" class="l starts" min="0" max="65535" value="${start}" oninput="UI();" required="">&nbsp;
Length: <input type="number" name="XC${s}" id="xc${s}" class="l" min="1" max="65535" value="${len}" required="" oninput="UI()">
<div>Color Order:
<select id="xo${s}" name="XO${s}">
<option value="0">GRB</option>
<option value="1">RGB</option>
<option value="2">BRG</option>
<option value="3">RBG</option>
<option value="4">BGR</option>
<option value="5">GBR</option>
</select>
Swap: <select id="xw${s}" name="XW${s}">
<option value="0">Use global</option>
<option value="1">W & B</option>
<option value="2">W & G</option>
<option value="3">W & R</option>
</select>
</div></div>`;
			gId("com_entries").insertAdjacentHTML("beforeend", b);
			gId("xo"+s).value = co & 0x0F;
			gId("xw"+s).value = co >> 4;
			btnCOM(i+1);
			UI();
		}

		function remCOM() {
			var entries = d.getElementsByClassName("com_entry");
			var i = entries.length;
			if (i === 0) return;
			entries[i-1].remove();
			btnCOM(i-1);
			UI();
		}

		function resetCOM(_newMaxCOOverrides=undefined) {
			if (_newMaxCOOverrides) {
				maxCO = _newMaxCOOverrides;
			}
			for (let e of d.getElementsByClassName("com_entry")) {
				e.remove();
			}
			btnCOM(0);
		}

		function btnCOM(i) {
			gId("com_add").style.display = (i<maxCO) ? "inline":"none";
			gId("com_rem").style.display = (i>0) ? "inline":"none";
		}

		function addBtn(i,p,t) {
			var c = gId("btns").innerHTML;
			var s = String.fromCharCode((i<10?48:55)+i);
			c += `Button ${i} GPIO: <input type="number" name="BT${s}" onchange="UI()" class="xs" value="${p}">`;
			c += `&nbsp;<select name="BE${s}">`
			c += `<option value="0" ${t==0?"selected":""}>Disabled</option>`;
			c += `<option value="2" ${t==2?"selected":""}>Pushbutton</option>`;
			c += `<option value="3" ${t==3?"selected":""}>Push inverted</option>`;
			c += `<option value="4" ${t==4?"selected":""}>Switch</option>`;
			c += `<option value="5" ${t==5?"selected":""}>PIR sensor</option>`;
			c += `<option value="6" ${t==6?"selected":""}>Touch</option>`;
			c += `<option value="7" ${t==7?"selected":""}>Analog</option>`;
			c += `<option value="8" ${t==8?"selected":""}>Analog inverted</option>`;
			c += `<option value="9" ${t==9?"selected":""}>Touch (switch)</option>`;
			c += `</select>`;
			c += `<span style="cursor: pointer;" onclick="off('BT${s}')">&nbsp;&#x2715;</span><br>`;
			gId("btns").innerHTML = c;
		}
		function tglSi(cs) {
			customStarts = cs;
			if (!customStarts) startsDirty = []; //set all starts to clean
			UI();
		}
		function checkSi() { //on load, checks whether there are custom start fields
			var cs = false;
			for (var i=1; i < d.getElementsByClassName("iST").length; i++) {
				var v = parseInt(gId("ls"+(i-1)).value) + parseInt(d.getElementsByName("LC"+(i-1))[0].value);
				if (v != parseInt(gId("ls"+i).value)) {cs = true; startsDirty[i] = true;}
			}
			if (gId("ls0") && parseInt(gId("ls0").value) != 0) {cs = true; startsDirty[0] = true;}
			gId("si").checked = cs;
			tglSi(cs);
		}
		function uploadFile(name) {
			var req = new XMLHttpRequest();
			req.addEventListener('load', function(){showToast(this.responseText,this.status >= 400)});
			req.addEventListener('error', function(e){showToast(e.stack,true);});
			req.open("POST", "/upload");
			var formData = new FormData();
			formData.append("data", d.Sf.data.files[0], name);
			req.send(formData);
			d.Sf.data.value = '';
			return false;
		}
		// https://stackoverflow.com/questions/7346563/loading-local-json-file
		function loadCfg(o) {
			var f, fr;

			if (typeof window.FileReader !== 'function') {
				alert("The file API isn't supported on this browser yet.");
				return;
			}

			if (!o.files) {
				alert("This browser doesn't support the `files` property of file inputs.");
			} else if (!o.files[0]) {
				alert("Please select a JSON file first!");
			} else {
				f = o.files[0];
				fr = new FileReader();
				fr.onload = receivedText;
				fr.readAsText(f);
			}
			o.value = '';

			function receivedText(e) {
				let lines = e.target.result;
				var c = JSON.parse(lines); 
				if (c.hw) {
					if (c.hw.led) {
						for (var i=0; i<10; i++) addLEDs(-1);
						var l = c.hw.led;
						l.ins.forEach((v,i,a)=>{
							addLEDs(1);
							for (var j=0; j<v.pin.length; j++) d.getElementsByName(`L${j}${i}`)[0].value = v.pin[j];
							d.getElementsByName("LT"+i)[0].value = v.type;
							d.getElementsByName("LS"+i)[0].value = v.start;
							d.getElementsByName("LC"+i)[0].value = v.len;
							d.getElementsByName("CO"+i)[0].value = v.order;
							d.getElementsByName("SL"+i)[0].value = v.skip;
							d.getElementsByName("RF"+i)[0].checked = v.ref;
							d.getElementsByName("CV"+i)[0].checked = v.rev;
						});
					}
					if(c.hw.com) {
						resetCOM();
						c.hw.com.forEach(e => {
							addCOM(e.start, e.len, e.order);
						});
					}
					if (c.hw.btn) {
						var b = c.hw.btn;
						if (Array.isArray(b.ins)) gId("btns").innerHTML = "";
						b.ins.forEach((v,i,a)=>{
							addBtn(i,v.pin[0],v.type);
						});
						d.getElementsByName("TT")[0].value = b.tt;
					}
					if (c.hw.ir) {
						d.getElementsByName("IR")[0].value = c.hw.ir.pin;
						d.getElementsByName("IT")[0].value = c.hw.ir.type;
					}
					if (c.hw.relay) {
						d.getElementsByName("RL")[0].value = c.hw.relay.pin;
						d.getElementsByName("RM")[0].checked = c.hw.relay.rev;
						d.getElementsByName("RO")[0].checked = c.hw.relay.odrain;
					}
					UI();
				}
			}
		}
		function pinDropdowns() {
			let fields = ["IR","RL"]; // IR & relay
			gId("btns").querySelectorAll('input[type="number"]').forEach((e)=>{fields.push(e.name);}) // buttons
			for (let i of d.Sf.elements) {
				if (i.type === "number" && fields.includes(i.name)) { //select all pin select elements
					let v = parseInt(i.value);
					let sel = addDropdown(i.name,0);
					for (var j = -1; j <= d.max_gpio; j++) {
						if (d.rsvd.includes(j)) continue;
						let foundPin = d.um_p.indexOf(j);
						let txt = (j === -1) ? "unused" : `${j}`;
						if (foundPin >= 0 && j !== v) txt += ` used`; // already reserved pin
						if (d.ro_gpio.includes(j)) txt += " (R/O)";
						let opt = addOption(sel, txt, j);
						if (j === v) opt.selected = true; // this is "our" pin
						else if (d.um_p.includes(j)) opt.disabled = true; // someone else's pin
					}
				}
			}
			// update select options
			d.Sf.querySelectorAll("select.pin").forEach((e)=>{pinUpd(e);});
			// add dataset values for LED GPIO pins
			d.Sf.querySelectorAll(".iST input.s[name^=L]").forEach((i)=>{
				if (i.value!=="" && i.value>=0)
					i.dataset.val = i.value;
			});
		}
		function pinUpd(e) {
			// update changed select options across all usermods
			let oldV = parseInt(e.dataset.val);
			e.dataset.val = e.value;
			let txt = e.name;
			let pins = [];
			d.Sf.querySelectorAll(".iST input.s[name^=L]").forEach((i)=>{
				if (i.value!=="" && i.value>=0 && i.max<255)
					pins.push(i.value);
			});
			let selects = d.Sf.querySelectorAll("select.pin");
			for (let sel of selects) {
				if (sel == e) continue
				Array.from(sel.options).forEach((i)=>{
					let led = pins.includes(i.value);
					if (!(i.value==oldV || i.value==e.value || led)) return;
					if (i.value == -1) {
						i.text = "unused";
						return
					}
					i.text = i.value;
					if (i.value==oldV) {
						i.disabled = false;
					}
					if (i.value==e.value || led) {
						i.disabled = true;
						i.text += ` ${led?'LED':txt}`;
					}
					if (d.ro_gpio.includes(parseInt(i.value))) i.text += " (R/O)";
				});
			}
		}
		// https://stackoverflow.com/questions/39729741/javascript-change-input-text-to-select-option
		function addDropdown(field) {
			let sel = d.createElement('select');
			sel.classList.add("pin");
			let inp = d.getElementsByName(field)[0];
			if (inp && inp.tagName === "INPUT" && (inp.type === "text" || inp.type === "number")) {  // may also use nodeName
				let v = inp.value;
				let n = inp.name;
				// copy the existing input element's attributes to the new select element
				for (var i = 0; i < inp.attributes.length; ++ i) {
					var att = inp.attributes[i];
					// type and value don't apply, so skip them
					// ** you might also want to skip style, or others -- modify as needed **
					if (att.name != 'type' && att.name != 'value' && att.name != 'class' && att.name != 'style') {
						sel.setAttribute(att.name, att.value);
					}
				}
				sel.setAttribute("data-val", v);
				sel.setAttribute("onchange", "pinUpd(this)");
				// finally, replace the old input element with the new select element
				inp.parentElement.replaceChild(sel, inp);
				return sel;
			}
			return null;
		}
		function addOption(sel,txt,val) {
			if (sel===null) return; // select object missing
			let opt = d.createElement("option");
			opt.value = val;
			opt.text = txt;
			sel.appendChild(opt);
			for (let i=0; i<sel.childNodes.length; i++) {
				let c = sel.childNodes[i];
				if (c.value == sel.dataset.val) sel.selectedIndex = i;
			}
			return opt;
		}
		function S() {
			let l = window.location;
			if (l.protocol == "file:") {
				loc = true;
				locip = localStorage.getItem('locIp');
				if (!locip) {
					locip = prompt("File Mode. Please enter WLED IP!");
					localStorage.setItem('locIp', locip);
				}
			} else {
				// detect reverse proxy
				let path = l.pathname;
				let paths = path.slice(1,path.endsWith('/')?-1:undefined).split("/");
				if (paths.length > 2) {
					paths.pop(); // remove "leds"
					paths.pop(); // remove "settings"
					locproto = l.protocol;
					loc = true;
					locip = l.hostname + (l.port ? ":" + l.port : "") + "/" + paths.join('/');
				}
			}
			loadJS(getURL('/settings/s.js?p=2'), false);	// If we set async false, file is loaded and executed, then next statement is processed
			if (loc) d.Sf.action = getURL('/settings/leds');
		}
		function getURL(path) {
			return (loc ? locproto + "//" + locip : "") + path;
		}
	</script>
	<style>@import url("style.css");</style>
</head>
<body onload="S()">
	<form id="form_s" name="Sf" method="post">
		<div class="toprow">
		<div class="helpB"><button type="button" onclick="H()">?</button></div>
		<button type="button" onclick="B()">Back</button><button type="submit">Save</button><hr>
		</div>
		<h2>LED &amp; Hardware setup</h2>
		Total LEDs: <span id="lc">?</span> <span id="pc"></span><br>
		<i>Recommended power supply for brightest white:</i><br>
		<b><span id="psu">?</span></b><br>
		<span id="psu2"><br></span>
		<br>
		Enable automatic brightness limiter: <input type="checkbox" name="ABL" onchange="enABL()"><br>
		<div id="abl">
			<i>Automatically limits brightness to stay close to the limit.<br>
				Keep at &lt;1A if poweing LEDs directly from the ESP 5V pin!<br>
				If using multiple outputs it is recommended to use per-output limiter.<br>
				Analog (PWM) and virtual LEDs cannot use automatic brightness limiter.<br></i>
			<div id="psuMA">Maximum PSU Current: <input name="MA" type="number" class="xl" min="250" max="65000" oninput="UI()" required> mA<br></div>
			Use per-output limiter: <input type="checkbox" name="PPL" onchange="UI()"><br>
			<div id="ppldis" style="display:none;">
				<i>Make sure you enter correct value for each LED output.<br>
				If using multiple outputs with only one PSU, distribute its power proportionally amongst outputs.</i><br>
			</div>
			<div id="ampwarning" class="warn" style="display: none;">
				&#9888; Your power supply provides high current.<br>
				To improve the safety of your setup,<br>
				please use thick cables,<br>
				multiple power injection points and a fuse!<br>
			</div>
		</div>
		<h3>Hardware setup</h3>
		<div id="mLC">LED outputs:</div>
		<hr class="sml">
		<button type="button" id="+" onclick="addLEDs(1,false)">+</button>
		<button type="button" id="-" onclick="addLEDs(-1,false)">-</button><br>
		LED memory usage: <span id="m0">0</span> / <span id="m1">?</span> B<br>
		<div id="dbar" style="display:inline-block; width: 100px; height: 10px; border-radius: 20px;"></div><br>
		<div id="ledwarning" class="warn" style="display: none;">
			&#9888; You might run into stability or lag issues.<br>
			Use less than <span id="wreason">800 LEDs per output</span> for the best experience!<br>
		</div>
		<hr class="sml">
		Make a segment for each output: <input type="checkbox" name="MS"><br>
		Custom bus start indices: <input type="checkbox" onchange="tglSi(this.checked)" id="si"><br>
		Use global LED buffer: <input type="checkbox" name="LD" onchange="UI()"><br>
		<hr class="sml">
		<div id="color_order_mapping">
			Color Order Override:
			<div id="com_entries"></div>
			<hr class="sml">
			<button type="button" id="com_add" onclick="addCOM()">+</button>
			<button type="button" id="com_rem" onclick="remCOM()">-</button><br>
		</div>
		<hr class="sml">
		<div id="btns"></div>
		Disable internal pull-up/down: <input type="checkbox" name="IP"><br>
		Touch threshold: <input type="number" class="s" min="0" max="100" name="TT" required><br>
		<hr class="sml">
		IR GPIO: <input type="number" min="-1" max="48" name="IR" onchange="UI()" class="xs"><select name="IT" onchange="UI()">
		<option value=0>Remote disabled</option>
		<option value=1>24-key RGB</option>
		<option value=2>24-key with CT</option>
		<option value=3>40-key blue</option>
		<option value=4>44-key RGB</option>
		<option value=5>21-key RGB</option>
		<option value=6>6-key black</option>
		<option value=7>9-key red</option>
		<option value=8>JSON remote</option>
		</select><span style="cursor: pointer;" onclick="off('IR')">&nbsp;&#x2715;</span><br>
		Apply IR change to main segment only: <input type="checkbox" name="MSO"><br>
		<div id="json" style="display:none;">JSON file: <input type="file" name="data" accept=".json"><button type="button" class="sml" onclick="uploadFile('/ir.json')">Upload</button><br></div>
		<a href="https://kno.wled.ge/interfaces/infrared/" target="_blank">IR info</a><br>
		<hr class="sml">
		Relay GPIO: <input type="number" min="-1" max="48" name="RL" onchange="UI()" class="xs"><span style="cursor: pointer;" onclick="off('RL')">&nbsp;&#x2715;</span><br>
		Invert <input type="checkbox" name="RM"> Open drain <input type="checkbox" name="RO"><br>
		<hr class="sml">
		<h3>Defaults</h3>
		Turn LEDs on after power up/reset: <input type="checkbox" name="BO"><br>
		Default brightness: <input name="CA" type="number" class="m" min="1" max="255" required> (1-255)<br><br>
		Apply preset <input name="BP" type="number" class="m" min="0" max="250" required> at boot (0 uses values from above)<br><br>
		Use Gamma correction for color: <input type="checkbox" name="GC"> (strongly recommended)<br>
		Use Gamma correction for brightness: <input type="checkbox" name="GB"> (not recommended)<br>
		Use Gamma value: <input name="GV" type="number" class="m" placeholder="2.8" min="1" max="3" step="0.1" required><br><br>
		Brightness factor: <input name="BF" type="number" class="m" min="1" max="255" required> %
		<h3>Transitions</h3>
<<<<<<< HEAD
		Transition Time: <input name="TD" type="number" class="xl" min="0" max="65500"> ms<br>
=======
		Enable transitions: <input type="checkbox" name="TF" onchange="gId('tran').style.display=this.checked?'inline':'none';"><br>
		<span id="tran">
			Effect blending: <input type="checkbox" name="EB"><br>
			Default transition time: <input name="TD" type="number" class="xl" min="0" max="65500"> ms<br>
			Palette transitions: <input type="checkbox" name="PF"><br>
		</span>
>>>>>>> eae5a74a
		<i>Random Cycle</i> Palette Time: <input name="TP" type="number" class="m" min="1" max="255"> s<br>
		Use harmonic <i>Random Cycle</i> Palette: <input type="checkbox" name="TH"><br>
		<h3>Timed light</h3>
		Default duration: <input name="TL" type="number" class="m" min="1" max="255" required> min<br>
		Default target brightness: <input name="TB" type="number" class="m" min="0" max="255" required><br>
		Mode:
		<select name="TW">
			<option value="0">Wait and set</option>
			<option value="1">Fade</option>
			<option value="2">Fade Color</option>
			<option value="3">Sunrise</option>
		</select>
		<h3>White management</h3>
		White Balance correction: <input type="checkbox" name="CCT"><br>
		<div id="wc">
			Global override for Auto-calculate white:<br>
			<select name="AW">
				<option value=255>Disabled</option>
				<option value=0>None</option>
				<option value=1>Brighter</option>
				<option value=2>Accurate</option>
				<option value=3>Dual</option>
				<option value=4>Max</option>
			</select>
			<br>
			Calculate CCT from RGB: <input type="checkbox" name="CR"><br>
			CCT IC used (Athom 15W): <input type="checkbox" name="IC"><br>
			CCT additive blending: <input type="number" class="s" min="0" max="100" name="CB" required> %
		</div>
		<h3>Advanced</h3>
		Palette wrapping:
		<select name="PB">
			<option value="0">Linear (wrap if moving)</option>
			<option value="1">Linear (always wrap)</option>
			<option value="2">Linear (never wrap)</option>
			<option value="3">None (not recommended)</option>
		</select><br>
		Target refresh rate: <input type="number" class="s" min="1" max="120" name="FR" required> FPS
		<hr class="sml">
		<div id="cfg">Config template: <input type="file" name="data2" accept=".json"><button type="button" class="sml" onclick="loadCfg(d.Sf.data2)">Apply</button><br></div>
		<hr>
		<button type="button" onclick="B()">Back</button><button type="submit">Save</button>
	</form>
	<div id="toast"></div>
</body>
</html><|MERGE_RESOLUTION|>--- conflicted
+++ resolved
@@ -875,16 +875,7 @@
 		Use Gamma value: <input name="GV" type="number" class="m" placeholder="2.8" min="1" max="3" step="0.1" required><br><br>
 		Brightness factor: <input name="BF" type="number" class="m" min="1" max="255" required> %
 		<h3>Transitions</h3>
-<<<<<<< HEAD
-		Transition Time: <input name="TD" type="number" class="xl" min="0" max="65500"> ms<br>
-=======
-		Enable transitions: <input type="checkbox" name="TF" onchange="gId('tran').style.display=this.checked?'inline':'none';"><br>
-		<span id="tran">
-			Effect blending: <input type="checkbox" name="EB"><br>
-			Default transition time: <input name="TD" type="number" class="xl" min="0" max="65500"> ms<br>
-			Palette transitions: <input type="checkbox" name="PF"><br>
-		</span>
->>>>>>> eae5a74a
+		Default transition time: <input name="TD" type="number" class="xl" min="0" max="65500"> ms<br>
 		<i>Random Cycle</i> Palette Time: <input name="TP" type="number" class="m" min="1" max="255"> s<br>
 		Use harmonic <i>Random Cycle</i> Palette: <input type="checkbox" name="TH"><br>
 		<h3>Timed light</h3>
