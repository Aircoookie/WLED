<!DOCTYPE html>
<html lang="en">
<head>
  <meta name="viewport" content="width=500">
  <meta content="width=device-width, initial-scale=1.0, maximum-scale=1.0, user-scalable=no" name="viewport"/>
  <meta charset="utf-8">
  <title>Sync Settings</title>
  <script>var d=document;
  var loc = false, locip;
<<<<<<< HEAD
  function gId(s)
  {
    return d.getElementById(s);
  }

  function hideNoDMX(){gId("dmxOnOff2").style.display="none";}
  function hideALEXA(){gId("aleOnOff").style.display="none";}
  function hideNoALEXA(){gId("aleOnOff2").style.display="none";}
  function hideBLYNK(){gId("blyOnOff").style.display="none";}
  function hideNoBLYNK(){gId("blyOnOff2").style.display="none";}
  function hideMQTT(){gId("mqtOnOff").style.display="none";}
  function hideNoMQTT(){gId("mqtOnOff2").style.display="none";}
  function hideHUE(){gId("hueOnOff").style.display="none";}
  function hideNoHUE(){gId("hueOnOff2").style.display="none";}
  function hideNoLOX(){gId("loxOnOff2").style.display="none";}

=======
  function gId(s){return d.getElementById(s);}
  function toggle(el){gId(el).classList.toggle("hide"); gId('No'+el).classList.toggle("hide");}
>>>>>>> f104fb05
  function H(){window.open("https://kno.wled.ge/interfaces/udp-notifier/");}
  function B(){window.open("/settings","_self");}
  function adj(){if (d.Sf.DI.value == 6454) {if (d.Sf.EU.value == 1) d.Sf.EU.value = 0;}
                else if (d.Sf.DI.value == 5568) {if (d.Sf.DA.value == 0) d.Sf.DA.value = 1; if (d.Sf.EU.value == 0) d.Sf.EU.value = 1;} }
  // https://www.educative.io/edpresso/how-to-dynamically-load-a-js-file-in-javascript
  function loadJS(FILE_URL, async = true) {
    let scE = d.createElement("script");
    scE.setAttribute("src", FILE_URL);
    scE.setAttribute("type", "text/javascript");
    scE.setAttribute("async", async);
    d.body.appendChild(scE);
    // success event 
    scE.addEventListener("load", () => {
      //console.log("File loaded");
      GetV();SetVal();
    });
    // error event
    scE.addEventListener("error", (ev) => {
      console.log("Error on loading file", ev);
      alert("Loading of configuration script failed.\nIncomplete page data!");
    });
  }
  function FC()
  {
    for(j=0;j<8;j++)
    {
      gId("G"+(j+1)).checked=gId("GS").value>>j&1;
      gId("R"+(j+1)).checked=gId("GR").value>>j&1;
    }
  }
  function GC()
  {
    var a=0, b=0;

    var m=1;
    for(j=0;j<8;j++)
    {
      a+=gId("G"+(j+1)).checked*m;
      b+=gId("R"+(j+1)).checked*m;
      m*=2;
    }
    gId("GS").value=a;
    gId("GR").value=b;
  }
  function SP(){var p = d.Sf.DI.value; gId("xp").style.display = (p > 0)?"none":"block"; if (p > 0) d.Sf.EP.value = p;}
  function SetVal(){switch(parseInt(d.Sf.EP.value)){case 5568: d.Sf.DI.value = 5568; break; case 6454: d.Sf.DI.value = 6454; break; case 4048: d.Sf.DI.value = 4048; break; }; SP();FC();}
  function S(){
    if (window.location.protocol == "file:") {
				loc = true;
				locip = localStorage.getItem('locIp');
				if (!locip) {
					locip = prompt("File Mode. Please enter WLED IP!");
					localStorage.setItem('locIp', locip);
				}
			}
			var url = (loc?`http://${locip}`:'') + '/settings/s.js?p=4';
			loadJS(url, false);	// If we set async false, file is loaded and executed, then next statement is processed
  }
  </script>
<style>@import url("style.css");</style>
</head>
<body onload="S()">
<form id="form_s" name="Sf" method="post" onsubmit="GC()">
<div class="toprow">
<div class="helpB"><button type="button" onclick="H()">?</button></div>
<button type="button" onclick="B()">Back</button><button type="submit">Save</button><hr>
</div>
<h2>Sync setup</h2>
<h3>WLED Broadcast</h3>
UDP Port: <input name="UP" type="number" min="1" max="65535" class="d5" required><br>
2nd Port: <input name="U2" type="number" min="1" max="65535" class="d5" required><br>
<h3>Sync grups</h3>
<input name="GS" id="GS" type="number" style="display: none;"><!-- hidden inputs for bitwise group checkboxes -->
<input name="GR" id="GR" type="number" style="display: none;">
<table style="margin: 0 auto;">
    <tr>
        <td></td>
        <td>1</td>
        <td>2</td>
        <td>3</td>
        <td>4</td>
        <td>5</td>
        <td>6</td>
        <td>7</td>
        <td>8</td>
    </tr>
    <tr>
        <td>Send:</td>
        <td><input type="checkbox" id="G1" name="G1"></td>
        <td><input type="checkbox" id="G2" name="G2"></td>
        <td><input type="checkbox" id="G3" name="G3"></td>
        <td><input type="checkbox" id="G4" name="G4"></td>
        <td><input type="checkbox" id="G5" name="G5"></td>
        <td><input type="checkbox" id="G6" name="G6"></td>
        <td><input type="checkbox" id="G7" name="G7"></td>
        <td><input type="checkbox" id="G8" name="G8"></td>
    </tr>
    <tr>
        <td>Receive:</td>
        <td><input type="checkbox" id="R1" name="R1"></td>
        <td><input type="checkbox" id="R2" name="R2"></td>
        <td><input type="checkbox" id="R3" name="R3"></td>
        <td><input type="checkbox" id="R4" name="R4"></td>
        <td><input type="checkbox" id="R5" name="R5"></td>
        <td><input type="checkbox" id="R6" name="R6"></td>
        <td><input type="checkbox" id="R7" name="R7"></td>
        <td><input type="checkbox" id="R8" name="R8"></td>
    </tr>
</table><br>
Receive: <nowrap><input type="checkbox" name="RB">Brightness,</nowrap> <nowrap><input type="checkbox" name="RC">Color,</nowrap> <nowrap>and <input type="checkbox" name="RX">Effects</nowrap><br>
<input type="checkbox" name="SO"> Segment options, <input type="checkbox" name="SG"> bounds<br>
Send notifications on direct change: <input type="checkbox" name="SD"><br>
Send notifications on button press or IR: <input type="checkbox" name="SB"><br>
Send Alexa notifications: <input type="checkbox" name="SA"><br>
Send Philips Hue change notifications: <input type="checkbox" name="SH"><br>
Send Macro notifications: <input type="checkbox" name="SM"><br>
UDP packet retransmissions: <input name="UR" type="number" min="0" max="30" class="d5" required><br><br>
<i>Reboot required to apply changes. </i>
<hr class="sml">
<h3>Instance List</h3>
Enable instance list: <input type="checkbox" name="NL"><br>
Make this instance discoverable: <input type="checkbox" name="NB">
<hr class="sml">
<h3>Realtime</h3>
Receive UDP realtime: <input type="checkbox" name="RD"><br>
Use main segment only: <input type="checkbox" name="MO"><br><br>
<i>Network DMX input</i><br>
Type:
<select name=DI onchange="SP(); adj();">
<option value=5568>E1.31 (sACN)</option>
<option value=6454>Art-Net</option>
<option value=0 selected>Custom port</option>
</select><br>
<div id=xp>Port: <input name="EP" type="number" min="1" max="65535" value="5568" class="d5" required><br></div>
Multicast: <input type="checkbox" name="EM"><br>
Start universe: <input name="EU" type="number" min="0" max="63999" required><br>
<i>Reboot required.</i> Check out <a href="https://github.com/LedFx/LedFx" target="_blank">LedFx</a>!<br>
Skip out-of-sequence packets: <input type="checkbox" name="ES"><br>
DMX start address: <input name="DA" type="number" min="1" max="510" required><br>
DMX mode:
<select name=DM>
<option value=0>Disabled</option>
<option value=1>Single RGB</option>
<option value=2>Single DRGB</option>
<option value=3>Effect</option>
<option value=4>Multi RGB</option>
<option value=5>Dimmer + Multi RGB</option>
<option value=6>Multi RGBW</option>
</select><br>
<a href="https://kno.wled.ge/interfaces/e1.31-dmx/" target="_blank">E1.31 info</a><br>
Timeout: <input name="ET" type="number" min="1" max="65000" required> ms<br>
Force max brightness: <input type="checkbox" name="FB"><br>
Disable realtime gamma correction: <input type="checkbox" name="RG"><br>
Realtime LED offset: <input name="WO" type="number" min="-255" max="255" required>
<<<<<<< HEAD
<div id="dmxOnOff2">
  <br><em style="color:darkorange">This firmware build does not include DMX output support. <br></em>
</div>
<h3>Alexa Voice Assistant</h3>
<div id="aleOnOff2">
  <em style="color:darkorange">This firmware build does not include Alexa support. <br></em>
</div>
<div id="aleOnOff">
Emulate Alexa device: <input type="checkbox" name="AL"><br>
Alexa invocation name: <input type="text" name="AI" maxlength="32"><br>
Also emulate devices to call the first <input name="AP" type="number" class="s" min="0" max="9" required> presets
</div>
<h3>Blynk</h3>
<div id="blyOnOff2">
  <em style="color:darkorange">This firmware build does not include Blynk support. <br></em>
</div>
<b>Blynk, MQTT and Hue sync all connect to external hosts!<br>
This may impact the responsiveness of the ESP8266.</b><br>
For best results, only use one of these services at a time.<br>
(alternatively, connect a second ESP to them and use the UDP sync)<br><br>
<div id="blyOnOff">
=======
<hr class="sml">
<h3>Alexa Voice Assistant</h3>
<div id="NoAlexa" class="hide">
  <em style="color:#fa0;">This firmware build does not include Alexa support.<br></em><br>
</div>
<div id="Alexa">
Emulate Alexa device: <input type="checkbox" name="AL"><br>
Alexa invocation name: <input type="text" name="AI" maxlength="32"><br>
Also emulate devices to call the first <input name="AP" type="number" class="s" min="0" max="9" required> presets<br><br>
</div>
<hr class="sml">
<div style="color: #fa0;">&#9888; <b>Blynk, MQTT and Hue sync all connect to external hosts!<br>
This may impact the responsiveness of WLED.</b><br>
</div>
For best results, only use one of these services at a time.<br>
(alternatively, connect a second ESP to them and use the UDP sync)
<hr class="sml">
<h3>Blynk</h3>
<div id="NoBlynk" class="hide">
  <em style="color:#fa0;">This firmware build does not include Blynk support.<br></em>
</div>
<div id="Blynk">
>>>>>>> f104fb05
Host: <input type="text" name="BH" maxlength="32">
Port: <input name="BP" type="number" min="1" max="65535" value="80" class="d5"><br>
Device Auth token: <input name="BK" maxlength="33"><br>
<i>Clear the token field to disable. </i><a href="https://kno.wled.ge/interfaces/blynk/" target="_blank">Setup info</a>
</div>
<h3>MQTT</h3>
<<<<<<< HEAD
<div id="mqtOnOff2">
  <em style="color:darkorange">This firmware build does not include MQTT support. <br></em>
</div>
<div id="mqtOnOff">
=======
<div id="NoMQTT" class="hide">
  <em style="color:#fa0;">This firmware build does not include MQTT support.<br></em>
</div>
<div id="MQTT">
>>>>>>> f104fb05
Enable MQTT: <input type="checkbox" name="MQ"><br>
Broker: <input type="text" name="MS" maxlength="32">
Port: <input name="MQPORT" type="number" min="1" max="65535" class="d5"><br>
<b>The MQTT credentials are sent over an unsecured connection.<br>
Never use the MQTT password for another service!</b><br>
Username: <input type="text" name="MQUSER" maxlength="40"><br>
Password: <input type="password" name="MQPASS" maxlength="64"><br>
Client ID: <input type="text" name="MQCID" maxlength="40"><br>
Device Topic: <input type="text" name="MD" maxlength="32"><br>
Group Topic: <input type="text" name="MG" maxlength="32"><br>
Publish on button press: <input type="checkbox" name="BM"><br>
<i>Reboot required to apply changes. </i><a href="https://kno.wled.ge/interfaces/mqtt/" target="_blank">MQTT info</a>
</div>
<h3>Philips Hue</h3>
<<<<<<< HEAD
<div id="hueOnOff2">
  <em style="color:darkorange">This firmware build does not include Philips Hue support. <br></em>
</div>
<div id="hueOnOff">
=======
<div id="NoHue" class="hide">
  <em style="color:#fa0;">This firmware build does not include Philips Hue support.<br></em>
</div>
<div id="Hue">
>>>>>>> f104fb05
<i>You can find the bridge IP and the light number in the 'About' section of the hue app.</i><br>
Poll Hue light <input name="HL" type="number" min="1" max="99" > every <input name="HI" type="number" min="100" max="65000"> ms: <input type="checkbox" name="HP"><br>
Then, receive <input type="checkbox" name="HO"> On/Off, <input type="checkbox" name="HB"> Brightness, and <input type="checkbox" name="HC"> Color<br>
Hue Bridge IP:<br>
<input name="H0" type="number" class="s" min="0" max="255" > .
<input name="H1" type="number" class="s" min="0" max="255" > .
<input name="H2" type="number" class="s" min="0" max="255" > .
<input name="H3" type="number" class="s" min="0" max="255" ><br>
<b>Press the pushlink button on the bridge, after that save this page!</b><br>
(when first connecting)<br>
</div>
Hue status: <span class="sip"> Disabled in this build </span>
<<<<<<< HEAD
<div id="loxOnOff2">
  <br><em style="color:darkorange">This firmware build does not include Loxone Lighting support. <br></em>
=======
>>>>>>> f104fb05
</div>
<h3>Serial</h3>
Baud rate:
<select name=BD>
<option value=1152>115200</option>
<option value=2304>230400</option>
<option value=4608>460800</option>
<option value=5000>500000</option>
<option value=5760>576000</option>
<option value=9216>921600</option>
<option value=10000>1000000</option>
<option value=15000>1500000</option>
</select><br>
<i>Keep at 115200 to use Improv. Some boards may not support high rates.</i>
<hr>
<button type="button" onclick="B()">Back</button><button type="submit">Save</button>
</form>
</body>
</html><|MERGE_RESOLUTION|>--- conflicted
+++ resolved
@@ -7,27 +7,8 @@
   <title>Sync Settings</title>
   <script>var d=document;
   var loc = false, locip;
-<<<<<<< HEAD
-  function gId(s)
-  {
-    return d.getElementById(s);
-  }
-
-  function hideNoDMX(){gId("dmxOnOff2").style.display="none";}
-  function hideALEXA(){gId("aleOnOff").style.display="none";}
-  function hideNoALEXA(){gId("aleOnOff2").style.display="none";}
-  function hideBLYNK(){gId("blyOnOff").style.display="none";}
-  function hideNoBLYNK(){gId("blyOnOff2").style.display="none";}
-  function hideMQTT(){gId("mqtOnOff").style.display="none";}
-  function hideNoMQTT(){gId("mqtOnOff2").style.display="none";}
-  function hideHUE(){gId("hueOnOff").style.display="none";}
-  function hideNoHUE(){gId("hueOnOff2").style.display="none";}
-  function hideNoLOX(){gId("loxOnOff2").style.display="none";}
-
-=======
   function gId(s){return d.getElementById(s);}
   function toggle(el){gId(el).classList.toggle("hide"); gId('No'+el).classList.toggle("hide");}
->>>>>>> f104fb05
   function H(){window.open("https://kno.wled.ge/interfaces/udp-notifier/");}
   function B(){window.open("/settings","_self");}
   function adj(){if (d.Sf.DI.value == 6454) {if (d.Sf.EU.value == 1) d.Sf.EU.value = 0;}
@@ -182,29 +163,6 @@
 Force max brightness: <input type="checkbox" name="FB"><br>
 Disable realtime gamma correction: <input type="checkbox" name="RG"><br>
 Realtime LED offset: <input name="WO" type="number" min="-255" max="255" required>
-<<<<<<< HEAD
-<div id="dmxOnOff2">
-  <br><em style="color:darkorange">This firmware build does not include DMX output support. <br></em>
-</div>
-<h3>Alexa Voice Assistant</h3>
-<div id="aleOnOff2">
-  <em style="color:darkorange">This firmware build does not include Alexa support. <br></em>
-</div>
-<div id="aleOnOff">
-Emulate Alexa device: <input type="checkbox" name="AL"><br>
-Alexa invocation name: <input type="text" name="AI" maxlength="32"><br>
-Also emulate devices to call the first <input name="AP" type="number" class="s" min="0" max="9" required> presets
-</div>
-<h3>Blynk</h3>
-<div id="blyOnOff2">
-  <em style="color:darkorange">This firmware build does not include Blynk support. <br></em>
-</div>
-<b>Blynk, MQTT and Hue sync all connect to external hosts!<br>
-This may impact the responsiveness of the ESP8266.</b><br>
-For best results, only use one of these services at a time.<br>
-(alternatively, connect a second ESP to them and use the UDP sync)<br><br>
-<div id="blyOnOff">
-=======
 <hr class="sml">
 <h3>Alexa Voice Assistant</h3>
 <div id="NoAlexa" class="hide">
@@ -227,24 +185,16 @@
   <em style="color:#fa0;">This firmware build does not include Blynk support.<br></em>
 </div>
 <div id="Blynk">
->>>>>>> f104fb05
 Host: <input type="text" name="BH" maxlength="32">
 Port: <input name="BP" type="number" min="1" max="65535" value="80" class="d5"><br>
 Device Auth token: <input name="BK" maxlength="33"><br>
 <i>Clear the token field to disable. </i><a href="https://kno.wled.ge/interfaces/blynk/" target="_blank">Setup info</a>
 </div>
 <h3>MQTT</h3>
-<<<<<<< HEAD
-<div id="mqtOnOff2">
-  <em style="color:darkorange">This firmware build does not include MQTT support. <br></em>
-</div>
-<div id="mqtOnOff">
-=======
 <div id="NoMQTT" class="hide">
   <em style="color:#fa0;">This firmware build does not include MQTT support.<br></em>
 </div>
 <div id="MQTT">
->>>>>>> f104fb05
 Enable MQTT: <input type="checkbox" name="MQ"><br>
 Broker: <input type="text" name="MS" maxlength="32">
 Port: <input name="MQPORT" type="number" min="1" max="65535" class="d5"><br>
@@ -259,17 +209,10 @@
 <i>Reboot required to apply changes. </i><a href="https://kno.wled.ge/interfaces/mqtt/" target="_blank">MQTT info</a>
 </div>
 <h3>Philips Hue</h3>
-<<<<<<< HEAD
-<div id="hueOnOff2">
-  <em style="color:darkorange">This firmware build does not include Philips Hue support. <br></em>
-</div>
-<div id="hueOnOff">
-=======
 <div id="NoHue" class="hide">
   <em style="color:#fa0;">This firmware build does not include Philips Hue support.<br></em>
 </div>
 <div id="Hue">
->>>>>>> f104fb05
 <i>You can find the bridge IP and the light number in the 'About' section of the hue app.</i><br>
 Poll Hue light <input name="HL" type="number" min="1" max="99" > every <input name="HI" type="number" min="100" max="65000"> ms: <input type="checkbox" name="HP"><br>
 Then, receive <input type="checkbox" name="HO"> On/Off, <input type="checkbox" name="HB"> Brightness, and <input type="checkbox" name="HC"> Color<br>
@@ -282,11 +225,6 @@
 (when first connecting)<br>
 </div>
 Hue status: <span class="sip"> Disabled in this build </span>
-<<<<<<< HEAD
-<div id="loxOnOff2">
-  <br><em style="color:darkorange">This firmware build does not include Loxone Lighting support. <br></em>
-=======
->>>>>>> f104fb05
 </div>
 <h3>Serial</h3>
 Baud rate:
