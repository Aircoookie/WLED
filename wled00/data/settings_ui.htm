<!DOCTYPE html>
<html lang="en">
<head>
	<meta charset="utf-8">
	<meta content="width=device-width, initial-scale=1.0, maximum-scale=1.0, user-scalable=no" name="viewport">
	<title>UI Settings</title>
	<script>
	var d = document;
	var loc = false, locip, locproto = "http:";
	var initial_ds, initial_st, initial_su, oldUrl;
	var sett = null;
	var l = {
		"comp":{
			"labels":"Show button labels",
			"colors":{
				"LABEL":"Color selection methods",
				"picker": "Color Wheel",
				"rgb": "RGB sliders",
				"quick": "Quick color selectors",
				"hex": "HEX color input"
				},
			"pcmbot": "Show bottom tab bar in PC mode",
			"pid": "Show preset IDs",
			"seglen": "Set segment length instead of stop LED",
			"segpwr": "Hide segment power &amp; brightness",
			"segexp" : "Always expand first segment",
			"css": "Enable custom CSS",
			"hdays": "Enable custom Holidays list",
			"fxdef": "Use effect default parameters",
<<<<<<< HEAD
=======
			"on": "Power button preset override for On",
			"off": "Power button preset override for Off",
>>>>>>> 74e14a4f
			"idsort": "Sort presets by ID"
		},
		"theme":{
			"alpha": {
				"bg":"Background opacity",
				"tab":"Button opacity"
			},
			"bg":{
				"url":"BG image URL",
				"rnd":"Random BG image",
				"rndGrayscale":"Grayscale",
				"rndBlur":"Blur"
			},
			"color":{
				"bg":"BG HEX color"
			}
		}
	};
	function gId(s) { return d.getElementById(s); }
	function toggle(el) { gId(el).classList.toggle("hide"); gId('No'+el).classList.toggle("hide"); }
	function isObject(item) {
		return (item && typeof item === 'object' && !Array.isArray(item));
	}
	function set(path, obj, val) {
		var tar = obj;
		var pList = path.split('_');
		var len = pList.length;
		for(var i = 0; i < len-1; i++) {
			var elem = pList[i];
			if( !tar[elem] ) tar[elem] = {}
			tar = tar[elem];
		}
		tar[pList[len-1]] = val;
	}
	var timeout;
	function showToast(text, error = false)
	{
		var x = gId("toast");
		x.innerHTML = text;
		x.classList.add(error ? "error":"show");
		clearTimeout(timeout);
		x.style.animation = 'none';
		timeout = setTimeout(function(){ x.classList.remove("show"); }, 2900);
	}
	function addRec(s, path = "", label = null)
	{
		var str = "";
		for (let i in s)
		{
			var fk = path + (path?'_':'') + i;
			if (isObject(s[i])) {
				if (label && label[i] && label[i]["LABEL"]) str += `<h3>${label[i]["LABEL"]}</h3>`;
				str += addRec(s[i], fk, label? label[i] : null);
			} else {
				var lb = fk;
				if (label && label[i]) lb = label[i];
				else if (s[i+'LABEL']) lb = s[i+'LABEL'];
				if (i.indexOf('LABEL') > 0) continue;
				var t = typeof s[i];
				if (gId(fk)) { //already exists
					if(t === 'boolean')
					{
						gId(fk).checked = s[i];
					} else {
						gId(fk).value = s[i];
					}
					if (gId(fk).previousElementSibling.matches('.l')) {
						gId(fk).previousElementSibling.innerHTML = lb;
					}
				} else {
					if(t === 'boolean')
					{
						str += `${lb}: <input class="agi cb" type="checkbox" id=${fk} ${s[i]?"checked":""}><br>`;
					} else if (t === 'number')
					{
						str += `${lb}: <input class="agi" type="number" id=${fk} value=${s[i]}><br>`;
					} else if (t === 'string')
					{
						str += `${lb}:<br><input class="agi" id=${fk} value=${s[i]}><br>`;
					}
				}
			}
		}
		return str;
	}

	function genForm(s) {
		var str = "";
		str = addRec(s,"",l);
		
		gId('gen').innerHTML = str;
		if (gId('theme_bg_rnd').checked) {
			oldUrl = "";
			toggle("Image");
			randomBg();
		} else oldUrl = gId("theme_bg_url").value;
	}
	function GetLS()
	{
		sett = localStorage.getItem('wledUiCfg');
		if (!sett) gId('lserr').style.display = "inline";
		try {
			sett = JSON.parse(sett);
		} catch (e) {
			sett = {};
			gId('lserr').style.display = "inline";
			gId('lserr').innerHTML = "&#9888; Settings JSON parsing failed. (" + e + ")";
		}
		genForm(sett);
		gId('dm').checked = (gId('theme_base').value === 'light');
	}

	function SetLS()
	{
		var l = d.querySelectorAll('.agi');
		for (var i = 0; i < l.length; i++) {
			var e = l[i];
			var val = e.classList.contains('cb') ? e.checked : e.value;
			set(e.id, sett, val);
			console.log(`${e.id} set to ${val}`);
		}
		try {
			localStorage.setItem('wledUiCfg', JSON.stringify(sett));
			gId('lssuc').style.display = "inline";
		} catch (e) {
			gId('lssuc').style.display = "none";
			gId('lserr').style.display = "inline";
			gId('lserr').innerHTML = "&#9888; Settings JSON saving failed. (" + e + ")";
		}
	}

	function cLS()
	{
		localStorage.removeItem('wledP');
		localStorage.removeItem('wledPmt');
		localStorage.removeItem('wledPalx');
		showToast("Cleared.");
	}
	
	function Save() {
		SetLS();
		if (d.Sf.DS.value != initial_ds || /*d.Sf.ST.checked != initial_st ||*/ d.Sf.SU.checked != initial_su) d.Sf.submit();
	}
	
	// https://www.educative.io/edpresso/how-to-dynamically-load-a-js-file-in-javascript
	function loadJS(FILE_URL, async = true) {
		let scE = d.createElement("script");
		scE.setAttribute("src", FILE_URL);
		scE.setAttribute("type", "text/javascript");
		scE.setAttribute("async", async);
		d.body.appendChild(scE);
		// success event 
		scE.addEventListener("load", () => {
			//console.log("File loaded");
			GetV(); 
			initial_ds = d.Sf.DS.value;
			//initial_st = d.Sf.ST.checked;
			initial_su = d.Sf.SU.checked;
			GetLS();
		});
		// error event
		scE.addEventListener("error", (ev) => {
			console.log("Error on loading file", ev);
			alert("Loading of configuration script failed.\nIncomplete page data!");
		});
	}
	function S() {
		let l = window.location;
		if (l.protocol == "file:") {
			loc = true;
			locip = localStorage.getItem('locIp');
			if (!locip) {
				locip = prompt("File Mode. Please enter WLED IP!");
				localStorage.setItem('locIp', locip);
			}
		} else {
			// detect reverse proxy
			let path = l.pathname;
			let paths = path.slice(1,path.endsWith('/')?-1:undefined).split("/");
			if (paths.length > 2) {
				paths.pop(); // remove "ui"
				paths.pop(); // remove "settings"
				locproto = l.protocol;
				loc = true;
				locip = l.hostname + (l.port ? ":" + l.port : "") + "/" + paths.join('/');
			}
		}
		loadJS(getURL('/settings/s.js?p=3'), false);	// If we set async false, file is loaded and executed, then next statement is processed
		if (loc) d.Sf.action = getURL('/settings/ui');
	}
	function getURL(path) {
		return (loc ? locproto + "//" + locip : "") + path;
	}
	function H() { window.open("https://kno.wled.ge/features/settings/#user-interface-settings"); }
	function B() { window.open(getURL("/settings"),"_self"); }
	function UI()
	{
		gId('idonthateyou').style.display = (gId('dm').checked) ? 'inline':'none';
		var f = gId('theme_base');
		if (f) f.value = (gId('dm').checked) ? 'light':'dark';
	}

	// random BG image
	function randomBg() {
		let url = oldUrl;
		let t = "theme_bg_rnd";
		if (gId(t).checked) {
			url = "https://picsum.photos/1920/1080";
			if (gId(`${t}Grayscale`).checked) url += "?grayscale";
			if (gId(`${t}Blur`).checked) url += (url.includes("?") ? "&" : "?") + "blur";
		}
		gId("theme_bg_url").value = url;
	}
	function uploadFile(fO,name) {
		var req = new XMLHttpRequest();
		req.addEventListener('load', function(){showToast(this.responseText,this.status >= 400)});
		req.addEventListener('error', function(e){showToast(e.stack,true);});
		req.open("POST", "/upload");
		var formData = new FormData();
		formData.append("data", fO.files[0], name);
		req.send(formData);
		fO.value = '';
		return false;
	}
	</script>
	<style>@import url("style.css");</style>
</head>
<body onload="S()">
	<form id="form_s" name="Sf" method="post">
		<div class="toprow">
		<div class="helpB"><button type="button" onclick="H()">?</button></div>
		<button type="button" onclick="B()">Back</button><button type="button" onclick="Save()">Save</button><br>
		<span id="lssuc" style="color:green; display:none">&#10004; Local UI settings saved!</span>
		<span id="lserr" style="color:red; display:none">&#9888; Could not access local storage. Make sure it is enabled in your browser.</span><hr>
		</div>
		<h2>Web Setup</h2>
		Server description: <input type="text" name="DS" maxlength="32"><br>
		<!-- Sync button toggles both send and receive: <input type="checkbox" name="ST"><br> -->
		Enable simplified UI: <input type="checkbox" name="SU"><br>
		<i>The following UI customization settings are unique both to the WLED device and this browser.<br>
		You will need to set them again if using a different browser, device or WLED IP address.<br>
		Refresh the main UI to apply changes.</i><br>
		
		<div id="gen">Loading settings...</div>
		
		<h3>UI Appearance</h3>
		<span class="l"></span>: <input type="checkbox" id="comp_labels" class="agi cb"><br>
		<span class="l"></span>: <input type="checkbox" id="comp_pcmbot" class="agi cb"><br>
		<span class="l"></span>: <input type="checkbox" id="comp_pid" class="agi cb"><br>
		<span class="l"></span>: <input type="checkbox" id="comp_seglen" class="agi cb"><br>
		<span class="l"></span>: <input type="checkbox" id="comp_segpwr" class="agi cb"><br>
		<span class="l"></span>: <input type="checkbox" id="comp_segexp" class="agi cb"><br>
		<span class="l"></span>: <input type="checkbox" id="comp_fxdef" class="agi cb"><br>
<<<<<<< HEAD
=======
		<span class="l"></span>: <input type="number" min=0 max=250 step=1 id="comp_on" class="agi"><br>
		<span class="l"></span>: <input type="number" min=0 max=250 step=1 id="comp_off" class="agi"><br>
>>>>>>> 74e14a4f
		<span class="l"></span>: <input type="checkbox" id="comp_idsort" class="agi cb"><br>
		I hate dark mode: <input type="checkbox" id="dm" onchange="UI()"><br>
		<span id="idonthateyou" style="display:none"><i>Why would you? </i>&#x1F97A;<br></span>
		<span class="l"></span>: <input type="number" min=0.0 max=1.0 step=0.01 id="theme_alpha_tab" class="agi"><br>
		<span class="l"></span>: <input type="number" min=0.0 max=1.0 step=0.01 id="theme_alpha_bg" class="agi"><br>
		<span class="l"></span>: <input type="text" id="theme_color_bg" maxlength="9" class="agi"><br>
		<span class="l"></span>: <input type="checkbox" id="theme_bg_rnd" class="agi cb" onchange="randomBg();toggle('Image');">
		<div id="Image">
			<span class="l"></span>: <input type="text" id="theme_bg_url" class="agi"><br>
		</div>
		<div id="NoImage" class="hide">
			<h4>Random BG image settings</h4>
			<span class="l"></span>: <input type="checkbox" id="theme_bg_rndGrayscale" class="agi cb" onchange="randomBg()"><br>
			<span class="l"></span>: <input type="checkbox" id="theme_bg_rndBlur" class="agi cb" onchange="randomBg()"><br>
		</div>
		<input id="theme_base" class="agi" style="display:none">
		<span class="l"></span>: <input type="checkbox" id="comp_css" class="agi cb"><br>
		<div id="skin">Custom CSS: <input type="file" name="data" accept=".css"> <input type="button" value="Upload" onclick="uploadFile(d.Sf.data,'/skin.css');"><br></div>
		<span class="l"></span>: <input type="checkbox" id="comp_hdays" class="agi cb"><br>
		<div id="holidays">Holidays: <input type="file" name="data2" accept=".json"> <input type="button" value="Upload" onclick="uploadFile(d.Sf.data2,'/holidays.json');"><br></div>
		<div id="toast"></div>
		<hr><button type="button" onclick="cLS()">Clear local storage</button>
		<hr><button type="button" onclick="B()">Back</button><button type="button" onclick="Save()">Save</button>
	</form>
</body>
</html><|MERGE_RESOLUTION|>--- conflicted
+++ resolved
@@ -27,11 +27,8 @@
 			"css": "Enable custom CSS",
 			"hdays": "Enable custom Holidays list",
 			"fxdef": "Use effect default parameters",
-<<<<<<< HEAD
-=======
 			"on": "Power button preset override for On",
 			"off": "Power button preset override for Off",
->>>>>>> 74e14a4f
 			"idsort": "Sort presets by ID"
 		},
 		"theme":{
@@ -285,11 +282,8 @@
 		<span class="l"></span>: <input type="checkbox" id="comp_segpwr" class="agi cb"><br>
 		<span class="l"></span>: <input type="checkbox" id="comp_segexp" class="agi cb"><br>
 		<span class="l"></span>: <input type="checkbox" id="comp_fxdef" class="agi cb"><br>
-<<<<<<< HEAD
-=======
 		<span class="l"></span>: <input type="number" min=0 max=250 step=1 id="comp_on" class="agi"><br>
 		<span class="l"></span>: <input type="number" min=0 max=250 step=1 id="comp_off" class="agi"><br>
->>>>>>> 74e14a4f
 		<span class="l"></span>: <input type="checkbox" id="comp_idsort" class="agi cb"><br>
 		I hate dark mode: <input type="checkbox" id="dm" onchange="UI()"><br>
 		<span id="idonthateyou" style="display:none"><i>Why would you? </i>&#x1F97A;<br></span>
