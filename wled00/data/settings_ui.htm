<!DOCTYPE html>
<html>
<head lang="en">
	<meta charset="utf-8">
	<meta name="viewport" content="width=500">
	<title>UI Settings</title>
	<script>
		var d = document;
		var initial_ds, initial_st, initial_su;
		var sett = null;
		var l = {
			"comp":{
				"labels":"Show button labels",
				"colors":{
					"LABEL":"Color selection methods",
					"picker": "Color Wheel",
					"rgb": "RGB sliders",
					"quick": "Quick color selectors",
					"hex": "HEX color input"
					},
				"pcmbot": "Show bottom tab bar in PC mode",
				"pid": "Show preset IDs",
				"seglen": "Set segment length instead of stop LED",
<<<<<<< HEAD
				"css": "Enable custom CSS",
		        "hdays": "Enable custom Holidays list"
=======
        "css": "Enable custom CSS",
        "hdays": "Enable custom Holidays list"
>>>>>>> 3eb1fe0e
			},
			"theme":{
				"alpha": {
					"bg":"Background opacity",
					"tab":"Button opacity"
				},
				"bg":{
					"url":"BG image URL",
					"random":"Random BG image"
				},
				"color":{
					"bg":"BG HEX color"
				}
			}
		};
		function gId(s)
		{
			return d.getElementById(s);
		}
		function isObject(item) {
			return (item && typeof item === 'object' && !Array.isArray(item));
		}
		function set(path, obj, val) {
			var tar = obj;
			var pList = path.split('_');
			var len = pList.length;
			for(var i = 0; i < len-1; i++) {
				var elem = pList[i];
				if( !tar[elem] ) tar[elem] = {}
				tar = tar[elem];
			}
			tar[pList[len-1]] = val;
		}
		var timeout;
		function showToast(text, error = false)
		{
			var x = gId("toast");
			x.innerHTML = text;
			x.className = error ? "error":"show";
			clearTimeout(timeout);
			x.style.animation = 'none';
			timeout = setTimeout(function(){ x.className = x.className.replace("show", ""); }, 2900);
		}
		function addRec(s, path = "", label = null)
		{
			var str = "";
			for (i in s)
			{
				var fk = path + (path?'_':'') + i;
				if (isObject(s[i])) {
					if (label && label[i] && label[i]["LABEL"]) str += `<h3>${label[i]["LABEL"]}</h3>`;
					str += addRec(s[i], fk, label? label[i] : null);
				} else {
					var lb = fk;
					if (label && label[i]) lb = label[i];
					else if (s[i+'LABEL']) lb = s[i+'LABEL'];
					if (i.indexOf('LABEL') > 0) continue;
					var t = typeof s[i];
					if (gId(fk)) { //already exists
						if(t === 'boolean')
						{
							gId(fk).checked = s[i];
						} else {
							gId(fk).value = s[i];
						}
						if (gId(fk).previousElementSibling.matches('.l')) {
							gId(fk).previousElementSibling.innerHTML = lb;
						}
					} else {
						if(t === 'boolean')
						{
							str += `${lb}: <input class="agi cb" type="checkbox" id=${fk} ${s[i]?"checked":""}><br>`;
						} else if (t === 'number')
						{
							str += `${lb}: <input class="agi" type="number" id=${fk} value=${s[i]}><br>`;
						} else if (t === 'string')
						{
							str += `${lb}:<br><input class="agi" id=${fk} value=${s[i]}><br>`;
						}
					}
				}
			}
			return str;
		}

		function genForm(s) {
			var str = "";
			str = addRec(s,"",l);
			
			gId('gen').innerHTML = str;
		}
		function GetLS()
		{
			sett = localStorage.getItem('wledUiCfg');
			if (!sett) gId('lserr').style.display = "inline";
			try {
				sett = JSON.parse(sett);
			} catch (e) {
				sett = {};
				gId('lserr').style.display = "inline";
				gId('lserr').innerHTML = "&#9888; Settings JSON parsing failed. (" + e + ")";
			}
			genForm(sett);
			gId('dm').checked = (gId('theme_base').value === 'light');
		}
	
		function SetLS()
		{
			var l = d.querySelectorAll('.agi');
			for (var i = 0; i < l.length; i++) {
				var e = l[i];
				var val = e.classList.contains('cb') ? e.checked : e.value;
				set(e.id, sett, val);
				console.log(`${e.id} set to ${val}`);
			}
			try {
				localStorage.setItem('wledUiCfg', JSON.stringify(sett));
				gId('lssuc').style.display = "inline";
			} catch (e) {
				gId('lssuc').style.display = "none";
				gId('lserr').style.display = "inline";
				gId('lserr').innerHTML = "&#9888; Settings JSON saving failed. (" + e + ")";
			}
		}
		
		function Save() {
			SetLS();
			if (d.Sf.DS.value != initial_ds || d.Sf.ST.checked != initial_st || d.Sf.SU.checked != initial_su) d.Sf.submit();
		}
		
		function S()
		{
			GetV(); 
			initial_ds = d.Sf.DS.value;
			initial_st = d.Sf.ST.checked;
			initial_su = d.Sf.SU.checked;
			GetLS();
		}
		function H()
		{
			window.open("https://github.com/Aircoookie/WLED/wiki/Settings#user-interface-settings");
		}
		function B()
		{
			window.open("/settings","_self");
		}
		function UI()
		{
			gId('idonthateyou').style.display = (gId('dm').checked) ? 'inline':'none';
			var f = gId('theme_base');
			if (f) f.value = (gId('dm').checked) ? 'light':'dark';
		}

		// random BG image
		function setRandomBg() {
			if (gId("theme_bg_random").checked) {
				gId("theme_bg_url").value = "https://picsum.photos/1920/1080";
			} else {
				gId("theme_bg_url").value = "";
			}
			
		}
		function checkRandomBg() {
			if (gId("theme_bg_url").value === "https://picsum.photos/1920/1080") {
				gId("theme_bg_random").checked = true;
			} else {
				gId("theme_bg_random").checked = false;
			}
		}
		function uploadFile(fO,name) {
			var req = new XMLHttpRequest();
			req.addEventListener('load', function(){showToast(this.responseText)});
			req.addEventListener('error', function(e){showToast(e.stack,true);});
			req.open("POST", "/upload");
			var formData = new FormData();
			formData.append("data", fO.files[0], name);
			req.send(formData);
			fO.value = '';
			return false;
	    }
		function GetV(){var d=document;}
	</script>
	<style>@import url("style.css");</style>
<<<<<<< HEAD
	<link href="/skin.css" rel="stylesheet">
=======
>>>>>>> 3eb1fe0e
</head>
<body onload="S()">
	<form id="form_s" name="Sf" method="post">
		<div class="toprow">
		<div class="helpB"><button type="button" onclick="H()">?</button></div>
		<button type="button" onclick="B()">Back</button><button type="button" onclick="Save()">Save</button><br>
		<span id="lssuc" style="color:green; display:none">&#10004; Local UI settings saved!</span>
		<span id="lserr" style="color:red; display:none">&#9888; Could not access local storage. Make sure it is enabled in your browser.</span><hr>
		</div>
		<h2>Web Setup</h2>
		Server description: <input name="DS" maxlength="32"><br>
    	Sync button toggles both send and receive: <input type="checkbox" name="ST"><br>
<<<<<<< HEAD
    	Enable simplified UI: <input type="checkbox" name="SU"><br>
=======
>>>>>>> 3eb1fe0e
		<i>The following UI customization settings are unique both to the WLED device and this browser.<br>
		You will need to set them again if using a different browser, device or WLED IP address.<br>
		Refresh the main UI to apply changes.</i><br>
		
		<div id="gen">Loading settings...</div>
		
		<h3>UI Appearance</h3>
		<span class="l"></span>: <input type="checkbox" id="comp_labels" class="agi cb"><br>
    	<span class="l"></span>: <input type="checkbox" id="comp_pcmbot" class="agi cb"><br>
    	<span class="l"></span>: <input type="checkbox" id="comp_pid" class="agi cb"><br>
    	<span class="l"></span>: <input type="checkbox" id="comp_seglen" class="agi cb"><br>
		I hate dark mode: <input type="checkbox" id="dm" onchange="UI()"><br>
		<span id="idonthateyou" style="display:none"><i>Why would you? </i>&#x1F97A;<br></span>
		<span class="l"></span>: <input type="number" min=0.0 max=1.0 step=0.01 id="theme_alpha_tab" class="agi"><br>
		<span class="l"></span>: <input type="number" min=0.0 max=1.0 step=0.01 id="theme_alpha_bg" class="agi"><br>
		<span class="l"></span>: <input id="theme_color_bg" maxlength="9" class="agi"><br>
		<span class="l">BG image URL</span>: <input id="theme_bg_url" class="agi" oninput="checkRandomBg()"><br>
		<span class="l">Random BG image</span>: <input type="checkbox" id="theme_bg_random" class="agi cb" onchange="setRandomBg()"><br>
		<input id="theme_base" class="agi" style="display:none">
<<<<<<< HEAD
		<span class="l"></span>: <input type="checkbox" id="comp_css" class="agi cb"><br>
		<div id="skin">Custom CSS: <input type="file" name="data" accept=".css"> <input type="button" value="Upload" onclick="uploadFile(d.Sf.data,'/skin.css');"><br></div>
		<span class="l"></span>: <input type="checkbox" id="comp_hdays" class="agi cb"><br>
		<div id="holidays">Holidays: <input type="file" name="data2" accept=".json"> <input type="button" value="Upload" onclick="uploadFile(d.Sf.data2,'/holidays.json');"><br></div>
=======
    <span class="l"></span>: <input type="checkbox" id="comp_css" class="agi cb"><br>
		<div id="skin">Custom CSS: <input type="file" name="data" accept=".css"> <input type="button" value="Upload" onclick="uploadFile(d.Sf.data,'/skin.css');"><br></div>
		<span class="l"></span>: <input type="checkbox" id="comp_hdays" class="agi cb"><br>
    <div id="holidays">Holidays: <input type="file" name="data2" accept=".json"> <input type="button" value="Upload" onclick="uploadFile(d.Sf.data2,'/holidays.json');"><br></div>
>>>>>>> 3eb1fe0e
		<div id="toast"></div>
		<hr><button type="button" onclick="B()">Back</button><button type="button" onclick="Save()">Save</button>
	</form>
</body>
</html><|MERGE_RESOLUTION|>--- conflicted
+++ resolved
@@ -21,13 +21,8 @@
 				"pcmbot": "Show bottom tab bar in PC mode",
 				"pid": "Show preset IDs",
 				"seglen": "Set segment length instead of stop LED",
-<<<<<<< HEAD
 				"css": "Enable custom CSS",
 		        "hdays": "Enable custom Holidays list"
-=======
-        "css": "Enable custom CSS",
-        "hdays": "Enable custom Holidays list"
->>>>>>> 3eb1fe0e
 			},
 			"theme":{
 				"alpha": {
@@ -211,10 +206,6 @@
 		function GetV(){var d=document;}
 	</script>
 	<style>@import url("style.css");</style>
-<<<<<<< HEAD
-	<link href="/skin.css" rel="stylesheet">
-=======
->>>>>>> 3eb1fe0e
 </head>
 <body onload="S()">
 	<form id="form_s" name="Sf" method="post">
@@ -227,10 +218,7 @@
 		<h2>Web Setup</h2>
 		Server description: <input name="DS" maxlength="32"><br>
     	Sync button toggles both send and receive: <input type="checkbox" name="ST"><br>
-<<<<<<< HEAD
     	Enable simplified UI: <input type="checkbox" name="SU"><br>
-=======
->>>>>>> 3eb1fe0e
 		<i>The following UI customization settings are unique both to the WLED device and this browser.<br>
 		You will need to set them again if using a different browser, device or WLED IP address.<br>
 		Refresh the main UI to apply changes.</i><br>
@@ -250,17 +238,10 @@
 		<span class="l">BG image URL</span>: <input id="theme_bg_url" class="agi" oninput="checkRandomBg()"><br>
 		<span class="l">Random BG image</span>: <input type="checkbox" id="theme_bg_random" class="agi cb" onchange="setRandomBg()"><br>
 		<input id="theme_base" class="agi" style="display:none">
-<<<<<<< HEAD
 		<span class="l"></span>: <input type="checkbox" id="comp_css" class="agi cb"><br>
 		<div id="skin">Custom CSS: <input type="file" name="data" accept=".css"> <input type="button" value="Upload" onclick="uploadFile(d.Sf.data,'/skin.css');"><br></div>
 		<span class="l"></span>: <input type="checkbox" id="comp_hdays" class="agi cb"><br>
 		<div id="holidays">Holidays: <input type="file" name="data2" accept=".json"> <input type="button" value="Upload" onclick="uploadFile(d.Sf.data2,'/holidays.json');"><br></div>
-=======
-    <span class="l"></span>: <input type="checkbox" id="comp_css" class="agi cb"><br>
-		<div id="skin">Custom CSS: <input type="file" name="data" accept=".css"> <input type="button" value="Upload" onclick="uploadFile(d.Sf.data,'/skin.css');"><br></div>
-		<span class="l"></span>: <input type="checkbox" id="comp_hdays" class="agi cb"><br>
-    <div id="holidays">Holidays: <input type="file" name="data2" accept=".json"> <input type="button" value="Upload" onclick="uploadFile(d.Sf.data2,'/holidays.json');"><br></div>
->>>>>>> 3eb1fe0e
 		<div id="toast"></div>
 		<hr><button type="button" onclick="B()">Back</button><button type="button" onclick="Save()">Save</button>
 	</form>
