@font-face {
	font-family: "WIcons";
	src: url(data:application/x-font-woff;charset=utf-8;base64,d09GRgABAAAAABsAAAsAAAAAGrQAAQAAAAAAAAAAAAAAAAAAAAAAAAAAAABPUy8yAAABCAAAAGAAAABgD50AIWNtYXAAAAFoAAABRAAAAURfBgSRZ2FzcAAAAqwAAAAIAAAACAAAABBnbHlmAAACtAAAFWQAABVkn5Xq/GhlYWQAABgYAAAANgAAADYXA6M1aGhlYQAAGFAAAAAkAAAAJAcYA19obXR4AAAYdAAAAKgAAAConAAT3mxvY2EAABkcAAAAVgAAAFZwmGsgbWF4cAAAGXQAAAAgAAAAIAA0AF1uYW1lAAAZlAAAAUoAAAFKQULQ4XBvc3QAABrgAAAAIAAAACAAAwAAAAMEAAGQAAUAAAKZAswAAACPApkCzAAAAesAMwEJAAAAAAAAAAAAAAAAAAAAARAAAAAAAAAAAAAAAAAAAAAAQAAA5BADM/80AMwDMwDMAAAAAQAAAAAAAAAAAAAAIAAAAAAAAwAAAAMAAAAcAAEAAwAAABwAAwABAAAAHAAEASgAAABGAEAABQAGAAEAIOA34DngPOBM4I/gouCp4Lvg1ODp4RbhOeE/4XzhiuIt4j3iouKm4rPixuLk4yXjM+NM45DjlePW4/HkCeQQ//3//wAAAAAAIOA34DngPOBM4I/gouCp4Lvg1ODo4RbhN+E/4XzhiuIt4j3iouKm4rPixuLj4yXjM+NL44/jlOPW4/HkCeQQ//3//wAB/+MfzR/MH8ofux95H2cfYR9QHzgfJR75Htke1B6YHosd6R3aHXYdcx1nHVUdORz5HOwc1RyTHJAcUBw2HB8cGQADAAEAAAAAAAAAAAAAAAAAAAAAAAAAAAAAAAAAAAAAAAAAAAAAAAAAAAAAAAAAAAAAAAAAAAAAAAAAAAAAAAAAAAAAAAAAAAAAAAEAAf//AA8AAQAAAAAAAAAAAAIAADc5AQAAAAABAAAAAAAAAAAAAgAANzkBAAAAAAEAAAAAAAAAAAACAAA3OQEAAAAAAgDV/8ADKwLAAAkAEgAAJREhERQGIyEiJgEVITUzNzMXMwEAAgAyI/6qIzICK/2qlirWKpYVAgD+ACMyMgKjVVUrKwADANX/wAMrAsAACQAOABYAACURIREUBiMhIiYTESERISUzFSE1MzczAQACADIj/qojMlUBVv6qAUCW/aqWKtYVAgD+ACMyMgHO/lUBq9VVVSsAAAABAJEAFQOAAlEABQAAJQEXASc3AYABxDz+AO88jQHEPP4A7zwAAAAAAgBV/7EDqwLAACQAQQAAATIXHgEXFhUUBw4BBwYPAScmJy4BJyY1NDc+ATc2MzIWFz4BMwM2Nz4BNzY1NCYjIgYHIy4BIyIGFRQXHgEXFh8BAsAxKys/EhMaG19DRFI+PlJEQ18bGhMSPysrMThlIyNlOLxMPz5YGBhVQDFWEVARVjFAVRgYWD4/TAQCwBISQCsqMjw5OHU/QEs4OEs/QHU4OTwyKitAEhIwKSkw/WlEOzpnLy8uQFY5LCw5VkAuLy9nOjtEBQACAID/wAOAAsAABAA2AAABESMRMxcWFx4BFxYVFAcOAQcGIyInLgEnJjU0Nz4BNzY3Fw4BFRQXHgEXFjMyNz4BNzY1NCYnAitWVs4fGRkjCgkeHmlGRVBQRUZpHh4JCiMZGR88MjwYF1E3Nj4+NjdRFxg8MwLA/lUBq10aICFKKSksUEVGaR4eHh5pRkVQLCkpSiEgGjwpeEY+NjdRFxgYF1E3Nj5GeCkAAAAAAgB0/6YDjALaAE4AWgAAARceAQ8BDgEvAQ4BDwEOASsBIiYvAS4BJwcGJi8BJjY/AS4BNTQ2NycuAT8BPgEfAT4BPwE+ATsBMhYfAR4BFzc2Fh8BFgYPAR4BFRQGBwUyNjU0JiMiBhUUFgMxVQYDBFIDDwdmDyMTDwELCKQICwEQEyIQZgcOBFIDAwVXAgECAVYGAwRSAw8HZg8jEw8BCwikCAsBEBMiEGYHDgRSAwMFVwIBAQH+zz9bWz8/W1sBGEQEDweNBwUCKQwUCGwICgoIbAgUDCkCBQeNBw8ERAoUCgoUCkQEDweNBwUCKQwUCGwICgoIbAgUDCkCBQeNBw8ERAoUCgoUCnJbPz9bWz8/WwAAAwAr/4QD1QMVAB4AMwBSAAABMhceARcWFSM0Jy4BJyYjIgcOAQcGFSM0Nz4BNzYzExUXBycHJzc1LgE1NDYzMhYVFAYHAzIXHgEXFhUjNCcuAScmIyIHDgEHBhUjNDc+ATc2MwIAPjY3URcYVhAROicnLCwnJzoREFYYF1E3Nj4rkTyAgDyRHCQ/LCw/JBwrYVZVgCQlVR4eaUZFUFBFRmkeHlUlJIBVVmECaxgXUTc2PiwnJzoREBAROicnLD42N1EXGP5zjZE8gIA8kY0NNCEsPz8sITQNAjclJIBVVmFQRUZpHh4eHmlGRVBhVlWAJCUAAAIAVf+VA6sC6wAcACYAAAEyFx4BFxYVFAcOAQcGIyInLgEnJjU0Nz4BNzYzEyc3LwEPARcHNwIAWE5OdCEiIiF0Tk5YWU1OdCEiIiF0Tk1ZtC+f0lJS0p8vtALrIiF0Tk5YWE5OdCEiIiF0Tk5YWE5OdCEi/VXOiRLCwhKKzW0AAwAr/5UD1QLrACAAKQAsAAAlBycHJzcuASczHgEXPgE3ITUhNTMVIRUjBgcOAQcGDwElEyMnIwcjEzMDMycCJSCF1T3ZKEAXVRQxHi5EFf4kASpWASp9CxAQJxgYHAEBXMBVMMswVcBVb4pFvVeF1j3WLWI0JkghM3Q9VVZWVSYkJUYhIh8Bbf4AgIACAP7WuAAAAAMAKwAAA9UCgAAbADcAQwAAATIXHgEXFhcGBw4BBwYjIicuAScmJzY3PgE3NhMyNz4BNzY1NCcuAScmIyIHDgEHBhUUFx4BFxYTMhYVFAYjIiY1NDYCAFBJSXovLxsbLy96SUlQUElJei8vGxsvL3pJSVAsJyc6ERAQETonJywsJyc6ERAQETonJyw1S0s1NUtLAoAYF1U7O0ZGOztVFxgYF1U7O0ZGOztVFxj96xAROicnLCwnJzoREBAROicnLCwnJzoREAFVSzU1S0s1NUsAAAAABAAr/5UD1QLAABsALgBGAEwAAAEiBgcnPgEzMhceARcWFw4BByc+ATU0Jy4BJyYlNwEHJw4BIyInLgEnJic+ATcnFw4BFRQXHgEXFjMyNjcnDgEjIiY1NDY3PwEyFh0BAgAVJxJcJ1YtUElIey4vHBdLMH0HCBAROicn/ik3AvQ2jyteMlBJSXovLxsZUTUTigoMEBE6JycsGS8WQgcOBzVLAgF2BzZKAhUIB1wPDxgXVTs7RjxmKX0SJxUsJyc6ERB1Nv0MN48RExgXVTs7Rj9tKRSLFi8ZLCcnOhEQDApCAQJLNQcOB2MBSzUHAAAAAgCr/2sDVQMVABkAMgAAATIXHgEXFhUUBgcnPgE1NCcuAScmIxUnNxURNRcHNSInLgEnJjU0NjcXDgEVFBceARcWAgBHPj5dGxocGT4PDxQURi4vNaurq6tHPj5dGxocGT4PDxQURi4vApUaG10+PkcyXCg/Gj0gNS8uRhQUgKuqgP2rgKuqgBobXT4+RzJcKD8aPSA1Ly5GFBQAAgEAAEADAAJAAAIABgAAJREBEzMRIwEAAWtAVVVAAgD/AAEA/gAAAAIBAABAAwACQAAEAAcAAAEzESMREwERAQBVVZUBawJA/gACAP8AAQD+AAAACABX/5cDqwLpAAMABwALABQAHAAlAC4ATQAAARcFER8BBREXJxElAw4BByc+ATcVBw4BByM+ATcDHgEXBy4BJzMTNx4BFxUuAScBFAcOAQcGBzU2Nz4BNzY1NCcuAScmJzUWFx4BFxYVAi1+/wCCfv8AgoIBANYuVSM9MHNA4hwkBVcHMScIBSQcPScxB1dEPSNVLkBzMAK5Hh1nRkZQPzY2UBcWFhdQNjY/UEZGZx0eAZ5ewAGAYl7AAYBiYv6AwAFSBSQcPScxB1eBI1UuQHMw/scuVCQ9MHNA/uE9HCQFVwcxJwFKU0lKcSUkCVcIHh1bOTpBQTo5Wx0eCFcJJCVxSklTAAAABQBV/+sDqwKVABAAHgAqADgARQAAATIWFREUBiMhIiY1ETQ2MyEBLgE1NDY3Jw4BFRQWFzcyNjU0JiMiBhUUFgU+ATU0JicHHgEVFAYHAzIWFRQGIyImNTQ2MwNVJDIyJP1WJDIyJAKq/fYlJiYlPDIyMjLxR2RkR0dkZAE4MjIyMjwlJiYltSMyMiMjMjIjApUyI/4AIzIyIwIAIzL99iZeMTFfJTwxfkJCfTJGZEdHZGRHR2RGMX5CQn0yPCZeMTFfJQEKMiMjMjIjIzIAAAMAq//rA0MCgwAMAB0ALgAANzQ2MzIWFRQGIyImNREyFx4BFxYVIzQnLgEnJiM1FTIXHgEXFhUjNCcuAScmIzWrNicmNzcmJzaJeXm0NDV5KyuTY2NwV01NcyEheRcYUjc3PkgmNzcmJzY2JwI7NTS0eXmJcGNjkysrefIhIXNNTVc+NzdSGBd5AAAAAQDVABUDKwJrAAsAAAEhESMRITUhETMRIQMr/wBW/wABAFYBAAEV/wABAFYBAP8AAAAAAAYAVf/rA4AClQALABEAHAAhACYAKwAANzUzFSM1MzUjNTM1AzUjNTMVBzUzFQczFSM1NyMTIRUhNRE1IRUhETUhFSFVgIBWKysrK1ZWgExMgE1N1gJV/asCVf2rAlX9q2sqqioWKhYBgIAqqoAqJloqJloBAFZW/apWVgEAVlYABQBV/5UDqwLrABwAOABEAFAAWAAAATIXHgEXFhUUBw4BBwYjIicuAScmNTQ3PgE3NjMRMjc+ATc2NTQnLgEnJiMiBw4BBwYVFBceARcWEyImNTQ2MzIWFRQGISImNTQ2MzIWFRQGEyImJyEOASMCAFhOTnQhIiIhdE5OWFlNTnQhIiIhdE5NWUc+Pl0bGhobXT4+R0c+Pl0bGhobXT4+3BomJhobJSX+uxslJRsaJiZ7S3UaAbQadUsC6yIhdE5OWFhOTnQhIiIhdE5OWFhOTnQhIv0AGhtdPj5HRz4+XRsaGhtdPj5HRz4+XRsaAYAlGxomJhobJSUbGiYmGhsl/upUQkJUAAAAAQEA/5UDKwLrACIAAAEyFx4BFxYVFAcOAQcGIyImJzY3PgE3NjU0Jy4BJyYnPgEzAYBYTk50ISIiIXROTlgiQB5BNzdPFhcXFk83N0EeQCIC6yIhdE5OWFhOTnQhIgoKFCgnakFBSEhBQWonKBQKCgAAAAADAB3/XQPjAyMADwArADgAAAEXBxUjBycjNSc3NTM3FzMBMjc+ATc2NTQnLgEnJiMiBw4BBwYVFBceARcWEzIWFRQGIyImNTQ2MwNVjo7IjY3Ijo7IjY3I/qs1Ly5GFBQUFEYuLzU1Ly5GFBQUFEYuLzVHZGRHR2RkRwHNjY3Ijo7IjY3Ijo79qxQURi4vNTUvLkYUFBQURi4vNTUvLkYUFAGrZEdHZGRHR2QABQCA/8ADgALAACgANABAAEwAWAAAATIXHgEXFhUUBw4BBwYrASIGFRQWFx4BFRQGIyInLgEnJjU0Nz4BNzYDMjY1NCYjIgYVFBY3MjY1NCYjIgYVFBYzMjY1NCYjIgYVFBYXMjY1NCYjIgYVFBYCAFBFRmkeHhEROScnLEwaJgkHCAklG1BFRmkeHh4eaUZFmxslJRsaJiaaGyUlGxomJvAaJiYaGyUlmxomJhobJSUCwBsbXD4/RiwnJzoRESUbDBYICRYMGyUeHmlGRVBQRUZpHh7+gCUbGyUlGxslqyUbGiYmGhslJRsaJiYaGyWrJRsbJSUbGyUAAAAAAgCA/8ADdAK0AAUADwAANwEXASM1AQcnNzYyHwEWFIAB2KD+KKAC9E6gTgwjDWQMYAHYoP4ooAG0TqBODAxkDSMAAAABASv/lQLVAusABwAAASEDMwERIxEBKwGqqqr+1oAC6/6q/gABgAHWAAAAAAkAgP9rA4ADFQADAAcAFgAbAB8AIwAnACsAMAAABTUzFRM1MxUlNDY7ARUjETMVIyImNRElMhYVIwERMxEBNTMVATUzFRM1MxUDNTMUBgKAVVZV/QAyI6urq6sjMgKrIzJV/qpWAQBV/wBVVlVVVTJAVVUCAFVVqyMyVf2qVTIjAlZVMiP9AAOq/FYBAFVVAgBVVf6qVlb+q1UjMgAAAAAEAID/lQOAAxUAAwAHACcARAAAARUhNRMRMxEBHgEVFAcOAQcGIyInLgEnJjU0Nz4BNzYzMhYXNx4BFwEyNz4BNzY1NCcuAScmIyIHDgEHBhUUFx4BFxYzAoD/AFVWAQEnLR4eaEZGUFBGRmgeHh4eaUZFUER6MjwRHg7+lz42N1EXGBgXUTc2Pj42N1EXGBgXUTc2PgMVVVX91gEA/wABGjJ6RE9GRmgeHx8eaEZGT1BGRmgeHiwoPA0eEf2qFxhRNjY+Pjc2URgXFxhRNjc+PjY2URgXAAAJACv/ggPVAykAAwAHAAsADwATABcAMwA3ADsAAAEHJzcDFSM1ARUjNQUHJzcDNxcHEzMVIwEyFx4BFxYVFAcOAQcGIyInLgEnJjU0Nz4BNzYTNTMVJTcXBwEgPE09KYACAFYBlE08TEw7TTwpgID+qzUvLkYUFBQURi4vNTUvLkYUFBQURi4vClb+bE08TAJxPE08/sJVVQGpfn6nTTxN/Xs8TD0BlFUBKhQURS8vNTUuL0UVFBQVRS8uNTUvL0UUFP0tfn6nTTxNAAACAID/vQOAAusABQAKAAAtARcJATcFCQIHAgABOkb+gP6ARQE7/oABgAGARin1Nv7VASs1iAErASv+1TYAAAAAAwBV/70DqwMVAAMACAAWAAAlJzcXJwcBNwEJAQcnBwE3BTcnBwE3JwNNPTM9Rmb+sHwBgP0MAx83odP+gEYBOpc9Wv6AibTAPSg9olABUGH+1QFV/OE2oaQBKzX0dT1GAStrtAAAAAACAFX/lQOrAusAHAAoAAABMhceARcWFRQHDgEHBiMiJy4BJyY1NDc+ATc2MxMnNycHJwcXBxc3FwIAWE5OdCEiIiF0Tk5YWE5OdCEiIiF0Tk5Y1ZmZPJmZPJmZPJmZAusiIXROTlhYTk50ISIiIXROTlhYTk50ISL9vJmZPJmZPJmZPJmZAAAAAQCRABUDgAJRAAUAACUBFwEnNwGAAcQ8/gDvPY4Bwzz+AO88AAAAAAEBAACvAwAB6wAFAAAJAQcnBycCAAEAPMTEPAHr/wA8w8M8AAEBAACVAwAB0QAFAAABFwkBNxcCxDz/AP8APMQB0Tz/AAEAPMMAAAABAFX/lQOrAusALAAAARUjFwcnIxUXBycVIzUHJzc1IwcnNyM1Myc3FzM1JzcXNTMVNxcHFTM3FwczA6uyijzHVcY8ilaKPMZVxzyKsrKKPMdVxjyKVoo8xlXHPIqyAWtWijzGVcc8irKyijzHVcY8ilaKPMZVxzyKsrKKPMdVxjyKAAAFAFX/lQOrAusAHAA4AEQAUABXAAABMhceARcWFRQHDgEHBiMiJy4BJyY1NDc+ATc2MxEyNz4BNzY1NCcuAScmIyIHDgEHBhUUFx4BFxYTIiY1NDYzMhYVFAYhIiY1NDYzMhYVFAYXMhYXIT4BAgBYTk50ISIiIXROTlhZTU50ISIiIXROTVlHPj5dGxoaG10+PkdHPj5dGxoaG10+PtwaJiYaGyUl/rsbJSUbGiYme0t1Gv5MGnUC6yIhdE5OWFhOTnQhIiIhdE5OWFhOTnQhIv0AGhtdPj5HRz4+XRsaGhtdPj5HRz4+XRsaAYAlGxomJhobJSUbGiYmGhslgFRCQlQAAAIAq/+VA1UDIwAmADkAAAEWFx4BFxYVFAcOAQcGIyInLgEnJjU0Nz4BNzY3BxQWMzI2NTQmMQMyNz4BNzY1NCYnDgEHDgEVFBYCQD8zM0kTFBobXT4+R0c+Pl0bGgkJJBoZIAFZQkJQIEwqJSY3EBAMDSBsOThAUQMjMj4/kVFRVkc+Pl0bGxsbXT4+RzYzNGAsLCYPQl5eQkSI/PIQETclJiotViosNwwLRjQ3TwAAAgBV/8ADqwLrAAkAEwAAAQcTJQUTJyUbAQMXJzcvAQ8BFwcDq+lG/vj++EbpATN4eHihK467SUm6jSoBtsr+1J+fASzKGgEb/uX+32G2exCtrBB7twAAAAEAAAABAABJZ54xXw889QALBAAAAAAA2gCv2QAAAADaAK/ZAAD/XQPjAykAAAAIAAIAAAAAAAAAAQAAAzP/NAAABAAAAAAAA+MAAQAAAAAAAAAAAAAAAAAAACoEAAAAAAAAAAAAAAAAAAAABAAA1QQAANUEAACRBAAAVQQAAIAEAAB0BAAAKwQAAFUEAAArBAAAKwQAACsEAACrBAABAAQAAQAEAABXBAAAVQQAAKsEAADVBAAAVQQAAFUEAAEABAAAHQQAAIAEAACABAABKwQAAIAEAACABAAAKwQAAIAEAABVBAAAVQQAAJEEAAEABAABAAQAAFUEAABVBAAAqwQAAFUAAAAAAAoAFAAeAEAAagB+AOIBOAHCAjwCfALGAzADqAP2BAoEIASkBQwFUgVsBawGMAZqBsAHPgdgB3YHxggyCJgIuAjsCTAJRAlWCWoJrAouCoYKsgAAAAEAAAAqAFsACQAAAAAAAgAAAAAAAAAAAAAAAAAAAAAAAAAOAK4AAQAAAAAAAQACAAAAAQAAAAAAAgAHADMAAQAAAAAAAwACACcAAQAAAAAABAACAEgAAQAAAAAABQALAAYAAQAAAAAABgACAC0AAQAAAAAACgAaAE4AAwABBAkAAQAEAAIAAwABBAkAAgAOADoAAwABBAkAAwAEACkAAwABBAkABAAEAEoAAwABBAkABQAWABEAAwABBAkABgAEAC8AAwABBAkACgA0AGh1aQB1AGlWZXJzaW9uIDEuMABWAGUAcgBzAGkAbwBuACAAMQAuADB1aQB1AGl1aQB1AGlSZWd1bGFyAFIAZQBnAHUAbABhAHJ1aQB1AGlGb250IGdlbmVyYXRlZCBieSBJY29Nb29uLgBGAG8AbgB0ACAAZwBlAG4AZQByAGEAdABlAGQAIABiAHkAIABJAGMAbwBNAG8AbwBuAC4AAAADAAAAAAAAAAAAAAAAAAAAAAAAAAAAAAAAAAAAAAAA) format('woff');
}

:root {
	--c-1: #111;
	--c-f: #fff;
	--c-2: #222;
	--c-3: #333;
	--c-4: #444;
	--c-5: #555;
	--c-6: #666;
	--c-8: #888;
	--c-b: #bbb;
	--c-c: #ccc;
	--c-e: #eee;
	--c-d: #ddd;
	--c-r: #831;
	--t-b: 0.5;
	--c-o: rgba(34, 34, 34, 0.9);
	--c-tb : rgba(34, 34, 34, var(--t-b));
	--c-tba: rgba(102, 102, 102, var(--t-b));
	--c-tbh: rgba(51, 51, 51, var(--t-b));
	/*following are internal*/
	--th: 70px;
	--tp: 70px;
	--bh: 63px;
	--tbp: 14px 14px 10px 14px;
	--bbp: 9px 0 7px 0;
	--bhd: none;
	--bmt: 0px;
}

html {
	touch-action: manipulation;
}

body {
	margin: 0;
	background-color: var(--c-1);
	font-family: Helvetica, Verdana, sans-serif;
	font-size: 17px;
	color: var(--c-f);
	text-align: center;
	-webkit-touch-callout: none;
		-webkit-user-select: none;
			 -moz-user-select: none;
				-ms-user-select: none;
						user-select: none;
	-webkit-tap-highlight-color: transparent;
  scrollbar-width: 6px;
  scrollbar-color: var(--c-sb) transparent;
}

html,
body {
	height: 100%;
	width: 100%;
	position: fixed;
	overscroll-behavior: none;
}

#bg {
	height: 100vh;
	width: 100vw;
	position: fixed;
	z-index: -10;
	background-position: center;
	background-repeat: no-repeat;
	background-size: cover;
	opacity: 0;
	transition: opacity 2s;
}

p {
	margin: 10px 0 2px 0;
	color: var(--c-d);
}

button {
	outline: none;
	cursor: pointer;
}

.labels {
	margin: 0;
	padding: 8px 0 2px 0;
}

#namelabel {
	position: fixed;
	bottom: calc(var(--bh) + 6px);
	right: 4px;
	color: var(--c-6);
  cursor: pointer;
	writing-mode: vertical-rl;
}

.bri {
	padding: 4px;
}

.wrapper {
	position: fixed;
	top: 0;
	left: 0;
	right: 0;
	background: var(--c-tb);
	z-index: 1;
}

.icons {
	font-family: 'WIcons';
	font-style: normal;
	font-size: 24px;
	line-height: 1;
	display: inline-block;
	margin: -2px 0 4px 0;
}

.huge {
	font-size: 42px;
}

.infot {
	table-layout: fixed;
	width: 100%;
}

.segt {
	table-layout: fixed;
	width: 76%;
}

.segtd {
	text-align: center;
	text-transform: uppercase;
	font-size: 14px;
}

.keytd {
	text-align: left;
	padding-bottom: 8px;
}

.valtd {
	text-align: right;
	padding-bottom: 8px;
}

.valtd i {
	font-size: small;
}

.slider-icon
{
	transform: translate(6px,3px);
	color: var(--c-d);
}

.e-icon
{
	transform: translateY(3px);
	color: var(--c-d);
}

.sel-icon {
	transform: translateX(3px);
	color: var(--c-d);
}

.search-cancel-icon {
  position: absolute;
  right: 8px;
  top: 9px;
  cursor: pointer;
  display: none;
}

.flr {
	float: right;
	cursor: pointer;
	margin: 0;
	color: var(--c-f);
	transform: rotate(0deg);
	transition: transform 0.3s;
}

.exp {
	transform: rotate(180deg);
}

.il {
	display: inline-block;
	vertical-align: middle;
}

#liveview {
	height: 4px;
	display: none;
	width: 100%;
	border: 0px;
}

.tab {
	background-color: transparent;
	color: var(--c-d);
}

.bot {
	position: fixed;
	bottom: 0;
	left: 0;
	width: 100%;
	background-color: var(--c-tb);
}

.tab button {
	background-color: transparent;
	float: left;
	border: none;
	transition: color 0.3s, background-color 0.3s;
	font-size: 17px;
	color: var(--c-c);
}

.top button {
	padding: var(--tbp);
}

.bot button {
	padding: var(--bbp);
	width:20%;
}

.tab button:hover {
	background-color: var(--c-tbh);
	color: var(--c-e);
}

.tab button.active {
	background-color: var(--c-tba) !important;
	color: var(--c-f);
}

.active {
	background-color: var(--c-6) !important;
	color: var(--c-f);
}

.container {
	--n: 1;
	width: 100%;
	width: calc(var(--n)*100%);
	height: calc(100% - var(--tp) - var(--bh));
	margin-top: var(--tp);
	transform: translate(calc(var(--i, 0)/var(--n)*-100%));
	overscroll-behavior: none;
}

.tabcontent {
	float: left;
	position: relative;
	width: 100%;
	width: calc(100%/var(--n));
	box-sizing: border-box;
	border: 0px;
	overflow: auto;
	height: 100%;
	overscroll-behavior: none;
}

#Effects {
	-webkit-overflow-scrolling: touch;
}

.smooth { transition: transform	calc(var(--f, 1)*.5s) ease-out }

.tab-label {
	margin: 0 0 -5px 0;
	padding-bottom: 4px;
}

.overlay {
	position: fixed;
	height: 100%;
	width: 100%;
	top: 0;
	left: 0;
	background-color: var(--c-3);
	font-size: 24px;
	display: flex;
	align-items: center;
	justify-content: center;
	z-index: 11;
	opacity: 0.95;
	transition: 0.7s;
	pointer-events: none;
}

.staytop {
	display: block;
	position: -webkit-sticky;
	position: sticky;
	top: -1px;
	z-index: 1;
<<<<<<< HEAD
    margin: 1px auto auto;
}

#staytop, #staytop1 {
	background: var(--c-2);
	width: 310px;
=======
	margin-top: 1px;
	width: 272px;
>>>>>>> 4a20f43f
	margin: auto;
	border-radius: 15px;
}

#staytop1 {
	top: 28px;
}

<<<<<<< HEAD
#staytop2 {
	top: 58px;
}

=======
>>>>>>> 4a20f43f
#fxb0 {
	margin-bottom: 2px;
  filter: drop-shadow(0 0 1px #000);
}

.first {
	margin-top: 18px !important;
}

#toast {
	opacity: 0;
	background-color: var(--c-5);
	max-width: 90%;
	color: var(--c-f);
	text-align: center;
	border-radius: 5px;
	padding: 16px;
	position: fixed;
	z-index: 5;
	left: 50%;
	transform: translateX(-50%);
	bottom: calc(var(--bh) + 22px);
	font-size: 17px;
	pointer-events: none;
}

#toast.show {
	opacity: 1;
	animation: fadein 0.5s, fadein 0.5s 2.5s reverse;
}

#toast.error {
	opacity: 1;
	background-color: #b21;
	animation: fadein 0.5s;
}

.modal {
	position:fixed;
	left: 0px;
	bottom: 0px;
	right: 0px;
	top: calc(var(--th) - 1px);
	background-color: var(--c-o);
	transform: translateY(100%);
	transition: transform 0.4s;
	padding: 8px;
	font-size: 20px;
	overflow: auto;
}

#info {
	z-index: 3;
}

#rover, #nodes {
	z-index: 2;
}

#ndlt {
  margin: 12px 0;
}

.valtd i {
	font-size: 14px;
}

#roverstar {
	position: fixed;
	top: calc(var(--th) + 5px);
	left: 1px;
	display: none;
	cursor: pointer;
}

#connind {
	position: fixed;
	bottom: calc(var(--bh) + 5px);
	left: 4px;
	padding: 5px;
	border-radius: 5px;
	background-color: #a90;
	z-index: -2;
}

#imgw {
	width: 200px;
	height: 55px;
	display: inline-block;
}

#kv, #kn {
	max-width: 490px;
	display: inline-block;
}

#kn td {
  padding-bottom: 12px;
}

#lv {
	max-width: 600px;
	display: inline-block;
}

#heart {
	transition: color 0.9s;
	font-size: 16px;
	color: #f00;
}

img {
	max-width: 100%;
	max-height: 100%;
}

@keyframes fadein {
	from {bottom: 0; opacity: 0;}
	to {bottom: calc(var(--bh) + 22px); opacity: 1;}
}

.sliderdisplay {
	content:'';
	position: absolute;
	top: 13px; bottom: 13px;
	left: 10px; right: 10px;
	background: var(--c-4);
	border-radius: 17px;
	pointer-events: none;
	z-index: -1;
}

.sliderbubble {
	width: 24px;
	position: relative;
	display: inline-block;
	border-radius: 5px;
	background: var(--c-3);
	color: white;
	padding: 2px 5px;
	font-size: 14px;
	right: 5px;
	transition: visibility 0.25s ease, opacity 0.25s ease;
	opacity: 0;
	visibility: hidden;
}

output.sliderbubbleshow {
	visibility: visible;
	opacity: 1;
}

.hidden {
	display: none;
}

input[type=range] {
	-webkit-appearance: none;
	width: 220px;
	padding: 0px;
	margin: 0px 10px 0px 10px;
	background-color: transparent;
	cursor: pointer;
}
input[type=range]:focus {
	outline: none;
}
input[type=range]::-webkit-slider-runnable-track {
	width: 100%;
	height: 30px;
	cursor: pointer;
	background: transparent;
}
input[type=range]::-webkit-slider-thumb {
	height: 16px;
	width: 16px;
	border-radius: 17px;
	background: var(--c-f);
	cursor: pointer;
	-webkit-appearance: none;
	margin-top: 7px;
}
input[type=range]::-moz-range-track {
	width: 100%;
	height: 30px;
	background-color: rgba(0, 0, 0, 0);
}
input[type=range]::-moz-range-thumb {
	border: 0px solid rgba(0, 0, 0, 0);
	height: 16px;
	width: 16px;
	border-radius: 17px;
	background: var(--c-f);
	transform: translateY(7px);
}
#wwrap {
	display: none;
}

.sliderwrap {
	height: 30px;
	width: 240px;
	position: relative;
}

.sws {
	width: 212px;
}

.sis {
	width: 192px !important;
}

.hd {
	display: var(--bhd);
}

#briwrap {
	float: right;
	margin-top: var(--bmt);
}

#picker {
	margin: 10px auto;
	width: 260px;
}

#rgbwrap {
	display: none;
}

.btn {
	padding: 8px;
	margin: 10px;
	width: 230px;
	font-size: 19px;
	background-color: var(--c-3);
	color: var(--c-f);
  cursor: pointer;
	border: 0px solid white;
	border-radius: 25px;
	transition-duration: 0.5s;
	-webkit-backface-visibility: hidden;
	-webkit-transform:translate3d(0,0,0);
}

.btn-s {
	padding: 9px;
	width: 276px;
	background-color: var(--c-2);
}
.btn-i {
	padding-bottom: 3px;
}
.btn-icon {
	margin: 0px 8px 4px 0;
	vertical-align: middle;
}
.btna-icon {
	margin: 0px;
}
.btn-p {
	width: 216px;
}

#qcs-w {
	margin-top: 10px;
}
.qcs {
	padding: 14px;
	margin: 2px;
	border-radius: 14px;
	display: inline-block;
}
.qcsb {
	padding: 13px;
	border: 1px solid var(--c-f);
}
#hexw {
	margin-top: 5px;
	display: none;
}

.cl {
	width: 42px;
}

select {
	-webkit-appearance: none;
	-moz-appearance: none;
	appearance: none;
	background: url("data:image/svg+xml;utf8,<svg xmlns='http://www.w3.org/2000/svg' width='100' height='100' fill='white'><polygon points='0,0 100,0 50,50'/></svg>") no-repeat;
	background-size: 12px;
	background-position: 206px 16px;
	padding-left: 12px !important;
	background-repeat: no-repeat;
	outline: none;
}
select:-moz-focusring {
	transition-duration: 0s;
	color: transparent;
	text-shadow: 0 0 0 #fff;
}
option {
	background-color: var(--c-3);
	color: var(--c-f);
}

input[type=number], input[type=text] {
	background: var(--c-3);
	color: var(--c-f);
	border: 0px solid white;
	border-radius: 5px;
	padding: 8px;
	margin: 6px 6px 6px 0;
	font-size: 19px;
	transition: background-color 0.2s;
	outline: none;
	width: 50px;
	-webkit-appearance: textfield;
		 -moz-appearance: textfield;
					appearance: textfield;
}

textarea {
	background: var(--c-2);
	color: var(--c-f);
	width: 236px;
	height: 90px;
	border-radius: 5px;
	border: 2px solid #555;
	outline: none;
	resize: none;
	font-size: 19px;
}

::selection {
	background: var(--c-b);
}

input[type=text] {
	width: 100px;
	border-radius: 25px;
	text-align: center;
}

.ptxt {
	width: 200px !important;
	margin: 26px 0 6px 12px !important;
}

.stxt {
	width: 50px !important;
}

input[type=number]:focus, input[type=text]:focus {
	background: var(--c-6);
}

input[type=number]::-webkit-inner-spin-button,
input[type=number]::-webkit-outer-spin-button {
	-webkit-appearance: none;
}

.segn {
	margin: 3px 0 6px 0 !important;
}

.segname {
	position: absolute;
	top: 0px;
	left: 50%;
	padding: 9px 0;
	transform: translateX(-50%);
	white-space: nowrap;
	cursor: pointer;
}

.pname {
	width: 208px;
	padding: 8px 0;
	text-align: center;
	overflow: hidden;
	text-overflow: clip;
}

.pid {
	position: absolute;
	top: 0px;
	left: 0px;
	padding: 11px 0px 0px 11px;
	font-size: 16px;
	width: 20px;
	text-align: center;
	color: var(--c-b);
}

.newseg {
	cursor: default;
}

.ic {
	padding: 6px 0 0 0;
}

.xxs {
	width: 40px;
	margin: 6px;
}

.psts {
	background-color: var(--c-3);
	color: var(--c-f);
	cursor: pointer;
	padding: 2px 0 0 0;
	height: 40px;
}

.cnf {
	color: var(--c-f);
	cursor: pointer;
	background: var(--c-3);
	border-radius: 5px;
}

.cnf-s {
	position: absolute;
	top: 66px;
	right: 28px;
	padding: 43px 6px;
}

.pwr {
	color: var(--c-6);
	transform: translate(2px, 3px);
	cursor: pointer;
}

.act {
	color: var(--c-f);
}

.half {
	padding: 7.5px;
	top: 64px;
}

.del {
	position: absolute;
	bottom: 8px;
	right: 8px;
	color: var(--c-f);
	cursor: pointer;
}

.check, .radio {
	display: inline-block;
	position: relative;
	padding-bottom: 32px;
	margin-bottom: 14px;
	cursor: pointer;
	text-align: center;
}

.schkl {
	padding: 2px 5px 0px 35px;
	margin: 0 0 0 2px;
}

.revchkl {
	padding: 2px 0px 0px 35px;
	margin-bottom: 0px;
	margin-top: 8px;
}

.fxchkl {
  position: absolute;
  top: 0px;
  left: 8px;
}

.check input, .radio input {
	position: absolute;
	opacity: 0;
	cursor: pointer;
	height: 0;
	width: 0;
}

.checkmark, .radiomark {
	position: absolute;
	bottom: 0;
	left: 0;
	height: 25px;
	width: 25px;
	background-color: var(--c-3);
	border-radius: 10px;
}

.radiomark {
	height: 24px;
	width: 24px;
	border-radius: 50%;
  background-color: transparent;
}

.schk {
	top: 0;
}

.psv {
	left: initial;
	bottom: initial;
	top: 0;
	right: 0;
}

.psvl {
	padding: 2px 35px 10px 0px;
	margin-top: 10px;
	margin-bottom: 0px;
}


.check:hover input ~ .checkmark {
	background-color: var(--c-4);
}

.check input:checked ~ .checkmark {
	background-color: var(--c-6);
}

.checkmark:after, .radiomark:after {
	content: "";
	position: absolute;
	display: none;
}

.check input:checked ~ .checkmark:after, .radio input:checked ~ .radiomark:after {
	display: block;
}

.check .checkmark:after {
	left: 9px;
	top: 5px;
	width: 5px;
	height: 10px;
	border: solid var(--c-f);
	border-width: 0 3px 3px 0;
	-webkit-transform: rotate(45deg);
	-ms-transform: rotate(45deg);
	transform: rotate(45deg);
}

.radio .radiomark:after {
	width: 12px;
	height: 12px;
	top: 50%;
	left: 50%;
	margin: -6px;
	border-radius: 50%;
	background: var(--c-f);
}

.h {
	font-size: 13px;
	text-align: center;
	color: var(--c-b);
}

.bp {
	margin-bottom: 5px;
}

.seg {
	position: relative;
	display: inline-block;
	padding: 8px;
	margin: 10px;
	width: 260px;
	font-size: 19px;
	background-color: var(--c-2);
	color: var(--c-f);
	border: 0px solid white;
	border-radius: 20px;
	text-align: left;
	transition: background-color 0.5s;
  	filter: brightness(1);
}

.list {
	position: relative;
<<<<<<< HEAD
	width: 260px;
	border-radius: 0 0 20px 20px;
	background-color: var(--c-2);
	transition: background-color 0.5s;
	overflow: hidden;
    margin: auto auto 20px;
    padding-bottom: 5px;
}
.lstI {
	position: relative;
	border-bottom: 1px solid var(--c-3);
	display: flex;
	align-items: center;
	padding: 8px 10px;
    cursor: pointer;
=======
	transition: background-color 0.5s;
  margin: auto auto 10px;
  padding-bottom: 10px;
  width: 230px;
}

.lstI {
  overflow: hidden;
}

.fxbtn {
  margin: 20px auto;
  padding: 8px 0;
>>>>>>> 4a20f43f
}

.lstI:hover {
    background: var(--c-4);
}

.lstI:last-child {
	border: none;
}

<<<<<<< HEAD
.lstI.selected {
	background: var(--c-5);
}

.lstIcontent {
	width: 100%;
	vertical-align: middle;
	padding: 0 20px 0 5px;
	text-align: left;
=======
.lstI.sticky, .lstI.selected {
	position: sticky;
	z-index: 1;
}

#selectPalette .lstI.selected {
	top: 27px;
	bottom: -11px;
}

#selectPalette .lstI.sticky {
	top: -11px;
}

.lstI.selected {
	background: var(--c-5);
	top: 95px;
  bottom: -11px;
}

.lstI.sticky {
	top: 57px;
>>>>>>> 4a20f43f
}

.lstIname {
	margin: 3px 0;
	white-space: nowrap;
	cursor: pointer;
<<<<<<< HEAD
}

.lstIprev {
	border: 1px solid var(--c-4);
	border-radius: 4px;
	width: 100%;
	height: 8px;
	margin: auto;
}

.fndIcn { /* needed for magnifier SVG, can be removed when magnifier is in Wicons font */
	width: 24px;
	height: 24px;
	stroke: var(--c-e);
	stroke-width: 3px;
	fill-opacity: 0;
}

div.fnd div {
	position: absolute;
	top: 10px;
	left: 13px;
}

div.fnd span {
	position: absolute;
	display: none;
	top: 10px;
	right: 13px;
	cursor: pointer;
}

input[type="text"].fnd {
	display: block;
	width: 260px;
	box-sizing: border-box;
    padding: 8px 48px 8px 60px;
    margin: 5px auto 0;
	text-align: left;
	border-radius: 20px 20px 0 0;
	background: var(--c-2);
    border-bottom: 1px solid var(--c-3);
}

input[type="text"].fnd:focus {
	background-color: var(--c-5);
}

input[type="text"].fnd:not(:placeholder-shown) {
	background-color: var(--c-4);
=======
  font-size: 19px;
}

.lstIprev {
	width: 100%;
	height: 5px;
	margin: auto;
  position: absolute;
  bottom: 0px;
  left: 0px;
}

input[type="text"].search {
	display: block;
	width: 230px;
	box-sizing: border-box;
  padding: 8px 8px 9px 38px;
  margin: 6px auto 0 auto;
	text-align: left;
  background: url("data:image/svg+xml;utf8,<svg xmlns='http://www.w3.org/2000/svg' width='100' height='100' stroke='white'><ellipse fill-opacity='0' stroke-width='10' cx='35' cy='35' id='svg_1' rx='25' ry='25' /><line stroke-width='10' x1='48.5' y1='70.75' x2='92.5' y2='70.75' transform='rotate(45, 70.5, 70.75)' /></svg>")
                no-repeat 10px 10px;
  background-size: 20px;
  background-color: var(--c-3);
}

input[type="text"].search:focus {
	background-color: var(--c-4);
}

input[type="text"].search:not(:placeholder-shown) {
	background-color: var(--c-5);
>>>>>>> 4a20f43f
}

.pres {
	margin-bottom: 6px;
}

.segin {
	padding: 8px 8px 4px 8px;
	display: none;
}

.expanded {
	display: block;
}

.c {
	text-align: center;
}

.po2 {
	display: none;
	margin-top: 8px;
}

.pwarn {
	color: red;
}

::-webkit-scrollbar {
	width: 6px;
}
::-webkit-scrollbar-track {
	background: transparent;
}
::-webkit-scrollbar-thumb {
	background: var(--c-sb);
	opacity: 0.2;
	border-radius: 5px;
}
::-webkit-scrollbar-thumb:hover {
	background: var(--c-sbh);
}

@media not all and (hover: none) {
	.sliderwrap:hover + output.sliderbubble {
		visibility: visible;
		opacity: 1;
	}
}

@media all and (max-width: 335px) {
	.sliderbubble {
    display: none;
  }
}

@media all and (max-width: 550px) and (min-width: 374px) {
	.infobtn {
		width: 155px;
	}
}

@media all and (max-width: 685px) {
	.top button {
		width: 16.6%;
		padding: 8px 0 4px 0;
	}
	.hd {
		display: none !important;
	}
	#briwrap {
		margin-top: 0px !important;
		float: none;
	}
}

@media all and (max-width: 1249px) {
	#buttonPcm, #buttonNodes {
	display: none;
	}
}<|MERGE_RESOLUTION|>--- conflicted
+++ resolved
@@ -166,16 +166,9 @@
 }
 
 .sel-icon {
+	cursor: pointer;
 	transform: translateX(3px);
 	color: var(--c-d);
-}
-
-.search-cancel-icon {
-  position: absolute;
-  right: 8px;
-  top: 9px;
-  cursor: pointer;
-  display: none;
 }
 
 .flr {
@@ -305,17 +298,12 @@
 	position: sticky;
 	top: -1px;
 	z-index: 1;
-<<<<<<< HEAD
     margin: 1px auto auto;
 }
 
 #staytop, #staytop1 {
 	background: var(--c-2);
 	width: 310px;
-=======
-	margin-top: 1px;
-	width: 272px;
->>>>>>> 4a20f43f
 	margin: auto;
 	border-radius: 15px;
 }
@@ -324,13 +312,10 @@
 	top: 28px;
 }
 
-<<<<<<< HEAD
 #staytop2 {
 	top: 58px;
 }
 
-=======
->>>>>>> 4a20f43f
 #fxb0 {
 	margin-bottom: 2px;
   filter: drop-shadow(0 0 1px #000);
@@ -569,7 +554,7 @@
 	font-size: 19px;
 	background-color: var(--c-3);
 	color: var(--c-f);
-  cursor: pointer;
+	cursor: pointer;
 	border: 0px solid white;
 	border-radius: 25px;
 	transition-duration: 0.5s;
@@ -834,7 +819,6 @@
 	height: 24px;
 	width: 24px;
 	border-radius: 50%;
-  background-color: transparent;
 }
 
 .schk {
@@ -923,7 +907,6 @@
 
 .list {
 	position: relative;
-<<<<<<< HEAD
 	width: 260px;
 	border-radius: 0 0 20px 20px;
 	background-color: var(--c-2);
@@ -939,21 +922,6 @@
 	align-items: center;
 	padding: 8px 10px;
     cursor: pointer;
-=======
-	transition: background-color 0.5s;
-  margin: auto auto 10px;
-  padding-bottom: 10px;
-  width: 230px;
-}
-
-.lstI {
-  overflow: hidden;
-}
-
-.fxbtn {
-  margin: 20px auto;
-  padding: 8px 0;
->>>>>>> 4a20f43f
 }
 
 .lstI:hover {
@@ -964,7 +932,6 @@
 	border: none;
 }
 
-<<<<<<< HEAD
 .lstI.selected {
 	background: var(--c-5);
 }
@@ -974,37 +941,12 @@
 	vertical-align: middle;
 	padding: 0 20px 0 5px;
 	text-align: left;
-=======
-.lstI.sticky, .lstI.selected {
-	position: sticky;
-	z-index: 1;
-}
-
-#selectPalette .lstI.selected {
-	top: 27px;
-	bottom: -11px;
-}
-
-#selectPalette .lstI.sticky {
-	top: -11px;
-}
-
-.lstI.selected {
-	background: var(--c-5);
-	top: 95px;
-  bottom: -11px;
-}
-
-.lstI.sticky {
-	top: 57px;
->>>>>>> 4a20f43f
 }
 
 .lstIname {
 	margin: 3px 0;
 	white-space: nowrap;
 	cursor: pointer;
-<<<<<<< HEAD
 }
 
 .lstIprev {
@@ -1055,39 +997,6 @@
 
 input[type="text"].fnd:not(:placeholder-shown) {
 	background-color: var(--c-4);
-=======
-  font-size: 19px;
-}
-
-.lstIprev {
-	width: 100%;
-	height: 5px;
-	margin: auto;
-  position: absolute;
-  bottom: 0px;
-  left: 0px;
-}
-
-input[type="text"].search {
-	display: block;
-	width: 230px;
-	box-sizing: border-box;
-  padding: 8px 8px 9px 38px;
-  margin: 6px auto 0 auto;
-	text-align: left;
-  background: url("data:image/svg+xml;utf8,<svg xmlns='http://www.w3.org/2000/svg' width='100' height='100' stroke='white'><ellipse fill-opacity='0' stroke-width='10' cx='35' cy='35' id='svg_1' rx='25' ry='25' /><line stroke-width='10' x1='48.5' y1='70.75' x2='92.5' y2='70.75' transform='rotate(45, 70.5, 70.75)' /></svg>")
-                no-repeat 10px 10px;
-  background-size: 20px;
-  background-color: var(--c-3);
-}
-
-input[type="text"].search:focus {
-	background-color: var(--c-4);
-}
-
-input[type="text"].search:not(:placeholder-shown) {
-	background-color: var(--c-5);
->>>>>>> 4a20f43f
 }
 
 .pres {
