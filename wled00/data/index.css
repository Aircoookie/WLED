--- conflicted
+++ resolved
@@ -308,7 +308,6 @@
 #staytop1 {
 	top: 30px;
 }
-<<<<<<< HEAD
 /* FFT Low */
 #staytop2 {
 	top: 60px;
@@ -325,8 +324,6 @@
 #staytop5 {
 	top: 150px;
 }
-=======
->>>>>>> d3b1ac86
 
 #fxb0 {
 	margin-bottom: 2px;
