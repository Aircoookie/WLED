@font-face {
	font-family: "WIcons";
	src: url(data:font/woff2;charset=utf-8;base64,d09GMgABAAAAAAnUAAsAAAAAE1AAAAmFAAGZmgAAAAAAAAAAAAAAAAAAAAAAAAAABmAAgXwRCAqcYJZIATYCJANwCzoABCAFgwYHIBs7D8iOwzgm3MXMnzZCktnjcbN+QlJLaJ3ulULplpW6UqWioeS91Jye0jUlJwZr5nTdE3LntdPvAg+ft/fbsLsGlNLuhlmQjKi7NPDEIgwTmP//a6mdl+SHUBhEIdHFxak7s4E/yzhJSjC7BQQLfDwopF/i6aqSElEFDXx8ZVWjy3rym4N6FlZQ4hu+nXsGIDMQF3gAxa14AgArtVMhfkgjfEAbiChwuSIwEUCmudPhiQdT6rvIjLSRZEwDhF9BIsooI53TIRIoIUD8kyNZI7UjAyMrR/aM/DwaOpozah9LGCsY2zN2YOzs2L3xqeNp4zXjq8bXT/hMBLj/53YDAIS+7u668n3H+HRPdZd1u3TzdRZdVMTfIl5HfKgd1b7Svqd9W9uprdP8QTOmeaz5TPORJlDDjHVjG0ANMQYsmRrKlmpyqV7kubIQC2GSIkFS+MneCJ48JJFVChQfuwKMp2yU9pmq1VKUR6ret0Gp0SjVYRRF+Xj7+OiUSk/GIzu1miHZWx+g8Y1RUktPmqIitRTXVNzzCtuFPKcH0zRBG+Y9/CnhBa20v5oHfsEUMgXMPEfO5ZcJx0FIPiVywgjb6MIuV+oZ4v2kk6/znIxDKrguM22y+bW8wUGqi7aL8fQJzwnCj8tIppdI9bYDSVJVCQInipW0HbtclcT7vCyLmXaSVrQSNMybaJJBh2PiXrXbgd6AbqecdDTO9EQEIeW0VPWQcdQ8ltPOEu+76q2IxUToJeWpfjQiHHH5AsADLj1bHgQxXsUoHfKYbg+CxCxC69eHcOvWheJ1l6b0nD7jG+bSA1dCZVxmw8ZJ/IYtxPtbJxlpQ/LGjSq00TmdNIZxrGel+y+rZJro+nUh3PrNIGwK6WrXNMV2xTeRWHSjScktLJfe1rc7spyvk3b6V4k48Sr3Am1Pv/QifhsI2uMvc863OiQQRNoedpPfHnSwcete+aDEE67cKzTgBlQgjpjgTDnJtGnX2qbmXJ6FOBLZ7wsr+JZzYnbjdbkCuEfU0HvlwqbtUgJ7zRXFNJsvSxlwz2WYta4xjri/fsulnnFVPyonpP0RL5oVNKkkfElG4csTDNAsgzC38G7gSKVgSZ7m/cEvKALmxKz//u7h6egHF7MrH4jJp/Zx4q32a8T71xnHVRCGlfFZNttd2FcUaay6e9PkhucyR0oPu1z1z/DB+8wixAFdMU1gnmB4xAw68pwHcWjlFrBnXxLjj63UGgvNGVGAJFzxFw+Womn7MAibVbu6leHRB5sc10fLtbrdr/JqV6Yr+ovwFtRHE7M4zG90qNB6YREoo51kFJabq3NeHVKdef/hsMFFSpt5m8XmJqDDAnR0c418mxmxrQzQuyPnspRwfAYkpthzr7gST1xNSf4WtBMM9DQT19uL+gb47gFLP3cT08F8I4dZxJl41Gsx9WHzLBOHzWjRS9NLCOUBCFQ+uGhB/V7ZzUwKESTmDriJ+UecdD/bFXFMLLsjgiAt4pp7ulpxb2tzE8I8xhyHODBK3SGg6QP12BiP3YMw2rDFtWUDXL+esnv3H9QxqfmbDnbMLjGUFpqqZbnWSg0lhWv9wU35qTHqP9zqUrL7kqKj8YjZzg01pb9+yQ8sXZpYxKGiFJTNsIwwpyR44gEOnV/+ennFdHD/2lQ3uS5y1qzIztXUNPE6odYJ0PqUiWJtgKGKMILY60dxeYynbb+sFKKqNn0Wz2rLtMbBQWPnYtmJa4WqFRob/9mmuycQVv7ifCNvXrlhzgDLDvAGA+8H5xjK948cDet+FaXfS+Lko/Wt+vScqarq6kZTbk4NaKqpObkEEpsac9L1rRNXJgPbrWyDdYje6tBQAztkbYC0wDe4UnNipmnZtInu/ujf6Kf7ve112Huf92Ev/7enB/+nP7pbrPiQJZbi0jCSpoN9UNPTkj7JMwpbWgopAbhtbOWkytAF3K+/qo0SASNW2G2bLfnshpB4a9dmz7/Hx//dc3OXNZ46YRyXUV2dYRsD97qKL79qazu+vSI1vPXT7375bWSGocBofD2eIRzJ0cMC0tenwQ0gfvuSdvd14f1uEooLPE3JJHL6uCd/n5n8d35UOKPn6nhr8kyrV3ad3nz2iTiNL414EnefL/JGLlWZtZWaqoEh4xSjvsGb/6m9raFlsLm4uHkQWlv7T/weZzjHHe7xZiUzpJ5WAWBLDNwRKxwRYnFoXGxcaKxN6DR8BNn2o9Nqmmutvra5TnIjXMBlmIFZ3yPYX3Mt9v5mmHuwYvvxPverL9eSvszXNjUXrkbqcGOVW2bEbDGKi3MLVTWzzWHF54Bu/2rA1qko6l9fFgVbBurfVBWFFlVW1ugxOwcs+8W//FcUZJieLl9WXA8eGL5crB7fhOMyxl8bjQWGjB1bW/ok6Ucqensr7F8H7utsmdqoHmz99rvyeE/Pz7u64mvVXLjyY8v8j5XhZeH3aPX75dpiO5eN/OzwcG7zkflt/sd5e7YcqbOowfRg22R5585at2vXX87W1Y0gQ079497eYT1EkyoEqMYABmHd8QvKGrRG6bJYTDCCZYGEWcm5G1jXM2i54Y9WtiBuklP57YtBZMAWlu2fYzDM7Q+5FmxKS3Oz5jwK6IactbWPowuQgNyHluKlaw9wnbOmtuajo/VSw9FrBSRwMcuUV2ZwFhh6s7hsqriWCsgA2s3nFcri4I7O+asxwxZbtLL03E9bhcR6Yz9mIbF0U96K0xGA7bx9y+l2//73j+H2i0EGd27uAVNI/WhCYuWqIDaYxads0lcVFV+dOlHmBx/qO7c6/uZX0tReUtJQv64y3adAvX6xDezAX/8Wm8Cgh/95O9OxsNCYnsXWQ+7pCz8/NMZ57ZAIGEdTw+ap8V+I3NUVe375wiv+lccqj172X7Yw5gJAUQGYPQ6QyxRfgeC+Qc5WnAMCAHFv6TJtet3pn/83b4YCAIBv35ofpTRyt5PjZEwT8KYAEQK8nFgBcE/yUwn2oqHSBKoEG7KZQLMpjo5uha/PI2yuBWOCTSDZajpqQ68+Za18jgGgYMT8nBhjKcFrKCYF6yKSZRLF5tR5YKhUzzNWM52mBvuPMiL7xPx4UaRgFiJZAVFscZ2HUIhUPcEaH5WWDvvmvdPfl5KaCvO8o1+fFCBb6hvuLz8lMROwfjPN8iar90RCCiRCJr3ugqHf6LqgUYYs5hzvu9tMIOUr/xpvRsNVvdZ/p+mB8n7V2Spo0T+aRhPpNhsNFOqxoE2u0suqTipgx58IJA0AAAA=) format('woff');
}

:root {
	--c-1: #111;
	--c-f: #fff;
	--c-2: #222;
	--c-3: #333;
	--c-4: #444;
	--c-5: #555;
	--c-6: #666;
	--c-8: #888;
	--c-b: #bbb;
	--c-c: #ccc;
	--c-e: #eee;
	--c-d: #ddd;
	--c-r: #c32;
	--c-g: #2c1;
	--c-l: #48a;
	--c-y: #a90;
	--t-b: 0.5;
	--c-o: rgba(34, 34, 34, 0.9);
	--c-tb : rgba(34, 34, 34, var(--t-b));
	--c-tba: rgba(102, 102, 102, var(--t-b));
	--c-tbh: rgba(51, 51, 51, var(--t-b));
	/*following are internal*/
	--th: 70px;
	--tp: 70px;
	--bh: 63px;
	--tbp: 14px 14px 10px 14px;
	--bbp: 9px 0 7px 0;
	--bhd: none;
	--sgp: "block";
	--bmt: 0px;
}

html {
	touch-action: manipulation;
}

body {
	margin: 0;
	background-color: var(--c-1);
	font-family: Helvetica, Verdana, sans-serif;
	font-size: 17px;
	color: var(--c-f);
	text-align: center;
	-webkit-touch-callout: none;
	-webkit-user-select: none;
	-moz-user-select: none;
	-ms-user-select: none;
	user-select: none;
	-webkit-tap-highlight-color: transparent;
	scrollbar-width: 6px;
	scrollbar-color: var(--c-sb) transparent;
}

html,
body {
	height: 100%;
	width: 100%;
	position: fixed;
	overscroll-behavior: none;
}

#bg {
	height: 100vh;
	width: 100vw;
	position: fixed;
	z-index: -10;
	background-position: center;
	background-repeat: no-repeat;
	background-size: cover;
	opacity: 0;
	transition: opacity 2s;
}

p {
	margin: 10px 0 2px 0;
}
a, p, a:visited {
	color: var(--c-d);
}
a, a:visited {
	text-decoration: none;
}

button {
	outline: none;
	cursor: pointer;
}

.labels {
	margin: 0;
	padding: 8px 0 2px 0;
}

#namelabel {
	position: fixed;
	bottom: calc(var(--bh) + 6px);
	right: 6px;
	color: var(--c-8); /* set bright (--c-d) with dark text shadow (see below) to be legible on gray background (in image) */
	cursor: pointer;
	writing-mode: vertical-rl;
	/* transform: rotate(180deg); */
}

.bri {
	padding: 4px;
}

.wrapper {
	position: fixed;
	top: 0;
	left: 0;
	right: 0;
	background: var(--c-tb);
	z-index: 1;
}

.icons {
	font-family: 'WIcons';
	font-style: normal;
	font-size: 24px !important;
	line-height: 1 !important;
	display: inline-block;
}

.on {
	color: var(--c-g) !important;
}

.off {
	color: var(--c-6) !important;
	cursor: default !important;
}

.top .icons, .bot .icons {
	margin: -2px 0 4px 0;
}

.huge {
	font-size: 42px;
}

.segt, .plentry TABLE {
	table-layout: fixed;
	width: 100%;
}

.segt TD {
	padding: 2px 0 !important;
	text-align: center;
	/*text-transform: uppercase;*/
}
.segt TD, .plentry TD {
	font-size: 13px;
	padding: 0;
	vertical-align: middle;
}

.keytd {
	text-align: left;
}

.valtd {
	text-align: right;
}

.valtd i {
	font-size: small;
}

.slider-icon {
	/*transform: translate(3px,3px);*/
	position: absolute;
	left: 8px;
	bottom: 5px;
}

.e-icon {
	transform: translateY(3px);
}

.sel-icon {
	transform: translateX(3px);
}

.e-icon, .sel-icon, .slider-icon {
	cursor: pointer;
	color: var(--c-d);
}

.search-icon {
	position: absolute;
	top: 8px;
	left: 12px;
	/*pointer-events: none;*/
	width: 24px;
	height: 24px;
}

.clear-icon {
	position: absolute;
	display: none;
	top: 8px;
	right: 9px;
	cursor: pointer;
}

.flr {
	color: var(--c-f);
	transform: rotate(0deg);
	transition: transform 0.3s;
	position: absolute;
	top: 0;
	right: 0;
	padding: 8px;
}

.expanded .flr,
.exp {
	transform: rotate(180deg);
}

.il {
	display: inline-block;
	vertical-align: middle;
}

#liveview {
	height: 4px;
	display: none;
	width: 100%;
	border: 0px;
}

#liveview2D {
	height: 90%;
	display: none;
	width: 90%;
	border: 0px;
	position: absolute;
	top: 50%;
	left: 50%;
	transform: translate(-50%,-50%);
}

.tab {
	background-color: transparent;
	color: var(--c-d);
}

.bot {
	position: fixed;
	bottom: 0;
	left: 0;
	width: 100%;
	background-color: var(--c-tb);
}

.tab button {
	background-color: transparent;
	float: left;
	border: none;
	transition: color 0.3s, background-color 0.3s;
	font-size: 17px;
	color: var(--c-c);
	min-width: 44px;
}

.top button {
	padding: var(--tbp);
	margin: 0;
}

.bot button {
	padding: var(--bbp);
	width:25%;
	margin: 0;
}

.tab button:hover {
	background-color: var(--c-tbh);
	color: var(--c-e);
}

.tab button.active {
	background-color: var(--c-tba) !important;
	color: var(--c-f);
}

.active {
	background-color: var(--c-6) !important;
	color: var(--c-f);
}

.container {
	--n: 1;
	width: 100%;
	width: calc(var(--n)*100%);
	height: calc(100% - var(--tp) - var(--bh));
	margin-top: var(--tp);
	transform: translate(calc(var(--i, 0)/var(--n)*-100%));
	overscroll-behavior: none;
}

.tabcontent {
	float: left;
	position: relative;
	width: 100%;
	width: calc(100%/var(--n));
	box-sizing: border-box;
	border: 0px;
	overflow: auto;
	height: 100%;
	overscroll-behavior: none;
	padding: 0 4px;
	-webkit-overflow-scrolling: touch;
}

#segutil, #segutil2, #segcont, #putil, #pcont, #pql, #fx, #palw,
.fnd {
	max-width: 280px;
	font-size: 19px;
}

#putil, #segutil, #segutil2 {
	min-height: 42px;
	margin: 13px auto 0;
}

#segutil .segin {
	padding-top: 12px;
}

#fx, #pql, #segcont, #pcont, #sliders, #picker, #qcs-w, #hexw, #pall, #ledmap,
.slider, .filter, .option, .segname, .pname, .fnd {
	margin: 0 auto;
}

#putil {
	padding: 5px 0 0;
}

.smooth { transition: transform	calc(var(--f, 1)*.5s) ease-out }

.tab-label {
	margin: 0 0 -5px 0;
	padding-bottom: 4px;
	display: var(--bhd);
}

.overlay {
	position: fixed;
	height: 100%;
	width: 100%;
	top: 0;
	left: 0;
	background-color: var(--c-3);
	font-size: 24px;
	display: flex;
	align-items: center;
	justify-content: center;
	z-index: 11;
	opacity: 0.95;
	transition: 0.7s;
	pointer-events: none;
}

.staytop, .staybot {
	display: block;
	position: -webkit-sticky;
	position: sticky !important;
	top: 0;
	z-index: 2;
    margin: 0 auto auto;
}

.staybot {
	bottom: 5px;
}

#sliders {
	position: -webkit-sticky;
	position: sticky;
	bottom: 0;
}

#sliders .labels {
	padding-top: 3px;
	font-size: small;
}

.slider {
	max-width: 300px;
	/* margin: 5px auto; add 5px; if you want some vertical space but looks ugly */
	border-radius: 24px;
	position: relative;
	padding-bottom: 2px;
}

/* Slider wrapper div */
.sliderwrap {
	height: 30px;
	width: 230px;
	max-width: 230px;
	position: relative;
	z-index: 0;
}

#sliders .slider, #info .slider {
	background-color: var(--c-2);
}

#sliders .sliderwrap, .sbs .sliderwrap {
	left: 16px; /* offset for icon */
}

.filter, .option {
	background-color: var(--c-4);
	border-radius: 26px;
	height: 26px;
	max-width: 300px;
	/* margin: 0 auto 4px; add 4-8px if you want space at the bottom */
	padding: 4px 2px;
	position: relative;
	opacity: 1;
	transition: opacity 0.5s linear, height 0.5s, transform 0.5s;
}

.filter {
	z-index: 1;
	overflow: hidden;
}

/* Tooltip text */
.slider .tooltiptext, .option .tooltiptext {
	visibility: hidden;
	background-color: var(--c-5);
	/*border: 2px solid var(--c-2);*/
	box-shadow: 4px 4px 10px 4px var(--c-1);
	color: var(--c-f);
	text-align: center;
	padding: 4px 8px;
	border-radius: 6px;

	/* Position the tooltip text */
	width: 160px;
	position: absolute;
	z-index: 1;
	bottom: 80%;
	left: 50%;
	margin-left: -92px;

	/* Ensure tooltip goes away when mouse leaves control */
	pointer-events: none;

	/* Fade in tooltip */
	opacity: 0;
	transition: opacity 0.75s;
}
.option .tooltiptext {
	bottom: 120%;
}
/* Tooltip arrow */
.slider .tooltiptext::after, .option .tooltiptext::after {
	content: "";
	position: absolute;
	top: 100%;
	left: 50%;
	margin-left: -5px;
	border-width: 5px;
	border-style: solid;
	border-color: var(--c-5) transparent transparent transparent;
}
/* Show the tooltip text when you mouse over the tooltip container */
.slider:hover .tooltiptext, .option .check:hover .tooltiptext {
	visibility: visible;
	opacity: 1;
}

#pql, .edit-icon {
	display: none;
}

.hide {
	display: none !important;
}
.fade {
	visibility: hidden; /* hide it */
	opacity: 0; /* make it transparent */
	transform: scaleY(0); /* shrink content */
	height: 0px; /* force other elements to move */
	padding: 0; /* remove empty space */
}

.first {
	margin-top: 10px;
}

#toast {
	opacity: 0;
	background-color: var(--c-5);
	border: 1px solid var(--c-2);
	max-width: 90%;
	color: var(--c-f);
	text-align: center;
	border-radius: 5px;
	padding: 22px;
	position: fixed;
	z-index: 5;
	left: 50%;
	transform: translateX(-50%);
	bottom: calc(var(--bh) + 22px);
	font-size: 17px;
	pointer-events: none;
}

#toast.show {
	opacity: 1;
	animation: fadein 0.5s, fadein 0.5s 2.5s reverse;
}

#toast.error {
	opacity: 1;
	background-color: #b21;
	animation: fadein 0.5s;
}

.modal {
	position:fixed;
	left: 0px;
	bottom: 0px;
	right: 0px;
	top: calc(var(--th) - 1px);
	background-color: var(--c-o);
	transform: translateY(100%);
	transition: transform 0.4s;
	padding: 8px;
	font-size: 18px; /* WLEDMM: smaller is better (was 20px)*/
	overflow: auto;
}

.close {
	position: -webkit-sticky;
	position: sticky;
	top: 0;
	float: right;
}

#info, #nodes {
	z-index: 4;
}

#rover {
	z-index: 3;
}

#ndlt {
	margin: 12px 0;
}

#roverstar {
	position: fixed;
	top: calc(var(--th) + 5px);
	left: 1px;
	display: none;
	cursor: pointer;
}

#connind {
	position: fixed;
	bottom: calc(var(--bh) + 5px);
	left: 4px;
	padding: 5px;
	border-radius: 5px;
	background-color: #a90;
	z-index: -2;
}

#info .slider {
	max-width: 200px;
	min-width: 145px;
	float: right;
	margin: 0;
}
#info .sliderwrap {
	width: 200px;
}

#info table {
	table-layout: fixed;
	width: 100%;
}

/*WLEDMM nodes table auto*/
#nodes table {
	table-layout: auto;
	width: 100%;
}

#info td, #nodes td {
  padding-bottom: 8px;
}

#info .btn {
	margin: 5px;
}
#info table .btn, #nodes table .btn {
	margin: 0;
}
#info div {
	max-width: 490px;
	margin: 0 auto;
}

/*WLEDMM nodes div width must be bigger*/
#nodes div {
	max-width: 980px;
	margin: 0 auto;
}

#info #imgw {
	margin: 8px auto;
}

#lv {
	max-width: 600px;
	display: inline-block;
}

#heart {
	transition: color 0.9s;
	font-size: 16px;
	color: #f00;
}

img {
	max-width: 100%;
	max-height: 100%;
}

.wi {
	image-rendering: pixelated;
	image-rendering: crisp-edges;
	width: 210px;
}

@keyframes fadein {
	from {bottom: 0; opacity: 0;}
	to {bottom: calc(var(--bh) + 22px); opacity: 1;}
}

.sliderdisplay {
	content:'';
	position: absolute;
	top: 12px; left: 8px; right: 8px;
	height: 5px;
	background: var(--c-4);
	border-radius: 16px;
	pointer-events: none;
	z-index: -1;
	--bg: var(--c-f);
}

#rwrap .sliderdisplay { --bg: none; background: linear-gradient(90deg, #000 -15%, #f00); } /* -15% since #000 is too dark */
#gwrap .sliderdisplay { --bg: none; background: linear-gradient(90deg, #000 -15%, #0f0); } /* -15% since #000 is too dark */
#bwrap .sliderdisplay { --bg: none; background: linear-gradient(90deg, #000 -15%, #00f); } /* -15% since #000 is too dark */
#wwrap .sliderdisplay { --bg: none; background: linear-gradient(90deg, #000 -15%, #fff); } /* -15% since #000 is too dark */
#kwrap .sliderdisplay,
#wbal  .sliderdisplay { background: linear-gradient(90deg, #ff8f1f 0%, #fff 50%, #cbdbff); }

/* wrapper divs hidden by default */
#rgbwrap, #swrap, #hwrap, #kwrap, #wwrap, #wbal, #qcs-w, #hexw {
	display: none;
}

.sliderbubble {
	width: 24px;
	position: relative;
	display: inline-block;
	border-radius: 10px;
	background: var(--c-3);
	color: var(--c-f);
	padding: 2px 4px;
	font-size: 14px;
	right: 3px;
	transition: visibility 0.25s ease, opacity 0.25s ease;
	opacity: 0;
	visibility: hidden;
	left: 8px;
}

output.sliderbubbleshow {
	visibility: visible;
	opacity: 1;
}

input[type=range] {
	-webkit-appearance: none;
	width: 100%;
	padding: 0;
	margin: 0;
	background-color: transparent;
	cursor: pointer;
}

input[type=range]:focus {
	outline: none;
}
input[type=range]::-webkit-slider-runnable-track {
	width: 100%;
	height: 30px;
	cursor: pointer;
	background: transparent;
}
input[type=range]::-webkit-slider-thumb {
	height: 16px;
	width: 16px;
	border-radius: 50%;
	background: var(--c-f);
	cursor: pointer;
	-webkit-appearance: none;
	margin-top: 7px;
}
input[type=range]::-moz-range-track {
	width: 100%;
	height: 30px;
	background-color: rgba(0, 0, 0, 0);
}
input[type=range]::-moz-range-thumb {
	border: 0px solid rgba(0, 0, 0, 0);
	height: 16px;
	width: 16px;
	border-radius: 50%;
	background: var(--c-f);
	transform: translateY(5px);
}
#Colors input[type=range]::-webkit-slider-thumb {
	height: 18px;
	width: 18px;
	border: 2px solid var(--c-1);
	margin-top: 5px;
}
#Colors input[type=range]::-moz-range-thumb {
	border: 2px solid var(--c-1);
}

#Colors .sliderwrap {
	margin: 4px 0 0;
}

<<<<<<< HEAD
/* #Colors {
	padding-top: 18px;
}
 */
=======
>>>>>>> bf6a18a4
/* Dynamically hide brightness slider label */
.hd {
	display: var(--bhd);
}

#briwrap {
	min-width: 267px;
	float: right;
	margin-top: var(--bmt);
}

#picker {
	margin-top: 8px !important;
	max-width: 260px;
}

/* buttons */
.btn {
	padding: 8px;
	margin: 10px 4px;
	width: 230px;
	font-size: 19px;
	color: var(--c-d);
	cursor: pointer;
	border-radius: 25px;
	transition-duration: 0.3s;
	-webkit-backface-visibility: hidden;
	-webkit-transform:translate3d(0,0,0);
	backface-visibility: hidden;
	transform:translate3d(0,0,0);
	overflow: clip;
	text-overflow: clip;
	border: 1px solid var(--c-3);
	background-color: var(--c-3);
}
#segutil .btn-s:hover,
#segutil2 .btn-s:hover,
#putil .btn-s:hover,
.btn:hover {
	border: 1px solid var(--c-5) /*!important*/;
	background-color: var(--c-5) /*!important*/;
}
.btn-s {
	width: 100%;
	margin: 0;
}
.btn-icon {
	margin: -4px 4px -1px 0;
	vertical-align: middle;
	display: inline-block;
}
.btn-n {
	width: 230px;
	margin: 0 8px 0 0;
}
.btn-p {
	width: 120px;
	margin: 5px 0;
}
.btn-xs, .btn-pl-del, .btn-pl-add {
	width: 42px !important;
	height: 42px !important;
}
.btn-xs {
	margin: 2px 0 0 0;
}
#putil .btn-xs {
	margin: 0;
}
#info .btn-xs {
	border: 1px solid var(--c-4);
}

#putil .btn-s {
	width: 135px;
}

#nodes .infobtn {
	margin: 0;
}

#segutil .btn-s, #segutil2 .btn-s, #putil .btn-s {
	background-color: var(--c-3);
	border: 1px solid var(--c-3);
}

.btn-pl-del, .btn-pl-add {
	margin: 0;
	white-space: nowrap;
}

/* Quick color select wrapper div */
#qcs-w {
	margin-top: 10px;
}

/* Quick color select buttons */
.qcs {
	margin: 2px;
	border-radius: 14px;
	display: inline-block;
	width: 28px;
	height: 28px;
	line-height: 28px;
}

/* Quick color select Black button (has white border) */
.qcsb {
	width: 26px;
	height: 26px;
	line-height: 26px;
	border: 1px solid #fff;
}

/* Hex color input wrapper div */
#hexw {
	margin-top: 5px;
}

select {
	padding: 4px 8px;
	margin: 0;
	font-size: 19px;
	background-color: var(--c-3);
	color: var(--c-d);
	cursor: pointer;
	border: 0 solid var(--c-2);
	border-radius: 20px;
	transition-duration: 0.5s;
	-webkit-backface-visibility: hidden;
	-webkit-transform:translate3d(0,0,0);
    -webkit-appearance: none;
    -moz-appearance: none;
	backface-visibility: hidden;
	transform:translate3d(0,0,0);
	text-overflow: ellipsis;
}
#tt {
	text-align: center;
}
.cl {
	background-color: #000;
}
select.sel-p, select.sel-pl, select.sel-ple {
	margin: 5px 0;
	width: 100%;
	height: 40px;
}
div.sel-p {
	position: relative;
}
div.sel-p:after {
    content: "";
    position: absolute;
    right: 10px;
    top: 22px;
    width: 0;
    height: 0;
    border-left: 8px solid transparent;
    border-right: 8px solid transparent;
    border-top: 8px solid var(--c-f);
}
select.sel-ple {
	text-align: center;
}
select.sel-sg {
	margin: 5px 0;
	height: 40px;
}
option {
	background-color: var(--c-3);
	color: var(--c-f);
}
input[type=number],
input[type=text] {
	background: var(--c-3);
	color: var(--c-f);
	border: 0px solid var(--c-2);
	border-radius: 10px;
	padding: 8px;
	/*margin: 6px 6px 6px 0;*/
	font-size: 19px;
	transition: background-color 0.2s;
	outline: none;
	-webkit-appearance: textfield;
	-moz-appearance: textfield;
	appearance: textfield;
}

input[type=number] {
	text-align: right;
	width: 50px;
}

input[type=text] {
	text-align: center;
}

input[type=number]:focus,
input[type=text]:focus {
	background: var(--c-6);
}

input[type=number]::-webkit-inner-spin-button,
input[type=number]::-webkit-outer-spin-button {
	-webkit-appearance: none;
}

#hexw input[type=text] {
	width: 6em;
}

input[type=text].ptxt {
	width: calc(100% - 24px);
}

textarea {
	background: var(--c-2);
	color: var(--c-f);
	width: calc(100% - 14px); /* +padding=260px */
	height: 90px;
	border-radius: 5px;
	border: 2px solid var(--c-5);
	outline: none;
	resize: none;
	font-size: 19px;
	padding: 5px;
}

.apitxt {
	height: 7em;
}

::selection {
	background: var(--c-b);
}

.ptxt {
  margin: -1px 4px 8px !important;
	display: none;
}

.stxt {
	width: 50px !important;
}

.segname, .pname {
	white-space: nowrap;
	text-align: center;
	overflow: clip;
	text-overflow: ellipsis;
	line-height: 24px;
	padding: 8px 24px;
	max-width: 170px;
	position: relative;
}

.segname .flr, .pname .flr {
	transform: rotate(0deg);
	right: -6px;
}

/* segment power wrapper */
.sbs {
	padding: 1px 0 1px 20px;
	display: var(--sgp);
}

.pname {
	top: 1px;
}
.plname {
	top:0;
}

/* preset id number */
.pid {
	position: absolute;
	top: 8px;
	left: 12px;
	font-size: 16px;
	text-align: center;
	color: var(--c-b);
}

.newseg {
	cursor: default;
}

.ic {
	padding: 6px 0 0 0;
}

.xxs {
	width: 44px;
	height: 44px;
	margin: 5px;
}

.xxs-w {
	margin: 2px;
	width: 50px;
	height: 50px;
}

#csl .xxs {
	border: 2px solid var(--c-d) !important;
	/*box-shadow: 0 0 0 2px var(--c-d);*/
}
#csl .xxs-w {
	border-width: 5px !important;
	/*box-shadow: 0 0 0 5px var(--c-d);*/
}

.qcs, #namelabel { /* text shadow for name to be legible on grey backround */
	text-shadow: -1px -1px 0 var(--c-1), 1px -1px 0 var(--c-1), -1px 1px 0 var(--c-1), 1px 1px 0 var(--c-1);
}

.psts {
	color: var(--c-f);
	margin: 4px;
}

.pwr {
	color: var(--c-6);
	transform: translate(1px, 1px);
	cursor: pointer;
}

.act {
	color: var(--c-f);
}

.del {
	position: absolute;
	bottom: 8px;
	right: 8px;
}

.frz {
	left: 32px;
	position: absolute;
	top: -3px;
	cursor: pointer;
	padding: 8px;
	z-index: 1;
}

.expanded .frz {
	display: none;
}

/* radiobuttons and checkmarks */
.check, .radio {
	display: block;
	position: relative;
	cursor: pointer;
}

.revchkl {
	padding: 4px 0px 0px 35px;
	margin-bottom: 0px;
	margin-top: 8px;
}

TD .revchkl {
	padding: 0 0 0 32px;
	margin-top: 0;
}

.check input, .radio input {
	position: absolute;
	opacity: 0;
	cursor: pointer;
	height: 0;
	width: 0;
}

.checkmark, .radiomark {
	position: absolute;
	height: 24px;
	width: 24px;
	top: 0;
	bottom: 0;
	left: 0;
	background-color: var(--c-3);
	border: 1px solid var(--c-2);
}

.radiomark {
	top: 8px;
	left: 8px;
	height: 22px;
	width: 22px;
	border-radius: 50%;
	background-color: transparent;
}

.checkmark {
	border-radius: 10px;
}

.radio:hover input ~ .radiomark,
.check:hover input ~ .checkmark {
	background-color: var(--c-5);
}

.checkmark:after, .radiomark:after {
	content: "";
	position: absolute;
	display: none;
}

.check .checkmark:after {
	left: 9px;
	top: 4px;
	width: 5px;
	height: 10px;
	border: solid var(--c-f);
	border-width: 0 3px 3px 0;
}

.rot45,
.check .checkmark:after {
	-webkit-transform: rotate(45deg);
	-ms-transform: rotate(45deg);
	transform: rotate(45deg);
}

.radio .radiomark:after {
	width: 14px;
	height: 14px;
	top: 50%;
	left: 50%;
	margin: -7px;
	border-radius: 50%;
	background: var(--c-f);
}

TD .checkmark, TD .radiomark {
	top: -6px;
}

.h {
	font-size: 13px;
	text-align: center;
	color: var(--c-b);
}

.bp {
	margin-bottom: 8px;
}

/* segment & preset wrapper */
.seg, .pres {
	background-color: var(--c-2);
	/*color: var(--c-f);*/ /* seems to affect only the Add segment button, which should be same color as reset segments */
	border: 0px solid var(--c-f);
	text-align: left;
	transition: background-color 0.5s;
	border-radius: 21px;
}

.seg {
	top: auto !important;	/* prevent sticky */
	bottom: auto !important;
}
/* checkmark labels */
.seg .schkl {
	position: absolute;
	top: 7px;
	left: 9px;
}
/* checkmark labels */
.filter .fchkl, .option .ochkl {
	display: inline-block;
	min-width: 0.7em;
	padding: 1px 4px 4px 32px;
	text-align: left;
	line-height: 24px;
	vertical-align: middle;
	-webkit-filter: grayscale(100%); /* Safari 6.0 - 9.0 */
	filter: grayscale(100%);
}

.lbl-l {
	font-size: 13px;
	text-align: center;
	padding: 4px 0;
}

.lbl-s {
	display: inline-block;
	/* margin: 10px 4px 0 0; */
	margin-top: 6px;
	font-size: 13px;
	width: 48%;
	text-align: center;
}

/* list wrapper */
.list {
	position: relative;
	transition: background-color 0.5s;
    margin: auto auto 10px;
	line-height: 24px;
}

/* list item */
.lstI {
	align-items: center;
    cursor: pointer;
	background-color: var(--c-2);
	overflow: hidden;
	position: -webkit-sticky;
	position: sticky;
	border-radius: 21px;
	margin: 13px auto 0;
	min-height: 40px;
	border: 1px solid var(--c-2);
}

#segutil .lstI {
	margin-top: 0;
}

/* selected item/element */
.selected { /* has to be after .lstI since !important is not ok */
	background: var(--c-4);
}

#segcont .seg:hover:not([class*="expanded"]),
.lstI:hover:not([class*="expanded"]) {
    background: var(--c-5);
}

.selected .checkmark,
.selected .radiomark,
.selected input[type=number],
.selected input[type=text] {
	background-color: var(--c-3);
}

/*.selected .radiomark {
	border: 1px solid var(--c-3);
}*/

/* selected list item */
.lstI.selected {
	top: 0;
	bottom: 0;
	border: 1px solid var(--c-4);
}

.lstI.sticky,
.lstI.selected {
	z-index: 1;
	box-shadow: 0px 0px 10px 4px var(--c-1);
}

#pcont .selected:not([class*="expanded"]) {
	bottom: 52px;
	top: 42px;
}

#fxlist .lstI.selected {
	top: 84px;
}

#fxlist .lstI.sticky {
	top: 42px;
}

#pallist .lstI.selected {
	top: 84px;
}

#pallist .lstI.sticky {
	top: 42px;
}

/* list item content */
.lstIcontent {
	padding: 9px 0 7px;
	position: relative;
}

/* list item name (for sorting) */
.lstIname {
	white-space: nowrap;
	text-overflow: ellipsis;
	-webkit-filter: grayscale(100%); /* Safari 6.0 - 9.0 */
	filter: grayscale(100%);
}

/* list item palette preview */
.lstIprev {
	width: 100%;
	height: 6px;
	position: absolute;
	bottom: 0;
	left: 0;
	z-index: -1;
}

/* find/search element */
.fnd {
	position: relative;
}

.fnd input[type="text"] {
	display: block;
	width: 100%;
	box-sizing: border-box;
    padding: 8px 40px 8px 44px;
    margin: 5px auto 0;
	text-align: left;
	border-radius: 21px;
	background: var(--c-2);
	border: 1px solid var(--c-3);
	-webkit-filter: grayscale(100%); /* Safari 6.0 - 9.0 */
	filter: grayscale(100%);
}

.fnd input[type="text"]:focus {
	background-color: var(--c-4);
}

.fnd input[type="text"]:not(:placeholder-shown),
.fnd input[type="text"]:hover {
	background-color: var(--c-3);
}

/* segment & preset inner/expanded content */
.segin,
.presin {
	padding: 8px;
	position: relative;
}

.btn-s,
.btn-n {
	border: 1px solid var(--c-2);
	background-color: var(--c-2);
}
.modal .btn:hover,
.segin .btn:hover {
	border: 1px solid var(--c-5) /*!important*/;
	background-color: var(--c-5) /*!important*/;
}

/* hidden list items, must be after .expanded */
.pres .lstIcontent, .segin {
	display: none;
}

.check input:checked ~ .checkmark:after,
.radio input:checked ~ .radiomark:after,
.show,
.expanded .edit-icon,
.expanded .segin, .expanded .presin, .expanded .sbs,
.expanded {
	display: inline-block !important;
}
.expanded .segin.hide, .expanded .presin.hide, .expanded .sbs.hide {
	display: none !important;
}

.m6 {
	margin: 6px 0;
}

.c {
	text-align: center;
}

.po2 {
	display: none;
	margin-top: 8px;
}

.pwarn {
	color: red;
}

/* horizontal divider (playlist entries) */
.hrz {
	width: auto;
	height: 2px;
	background-color: var(--c-b);
	margin: 3px 0;
}

::-webkit-scrollbar {
	width: 6px;
}
::-webkit-scrollbar-track {
	background: transparent;
}
::-webkit-scrollbar-thumb {
	background: var(--c-sb);
	opacity: 0.2;
	border-radius: 5px;
}
::-webkit-scrollbar-thumb:hover {
	background: var(--c-sbh);
}

@media not all and (hover: none) {
	.sliderwrap:hover + output.sliderbubble {
		visibility: visible;
		opacity: 1;
	}
}

@media all and (max-width: 1023px) {
	.top button {
		width: 8%;
		padding: 10px 0 8px 0;
	}
	#buttonPcm {
		display: none;
	}
}

@media all and (max-width: 335px) {
	.sliderbubble {
    	display: none;
  	}
}

@media all and (max-width: 550px) and (min-width: 374px) {
	#info table .btn, #nodes table .btn {
		width: 200px;
	}
	#info .infobtn, #nodes .infobtn {
		width: 145px;
	}
	#info div, #nodes div {
		max-width: 320px;
	}
}

@media all and (max-width: 420px) {
	#buttonNodes {
		display: none;
	}
}

@media all and (max-width: 639px) {
	.top button {
		width: 16.6%;
		padding: 8px 0 4px 0;
	}
	#briwrap {
		margin: 0 auto !important;
		float: none;
		display: inline-block;
	}
	.hd {
		display: none !important;
	}
}

@media all and (min-width: 420px) and (max-width: 639px) {
	.top button {
		width: 14.28%;
		padding: 8px 0 4px 0;
	}
}

@media all and (min-width: 640px) and (max-width: 767px) {
	#buttonNodes {
		display: none;
	}
}

<<<<<<< HEAD
@media all and (max-width: 1024px) {
	#buttonPcm {
=======
/* small screen & tablet "PC mode" support */
@media all and (min-width: 1024px) and (max-width: 1249px) {
	#segutil, #segutil2, #segcont, #putil, #pcont, #pql, #fx, #palw, #psFind, #sliders {
		width: 100%;
		max-width: 280px;
		font-size: 18px;
	}
	#picker {
		width: 230px;
	}
	#putil .btn-s {
		width: 114px;
	}
	#sliders .sliderbubble {
>>>>>>> bf6a18a4
		display: none;
	}
	.sliderwrap {
		width: calc(100% - 28px);
	}
	#sliders .sliderwrap {
		left: 12px;
	}
	.segname {
		padding: 8px 16px;
		max-width: 140px;
	}
	.segname, .pname {
		max-width: 134px;
	}
	.segt TD {
		padding: 0 !important;
	}
	input[type="number"], input[type=text], select, textarea {
		font-size: 18px;
	}
	input[type="number"] {
		width: 32px;
	}
	.lstIcontent {
		padding-left: 8px;
	}
	.revchkl {
		max-width: 183px;
		text-overflow: ellipsis;
		overflow-x: clip;
	}
}<|MERGE_RESOLUTION|>--- conflicted
+++ resolved
@@ -753,13 +753,6 @@
 	margin: 4px 0 0;
 }
 
-<<<<<<< HEAD
-/* #Colors {
-	padding-top: 18px;
-}
- */
-=======
->>>>>>> bf6a18a4
 /* Dynamically hide brightness slider label */
 .hd {
 	display: var(--bhd);
@@ -1537,10 +1530,6 @@
 	}
 }
 
-<<<<<<< HEAD
-@media all and (max-width: 1024px) {
-	#buttonPcm {
-=======
 /* small screen & tablet "PC mode" support */
 @media all and (min-width: 1024px) and (max-width: 1249px) {
 	#segutil, #segutil2, #segcont, #putil, #pcont, #pql, #fx, #palw, #psFind, #sliders {
@@ -1555,7 +1544,6 @@
 		width: 114px;
 	}
 	#sliders .sliderbubble {
->>>>>>> bf6a18a4
 		display: none;
 	}
 	.sliderwrap {
