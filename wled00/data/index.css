--- conflicted
+++ resolved
@@ -938,25 +938,7 @@
 .frz {
 	left: 36px;
 	position: absolute;
-<<<<<<< HEAD
-	top: -3px;
-=======
-	top: 0px;
-	cursor: pointer;
-	padding: 8px;
-}
-
-/* TODO expanded does not seem to apply to .frz, what is this for? */
-.expanded .frz {
-	display: none;
-}
-
-.check, .radio {
-	display: inline-block;
-	position: relative;
-	padding-bottom: 32px;
-	margin-bottom: 14px;
->>>>>>> d2ced93e
+	top: -1px;
 	cursor: pointer;
 	padding: 8px;
 }
