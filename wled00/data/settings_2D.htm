<!DOCTYPE html>
<html lang="en">
<head>
	<meta charset="utf-8">
	<meta name="viewport" content="width=500">
	<meta content="width=device-width, initial-scale=1.0, maximum-scale=1.0, user-scalable=no" name="viewport"/>
	<title>2D Set-up</title>
	<script>
	var d=document;
    var loc = false, locip;
	var maxPanels=64;
	function H(){window.open("https://mm.kno.wled.ge/features/2D");}
	function B(){window.open("/settings","_self");}
	function gId(n){return d.getElementById(n);}
	// https://www.educative.io/edpresso/how-to-dynamically-load-a-js-file-in-javascript
	function loadJS(FILE_URL, async = true) {
		let scE = d.createElement("script");
		scE.setAttribute("src", FILE_URL);
		scE.setAttribute("type", "text/javascript");
		scE.setAttribute("async", async);
		d.body.appendChild(scE);
		// success event 
		scE.addEventListener("load", () => {
			//console.log("File loaded");
			GetV();
			UI();
			Sf.MPC.setAttribute("max",maxPanels);
		});
		// error event
		scE.addEventListener("error", (ev) => {
			console.log("Error on loading file", ev);
			alert("Loading of configuration script failed.\nIncomplete page data!");
		});
	}
	function S() {
        if (window.location.protocol == "file:") {
            loc = true;
            locip = localStorage.getItem('locIp');
            if (!locip) {
                locip = prompt("File Mode. Please enter WLED IP!");
                localStorage.setItem('locIp', locip);
            }
        }
        var url = (loc?`http://${locip}`:'') + '/settings/s.js?p=10';
		loadJS(url, false);	// If we set async false, file is loaded and executed, then next statement is processed
	}

<<<<<<< HEAD
	function UI(panels=-1) //WLEDM quick fix
	{
		gId("mpdiv").style.display = "block";

=======
	function UI() {
>>>>>>> 15bc6159
		if (gId("somp").value === "0") {
			gId("mpdiv").style.display = "none";
			resetPanels();
			return;
		}
<<<<<<< HEAD

		if (panels != -1) { //WLEDM quick fix
			let i = gId("panels").children.length;
			if (i<panels) for (let j=i; j<panels; j++) addPanel(j);
			if (i>panels) for (let j=i; j>panels; j--) remPanel();
		}
=======
		gId("mpdiv").style.display = "block";
>>>>>>> 15bc6159
	}

	function addPanels() {
		let c = parseInt(d.Sf.MPC.value);
		let i = gId("panels").children.length;
		if (i<c) for (let j=i; j<c; j++) addPanel(j);
		if (i>c) for (let j=i; j>c; j--) remPanel();
	}

	function addPanel(i=0) {
		let p = gId("panels");
		if (p.children.length >= maxPanels) return;
		var pw = parseInt(d.Sf.PW.value);
		var ph = parseInt(d.Sf.PH.value);
		let b = `<div id="pnl${i}"><hr class="sml">Panel ${i}<br>
1<sup>st</sup> LED: <select name="P${i}B">
	<option value="0">Top</option>
	<option value="1">Bottom</option>
</select><select name="P${i}R">
	<option value="0">Left</option>
	<option value="1">Right</option>
</select><br>
Orientation: <select name="P${i}V">
	<option value="0">Horizontal</option>
	<option value="1">Vertical</option>
</select><br>
Serpentine: <input type="checkbox" name="P${i}S"><br>
Dimensions (WxH): <input id="P${i}W" name="P${i}W" type="number" min="1" max="128" value="${pw}"> x <input id="P${i}H" name="P${i}H" type="number" min="1" max="128" value="${ph}"><br>
Offset X:<input id="P${i}X" name="P${i}X" type="number" min="0" max="256" value="0">
Y:<input id="P${i}Y" name="P${i}Y" type="number" min="0" max="256" value="0"><br><i>(offset from top-left corner in # LEDs)</i>
</div>`;
		p.insertAdjacentHTML("beforeend", b);
	}

    function remPanel() {
		let p = gId("panels").children;
      	var i = p.length;
      	if (i <= 1) return;
      	p[i-1].remove();
    }

	function resetPanels() {
		d.Sf.MPC.value = 1;
		let e = gId("panels").children
		for (let i = e.length; i>0; i--) e[i-1].remove();
	}
/*
	function btnPanel(i) {
		gId("pnl_add").style.display = (i<maxPanels) ? "inline":"none";
		gId("pnl_rem").style.display = (i>1) ? "inline":"none";
	}
*/
	function gen() {
		resetPanels();

		var pansH = parseInt(d.Sf.MPH.value);
		var pansV = parseInt(d.Sf.MPV.value);
		var c = pansH*pansV;
		d.Sf.MPC.value = c; // number of panels

		var ps = d.Sf.PS.checked;
		var pv = d.Sf.PV.value==="1";
		var pb = d.Sf.PB.value==="1";
		var pr = d.Sf.PR.value==="1";
		var pw = parseInt(d.Sf.PW.value);
		var ph = parseInt(d.Sf.PH.value);

		var h = pv ? pansV : pansH;
		var v = pv ? pansH : pansV;
		for (let j = 0, p = 0; j < v; j++) {
			for (let i = 0; i < h; i++, p++) {
				if (j*i < maxPanels) addPanel(p);
				var y = (pv?pr:pb) ? v-j-1: j;
				var x = (pv?pb:pr) ? h-i-1 : i;
				x = ps && j%2 ? h-x-1 : x;
				gId("P"+p+"X").value = (pv?y:x) * pw;
				gId("P"+p+"Y").value = (pv?x:y) * ph
				gId("P"+p+"W").value = pw;
				gId("P"+p+"H").value = ph;
			}
		}
	}
	</script>
	<style>@import url("style.css");</style>
</head>
<body onload="S()">
	<form id="form_s" name="Sf" method="post">
	<div class="toprow">
		<div class="helpB"><button type="button" onclick="H()">?</button></div>
		<button type="button" onclick="B()">Back</button><button type="submit">Save</button><hr>
	</div>
	<h2>2D setup</h2>
    Strip or panel:
	<select id="somp" name="SOMP" onchange="resetPanels();addPanels();UI();" >
		<option value="0">1D Strip</option>
		<option value="1">2D Matrix</option>
	</select><br>
	<div id="mpdiv" style="display:none;">
		<hr class="sml">
		<h3>Matrix Generator</h3>
		Panel dimensions (WxH): <input name="PW" type="number" min="1" max="128" value="8"> x <input name="PH" type="number" min="1" max="128" value="8"><br>
		Horizontal panels: <input name="MPH" type="number" min="1" max="8" value="1">
		Vertical panels: <input name="MPV" type="number" min="1" max="8" value="1"><br>
		1<sup>st</sup> panel: <select name="PB">
			<option value="0">Top</option>
			<option value="1">Bottom</option>
		</select><select name="PR">
			<option value="0">Left</option>
			<option value="1">Right</option>
		</select><br>
		Orientation: <select name="PV">
			<option value="0">Horizontal</option>
			<option value="1">Vertical</option>
		</select><br>
		Serpentine: <input type="checkbox" name="PS"><br>
		<i style="color:#fa0;">Can populate LED panel layout with pre-arranged matrix.<br>These values do not affect final layout.<br>WLEDMM: Populate will overwrite earlier saved panel layouts!</i><br>
		<button type="button" onclick="gen()">Populate</button>
		<hr class="sml">
		<h3>Panel set-up</h3>
		Number of panels: <input name="MPC" type="number" min="1" max="64" value="1" oninput="addPanels()"><br>
		<i>A matrix is made of 1 or more physical LED panels.<br>
		<!--Panels should be arranged from top-left to bottom-right order, starting with lower panel number on the left (or top if transposed).<br>-->
		Each panel can be of different size and/or have different LED orientation and/or starting point and/or layout.</i><br>
		<h3>LED panel layout</h3>
		<div id="panels">
		</div>
	</div>
	<hr>
	<button type="button" onclick="B()">Back</button><button type="submit">Save</button>
	</form>
</body>
</html><|MERGE_RESOLUTION|>--- conflicted
+++ resolved
@@ -45,29 +45,13 @@
 		loadJS(url, false);	// If we set async false, file is loaded and executed, then next statement is processed
 	}
 
-<<<<<<< HEAD
-	function UI(panels=-1) //WLEDM quick fix
-	{
-		gId("mpdiv").style.display = "block";
-
-=======
 	function UI() {
->>>>>>> 15bc6159
 		if (gId("somp").value === "0") {
 			gId("mpdiv").style.display = "none";
 			resetPanels();
 			return;
 		}
-<<<<<<< HEAD
-
-		if (panels != -1) { //WLEDM quick fix
-			let i = gId("panels").children.length;
-			if (i<panels) for (let j=i; j<panels; j++) addPanel(j);
-			if (i>panels) for (let j=i; j>panels; j--) remPanel();
-		}
-=======
 		gId("mpdiv").style.display = "block";
->>>>>>> 15bc6159
 	}
 
 	function addPanels() {
