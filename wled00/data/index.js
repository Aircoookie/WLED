//page js
var loc = false, locip;
var noNewSegs = false;
var isOn = false, nlA = false, isLv = false, isInfo = false, isNodes = false, syncSend = false, syncTglRecv = true, isRgbw = false;
var whites = [0,0,0];
var selColors;
var expanded = [false];
var powered = [true];
var nlDur = 60, nlTar = 0;
var nlFade = false;
var selectedFx = 0;
var csel = 0;
var currentPreset = -1;
var lastUpdate = 0;
var segCount = 0, ledCount = 0, lowestUnused = 0, maxSeg = 0, lSeg = 0;
var pcMode = false, pcModeA = false, lastw = 0;
var d = document;
const ranges = RangeTouch.setup('input[type="range"]', {});
var palettesData;
var pJson = {};
var pN = "", pI = 0;
var pmt = 1, pmtLS = 0, pmtLast = 0;
var lastinfo = {};
var cfg = {
	theme:{base:"dark", bg:{url:""}, alpha:{bg:0.6,tab:0.8}, color:{bg:""}},
	comp :{colors:{picker: true, rgb: false, quick: true, hex: false}, labels:true, pcmbot:false, pid:true}
};

var cpick = new iro.ColorPicker("#picker", {
	width: 260,
	wheelLightness: false,
  wheelAngle: 90,
  layout: [
    {
      component: iro.ui.Wheel,
      options: {}
    },
    {
      component: iro.ui.Slider,
      options: {
        sliderType: 'value'
      }
    },
    {
      component: iro.ui.Slider,
      options: {
        sliderType: 'kelvin',
				minTemperature: 2100,
        maxTemperature: 10000
			}
    }
	]
});

function handleVisibilityChange() {
	if (!d.hidden && new Date () - lastUpdate > 3000) {
		requestJson(null);
	}
}

function sCol(na, col) {
	d.documentElement.style.setProperty(na, col);
}

function applyCfg()
{
	cTheme(cfg.theme.base === "light");
	var bg = cfg.theme.color.bg;
	if (bg) sCol('--c-1', bg);
	var ccfg = cfg.comp.colors;
	d.getElementById('hexw').style.display = ccfg.hex ? "block":"none";
	d.getElementById('picker').style.display = ccfg.picker ? "block":"none";
	d.getElementById('rgbwrap').style.display = ccfg.rgb ? "block":"none";
	d.getElementById('qcs-w').style.display = ccfg.quick ? "block":"none";
	var l = cfg.comp.labels;
	var e = d.querySelectorAll('.tab-label');
	for (var i=0; i<e.length; i++)
		e[i].style.display = l ? "block":"none";
	e = d.querySelector('.hd');
	e.style.display = l ? "block":"none";
	sCol('--tbp',l ? "14px 14px 10px 14px":"10px 22px 4px 22px");
	sCol('--bbp',l ? "9px 0 7px 0":"10px 0 4px 0");
	sCol('--bhd',l ? "block":"none");
	sCol('--bmt',l ? "0px":"5px");
	sCol('--t-b', cfg.theme.alpha.tab);
	size();
	localStorage.setItem('wledUiCfg', JSON.stringify(cfg));
}

function tglHex()
{
	cfg.comp.colors.hex = !cfg.comp.colors.hex;
	applyCfg();
}

function tglTheme()
{
	cfg.theme.base = (cfg.theme.base === "light") ? "dark":"light";
	applyCfg();
}

function tglLabels()
{
	cfg.comp.labels = !cfg.comp.labels;
	applyCfg();
}

function cTheme(light) {
	if (light) {
	sCol('--c-1','#eee');
	sCol('--c-f','#000');
	sCol('--c-2','#ddd');
	sCol('--c-3','#bbb');
	sCol('--c-4','#aaa');
	sCol('--c-5','#999');
	sCol('--c-6','#999');
	sCol('--c-8','#888');
	sCol('--c-b','#444');
	sCol('--c-c','#333');
	sCol('--c-e','#111');
	sCol('--c-d','#222');
	sCol('--c-r','#c42');
	sCol('--c-o','rgba(204, 204, 204, 0.9)');
	sCol('--c-sb','#0003'); sCol('--c-sbh','#0006');
	sCol('--c-tb','rgba(204, 204, 204, var(--t-b))');
	sCol('--c-tba','rgba(170, 170, 170, var(--t-b))');
	sCol('--c-tbh','rgba(204, 204, 204, var(--t-b))');
	d.getElementById('imgw').style.filter = "invert(0.8)";
	} else {
	sCol('--c-1','#111');
	sCol('--c-f','#fff');
	sCol('--c-2','#222');
	sCol('--c-3','#333');
	sCol('--c-4','#444');
	sCol('--c-5','#555');
	sCol('--c-6','#666');
	sCol('--c-8','#888');
	sCol('--c-b','#bbb');
	sCol('--c-c','#ccc');
	sCol('--c-e','#eee');
	sCol('--c-d','#ddd');
	sCol('--c-r','#831');
	sCol('--c-o','rgba(34, 34, 34, 0.9)');
	sCol('--c-sb','#fff3'); sCol('--c-sbh','#fff5');
	sCol('--c-tb','rgba(34, 34, 34, var(--t-b))');
	sCol('--c-tba','rgba(102, 102, 102, var(--t-b))');
	sCol('--c-tbh','rgba(51, 51, 51, var(--t-b))');
	d.getElementById('imgw').style.filter = "unset";
	}
}

function loadBg(iUrl) {
	let bg = d.getElementById('bg');
  let img = d.createElement("img");
  img.src = iUrl;
  if (iUrl == "") {
    var today = new Date();
    if (today.getMonth() == 11 && (today.getDate() > 23 && today.getDate() < 28)) img.src = "https://aircoookie.github.io/xmas.png";
  }
	img.addEventListener('load', (event) => {
		var a = parseFloat(cfg.theme.alpha.bg);
		if (isNaN(a)) a = 0.6;
		bg.style.opacity = a;
		bg.style.backgroundImage = `url(${img.src})`;
		img = null;
	});
}

function onLoad() {
	if (window.location.protocol == "file:") {
	loc = true;
	locip = localStorage.getItem('locIp');
	if (!locip)
	{
		locip = prompt("File Mode. Please enter WLED IP!");
		localStorage.setItem('locIp', locip);
	}
	}
	var sett = localStorage.getItem('wledUiCfg');
	if (sett) cfg = mergeDeep(cfg, JSON.parse(sett));

	resetPUtil();

	applyCfg();
	loadBg(cfg.theme.bg.url);

	var cd = d.getElementById('csl').children;
	for (var i = 0; i < cd.length; i++) {
		cd[i].style.backgroundColor = "rgb(0, 0, 0)";
	}
	selectSlot(0);
	updateTablinks(0);
	resetUtil();
	cpick.on("input:end", function() {
		setColor(1);
	});
	pmtLS = localStorage.getItem('wledPmt');
	setTimeout(function(){requestJson(null, false);}, 25);
	d.addEventListener("visibilitychange", handleVisibilityChange, false);
	size();
	d.getElementById("cv").style.opacity=0;
	if (localStorage.getItem('pcm') == "true") togglePcMode(true);
	var sls = d.querySelectorAll('input[type="range"]');
	for (var sl of sls) {
		sl.addEventListener('input', updateBubble, true);
		sl.addEventListener('touchstart', toggleBubble);
		sl.addEventListener('touchend', toggleBubble);
	}
	loadPalettesData();
}

function updateTablinks(tabI)
{
	var tablinks = d.getElementsByClassName("tablinks");
	for (var i of tablinks) {
		i.className = i.className.replace(" active", "");
	}
	if (pcMode) return;
	tablinks[tabI].className += " active";
}

function openTab(tabI, force = false) {
	if (pcMode && !force) return;
	iSlide = tabI;
	_C.classList.toggle('smooth', false);
	_C.style.setProperty('--i', iSlide);
	updateTablinks(tabI);
}

var timeout;
function showToast(text, error = false) {
	if (error) d.getElementById('connind').style.backgroundColor = "#831";
	var x = d.getElementById("toast");
	x.innerHTML = text;
	x.className = error ? "error":"show";
	clearTimeout(timeout);
	x.style.animation = 'none';
	x.style.animation = null;
	timeout = setTimeout(function(){ x.className = x.className.replace("show", ""); }, 2900);
}

function showErrorToast() {
	showToast('Connection to light failed!', true);
}
function clearErrorToast() {
	d.getElementById("toast").className = d.getElementById("toast").className.replace("error", "");
}

function getRuntimeStr(rt)
{
	var t = parseInt(rt);
	var days = Math.floor(t/86400);
	var hrs = Math.floor((t - days*86400)/3600);
	var mins = Math.floor((t - days*86400 - hrs*3600)/60);
	var str = days ? (days + " " + (days == 1 ? "day" : "days") + ", ") : "";
	str += (hrs || days) ? (hrs + " " + (hrs == 1 ? "hour" : "hours")) : "";
	if (!days && hrs) str += ", ";
	if (t > 59 && !days) str += mins + " min";
	if (t < 3600 && t > 59) str += ", ";
	if (t < 3600) str += (t - mins*60) + " sec";
	return str;
}

function inforow(key, val, unit = "")
{
	return `<tr><td class="keytd">${key}</td><td class="valtd">${val}${unit}</td></tr>`;
}

function getLowestUnusedP()
{
	var l = 1;
	for (var key in pJson)
	{
		if (key == l) l++;
  }
  if (l > 250) l = 250;
	return l;
}

function checkUsed(i) {
	var id = d.getElementById(`p${i}id`).value;
	if (pJson[id] && (i == 0 || id != i)) {
		d.getElementById(`p${i}warn`).innerHTML = `&#9888; Overwriting ${pName(id)}!`;
	} else {
		d.getElementById(`p${i}warn`).innerHTML = "";
	}
}

function pName(i) {
	var n = "Preset " + i;
	if (pJson[i].n) n = pJson[i].n;
	return n;
}

function papiVal(i) {
	if (!pJson[i]) return "";
	var o = Object.assign({},pJson[i]);
	if (o.win) return o.win;
	delete o.n; delete o.p; delete o.ql;
	return JSON.stringify(o);
}

function qlName(i) {
	if (!pJson[i]) return "";
  if (!pJson[i].ql) return "";
  return pJson[i].ql;
}

function cpBck() {
	var copyText = d.getElementById("bck");

  copyText.select();
  copyText.setSelectionRange(0, 999999);
<<<<<<< HEAD

  document.execCommand("copy");

=======
  d.execCommand("copy");
	
>>>>>>> d3b1ac86
	showToast("Copied to clipboard!");
}

function presetError(empty)
{
	var hasBackup = false; var bckstr = "";
	try {
		bckstr = localStorage.getItem("wledP");
		if (bckstr.length > 10) hasBackup = true;
	} catch (e) {

	}
	var cn = `<div class="seg c">`;
	if (empty)
		cn += `You have no presets yet!`;
	else
		cn += `Sorry, there was an issue loading your presets!`;

	if (hasBackup) {
		cn += `<br><br>`;
		if (empty)
			cn += `However, there is backup preset data of a previous installation available.<br>
			(Saving a preset will hide this and overwrite the backup)`;
		else
			cn += `Here is a backup of the last known good state:`;
		cn += `<textarea id="bck"></textarea><br>
			<button class="btn btn-p" onclick="cpBck()">Copy to clipboard</button>`;
	}
	cn += `</div>`;
	d.getElementById('pcont').innerHTML = cn;
	if (hasBackup) d.getElementById('bck').value = bckstr;
}

function loadPresets()
{
	var url = '/presets.json';
	if (loc) {
		url = `http://${locip}/presets.json`;
	}

	fetch
	(url, {
		method: 'get'
	})
	.then(res => {
		if (!res.ok) {
			 showErrorToast();
		}
		return res.json();
	})
	.then(json => {
		pJson = json;
		populatePresets();
	})
	.catch(function (error) {
		showToast(error, true);
		console.log(error);
		presetError(false);
	});
}

var pQL = [];

function populateQL()
{
	var cn = "";
	if (pQL.length > 0) {
	cn += `<p class="labels">Quick load</p>`;

  var it = 0;
	for (var key of (pQL||[]))
	{
    cn += `<button class="xxs btn psts" id="p${key[0]}qlb" onclick="setPreset(${key[0]});">${key[1]}</button>`;
    it++;
    if (it > 4) {
      it = 0;
      cn += '<br>';
    }
  }
  if (it != 0) cn+= '<br>';

	cn += `<p class="labels">All presets</p>`;
	}
	d.getElementById('pql').innerHTML = cn;
}

function populatePresets(fromls)
{
	if (fromls) pJson = JSON.parse(localStorage.getItem("wledP"));
	delete pJson["0"];
	var cn = "";
	var arr = Object.entries(pJson);
	arr.sort(cmpP);
	var added = false;
  pQL = [];
  var is = [];

	for (var key of (arr||[]))
	{
		if (!isObject(key[1])) continue;
		let i = parseInt(key[0]);
		var qll = key[1].ql;
    if (qll) pQL.push([i, qll]);
    is.push(i);

    cn += `<div class="seg pres" id="p${i}o">`;
    if (cfg.comp.pid) cn += `<div class="pid">${i}</div>`;
    cn += `<div class="segname pname" onclick="setPreset(${i})">${pName(i)}</div>
			<i class="icons e-icon flr ${expanded[i+100] ? "exp":""}" id="sege${i+100}" onclick="expand(${i+100})">&#xe395;</i>
			<div class="segin" id="seg${i+100}"></div>
		</div><br>`;
		added = true;
	}

	d.getElementById('pcont').innerHTML = cn;
	if (added) {
		if (pmtLS != pmt && pmt != 0) {
			localStorage.setItem("wledPmt", pmt);
			pJson["0"] = {};
			localStorage.setItem("wledP", JSON.stringify(pJson));
		}
    pmtLS = pmt;
    for (var a = 0; a < is.length; a++) {
      let i = is[a];
      if (expanded[i+100]) expand(i+100, true);
    }
	} else { presetError(true); }
	updatePA();
	populateQL();
}

function populateInfo(i)
{
	var cn="";
	var heap = i.freeheap/1000;
	heap = heap.toFixed(1);
	var pwr = i.leds.pwr;
	var pwru = "Not calculated";
	if (pwr > 1000) {pwr /= 1000; pwr = pwr.toFixed((pwr > 10) ? 0 : 1); pwru = pwr + " A";}
	else if (pwr > 0) {pwr = 50 * Math.round(pwr/50); pwru = pwr + " mA";}
  var urows="";
  if (i.u) {
    for (const [k, val] of Object.entries(i.u))
    {
      if (val[1]) {
        urows += inforow(k,val[0],val[1]);
      } else {
        urows += inforow(k,val);
      }
    }
  }

	var vcn = "Kuuhaku";
	if (i.ver.startsWith("0.12.")) vcn = "Hikari";
	if (i.cn) vcn = i.cn;

	cn += `v${i.ver} "${vcn}"<br><br><table class="infot">
	${urows}
	${inforow("Build",i.vid)}
	${inforow("Signal strength",i.wifi.signal +"% ("+ i.wifi.rssi, " dBm)")}
	${inforow("Uptime",getRuntimeStr(i.uptime))}
	${inforow("Free heap",heap," kB")}
  ${inforow("Estimated current",pwru)}
  ${inforow("Frames / second",i.leds.fps)}
	${inforow("MAC address",i.mac)}
	${inforow("Filesystem",i.fs.u + "/" + i.fs.t + " kB (" +Math.round(i.fs.u*100/i.fs.t) + "%)")}
	${inforow("Environment",i.arch + " " + i.core + " (" + i.lwip + ")")}
	</table>`;
	d.getElementById('kv').innerHTML = cn;
}

function populateSegments(s)
{
	var cn = "";
	segCount = 0; lowestUnused = 0; lSeg = 0;

	for (var y = 0; y < (s.seg||[]).length; y++)
	{
		segCount++;

		var inst=s.seg[y];
		let i = parseInt(inst.id);
		powered[i] = inst.on;
		if (i == lowestUnused) lowestUnused = i+1;
		if (i > lSeg) lSeg = i;

		cn += `<div class="seg">
			<label class="check schkl">
				&nbsp;
				<input type="checkbox" id="seg${i}sel" onchange="selSeg(${i})" ${inst.sel ? "checked":""}>
				<span class="checkmark schk"></span>
			</label>
			<div class="segname" onclick="selSegEx(${i})">
				Segment ${i}
			</div>
			<i class="icons e-icon flr ${expanded[i] ? "exp":""}" id="sege${i}" onclick="expand(${i})">&#xe395;</i>
			<div class="segin ${expanded[i] ? "expanded":""}" id="seg${i}">
			<table class="segt">
				<tr>
					<td class="segtd">Start LED</td>
					<td class="segtd">Stop LED</td>
				</tr>
				<tr>
					<td class="segtd"><input class="noslide segn" id="seg${i}s" type="number" min="0" max="${ledCount-1}" value="${inst.start}" oninput="updateLen(${i})"></td>
					<td class="segtd"><input class="noslide segn" id="seg${i}e" type="number" min="0" max="${ledCount}" value="${inst.stop}" oninput="updateLen(${i})"></td>
				</tr>
			</table>
			<table class="segt">
				<tr>
					<td class="segtd">Grouping</td>
					<td class="segtd">Spacing</td>
				</tr>
				<tr>
					<td class="segtd"><input class="noslide segn" id="seg${i}grp" type="number" min="1" max="255" value="${inst.grp}" oninput="updateLen(${i})"></td>
					<td class="segtd"><input class="noslide segn" id="seg${i}spc" type="number" min="0" max="255" value="${inst.spc}" oninput="updateLen(${i})"></td>
				</tr>
			</table>
			<div class="h bp" id="seg${i}len"></div>
			<i class="icons e-icon pwr ${powered[i] ? "act":""}" id="seg${i}pwr" onclick="setSegPwr(${i})">&#xe08f;</i>
			<div class="sliderwrap il sws">
				<input id="seg${i}bri" class="noslide sis" onchange="setSegBri(${i})" oninput="updateTrail(this)" max="255" min="1" type="range" value="${inst.bri}" />
				<div class="sliderdisplay"></div>
			</div>
				<i class="icons e-icon cnf cnf-s" id="segc${i}" onclick="setSeg(${i})">&#xe390;</i>
				<i class="icons e-icon del" id="segd${i}" onclick="delSeg(${i})">&#xe037;</i>
				<label class="check revchkl">
					Reverse direction
					<input type="checkbox" id="seg${i}rev" onchange="setRev(${i})" ${inst.rev ? "checked":""}>
					<span class="checkmark schk"></span>
				</label>
				<label class="check revchkl">
					Mirror effect
					<input type="checkbox" id="seg${i}mi" onchange="setMi(${i})" ${inst.mi ? "checked":""}>
					<span class="checkmark schk"></span>
				</label>
			</div>
		</div><br>`;
	}

	d.getElementById('segcont').innerHTML = cn;
	if (lowestUnused >= maxSeg) {
		d.getElementById('segutil').innerHTML = '<span class="h">Maximum number of segments reached.</span>';
		noNewSegs = true;
	} else if (noNewSegs) {
		resetUtil();
		noNewSegs = false;
	}
	for (var i = 0; i <= lSeg; i++) {
	updateLen(i);
	updateTrail(d.getElementById(`seg${i}bri`));
	if (segCount < 2) d.getElementById(`segd${lSeg}`).style.display = "none";
	}
	d.getElementById('rsbtn').style.display = (segCount > 1) ? "inline":"none";
}

function populateEffects(effects)
{
	var html = `<input type="text" class="search" placeholder="Search" oninput="search(this)" />`;

	effects.shift(); //remove solid
	for (let i = 0; i < effects.length; i++) {
		effects[i] = {id: parseInt(i)+1, name:effects[i]};
	}
	effects.sort(compare);

	effects.unshift({
		"id": 0,
		"name": "Solid",
		"class": "sticky"
	});

	for (let i = 0; i < effects.length; i++) {
		html += generateListItemHtml(
			'fx',
			effects[i].id,
			effects[i].name,
			'setX',
			'',
			effects[i].class,
		);
	}

	d.getElementById('fxlist').innerHTML=html;
}

function populatePalettes(palettes)
{
	palettes.shift(); //remove default
	for (let i = 0; i < palettes.length; i++) {
		palettes[i] = {
			"id": parseInt(i)+1,
			"name": palettes[i]
		};
	}
	palettes.sort(compare);

	palettes.unshift({
		"id": 0,
		"name": "Default",
		"class": "sticky"
	});
	
	var paletteHtml = `<input type="text" class="search" placeholder="Search" oninput="search(this)" />`;
	for (let i = 0; i < palettes.length; i++) {
		let previewCss = genPalPrevCss(palettes[i].id);
		paletteHtml += generateListItemHtml(
			'palette',
		    palettes[i].id,
            palettes[i].name,
            'setPalette',
			`<div class="lstIprev" style="${previewCss}"></div>`,
			palettes[i].class,
        );
	}

	d.getElementById('selectPalette').innerHTML=paletteHtml;
}

function redrawPalPrev()
{
	let palettes = d.querySelectorAll('#selectPalette .lstI');
	for (let i = 0; i < palettes.length; i++) {
		let id = palettes[i].dataset.id;
		let lstPrev = palettes[i].querySelector('.lstIprev');
		if (lstPrev) {
			lstPrev.style = genPalPrevCss(id);
		}
	}
}

function genPalPrevCss(id)
{
	if (!palettesData) {
		return;
	}
	var paletteData = palettesData[id];
	var previewCss = "";

	if (!paletteData) {
		return 'display: none';
	}

	// We need at least two colors for a gradient
	if (paletteData.length == 1) {
		paletteData[1] = paletteData[0];
		if (Array.isArray(paletteData[1])) {
			paletteData[1][0] = 255;
		}
	}

	var gradient = [];
	for (let j = 0; j < paletteData.length; j++) {
		const element = paletteData[j];
		let r;
		let g;
		let b;
		let index = false;
		if (Array.isArray(element)) {
			index = element[0]/255*100;
			r = element[1];
			g = element[2];
			b = element[3];
		} else if (element == 'r') {
			r = Math.random() * 255;
			g = Math.random() * 255;
			b = Math.random() * 255;
		} else {
			if (selColors) {
				let pos = element[1] - 1;
				r = selColors[pos][0];
				g = selColors[pos][1];
				b = selColors[pos][2];
			}
		}
		if (index === false) {
			index = j / paletteData.length * 100;
		}
		
		gradient.push(`rgb(${r},${g},${b}) ${index}%`);
	}

	return `background: linear-gradient(to right,${gradient.join()});`;
}

function generateListItemHtml(listName, id, name, clickAction, extraHtml = '', extraClass = '')
{
    return `<div class="lstI ${extraClass}" data-id="${id}" onClick="${clickAction}(${id})">
			<label class="radio schkl">
				&nbsp;
				<input type="radio" value="${id}" name="${listName}" onChange="${clickAction}()">
				<span class="radiomark schk"></span>
			</label>
			<div class="lstIcontent">
				<span class="lstIname">
					${name}
				</span>
				${extraHtml}
			</div>
			
		</div>`;
}
  
function btype(b){
  switch (b) {
    case 32: return "ESP32";
    case 82: return "ESP8266";
  }
  return "?";
}
function bname(o){
  if (o.name=="WLED") return o.ip;
  return o.name;
}

function populateNodes(i,n)
{
	var cn="";
	var urows="";
  var nnodes = 0;
	if (n.nodes) {
		n.nodes.sort((a,b) => (a.name).localeCompare(b.name));
		for (var x=0;x<n.nodes.length;x++) {
			var o = n.nodes[x];
			if (o.name) {
				var url = `<button class="btn btna-icon tab" onclick="location.assign('http://${o.ip}');">${bname(o)}</button>`;
				urows += inforow(url,`${btype(o.type)}<br><i>${o.vid==0?"N/A":o.vid}</i>`);
        nnodes++;
			}
		}
	}
  if (i.ndc < 0) cn += `Instance List is disabled.`;
  else if (nnodes == 0) cn += `No other instances found.`;
	cn += `<table class="infot">
    ${urows}
    ${inforow("Current instance:",i.name)}
  </table>`;
	d.getElementById('kn').innerHTML = cn;
}

function loadNodes()
{
	var url = '/json/nodes';
	if (loc) {
		url = `http://${locip}/json/nodes`;
	}
	
	fetch
	(url, {
		method: 'get'
	})
	.then(res => {
		if (!res.ok) {
			showToast('Could not load Node list!', true);
		}
		return res.json();
	})
	.then(json => {
		populateNodes(lastinfo, json);
	})
	.catch(function (error) {
		showToast(error, true);
		console.log(error);
	});
}

function updateTrail(e, slidercol)
{
	if (e==null) return;
	var max = e.hasAttribute('max') ? e.attributes.max.value : 255;
	var progress = e.value * 100 / max;
	progress = parseInt(progress);
	var scol;
	switch (slidercol) {
	case 1: scol = "#f00"; break;
	case 2: scol = "#0f0"; break;
	case 3: scol = "#00f"; break;
	default: scol = "var(--c-f)";
	}
	var val = `linear-gradient(90deg, ${scol} ${progress}%, var(--c-4) ${progress}%)`;
	e.parentNode.getElementsByClassName('sliderdisplay')[0].style.background = val;
}

function updateBubble(e)
{
	var bubble = e.target.parentNode.getElementsByTagName('output')[0];

	if (bubble) {
		bubble.innerHTML = e.target.value;
	}
}

function toggleBubble(e)
{
	e.target.parentNode.querySelector('output').classList.toggle('hidden');
}

function updateLen(s)
{
	if (!d.getElementById(`seg${s}s`)) return;
	var start = parseInt(d.getElementById(`seg${s}s`).value);
	var stop	= parseInt(d.getElementById(`seg${s}e`).value);
	var len = stop - start;
	var out = "(delete)";
	if (len > 1) {
		out = `${len} LEDs`;
	} else if (len == 1) {
		out = "1 LED";
	}

	if (d.getElementById(`seg${s}grp`) != null)
	{
		var grp = parseInt(d.getElementById(`seg${s}grp`).value);
		var spc = parseInt(d.getElementById(`seg${s}spc`).value);
		if (grp == 0) grp = 1;
		var virt = Math.ceil(len/(grp + spc));
		if (!isNaN(virt) && (grp > 1 || spc > 0)) out += ` (${virt} virtual)`;
	}

	d.getElementById(`seg${s}len`).innerHTML = out;
}

function updatePA()
{
	var ps = d.getElementsByClassName("seg");
	for (let i = 0; i < ps.length; i++) {
		ps[i].style.backgroundColor = "var(--c-2)";
	}
	ps = d.getElementsByClassName("psts");
	for (let i = 0; i < ps.length; i++) {
		ps[i].style.backgroundColor = "var(--c-2)";
	}
	if (currentPreset > 0) {
		var acv = d.getElementById(`p${currentPreset}o`);
		if (acv && !expanded[currentPreset+100])
			acv.style.background = "var(--c-6)";
		acv = d.getElementById(`p${currentPreset}qlb`);
		if (acv) acv.style.background = "var(--c-6)";
	}
}

function updateUI()
{
	d.getElementById('buttonPower').className = (isOn) ? "active":"";
	d.getElementById('buttonNl').className = (nlA) ? "active":"";
	d.getElementById('buttonSync').className = (syncSend) ? "active":"";

	updateTrail(d.getElementById('sliderBri'));
	updateTrail(d.getElementById('sliderSpeed'));
	updateTrail(d.getElementById('sliderIntensity'));
	updateTrail(d.getElementById('sliderFFT1'));
	updateTrail(d.getElementById('sliderFFT2'));
	updateTrail(d.getElementById('sliderFFT3'));
	updateTrail(d.getElementById('sliderW'));
	if (isRgbw) d.getElementById('wwrap').style.display = "block";

	updatePA();
	updateHex();
	updateRgb();
}

function displayRover(i,s)
{
	d.getElementById('rover').style.transform = (i.live && s.lor == 0) ? "translateY(0px)":"translateY(100%)";
	var sour = i.lip ? i.lip:""; if (sour.length > 2) sour = " from " + sour;
	d.getElementById('lv').innerHTML = `WLED is receiving live ${i.lm} data${sour}`;
	d.getElementById('roverstar').style.display = (i.live && s.lor) ? "block":"none";
}

function compare(a, b) {
	if (a.name < b.name) return -1;
	return 1;
}
function cmpP(a, b) {
	if (!a[1].n) return (a[0] > b[0]);
  return a[1].n.localeCompare(b[1].n,undefined, {numeric: true});
}

var jsonTimeout;
function requestJson(command, rinfo = true, verbose = true) {
	d.getElementById('connind').style.backgroundColor = "#a90";
	lastUpdate = new Date();
	if (!jsonTimeout) jsonTimeout = setTimeout(showErrorToast, 3000);
	var req = null;
	var e1 = d.getElementById('fxlist');
	var e2 = d.getElementById('selectPalette');

	var url = rinfo ? '/json/si': (command ? '/json/state':'/json');
	if (loc) {
		url = `http://${locip}${url}`;
	}

	var type = command ? 'post':'get';
	if (command)
	{
    command.v = verbose;
    command.time = Math.floor(Date.now() / 1000);
		req = JSON.stringify(command);
		//console.log(req);
	}
	fetch
	(url, {
		method: type,
		headers: {
			"Content-type": "application/json; charset=UTF-8"
		},
		body: req
	})
	.then(res => {
		if (!res.ok) {
			showErrorToast();
		}
		return res.json();
	})
	.then(json => {
		clearTimeout(jsonTimeout);
		jsonTimeout = null;
		clearErrorToast();
		d.getElementById('connind').style.backgroundColor = "#070";
		if (!json) {
			showToast('Empty response', true);
		}
		if (json.success) {
			return;
		}
<<<<<<< HEAD
=======
		var s = json;
		
		if (!command || rinfo) {
			if (!rinfo) {
				pmt = json.info.fs.pmt;
				if (pmt != pmtLS || pmt == 0) {
					setTimeout(loadPresets,99);
				}
				else {
					populatePresets(true);
				}
				pmtLast = pmt;

				populateEffects(json.effects);
				populatePalettes(json.palettes);
			}
>>>>>>> d3b1ac86

			var info = json.info;
			var name = info.name;
			d.getElementById('namelabel').innerHTML = name;
			if (name === "Dinnerbone") {
				d.documentElement.style.transform = "rotate(180deg)";
			}
			if (info.live) {
				name = "(Live) " + name;
			}
			if (loc) {
				name = "(L) " + name;
			}
			d.title = name;
			isRgbw = info.leds.wv;
			ledCount = info.leds.count;
			syncTglRecv = info.str;
      maxSeg = info.leds.maxseg;
			pmt = info.fs.pmt;

			if (!command && pmt != pmtLast) {
				setTimeout(loadPresets,99);
			}
			pmtLast = pmt;
      d.getElementById('buttonNodes').style.display = (info.ndc > 0 && window.innerWidth > 770) ? "block":"none";
			lastinfo = info;
			if (isInfo) {
				populateInfo(info);
			}
			s = json.state;
			displayRover(info, s);
		}

		isOn = s.on;
		d.getElementById('sliderBri').value= s.bri;
		nlA = s.nl.on;
		nlDur = s.nl.dur;
		nlTar = s.nl.tbri;
		nlFade = s.nl.fade;
		syncSend = s.udpn.send;
		currentPreset = s.ps;
		d.getElementById('cyToggle').checked = (s.pl >= 0);
		d.getElementById('cycs').value = s.ccnf.min;
		d.getElementById('cyce').value = s.ccnf.max;
		d.getElementById('cyct').value = s.ccnf.time /10;
		d.getElementById('cyctt').value = s.transition /10;

		var selc=0; var ind=0;
		populateSegments(s);
		for (let i = 0; i < (s.seg||[]).length; i++)
		{
			if(s.seg[i].sel) {selc = ind; break;} ind++;
		}
		var i=s.seg[selc];
		if (!i) {
			showToast('No Segments!', true);
			updateUI();
			return;
		}
		
		selColors = i.col;
		var cd = d.getElementById('csl').children;
		for (let e = 2; e >= 0; e--)
		{
			cd[e].style.backgroundColor = "rgb(" + i.col[e][0] + "," + i.col[e][1] + "," + i.col[e][2] + ")";
			if (isRgbw) whites[e] = parseInt(i.col[e][3]);
			selectSlot(csel);
		}
		d.getElementById('sliderSpeed').value = whites[csel];

		d.getElementById('sliderSpeed').value = i.sx;
		d.getElementById('sliderIntensity').value = i.ix;
		d.getElementById('sliderFFT1').value = i.f1x;
		d.getElementById('sliderFFT2').value = i.f2x;
		d.getElementById('sliderFFT3').value = i.f3x;

		// Effects
		e1.querySelector(`input[name="fx"][value="${i.fx}"]`).checked = true;
		var selElement = e1.querySelector('.selected');
		if (selElement) {
			selElement.classList.remove('selected')
		}
		var selectedEffect = e1.querySelector(`.lstI[data-id="${i.fx}"]`);
		selectedEffect.classList.add('selected');
		selectedFx = i.fx;

		// Palettes
		e2.querySelector(`input[name="palette"][value="${i.pal}"]`).checked = true;
		selElement = e2.querySelector('.selected');
		if (selElement) {
			selElement.classList.remove('selected')
		}
		e2.querySelector(`.lstI[data-id="${i.pal}"]`).classList.add('selected');

		if (!command) {
			selectedEffect.scrollIntoView({
				behavior: 'smooth',
				block: 'nearest',
			});
		}

		if (s.error && s.error != 0) {
      		var errstr = "";
      		switch (s.error) {
				case 10:
					errstr = "Could not mount filesystem!";
					break;
				case 11:
					errstr = "Not enough space to save preset!";
					break;
				case 12:
					errstr = "The requested preset does not exist.";
					break;
				case 19:
					errstr = "A filesystem error has occured.";
					break;
      		}
      		showToast('Error ' + s.error + ": " + errstr, true);
    	}
		updateUI();
	})
	.catch(function (error) {
		showToast(error, true);
		console.log(error);
	});
}

function togglePower() {
	isOn = !isOn;
	var obj = {"on": isOn};
	obj.transition = parseInt(d.getElementById('cyctt').value*10);
	requestJson(obj);
}

function toggleNl() {
	nlA = !nlA;
	if (nlA)
	{
		showToast(`Timer active. Your light will turn ${nlTar > 0 ? "on":"off"} ${nlFade ? "over":"after"} ${nlDur} minutes.`);
	} else {
		showToast('Timer deactivated.');
	}
	var obj = {"nl": {"on": nlA}};
	requestJson(obj);
}

function toggleSync() {
	syncSend = !syncSend;
	if (syncSend)
	{
		showToast('Other lights in the network will now sync to this one.');
	} else {
		showToast('This light and other lights in the network will no longer sync.');
	}
	var obj = {"udpn": {"send": syncSend}};
	if (syncTglRecv) obj.udpn.recv = syncSend;
	requestJson(obj);
}

function toggleLiveview() {
	isLv = !isLv;
	d.getElementById('liveview').style.display = (isLv) ? "block":"none";
	var url = loc ? `http://${locip}/liveview`:"/liveview";
	d.getElementById('liveview').src = (isLv) ? url:"about:blank";
	d.getElementById('buttonSr').className = (isLv) ? "active":"";
	size();
}

function toggleInfo() {
  if (isNodes) toggleNodes();
	isInfo = !isInfo;
	if (isInfo) populateInfo(lastinfo);
	d.getElementById('info').style.transform = (isInfo) ? "translateY(0px)":"translateY(100%)";
	d.getElementById('buttonI').className = (isInfo) ? "active":"";
}

function toggleNodes() {
  if (isInfo) toggleInfo();
	isNodes = !isNodes;
	d.getElementById('nodes').style.transform = (isNodes) ? "translateY(0px)":"translateY(100%)";
  d.getElementById('buttonNodes').className = (isNodes) ? "active":"";
  if (isNodes) loadNodes();
}

function makeSeg() {
	var ns = 0;
	if (lowestUnused > 0) {
		var pend = d.getElementById(`seg${lowestUnused -1}e`).value;
		if (pend < ledCount) ns = pend;
	}
	var cn = `<div class="seg">
			<div class="segname newseg">
				New segment ${lowestUnused}
			</div>
			<br>
			<div class="segin expanded">
				<table class="segt">
					<tr>
						<td class="segtd">Start LED</td>
						<td class="segtd">Stop LED</td>
					</tr>
					<tr>
						<td class="segtd"><input class="noslide segn" id="seg${lowestUnused}s" type="number" min="0" max="${ledCount-1}" value="${ns}" oninput="updateLen(${lowestUnused})"></td>
						<td class="segtd"><input class="noslide segn" id="seg${lowestUnused}e" type="number" min="0" max="${ledCount}" value="${ledCount}" oninput="updateLen(${lowestUnused})"></td>
					</tr>
				</table>
				<div class="h" id="seg${lowestUnused}len">${ledCount - ns} LEDs</div>
				<i class="icons e-icon cnf cnf-s half" id="segc${lowestUnused}" onclick="setSeg(${lowestUnused}); resetUtil();">&#xe390;</i>
			</div>
		</div>`;
	d.getElementById('segutil').innerHTML = cn;
}

function resetUtil() {
	var cn = `<button class="btn btn-s btn-i" onclick="makeSeg()"><i class="icons btn-icon">&#xe18a;</i>Add segment</button><br>`;
	d.getElementById('segutil').innerHTML = cn;
}

function makeP(i) {
	return `
	<input type="text" class="ptxt noslide" id="p${i}txt" autocomplete="off" maxlength=32 value="${(i>0)?pName(i):""}" placeholder="Enter name..."/><br>
	<div class="c">Quick load label: <input type="text" class="stxt noslide" maxlength=2 value="${qlName(i)}" id="p${i}ql" autocomplete="off"/></div>
	<div class="h">(leave empty for no Quick load button)</div>
	<label class="check revchkl">
		${(i>0)?"Overwrite with state":"Use current state"}
		<input type="checkbox" id="p${i}cstgl" onchange="tglCs(${i})" ${(i>0)?"":"checked"}>
		<span class="checkmark schk"></span>
	</label><br>
	<div class="po2" id="p${i}o2">
		API command<br>
		<textarea class="noslide" id="p${i}api"></textarea>
	</div>
	<div class="po1" id="p${i}o1">
		<label class="check revchkl">
			Include brightness
			<input type="checkbox" id="p${i}ibtgl" checked>
			<span class="checkmark schk"></span>
		</label>
		<label class="check revchkl">
			Save segment bounds
			<input type="checkbox" id="p${i}sbtgl" checked>
			<span class="checkmark schk"></span>
		</label>
	</div>
	<div class="c">Save to ID <input class="noslide" id="p${i}id" type="number" oninput="checkUsed(${i})" max=250 min=1 value=${(i>0)?i:getLowestUnusedP()}></div>
	<div class="c">
		<button class="btn btn-i btn-p" onclick="saveP(${i})"><i class="icons btn-icon">&#xe390;</i>${(i>0)?"Save changes":"Save preset"}</button>
		${(i>0)?'<button class="btn btn-i btn-p" onclick="delP('+i+')"><i class="icons btn-icon">&#xe037;</i>Delete preset</button>':
						'<button class="btn btn-p" onclick="resetPUtil()">Cancel</button>'}
	</div>
	<div class="pwarn ${(i>0)?"bp":""} c" id="p${i}warn">

	</div>
	${(i>0)? ('<div class="h">ID ' +i+ '</div>'):""}`;
}

function makePUtil() {
	d.getElementById('putil').innerHTML = `<div class="seg pres">
		<div class="segname newseg">
			New preset</div>
		<div class="segin expanded">
		${makeP(0)}</div></div>`;
	updateTrail(d.getElementById('p0p'));
}

function resetPUtil() {
	var cn = `<button class="btn btn-s btn-i" onclick="makePUtil()"><i class="icons btn-icon">&#xe18a;</i>Create preset</button><br>`;
	d.getElementById('putil').innerHTML = cn;
}

function tglCs(i){
	var pss = d.getElementById(`p${i}cstgl`).checked;
	d.getElementById(`p${i}o1`).style.display = pss? "block" : "none";
	d.getElementById(`p${i}o2`).style.display = !pss? "block" : "none";
}

function selSegEx(s)
{
	var obj = {"seg":[]};
	for (let i=0; i<=lSeg; i++){
		obj.seg.push({"sel":(i==s)?true:false});
	}
	requestJson(obj);
}

function selSeg(s){
	var sel = d.getElementById(`seg${s}sel`).checked;
	var obj = {"seg": {"id": s, "sel": sel}};
	requestJson(obj, false);
}

function setSeg(s){
	var start = parseInt(d.getElementById(`seg${s}s`).value);
	var stop	= parseInt(d.getElementById(`seg${s}e`).value);
	if (stop <= start) {delSeg(s); return;}
	var obj = {"seg": {"id": s, "start": start, "stop": stop}};
	if (d.getElementById(`seg${s}grp`))
	{
		var grp = parseInt(d.getElementById(`seg${s}grp`).value);
		var spc = parseInt(d.getElementById(`seg${s}spc`).value);
		obj.seg.grp = grp;
		obj.seg.spc = spc;
	}
	requestJson(obj);
}

function delSeg(s){
	if (segCount < 2) {
		showToast("You need to have multiple segments to delete one!");
		return;
	}
	expanded[s] = false;
	segCount--;
	var obj = {"seg": {"id": s, "stop": 0}};
	requestJson(obj, false);
}

function setRev(s){
	var rev = d.getElementById(`seg${s}rev`).checked;
	var obj = {"seg": {"id": s, "rev": rev}};
	requestJson(obj, false);
}

function setMi(s){
	var mi = d.getElementById(`seg${s}mi`).checked;
	var obj = {"seg": {"id": s, "mi": mi}};
	requestJson(obj, false);
}

function setSegPwr(s){
	var obj = {"seg": {"id": s, "on": !powered[s]}};
	requestJson(obj);
}

function setSegBri(s){
	var obj = {"seg": {"id": s, "bri": parseInt(d.getElementById(`seg${s}bri`).value)}};
	requestJson(obj);
}

function setX(ind = null) {
	if (ind === null) {
		ind = parseInt(d.querySelector('#fxlist input[name="fx"]:checked').value);
	} else {
		d.querySelector(`#fxlist input[name="fx"][value="${ind}`).checked = true;
	}
	var selElement = d.querySelector('#fxlist .selected');
	if (selElement) {
		selElement.classList.remove('selected')
	}
	d.querySelector(`#fxlist .lstI[data-id="${ind}"]`).classList.add('selected');

	var obj = {"seg": {"fx": parseInt(ind)}};
	requestJson(obj);
}

function setPalette(paletteId = null)
{
	if (paletteId === null) {
		paletteId = parseInt(d.querySelector('#selectPalette input[name="palette"]:checked').value);
	} else {
		d.querySelector(`#selectPalette input[name="palette"][value="${paletteId}`).checked = true;
	}
	var selElement = d.querySelector('#selectPalette .selected');
	if (selElement) {
		selElement.classList.remove('selected')
	}
	d.querySelector(`#selectPalette .lstI[data-id="${paletteId}"]`).classList.add('selected');
	var obj = {"seg": {"pal": paletteId}};
	requestJson(obj);
}

function setBri() {
	var obj = {"bri": parseInt(d.getElementById('sliderBri').value)};
	obj.transition = parseInt(d.getElementById('cyctt').value*10);
	requestJson(obj);
}

function setSpeed() {
	var obj = {"seg": {"sx": parseInt(d.getElementById('sliderSpeed').value)}};
	requestJson(obj, false);
}

function setIntensity() {
	var obj = {"seg": {"ix": parseInt(d.getElementById('sliderIntensity').value)}};
	requestJson(obj, false);
}

function setLor(i) {
	var obj = {"lor": i};
	requestJson(obj);
}

function setFFT1() {
  var obj = {"seg": {"f1x": parseInt(d.getElementById('sliderFFT1').value)}};
  requestJson(obj);
}

function setFFT2() {
  var obj = {"seg": {"f2x": parseInt(d.getElementById('sliderFFT2').value)}};
  requestJson(obj);
}

function setFFT3() {
  var obj = {"seg": {"f3x": parseInt(d.getElementById('sliderFFT3').value)}};
  requestJson(obj);
}

function toggleCY() {
	var obj = {"pl" : -1};
	if (d.getElementById('cyToggle').checked)
	{
		obj = {"pl": 0, "ccnf": {"min": parseInt(d.getElementById('cycs').value), "max": parseInt(d.getElementById('cyce').value), "time": parseInt(d.getElementById('cyct').value*10)}};
		obj.transition = parseInt(d.getElementById('cyctt').value*10);
	}

	requestJson(obj);
}

function setPreset(i) {
	var obj = {"ps": i};

	showToast("Loading preset " + pName(i) +" (" + i + ")");

	requestJson(obj);
}

function saveP(i) {
	pI = parseInt(d.getElementById(`p${i}id`).value);
	if (!pI || pI < 1) pI = (i>0) ? i : getLowestUnusedP();
	pN = d.getElementById(`p${i}txt`).value;
	if (pN == "") pN = "Preset " + pI;
	var obj = {};
	if (!d.getElementById(`p${i}cstgl`).checked) {
		var raw = d.getElementById(`p${i}api`).value;
		try {
			obj = JSON.parse(raw);
		} catch (e) {
			obj.win = raw;
			if (raw.length < 2) {
				d.getElementById(`p${i}warn`).innerHTML = "&#9888; Please enter your API command first";
				return;
			} else if (raw.indexOf('{') > -1) {
				d.getElementById(`p${i}warn`).innerHTML = "&#9888; Syntax error in custom JSON API command";
				return;
			} else if (raw.indexOf("Please") == 0) {
        d.getElementById(`p${i}warn`).innerHTML = "&#9888; Please refresh the page before modifying this preset";
				return;
      }
		}
		obj.o = true;
	} else {
		obj.ib = d.getElementById(`p${i}ibtgl`).checked;
		obj.sb = d.getElementById(`p${i}sbtgl`).checked;
	}
	obj.psave = pI; obj.n = pN;
	var pQN = d.getElementById(`p${i}ql`).value;
	if (pQN.length > 0) obj.ql = pQN;

  showToast("Saving " + pN +" (" + pI + ")");
	requestJson(obj);
	if (obj.o) {
		pJson[pI] = obj;
    delete pJson[pI].psave;
    delete pJson[pI].o;
    delete pJson[pI].v;
    delete pJson[pI].time;
	} else {
		pJson[pI] = {"n":pN, "win":"Please refresh the page to see this newly saved command."};
		if (obj.win) pJson[pI].win = obj.win;
		if (obj.ql)  pJson[pI].ql = obj.ql;
	}
	populatePresets();
	resetPUtil();
}

function delP(i) {
	var obj = {"pdel": i};
	requestJson(obj);
	delete pJson[i];
	populatePresets();
}

function selectSlot(b) {
	csel = b;
	var cd = d.getElementById('csl').children;
	for (let i = 0; i < cd.length; i++) {
		cd[i].style.border="2px solid white";
		cd[i].style.margin="5px";
		cd[i].style.width="42px";
	}
	cd[csel].style.border="5px solid white";
	cd[csel].style.margin="2px";
	cd[csel].style.width="50px";
	cpick.color.set(cd[csel].style.backgroundColor);
	d.getElementById('sliderW').value = whites[csel];
	updateTrail(d.getElementById('sliderW'));
	updateHex();
	updateRgb();
	redrawPalPrev();
}

var lasth = 0;
function pC(col)
{
	if (col == "rnd")
	{
	col = {h: 0, s: 0, v: 100};
	col.s = Math.floor((Math.random() * 50) + 50);
	do {
		col.h = Math.floor(Math.random() * 360);
	} while (Math.abs(col.h - lasth) < 50);
	lasth = col.h;
	}
	cpick.color.set(col);
	setColor(0);
}

function updateRgb()
{
	var col = cpick.color.rgb;
	var s = d.getElementById('sliderR');
	s.value = col.r; updateTrail(s,1);
	s = d.getElementById('sliderG');
	s.value = col.g; updateTrail(s,2);
	s = d.getElementById('sliderB');
	s.value = col.b; updateTrail(s,3);
}

function updateHex()
{
	var str = cpick.color.hexString;
	str = str.substring(1);
	var w = whites[csel];
	if (w > 0) str += w.toString(16);
	d.getElementById('hexc').value = str;
	d.getElementById('hexcnf').style.backgroundColor = "var(--c-3)";
}

function hexEnter() {
	d.getElementById('hexcnf').style.backgroundColor = "var(--c-6)";
	if(event.keyCode == 13) fromHex();
}

function fromHex()
{
	var str = d.getElementById('hexc').value;
	whites[csel] = parseInt(str.substring(6), 16);
	try {
		cpick.color.set("#" + str.substring(0,6));
	} catch (e) {
		cpick.color.set("#ffaa00");
	}
	if (isNaN(whites[csel])) whites[csel] = 0;
	setColor(2);
}

function fromRgb()
{
	var r = d.getElementById('sliderR').value;
	var g = d.getElementById('sliderG').value;
	var b = d.getElementById('sliderB').value;
	cpick.color.set(`rgb(${r},${g},${b})`);
	setColor(0);
}

function setColor(sr) {
	var cd = d.getElementById('csl').children;
	if (sr == 1 && cd[csel].style.backgroundColor == 'rgb(0, 0, 0)') cpick.color.setChannel('hsv', 'v', 100);
	cd[csel].style.backgroundColor = cpick.color.rgbString;
	if (sr != 2) whites[csel] = d.getElementById('sliderW').value;
	var col = cpick.color.rgb;
	var obj = {"seg": {"col": [[col.r, col.g, col.b, whites[csel]],[],[]]}};
	if (csel == 1) {
		obj = {"seg": {"col": [[],[col.r, col.g, col.b, whites[csel]],[]]}};
	} else if (csel == 2) {
		obj = {"seg": {"col": [[],[],[col.r, col.g, col.b, whites[csel]]]}};
	}
	updateHex();
	updateRgb();
	obj.transition = parseInt(d.getElementById('cyctt').value*10);
	requestJson(obj);
}

var hc = 0;
setInterval(function(){if (!isInfo) return; hc+=18; if (hc>300) hc=0; if (hc>200)hc=306; if (hc==144) hc+=36; if (hc==108) hc+=18;
d.getElementById('heart').style.color = `hsl(${hc}, 100%, 50%)`;}, 910);

function openGH()
{
	window.open("https://github.com/atuline/WLED/wiki");
}

var cnfr = false;
function cnfReset()
{
	if (!cnfr)
	{
		var bt = d.getElementById('resetbtn');
	bt.style.color = "#f00";
	bt.innerHTML = "Confirm Reboot";
	cnfr = true; return;
	}
	window.location.href = "/reset";
}

var cnfrS = false;
function rSegs()
{
	var bt = d.getElementById('rsbtn');
	if (!cnfrS)
	{
	bt.style.color = "#f00";
	bt.innerHTML = "Confirm reset";
	cnfrS = true; return;
	}
	cnfrS = false;
	bt.style.color = "#fff";
	bt.innerHTML = "Reset segments";
	var obj = {"seg":[{"start":0,"stop":ledCount,"sel":true}]};
	for (let i=1; i<=lSeg; i++){
		obj.seg.push({"stop":0});
	}
	requestJson(obj);
}

function loadPalettesData()
{
	if (palettesData) {
		return;
	}
	const lsKey = "wledPalx";
	var palettesDataJson = localStorage.getItem(lsKey);
	if (palettesDataJson) {
		try {
			palettesDataJson = JSON.parse(palettesDataJson);
			var d = new Date();
			if (palettesDataJson && palettesDataJson.expiration && palettesDataJson.expiration > d.getTime()) {
				palettesData = palettesDataJson.p;
				return;
			}
		} catch (e) {}
	}
	var dateExpiration = new Date();
	palettesData = {};
	getPalettesData(1, function() {
		localStorage.setItem(lsKey, JSON.stringify({
			p: palettesData,
			expiration: dateExpiration.getTime() + (24 * 60 * 60 * 1000) // 24 hrs expiration
		}));
		redrawPalPrev();
	});
}

function getPalettesData(page, callback)
{
	var url = `/json/palx?page=${page}`;
	if (loc) {
		url = `http://${locip}${url}`;
	}

	fetch(url, {
		method: 'get',
		headers: {
			"Content-type": "application/json; charset=UTF-8"
		}
	})
	.then(res => {
		if (!res.ok) {
			showErrorToast();
		}
		return res.json();
	})
	.then(json => {
		palettesData = Object.assign({}, palettesData, json.p);
		if (page < json.m) {
			getPalettesData(page + 1, callback);
		} else {
			callback();
		}
	})
	.catch(function (error) {
		showToast(error, true);
		console.log(error);
		presetError(false);
	});
}

function search(searchField) {
	var searchText = searchField.value.toUpperCase();
	var elements = searchField.parentElement.querySelectorAll('.lstI');
	for (i = 0; i < elements.length; i++) {
		var item = elements[i];
		var itemText = item.querySelector('.lstIname').innerText.toUpperCase();
		if (itemText.indexOf(searchText) > -1) {
			item.style.display = "";
		} else {
			item.style.display = "none";
		}
	}
}

function expand(i,a)
{
	if (!a) expanded[i] = !expanded[i];
	d.getElementById('seg' +i).style.display = (expanded[i]) ? "block":"none";
	d.getElementById('sege' +i).style.transform = (expanded[i]) ? "rotate(180deg)":"rotate(0deg)";
	if (i > 100) { //presets
		var p = i-100;
		d.getElementById(`p${p}o`).style.background = (expanded[i] || p != currentPreset)?"var(--c-2)":"var(--c-6)";
		if (d.getElementById('seg' +i).innerHTML == "") {
      d.getElementById('seg' +i).innerHTML = makeP(p);
      var papi = papiVal(p);
      d.getElementById(`p${p}api`).value = papi;
      if (papi.indexOf("Please") == 0) d.getElementById(`p${p}cstgl`).checked = true;
      tglCs(p);
		}
	}
}

function unfocusSliders() {
	d.getElementById("sliderBri").blur();
	d.getElementById("sliderSpeed").blur();
	d.getElementById("sliderIntensity").blur();
	d.getElementById("sliderFFT1").blur();
	d.getElementById("sliderFFT2").blur();
	d.getElementById("sliderFFT3").blur();

}

//sliding UI
const _C = d.querySelector('.container'), N = 4;

let iSlide = 0, x0 = null, scrollS = 0, locked = false, w;

function unify(e) {	return e.changedTouches ? e.changedTouches[0] : e; }

function hasIroClass(classList) {
	for (var i = 0; i < classList.length; i++) {
		var element = classList[i];
		if (element.startsWith('Iro')) return true;
	}

	return false;
}


function lock(e) {
	if (pcMode) return;
	var l = e.target.classList;
	var pl = e.target.parentElement.classList;

	if (l.contains('noslide') || hasIroClass(l) || hasIroClass(pl)) return;

	x0 = unify(e).clientX;
	scrollS = d.getElementsByClassName("tabcontent")[iSlide].scrollTop;

	_C.classList.toggle('smooth', !(locked = true));
}

function move(e) {
	if(!locked || pcMode) return;
	var clientX = unify(e).clientX;
	var dx = clientX - x0;
	var s = Math.sign(dx);
	var f = +(s*dx/w).toFixed(2);

  if((clientX != 0) &&
	 (iSlide > 0 || s < 0) && (iSlide < N - 1 || s > 0) &&
     f > 0.12 &&
     d.getElementsByClassName("tabcontent")[iSlide].scrollTop == scrollS) {
		_C.style.setProperty('--i', iSlide -= s);
		f = 1 - f;
		updateTablinks(iSlide);
	}
	_C.style.setProperty('--f', f);
	_C.classList.toggle('smooth', !(locked = false));
	x0 = null;
}

function size() {
	w = window.innerWidth;
  d.getElementById('buttonNodes').style.display = (lastinfo.ndc > 0 && w > 770) ? "block":"none";
	var h = d.getElementById('top').clientHeight;
	sCol('--th', h + "px");
	sCol('--bh', d.getElementById('bot').clientHeight + "px");
	if (isLv) h -= 4;
	sCol('--tp', h + "px");
	togglePcMode();
}

function togglePcMode(fromB = false)
{
	if (fromB) {
	pcModeA = !pcModeA;
	localStorage.setItem('pcm', pcModeA);
	pcMode = pcModeA;
	}
	if (w < 1250 && !pcMode) return;
	if (!fromB && ((w < 1250 && lastw < 1250) || (w >= 1250 && lastw >= 1250))) return;
	openTab(0, true);
	if (w < 1250) {pcMode = false;}
	else if (pcModeA && !fromB) pcMode = pcModeA;
	updateTablinks(0);
	d.getElementById('buttonPcm').className = (pcMode) ? "active":"";
	d.getElementById('bot').style.height = (pcMode && !cfg.comp.pcmbot) ? "0":"auto";
	sCol('--bh', d.getElementById('bot').clientHeight + "px");
  _C.style.width = (pcMode)?'100%':'400%';
	lastw = w;
}

function isObject(item) {
	return (item && typeof item === 'object' && !Array.isArray(item));
}

function mergeDeep(target, ...sources) {
	if (!sources.length) return target;
	const source = sources.shift();

	if (isObject(target) && isObject(source)) {
		for (const key in source) {
			if (isObject(source[key])) {
				if (!target[key]) Object.assign(target, { [key]: {} });
				mergeDeep(target[key], source[key]);
			} else {
				Object.assign(target, { [key]: source[key] });
			}
		}
	}
	return mergeDeep(target, ...sources);
}

size();
_C.style.setProperty('--n', N);

window.addEventListener('resize', size, false);

_C.addEventListener('mousedown', lock, false);
_C.addEventListener('touchstart', lock, false);

_C.addEventListener('mouseout', move, false);
_C.addEventListener('mouseup', move, false);
_C.addEventListener('touchend', move, false);<|MERGE_RESOLUTION|>--- conflicted
+++ resolved
@@ -311,14 +311,8 @@
 
   copyText.select();
   copyText.setSelectionRange(0, 999999);
-<<<<<<< HEAD
-
-  document.execCommand("copy");
-
-=======
   d.execCommand("copy");
-	
->>>>>>> d3b1ac86
+
 	showToast("Copied to clipboard!");
 }
 
@@ -620,7 +614,7 @@
 		"name": "Default",
 		"class": "sticky"
 	});
-	
+
 	var paletteHtml = `<input type="text" class="search" placeholder="Search" oninput="search(this)" />`;
 	for (let i = 0; i < palettes.length; i++) {
 		let previewCss = genPalPrevCss(palettes[i].id);
@@ -696,7 +690,7 @@
 		if (index === false) {
 			index = j / paletteData.length * 100;
 		}
-		
+
 		gradient.push(`rgb(${r},${g},${b}) ${index}%`);
 	}
 
@@ -717,10 +711,10 @@
 				</span>
 				${extraHtml}
 			</div>
-			
+
 		</div>`;
 }
-  
+
 function btype(b){
   switch (b) {
     case 32: return "ESP32";
@@ -764,7 +758,7 @@
 	if (loc) {
 		url = `http://${locip}/json/nodes`;
 	}
-	
+
 	fetch
 	(url, {
 		method: 'get'
@@ -943,10 +937,8 @@
 		if (json.success) {
 			return;
 		}
-<<<<<<< HEAD
-=======
 		var s = json;
-		
+
 		if (!command || rinfo) {
 			if (!rinfo) {
 				pmt = json.info.fs.pmt;
@@ -961,7 +953,6 @@
 				populateEffects(json.effects);
 				populatePalettes(json.palettes);
 			}
->>>>>>> d3b1ac86
 
 			var info = json.info;
 			var name = info.name;
@@ -1021,7 +1012,7 @@
 			updateUI();
 			return;
 		}
-		
+
 		selColors = i.col;
 		var cd = d.getElementById('csl').children;
 		for (let e = 2; e >= 0; e--)
