--- conflicted
+++ resolved
@@ -614,7 +614,7 @@
 		"name": "Default",
 		"class": "sticky"
 	});
-	
+
 	var html = `<div class="searchbar"><input type="text" class="search" placeholder="Search" oninput="search(this)" />
   <i class="icons search-cancel-icon" onclick="cancelSearch(this)">&#xe38f;</i></div>`;
 	for (let i = 0; i < palettes.length; i++) {
@@ -691,7 +691,7 @@
 		if (index === false) {
 			index = j / paletteData.length * 100;
 		}
-		
+
 		gradient.push(`rgb(${r},${g},${b}) ${index}%`);
 	}
 
@@ -711,7 +711,7 @@
       ${extraHtml}
 		</div>`;
 }
-  
+
 function btype(b){
   switch (b) {
     case 32: return "ESP32";
@@ -934,10 +934,8 @@
 		if (json.success) {
 			return;
 		}
-<<<<<<< HEAD
-=======
 		var s = json;
-		
+
 		if (!command || rinfo) {
 			if (!rinfo) {
 				pmt = json.info.fs.pmt;
@@ -952,7 +950,6 @@
 				populateEffects(json.effects);
 				populatePalettes(json.palettes);
 			}
->>>>>>> 4a20f43f
 
 			var info = json.info;
 			var name = info.name;
@@ -1014,7 +1011,7 @@
 			updateUI();
 			return;
 		}
-		
+
 		selColors = i.col;
 		var cd = d.getElementById('csl').children;
 		for (let e = 2; e >= 0; e--)
