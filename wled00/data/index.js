//page js
var loc = false, locip;
var noNewSegs = false;
var isOn = false, nlA = false, isLv = false, isInfo = false, isNodes = false, syncSend = false, syncTglRecv = true, isRgbw = false;
var whites = [0,0,0];
var selColors;
var expanded = [false];
var powered = [true];
var nlDur = 60, nlTar = 0;
var nlFade = false;
var selectedFx = 0;
var csel = 0;
var currentPreset = -1;
var lastUpdate = 0;
var segCount = 0, ledCount = 0, lowestUnused = 0, maxSeg = 0, lSeg = 0;
var pcMode = false, pcModeA = false, lastw = 0;
var d = document;
const ranges = RangeTouch.setup('input[type="range"]', {});
var palettesData;
var pJson = {};
var pN = "", pI = 0;
var pmt = 1, pmtLS = 0, pmtLast = 0;
var lastinfo = {};
var cfg = {
	theme:{base:"dark", bg:{url:""}, alpha:{bg:0.6,tab:0.8}, color:{bg:""}},
	comp :{colors:{picker: true, rgb: false, quick: true, hex: false}, labels:true, pcmbot:false, pid:true}
};

var cpick = new iro.ColorPicker("#picker", {
	width: 260,
	wheelLightness: false,
  wheelAngle: 90,
  layout: [
    {
      component: iro.ui.Wheel,
      options: {}
    },
    {
      component: iro.ui.Slider,
      options: {
        sliderType: 'value'
      }
    },
    {
      component: iro.ui.Slider,
      options: {
        sliderType: 'kelvin',
        minTemperature: 2100,
        maxTemperature: 10000
      }
    }
  ]
});

function handleVisibilityChange() {
	if (!document.hidden && new Date () - lastUpdate > 3000) {
		requestJson(null);
	}
}

function sCol(na, col) {
	d.documentElement.style.setProperty(na, col);
}

function applyCfg()
{
	cTheme(cfg.theme.base === "light");
	var bg = cfg.theme.color.bg;
	if (bg) sCol('--c-1', bg);
	var ccfg = cfg.comp.colors;
	d.getElementById('hexw').style.display = ccfg.hex ? "block":"none";
	d.getElementById('picker').style.display = ccfg.picker ? "block":"none";
	d.getElementById('rgbwrap').style.display = ccfg.rgb ? "block":"none";
	d.getElementById('qcs-w').style.display = ccfg.quick ? "block":"none";
	var l = cfg.comp.labels;
	var e = d.querySelectorAll('.tab-label');
	for (var i=0; i<e.length; i++)
		e[i].style.display = l ? "block":"none";
	e = d.querySelector('.hd');
	e.style.display = l ? "block":"none";
	sCol('--tbp',l ? "14px 14px 10px 14px":"10px 22px 4px 22px");
	sCol('--bbp',l ? "9px 0 7px 0":"10px 0 4px 0");
	sCol('--bhd',l ? "block":"none");
	sCol('--bmt',l ? "0px":"5px");
	sCol('--t-b', cfg.theme.alpha.tab);
	size();
	localStorage.setItem('wledUiCfg', JSON.stringify(cfg));
}

function tglHex()
{
	cfg.comp.colors.hex = !cfg.comp.colors.hex;
	applyCfg();
}

function tglTheme()
{
	cfg.theme.base = (cfg.theme.base === "light") ? "dark":"light";
	applyCfg();
}

function tglLabels()
{
	cfg.comp.labels = !cfg.comp.labels;
	applyCfg();
}

function cTheme(light) {
	if (light) {
	sCol('--c-1','#eee');
	sCol('--c-f','#000');
	sCol('--c-2','#ddd');
	sCol('--c-3','#bbb');
	sCol('--c-4','#aaa');
	sCol('--c-5','#999');
	sCol('--c-6','#999');
	sCol('--c-8','#888');
	sCol('--c-b','#444');
	sCol('--c-c','#333');
	sCol('--c-e','#111');
	sCol('--c-d','#222');
	sCol('--c-r','#c42');
	sCol('--c-o','rgba(204, 204, 204, 0.9)');
	sCol('--c-sb','#0003'); sCol('--c-sbh','#0006');
	sCol('--c-tb','rgba(204, 204, 204, var(--t-b))');
	sCol('--c-tba','rgba(170, 170, 170, var(--t-b))');
	sCol('--c-tbh','rgba(204, 204, 204, var(--t-b))');
	d.getElementById('imgw').style.filter = "invert(0.8)";
	} else {
	sCol('--c-1','#111');
	sCol('--c-f','#fff');
	sCol('--c-2','#222');
	sCol('--c-3','#333');
	sCol('--c-4','#444');
	sCol('--c-5','#555');
	sCol('--c-6','#666');
	sCol('--c-8','#888');
	sCol('--c-b','#bbb');
	sCol('--c-c','#ccc');
	sCol('--c-e','#eee');
	sCol('--c-d','#ddd');
	sCol('--c-r','#831');
	sCol('--c-o','rgba(34, 34, 34, 0.9)');
	sCol('--c-sb','#fff3'); sCol('--c-sbh','#fff5');
	sCol('--c-tb','rgba(34, 34, 34, var(--t-b))');
	sCol('--c-tba','rgba(102, 102, 102, var(--t-b))');
	sCol('--c-tbh','rgba(51, 51, 51, var(--t-b))');
	d.getElementById('imgw').style.filter = "unset";
	}
}

function loadBg(iUrl) {
	let bg = document.getElementById('bg');
  let img = document.createElement("img");
  img.src = iUrl;
  if (iUrl == "") {
    var today = new Date();
    if (today.getMonth() == 11 && (today.getDate() > 23 && today.getDate() < 28)) img.src = "https://aircoookie.github.io/xmas.png";
  }
	img.addEventListener('load', (event) => {
		var a = parseFloat(cfg.theme.alpha.bg);
		if (isNaN(a)) a = 0.6;
		bg.style.opacity = a;
		bg.style.backgroundImage = `url(${img.src})`;
		img = null;
	});
}

function onLoad() {
	if (window.location.protocol == "file:") {
	loc = true;
	locip = localStorage.getItem('locIp');
	if (!locip)
	{
		locip = prompt("File Mode. Please enter WLED IP!");
		localStorage.setItem('locIp', locip);
	}
	}
	var sett = localStorage.getItem('wledUiCfg');
	if (sett) cfg = mergeDeep(cfg, JSON.parse(sett));

	resetPUtil();

	applyCfg();
	loadBg(cfg.theme.bg.url);

	var cd = d.getElementById('csl').children;
	for (var i = 0; i < cd.length; i++) {
		cd[i].style.backgroundColor = "rgb(0, 0, 0)";
	}
	selectSlot(0);
	updateTablinks(0);
	resetUtil();
	cpick.on("input:end", function() {
		setColor(1);
	});
	pmtLS = localStorage.getItem('wledPmt');
	setTimeout(function(){requestJson(null, false);}, 25);
	d.addEventListener("visibilitychange", handleVisibilityChange, false);
	size();
	d.getElementById("cv").style.opacity=0;
	if (localStorage.getItem('pcm') == "true") togglePcMode(true);
	var sls = d.querySelectorAll('input[type="range"]');
	for (var sl of sls) {
		sl.addEventListener('input', updateBubble, true);
		sl.addEventListener('touchstart', toggleBubble);
		sl.addEventListener('touchend', toggleBubble);
	}
	loadPalettesData();
}

function updateTablinks(tabI)
{
	var tablinks = d.getElementsByClassName("tablinks");
	for (var i of tablinks) {
		i.className = i.className.replace(" active", "");
	}
	if (pcMode) return;
	tablinks[tabI].className += " active";
}

function openTab(tabI, force = false) {
	if (pcMode && !force) return;
	iSlide = tabI;
	_C.classList.toggle('smooth', false);
	_C.style.setProperty('--i', iSlide);
	updateTablinks(tabI);
}

var timeout;
function showToast(text, error = false) {
	if (error) d.getElementById('connind').style.backgroundColor = "#831";
	var x = d.getElementById("toast");
	x.innerHTML = text;
	x.className = error ? "error":"show";
	clearTimeout(timeout);
	x.style.animation = 'none';
	x.style.animation = null;
	timeout = setTimeout(function(){ x.className = x.className.replace("show", ""); }, 2900);
}

function showErrorToast() {
	showToast('Connection to light failed!', true);
}
function clearErrorToast() {
	d.getElementById("toast").className = d.getElementById("toast").className.replace("error", "");
}

function getRuntimeStr(rt)
{
	var t = parseInt(rt);
	var days = Math.floor(t/86400);
	var hrs = Math.floor((t - days*86400)/3600);
	var mins = Math.floor((t - days*86400 - hrs*3600)/60);
	var str = days ? (days + " " + (days == 1 ? "day" : "days") + ", ") : "";
	str += (hrs || days) ? (hrs + " " + (hrs == 1 ? "hour" : "hours")) : "";
	if (!days && hrs) str += ", ";
	if (t > 59 && !days) str += mins + " min";
	if (t < 3600 && t > 59) str += ", ";
	if (t < 3600) str += (t - mins*60) + " sec";
	return str;
}

function inforow(key, val, unit = "")
{
	return `<tr><td class="keytd">${key}</td><td class="valtd">${val}${unit}</td></tr>`;
}

function getLowestUnusedP()
{
	var l = 1;
	for (var key in pJson)
	{
		if (key == l) l++;
  }
  if (l > 250) l = 250;
	return l;
}

function checkUsed(i) {
	var id = d.getElementById(`p${i}id`).value;
	if (pJson[id] && (i == 0 || id != i)) {
		d.getElementById(`p${i}warn`).innerHTML = `&#9888; Overwriting ${pName(id)}!`;
	} else {
		d.getElementById(`p${i}warn`).innerHTML = "";
	}
}

function pName(i) {
	var n = "Preset " + i;
	if (pJson[i].n) n = pJson[i].n;
	return n;
}

function papiVal(i) {
	if (!pJson[i]) return "";
	var o = Object.assign({},pJson[i]);
	if (o.win) return o.win;
	delete o.n; delete o.p; delete o.ql;
	return JSON.stringify(o);
}

function qlName(i) {
	if (!pJson[i]) return "";
  if (!pJson[i].ql) return "";
  return pJson[i].ql;
}

function cpBck() {
	var copyText = document.getElementById("bck");

  copyText.select();
  copyText.setSelectionRange(0, 999999);

  document.execCommand("copy");

	showToast("Copied to clipboard!");
}

function presetError(empty)
{
	var hasBackup = false; var bckstr = "";
	try {
		bckstr = localStorage.getItem("wledP");
		if (bckstr.length > 10) hasBackup = true;
	} catch (e) {

	}
	var cn = `<div class="seg c">`;
	if (empty)
		cn += `You have no presets yet!`;
	else
		cn += `Sorry, there was an issue loading your presets!`;

	if (hasBackup) {
		cn += `<br><br>`;
		if (empty)
			cn += `However, there is backup preset data of a previous installation available.<br>
			(Saving a preset will hide this and overwrite the backup)`;
		else
			cn += `Here is a backup of the last known good state:`;
		cn += `<textarea id="bck"></textarea><br>
			<button class="btn btn-p" onclick="cpBck()">Copy to clipboard</button>`;
	}
	cn += `</div>`;
	d.getElementById('pcont').innerHTML = cn;
	if (hasBackup) d.getElementById('bck').value = bckstr;
}

function loadPresets()
{
	var url = '/presets.json';
	if (loc) {
		url = `http://${locip}/presets.json`;
	}

	fetch
	(url, {
		method: 'get'
	})
	.then(res => {
		if (!res.ok) {
			 showErrorToast();
		}
		return res.json();
	})
	.then(json => {
		pJson = json;
		populatePresets();
	})
	.catch(function (error) {
		showToast(error, true);
		console.log(error);
		presetError(false);
	});
}

var pQL = [];

function populateQL()
{
	var cn = "";
	if (pQL.length > 0) {
	cn += `<p class="labels">Quick load</p>`;

  var it = 0;
	for (var key of (pQL||[]))
	{
    cn += `<button class="xxs btn psts" id="p${key[0]}qlb" onclick="setPreset(${key[0]});">${key[1]}</button>`;
    it++;
    if (it > 4) {
      it = 0;
      cn += '<br>';
    }
  }
  if (it != 0) cn+= '<br>';

	cn += `<p class="labels">All presets</p>`;
	}
	d.getElementById('pql').innerHTML = cn;
}

function populatePresets(fromls)
{
	if (fromls) pJson = JSON.parse(localStorage.getItem("wledP"));
	delete pJson["0"];
	var cn = "";
	var arr = Object.entries(pJson);
	arr.sort(cmpP);
	var added = false;
  pQL = [];
  var is = [];

	for (var key of (arr||[]))
	{
		if (!isObject(key[1])) continue;
		let i = parseInt(key[0]);
		var qll = key[1].ql;
    if (qll) pQL.push([i, qll]);
    is.push(i);

    cn += `<div class="seg pres" id="p${i}o">`;
    if (cfg.comp.pid) cn += `<div class="pid">${i}</div>`;
    cn += `<div class="segname pname" onclick="setPreset(${i})">${pName(i)}</div>
			<i class="icons e-icon flr ${expanded[i+100] ? "exp":""}" id="sege${i+100}" onclick="expand(${i+100})">&#xe395;</i>
			<div class="segin" id="seg${i+100}"></div>
		</div><br>`;
		added = true;
	}

	d.getElementById('pcont').innerHTML = cn;
	if (added) {
		if (pmtLS != pmt && pmt != 0) {
			localStorage.setItem("wledPmt", pmt);
			pJson["0"] = {};
			localStorage.setItem("wledP", JSON.stringify(pJson));
		}
    pmtLS = pmt;
    for (var a = 0; a < is.length; a++) {
      let i = is[a];
      if (expanded[i+100]) expand(i+100, true);
    }
	} else { presetError(true); }
	updatePA();
	populateQL();
}

function populateInfo(i)
{
	var cn="";
	var heap = i.freeheap/1000;
	heap = heap.toFixed(1);
	var pwr = i.leds.pwr;
	var pwru = "Not calculated";
	if (pwr > 1000) {pwr /= 1000; pwr = pwr.toFixed((pwr > 10) ? 0 : 1); pwru = pwr + " A";}
	else if (pwr > 0) {pwr = 50 * Math.round(pwr/50); pwru = pwr + " mA";}
  var urows="";
  if (i.u) {
    for (const [k, val] of Object.entries(i.u))
    {
      if (val[1]) {
        urows += inforow(k,val[0],val[1]);
      } else {
        urows += inforow(k,val);
      }
    }
  }

	var vcn = "Kuuhaku";
	if (i.ver.startsWith("0.12.")) vcn = "Hikari";
	if (i.cn) vcn = i.cn;

	cn += `v${i.ver} "${vcn}"<br><br><table class="infot">
	${urows}
	${inforow("Build",i.vid)}
	${inforow("Signal strength",i.wifi.signal +"% ("+ i.wifi.rssi, " dBm)")}
	${inforow("Uptime",getRuntimeStr(i.uptime))}
	${inforow("Free heap",heap," kB")}
  ${inforow("Estimated current",pwru)}
  ${inforow("Frames / second",i.leds.fps)}
	${inforow("MAC address",i.mac)}
	${inforow("Filesystem",i.fs.u + "/" + i.fs.t + " kB (" +Math.round(i.fs.u*100/i.fs.t) + "%)")}
	${inforow("Environment",i.arch + " " + i.core + " (" + i.lwip + ")")}
	</table>`;
	d.getElementById('kv').innerHTML = cn;
}

function populateSegments(s)
{
	var cn = "";
	segCount = 0; lowestUnused = 0; lSeg = 0;

	for (var y = 0; y < (s.seg||[]).length; y++)
	{
		segCount++;

		var inst=s.seg[y];
		let i = parseInt(inst.id);
		powered[i] = inst.on;
		if (i == lowestUnused) lowestUnused = i+1;
		if (i > lSeg) lSeg = i;

		cn += `<div class="seg">
			<label class="check schkl">
				&nbsp;
				<input type="checkbox" id="seg${i}sel" onchange="selSeg(${i})" ${inst.sel ? "checked":""}>
				<span class="checkmark schk"></span>
			</label>
			<div class="segname" onclick="selSegEx(${i})">
				Segment ${i}
			</div>
			<i class="icons e-icon flr ${expanded[i] ? "exp":""}" id="sege${i}" onclick="expand(${i})">&#xe395;</i>
			<div class="segin ${expanded[i] ? "expanded":""}" id="seg${i}">
			<table class="segt">
				<tr>
					<td class="segtd">Start LED</td>
					<td class="segtd">Stop LED</td>
				</tr>
				<tr>
					<td class="segtd"><input class="noslide segn" id="seg${i}s" type="number" min="0" max="${ledCount-1}" value="${inst.start}" oninput="updateLen(${i})"></td>
					<td class="segtd"><input class="noslide segn" id="seg${i}e" type="number" min="0" max="${ledCount}" value="${inst.stop}" oninput="updateLen(${i})"></td>
				</tr>
			</table>
			<table class="segt">
				<tr>
					<td class="segtd">Grouping</td>
					<td class="segtd">Spacing</td>
				</tr>
				<tr>
					<td class="segtd"><input class="noslide segn" id="seg${i}grp" type="number" min="1" max="255" value="${inst.grp}" oninput="updateLen(${i})"></td>
					<td class="segtd"><input class="noslide segn" id="seg${i}spc" type="number" min="0" max="255" value="${inst.spc}" oninput="updateLen(${i})"></td>
				</tr>
			</table>
			<div class="h bp" id="seg${i}len"></div>
			<i class="icons e-icon pwr ${powered[i] ? "act":""}" id="seg${i}pwr" onclick="setSegPwr(${i})">&#xe08f;</i>
			<div class="sliderwrap il sws">
				<input id="seg${i}bri" class="noslide sis" onchange="setSegBri(${i})" oninput="updateTrail(this)" max="255" min="1" type="range" value="${inst.bri}" />
				<div class="sliderdisplay"></div>
			</div>
				<i class="icons e-icon cnf cnf-s" id="segc${i}" onclick="setSeg(${i})">&#xe390;</i>
				<i class="icons e-icon del" id="segd${i}" onclick="delSeg(${i})">&#xe037;</i>
				<label class="check revchkl">
					Reverse direction
					<input type="checkbox" id="seg${i}rev" onchange="setRev(${i})" ${inst.rev ? "checked":""}>
					<span class="checkmark schk"></span>
				</label>
				<label class="check revchkl">
					Mirror effect
					<input type="checkbox" id="seg${i}mi" onchange="setMi(${i})" ${inst.mi ? "checked":""}>
					<span class="checkmark schk"></span>
				</label>
			</div>
		</div><br>`;
	}

	d.getElementById('segcont').innerHTML = cn;
	if (lowestUnused >= maxSeg) {
		d.getElementById('segutil').innerHTML = '<span class="h">Maximum number of segments reached.</span>';
		noNewSegs = true;
	} else if (noNewSegs) {
		resetUtil();
		noNewSegs = false;
	}
	for (var i = 0; i <= lSeg; i++) {
	updateLen(i);
	updateTrail(d.getElementById(`seg${i}bri`));
	if (segCount < 2) d.getElementById(`segd${lSeg}`).style.display = "none";
	}
	d.getElementById('rsbtn').style.display = (segCount > 1) ? "inline":"none";
}

<<<<<<< HEAD
function populateEffects(effects)
{
	var html = `<input type="text" class="search" placeholder="Search" oninput="search(this)" />`;

	effects.shift(); //remove solid
	for (let i = 0; i < effects.length; i++) {
		effects[i] = {id: parseInt(i)+1, name:effects[i]};
	}
	effects.sort(compare);

	effects.unshift({
		"id": 0,
		"name": "Solid",
		"class": "sticky"
	});

	for (let i = 0; i < effects.length; i++) {
		html += generateListItemHtml(
			'fx',
			effects[i].id,
			effects[i].name,
			'setX',
			'',
			effects[i].class,
		);
	}

	d.getElementById('fxlist').innerHTML=html;
}

function populatePalettes(palettes)
{
	palettes.shift(); //remove default
	for (let i = 0; i < palettes.length; i++) {
		palettes[i] = {
			"id": parseInt(i)+1,
			"name": palettes[i]
		};
	}
	palettes.sort(compare);

	palettes.unshift({
		"id": 0,
		"name": "Default",
		"class": "sticky"
	});
	
	var paletteHtml = `<input type="text" class="search" placeholder="Search" oninput="search(this)" />`;
	for (let i = 0; i < palettes.length; i++) {
		let previewCss = genPalPrevCss(palettes[i].id);
		paletteHtml += generateListItemHtml(
			'palette',
		    palettes[i].id,
            palettes[i].name,
            'setPalette',
			`<div class="lstIprev" style="${previewCss}"></div>`,
			palettes[i].class,
        );
	}

	d.getElementById('selectPalette').innerHTML=paletteHtml;
}

function redrawPalPrev()
{
	let palettes = d.querySelectorAll('#selectPalette .lstI');
	for (let i = 0; i < palettes.length; i++) {
		let id = palettes[i].dataset.id;
		let lstPrev = palettes[i].querySelector('.lstIprev');
		if (lstPrev) {
			lstPrev.style = genPalPrevCss(id);
		}
	}
}

function genPalPrevCss(id)
{
	if (!palettesData) {
		return;
	}
	var paletteData = palettesData[id];
	var previewCss = "";

	if (!paletteData) {
		return 'display: none';
	}

	// We need at least two colors for a gradient
	if (paletteData.length == 1) {
		paletteData[1] = paletteData[0];
		if (Array.isArray(paletteData[1])) {
			paletteData[1][0] = 255;
		}
	}

	var gradient = [];
	for (let j = 0; j < paletteData.length; j++) {
		const element = paletteData[j];
		let r;
		let g;
		let b;
		let index = false;
		if (Array.isArray(element)) {
			index = element[0]/255*100;
			r = element[1];
			g = element[2];
			b = element[3];
		} else if (element == 'r') {
			r = Math.random() * 255;
			g = Math.random() * 255;
			b = Math.random() * 255;
		} else {
			if (selColors) {
				let pos = element[1] - 1;
				r = selColors[pos][0];
				g = selColors[pos][1];
				b = selColors[pos][2];
			}
		}
		if (index === false) {
			index = j / paletteData.length * 100;
		}
		
		gradient.push(`rgb(${r},${g},${b}) ${index}%`);
	}

	return `background: linear-gradient(to right,${gradient.join()});`;
}

function generateListItemHtml(listName, id, name, clickAction, extraHtml = '', extraClass = '')
{
    return `<div class="lstI ${extraClass}" data-id="${id}" onClick="${clickAction}(${id})">
			<label class="radio schkl">
				&nbsp;
				<input type="radio" value="${id}" name="${listName}" onChange="${clickAction}()">
				<span class="radiomark schk"></span>
			</label>
			<div class="lstIcontent">
				<span class="lstIname">
					${name}
				</span>
				${extraHtml}
			</div>
			
		</div>`;
=======
function btype(b){
  switch (b) {
    case 32: return "ESP32";
    case 82: return "ESP8266";
  }
  return "?";
}
function bname(o){
  if (o.name=="WLED") return o.ip;
  return o.name;
}

function populateNodes(i,n)
{
	var cn="";
	var urows="";
  var nnodes = 0;
	if (n.nodes) {
		n.nodes.sort((a,b) => (a.name).localeCompare(b.name));
		for (var x=0;x<n.nodes.length;x++) {
			var o = n.nodes[x];
			if (o.name) {
				var url = `<button class="btn btna-icon tab" onclick="location.assign('http://${o.ip}');">${bname(o)}</button>`;
				urows += inforow(url,`${btype(o.type)}<br><i>${o.vid==0?"N/A":o.vid}</i>`);
        nnodes++;
			}
		}
	}
  if (nnodes == 0) cn += `No other instances found.`;
	cn += `<table class="infot">
    ${urows}
    ${inforow("Current instance:",i.name)}
  </table>`;
	d.getElementById('kn').innerHTML = cn;
}

function loadNodes()
{
	var url = '/json/nodes';
	if (loc) {
		url = `http://${locip}/json/nodes`;
	}
	
	fetch
	(url, {
		method: 'get'
	})
	.then(res => {
		if (!res.ok) {
			showToast('Could not load Node list!', true);
		}
		return res.json();
	})
	.then(json => {
		populateNodes(lastinfo, json);
	})
	.catch(function (error) {
		showToast(error, true);
		console.log(error);
	});
>>>>>>> 3460f9d9
}

function updateTrail(e, slidercol)
{
	if (e==null) return;
	var max = e.hasAttribute('max') ? e.attributes.max.value : 255;
	var progress = e.value * 100 / max;
	progress = parseInt(progress);
	var scol;
	switch (slidercol) {
	case 1: scol = "#f00"; break;
	case 2: scol = "#0f0"; break;
	case 3: scol = "#00f"; break;
	default: scol = "var(--c-f)";
	}
	var val = `linear-gradient(90deg, ${scol} ${progress}%, var(--c-4) ${progress}%)`;
	e.parentNode.getElementsByClassName('sliderdisplay')[0].style.background = val;
}

function updateBubble(e)
{
	var bubble = e.target.parentNode.getElementsByTagName('output')[0];

	if (bubble) {
		bubble.innerHTML = e.target.value;
	}
}

function toggleBubble(e)
{
	e.target.parentNode.querySelector('output').classList.toggle('hidden');
}

function updateLen(s)
{
	if (!d.getElementById(`seg${s}s`)) return;
	var start = parseInt(d.getElementById(`seg${s}s`).value);
	var stop	= parseInt(d.getElementById(`seg${s}e`).value);
	var len = stop - start;
	var out = "(delete)";
	if (len > 1) {
		out = `${len} LEDs`;
	} else if (len == 1) {
		out = "1 LED";
	}

	if (d.getElementById(`seg${s}grp`) != null)
	{
		var grp = parseInt(d.getElementById(`seg${s}grp`).value);
		var spc = parseInt(d.getElementById(`seg${s}spc`).value);
		if (grp == 0) grp = 1;
		var virt = Math.ceil(len/(grp + spc));
		if (!isNaN(virt) && (grp > 1 || spc > 0)) out += ` (${virt} virtual)`;
	}

	d.getElementById(`seg${s}len`).innerHTML = out;
}

function updatePA()
{
	var ps = d.getElementsByClassName("seg");
	for (let i = 0; i < ps.length; i++) {
		ps[i].style.backgroundColor = "var(--c-2)";
	}
	ps = d.getElementsByClassName("psts");
	for (let i = 0; i < ps.length; i++) {
		ps[i].style.backgroundColor = "var(--c-2)";
	}
	if (currentPreset > 0) {
		var acv = d.getElementById(`p${currentPreset}o`);
		if (acv && !expanded[currentPreset+100])
			acv.style.background = "var(--c-6)";
		acv = d.getElementById(`p${currentPreset}qlb`);
		if (acv) acv.style.background = "var(--c-6)";
	}
}

function updateUI()
{
	d.getElementById('buttonPower').className = (isOn) ? "active":"";
	d.getElementById('buttonNl').className = (nlA) ? "active":"";
	d.getElementById('buttonSync').className = (syncSend) ? "active":"";

	updateTrail(d.getElementById('sliderBri'));
	updateTrail(d.getElementById('sliderSpeed'));
	updateTrail(d.getElementById('sliderIntensity'));
	updateTrail(d.getElementById('sliderW'));
	if (isRgbw) d.getElementById('wwrap').style.display = "block";

	updatePA();
	updateHex();
	updateRgb();
}

function displayRover(i,s)
{
	d.getElementById('rover').style.transform = (i.live && s.lor == 0) ? "translateY(0px)":"translateY(100%)";
	var sour = i.lip ? i.lip:""; if (sour.length > 2) sour = " from " + sour;
	d.getElementById('lv').innerHTML = `WLED is receiving live ${i.lm} data${sour}`;
	d.getElementById('roverstar').style.display = (i.live && s.lor) ? "block":"none";
}

function compare(a, b) {
	if (a.name < b.name) return -1;
	return 1;
}
function cmpP(a, b) {
	if (!a[1].n) return (a[0] > b[0]);
  return a[1].n.localeCompare(b[1].n,undefined, {numeric: true});
}

var jsonTimeout;
function requestJson(command, rinfo = true, verbose = true) {
	d.getElementById('connind').style.backgroundColor = "#a90";
	lastUpdate = new Date();
	if (!jsonTimeout) jsonTimeout = setTimeout(showErrorToast, 3000);
	var req = null;
	var e1 = d.getElementById('fxlist');
	var e2 = d.getElementById('selectPalette');

	var url = rinfo ? '/json/si': (command ? '/json/state':'/json');
	if (loc) {
		url = `http://${locip}${url}`;
	}

	var type = command ? 'post':'get';
	if (command)
	{
    command.v = verbose;
    command.time = Math.floor(Date.now() / 1000);
		req = JSON.stringify(command);
		//console.log(req);
	}
	fetch
	(url, {
		method: type,
		headers: {
			"Content-type": "application/json; charset=UTF-8"
		},
		body: req
	})
	.then(res => {
		if (!res.ok) {
			showErrorToast();
		}
		return res.json();
	})
	.then(json => {
		clearTimeout(jsonTimeout);
		jsonTimeout = null;
		clearErrorToast();
		d.getElementById('connind').style.backgroundColor = "#070";
		if (!json) {
			showToast('Empty response', true);
		}
		if (json.success) {
			return;
		}
		var s = json;
		
		if (!command || rinfo) {
			if (!rinfo) {
				pmt = json.info.fs.pmt;
				if (pmt != pmtLS || pmt == 0) {
					setTimeout(loadPresets,99);
				}
				else {
					populatePresets(true);
				}
				pmtLast = pmt;

				populateEffects(json.effects);
				populatePalettes(json.palettes);
			}

			var info = json.info;
			var name = info.name;
			d.getElementById('namelabel').innerHTML = name;
			if (name === "Dinnerbone") {
				d.documentElement.style.transform = "rotate(180deg)";
			}
			if (info.live) {
				name = "(Live) " + name;
			}
			if (loc) {
				name = "(L) " + name;
			}
			d.title = name;
			isRgbw = info.leds.wv;
			ledCount = info.leds.count;
			syncTglRecv = info.str;
			maxSeg = info.leds.maxseg;
			pmt = info.fs.pmt;
			if (!command && pmt != pmtLast) {
				setTimeout(loadPresets,99);
			}
			pmtLast = pmt;
			lastinfo = info;
			if (isInfo) {
				populateInfo(info);
			}
				s = json.state;
				displayRover(info, s);
		}

		isOn = s.on;
		d.getElementById('sliderBri').value= s.bri;
		nlA = s.nl.on;
		nlDur = s.nl.dur;
		nlTar = s.nl.tbri;
		nlFade = s.nl.fade;
		syncSend = s.udpn.send;
		currentPreset = s.ps;
		d.getElementById('cyToggle').checked = (s.pl >= 0);
		d.getElementById('cycs').value = s.ccnf.min;
		d.getElementById('cyce').value = s.ccnf.max;
		d.getElementById('cyct').value = s.ccnf.time /10;
		d.getElementById('cyctt').value = s.transition /10;

		var selc=0; var ind=0;
		populateSegments(s);
		for (let i = 0; i < (s.seg||[]).length; i++)
		{
			if(s.seg[i].sel) {selc = ind; break;} ind++;
		}
		var i=s.seg[selc];
		if (!i) {
			showToast('No Segments!', true);
			updateUI();
			return;
		}
		
		selColors = i.col;
		var cd = d.getElementById('csl').children;
		for (let e = 2; e >= 0; e--)
		{
			cd[e].style.backgroundColor = "rgb(" + i.col[e][0] + "," + i.col[e][1] + "," + i.col[e][2] + ")";
			if (isRgbw) whites[e] = parseInt(i.col[e][3]);
			selectSlot(csel);
		}
		d.getElementById('sliderSpeed').value = whites[csel];

		d.getElementById('sliderSpeed').value = i.sx;
		d.getElementById('sliderIntensity').value = i.ix;

		// Effects
		e1.querySelector(`input[name="fx"][value="${i.fx}"]`).checked = true;
		var selElement = e1.querySelector('.selected');
		if (selElement) {
			selElement.classList.remove('selected')
		}
		var selectedEffect = e1.querySelector(`.lstI[data-id="${i.fx}"]`);
		selectedEffect.classList.add('selected');
		selectedFx = i.fx;

		// Palettes
		e2.querySelector(`input[name="palette"][value="${i.pal}"]`).checked = true;
		selElement = e2.querySelector('.selected');
		if (selElement) {
			selElement.classList.remove('selected')
		}
		e2.querySelector(`.lstI[data-id="${i.pal}"]`).classList.add('selected');

		if (!command) {
			selectedEffect.scrollIntoView({
				behavior: 'smooth',
				block: 'nearest',
			});
		}

		if (s.error && s.error != 0) {
      		var errstr = "";
      		switch (s.error) {
				case 10:
					errstr = "Could not mount filesystem!";
					break;
				case 11:
					errstr = "Not enough space to save preset!";
					break;
				case 12:
					errstr = "The requested preset does not exist.";
					break;
				case 19:
					errstr = "A filesystem error has occured.";
					break;
      		}
      		showToast('Error ' + s.error + ": " + errstr, true);
    	}
		updateUI();
	})
	.catch(function (error) {
		showToast(error, true);
		console.log(error);
	});
}

function togglePower() {
	isOn = !isOn;
	var obj = {"on": isOn};
	obj.transition = parseInt(d.getElementById('cyctt').value*10);
	requestJson(obj);
}

function toggleNl() {
	nlA = !nlA;
	if (nlA)
	{
		showToast(`Timer active. Your light will turn ${nlTar > 0 ? "on":"off"} ${nlFade ? "over":"after"} ${nlDur} minutes.`);
	} else {
		showToast('Timer deactivated.');
	}
	var obj = {"nl": {"on": nlA}};
	requestJson(obj);
}

function toggleSync() {
	syncSend = !syncSend;
	if (syncSend)
	{
		showToast('Other lights in the network will now sync to this one.');
	} else {
		showToast('This light and other lights in the network will no longer sync.');
	}
	var obj = {"udpn": {"send": syncSend}};
	if (syncTglRecv) obj.udpn.recv = syncSend;
	requestJson(obj);
}

function toggleLiveview() {
	isLv = !isLv;
	d.getElementById('liveview').style.display = (isLv) ? "block":"none";
	var url = loc ? `http://${locip}/liveview`:"/liveview";
	d.getElementById('liveview').src = (isLv) ? url:"about:blank";
	d.getElementById('buttonSr').className = (isLv) ? "active":"";
	size();
}

function toggleInfo() {
  if (isNodes) toggleNodes();
	isInfo = !isInfo;
	if (isInfo) populateInfo(lastinfo);
	d.getElementById('info').style.transform = (isInfo) ? "translateY(0px)":"translateY(100%)";
	d.getElementById('buttonI').className = (isInfo) ? "active":"";
}

function toggleNodes() {
  if (isInfo) toggleInfo();
	isNodes = !isNodes;
	d.getElementById('nodes').style.transform = (isNodes) ? "translateY(0px)":"translateY(100%)";
  d.getElementById('buttonNodes').className = (isNodes) ? "active":"";
  if (isNodes) loadNodes();
}

function makeSeg() {
	var ns = 0;
	if (lowestUnused > 0) {
		var pend = d.getElementById(`seg${lowestUnused -1}e`).value;
		if (pend < ledCount) ns = pend;
	}
	var cn = `<div class="seg">
			<div class="segname newseg">
				New segment ${lowestUnused}
			</div>
			<br>
			<div class="segin expanded">
				<table class="segt">
					<tr>
						<td class="segtd">Start LED</td>
						<td class="segtd">Stop LED</td>
					</tr>
					<tr>
						<td class="segtd"><input class="noslide segn" id="seg${lowestUnused}s" type="number" min="0" max="${ledCount-1}" value="${ns}" oninput="updateLen(${lowestUnused})"></td>
						<td class="segtd"><input class="noslide segn" id="seg${lowestUnused}e" type="number" min="0" max="${ledCount}" value="${ledCount}" oninput="updateLen(${lowestUnused})"></td>
					</tr>
				</table>
				<div class="h" id="seg${lowestUnused}len">${ledCount - ns} LEDs</div>
				<i class="icons e-icon cnf cnf-s half" id="segc${lowestUnused}" onclick="setSeg(${lowestUnused}); resetUtil();">&#xe390;</i>
			</div>
		</div>`;
	d.getElementById('segutil').innerHTML = cn;
}

function resetUtil() {
	var cn = `<button class="btn btn-s btn-i" onclick="makeSeg()"><i class="icons btn-icon">&#xe18a;</i>Add segment</button><br>`;
	d.getElementById('segutil').innerHTML = cn;
}

function makeP(i) {
	return `
	<input type="text" class="ptxt noslide" id="p${i}txt" autocomplete="off" maxlength=32 value="${(i>0)?pName(i):""}" placeholder="Enter name..."/><br>
	<div class="c">Quick load label: <input type="text" class="stxt noslide" maxlength=2 value="${qlName(i)}" id="p${i}ql" autocomplete="off"/></div>
	<div class="h">(leave empty for no Quick load button)</div>
	<label class="check revchkl">
		${(i>0)?"Overwrite with state":"Use current state"}
		<input type="checkbox" id="p${i}cstgl" onchange="tglCs(${i})" ${(i>0)?"":"checked"}>
		<span class="checkmark schk"></span>
	</label><br>
	<div class="po2" id="p${i}o2">
		API command<br>
		<textarea class="noslide" id="p${i}api"></textarea>
	</div>
	<div class="po1" id="p${i}o1">
		<label class="check revchkl">
			Include brightness
			<input type="checkbox" id="p${i}ibtgl" checked>
			<span class="checkmark schk"></span>
		</label>
		<label class="check revchkl">
			Save segment bounds
			<input type="checkbox" id="p${i}sbtgl" checked>
			<span class="checkmark schk"></span>
		</label>
	</div>
	<div class="c">Save to ID <input class="noslide" id="p${i}id" type="number" oninput="checkUsed(${i})" max=250 min=1 value=${(i>0)?i:getLowestUnusedP()}></div>
	<div class="c">
		<button class="btn btn-i btn-p" onclick="saveP(${i})"><i class="icons btn-icon">&#xe390;</i>${(i>0)?"Save changes":"Save preset"}</button>
		${(i>0)?'<button class="btn btn-i btn-p" onclick="delP('+i+')"><i class="icons btn-icon">&#xe037;</i>Delete preset</button>':
						'<button class="btn btn-p" onclick="resetPUtil()">Cancel</button>'}
	</div>
	<div class="pwarn ${(i>0)?"bp":""} c" id="p${i}warn">

	</div>
	${(i>0)? ('<div class="h">ID ' +i+ '</div>'):""}`;
}

function makePUtil() {
	d.getElementById('putil').innerHTML = `<div class="seg pres">
		<div class="segname newseg">
			New preset</div>
		<div class="segin expanded">
		${makeP(0)}</div></div>`;
	updateTrail(d.getElementById('p0p'));
}

function resetPUtil() {
	var cn = `<button class="btn btn-s btn-i" onclick="makePUtil()"><i class="icons btn-icon">&#xe18a;</i>Create preset</button><br>`;
	d.getElementById('putil').innerHTML = cn;
}

function tglCs(i){
	var pss = d.getElementById(`p${i}cstgl`).checked;
	d.getElementById(`p${i}o1`).style.display = pss? "block" : "none";
	d.getElementById(`p${i}o2`).style.display = !pss? "block" : "none";
}

function selSegEx(s)
{
	var obj = {"seg":[]};
	for (let i=0; i<=lSeg; i++){
		obj.seg.push({"sel":(i==s)?true:false});
	}
	requestJson(obj);
}

function selSeg(s){
	var sel = d.getElementById(`seg${s}sel`).checked;
	var obj = {"seg": {"id": s, "sel": sel}};
	requestJson(obj, false);
}

function setSeg(s){
	var start = parseInt(d.getElementById(`seg${s}s`).value);
	var stop	= parseInt(d.getElementById(`seg${s}e`).value);
	if (stop <= start) {delSeg(s); return;}
	var obj = {"seg": {"id": s, "start": start, "stop": stop}};
	if (d.getElementById(`seg${s}grp`))
	{
		var grp = parseInt(d.getElementById(`seg${s}grp`).value);
		var spc = parseInt(d.getElementById(`seg${s}spc`).value);
		obj.seg.grp = grp;
		obj.seg.spc = spc;
	}
	requestJson(obj);
}

function delSeg(s){
	if (segCount < 2) {
		showToast("You need to have multiple segments to delete one!");
		return;
	}
	expanded[s] = false;
	segCount--;
	var obj = {"seg": {"id": s, "stop": 0}};
	requestJson(obj, false);
}

function setRev(s){
	var rev = d.getElementById(`seg${s}rev`).checked;
	var obj = {"seg": {"id": s, "rev": rev}};
	requestJson(obj, false);
}

function setMi(s){
	var mi = d.getElementById(`seg${s}mi`).checked;
	var obj = {"seg": {"id": s, "mi": mi}};
	requestJson(obj, false);
}

function setSegPwr(s){
	var obj = {"seg": {"id": s, "on": !powered[s]}};
	requestJson(obj);
}

function setSegBri(s){
	var obj = {"seg": {"id": s, "bri": parseInt(d.getElementById(`seg${s}bri`).value)}};
	requestJson(obj);
}

function setX(ind = null) {
	if (ind === null) {
		ind = parseInt(d.querySelector('#fxlist input[name="fx"]:checked').value);
	} else {
		d.querySelector(`#fxlist input[name="fx"][value="${ind}`).checked = true;
	}
	var selElement = d.querySelector('#fxlist .selected');
	if (selElement) {
		selElement.classList.remove('selected')
	}
	d.querySelector(`#fxlist .lstI[data-id="${ind}"]`).classList.add('selected');

	var obj = {"seg": {"fx": parseInt(ind)}};
	requestJson(obj);
}

function setPalette(paletteId = null)
{
	if (paletteId === null) {
		paletteId = parseInt(d.querySelector('#selectPalette input[name="palette"]:checked').value);
	} else {
		d.querySelector(`#selectPalette input[name="palette"][value="${paletteId}`).checked = true;
	}
	var selElement = d.querySelector('#selectPalette .selected');
	if (selElement) {
		selElement.classList.remove('selected')
	}
	d.querySelector(`#selectPalette .lstI[data-id="${paletteId}"]`).classList.add('selected');
	var obj = {"seg": {"pal": paletteId}};
	requestJson(obj);
}

function setBri() {
	var obj = {"bri": parseInt(d.getElementById('sliderBri').value)};
	obj.transition = parseInt(d.getElementById('cyctt').value*10);
	requestJson(obj);
}

function setSpeed() {
	var obj = {"seg": {"sx": parseInt(d.getElementById('sliderSpeed').value)}};
	requestJson(obj, false);
}

function setIntensity() {
	var obj = {"seg": {"ix": parseInt(d.getElementById('sliderIntensity').value)}};
	requestJson(obj, false);
}

function setLor(i) {
	var obj = {"lor": i};
	requestJson(obj);
}

function toggleCY() {
	var obj = {"pl" : -1};
	if (d.getElementById('cyToggle').checked)
	{
		obj = {"pl": 0, "ccnf": {"min": parseInt(d.getElementById('cycs').value), "max": parseInt(d.getElementById('cyce').value), "time": parseInt(d.getElementById('cyct').value*10)}};
		obj.transition = parseInt(d.getElementById('cyctt').value*10);
	}

	requestJson(obj);
}

function setPreset(i) {
	var obj = {"ps": i};

	showToast("Loading preset " + pName(i) +" (" + i + ")");

	requestJson(obj);
}

function saveP(i) {
	pI = parseInt(d.getElementById(`p${i}id`).value);
	if (!pI || pI < 1) pI = (i>0) ? i : getLowestUnusedP();
	pN = d.getElementById(`p${i}txt`).value;
	if (pN == "") pN = "Preset " + pI;
	var obj = {};
	if (!d.getElementById(`p${i}cstgl`).checked) {
		var raw = d.getElementById(`p${i}api`).value;
		try {
			obj = JSON.parse(raw);
		} catch (e) {
			obj.win = raw;
			if (raw.length < 2) {
				d.getElementById(`p${i}warn`).innerHTML = "&#9888; Please enter your API command first";
				return;
			} else if (raw.indexOf('{') > -1) {
				d.getElementById(`p${i}warn`).innerHTML = "&#9888; Syntax error in custom JSON API command";
				return;
			} else if (raw.indexOf("Please") == 0) {
        d.getElementById(`p${i}warn`).innerHTML = "&#9888; Please refresh the page before modifying this preset";
				return;
      }
		}
		obj.o = true;
	} else {
		obj.ib = d.getElementById(`p${i}ibtgl`).checked;
		obj.sb = d.getElementById(`p${i}sbtgl`).checked;
	}
	obj.psave = pI; obj.n = pN;
	var pQN = d.getElementById(`p${i}ql`).value;
	if (pQN.length > 0) obj.ql = pQN;

  showToast("Saving " + pN +" (" + pI + ")");
	requestJson(obj);
	if (obj.o) {
		pJson[pI] = obj;
    delete pJson[pI].psave;
    delete pJson[pI].o;
    delete pJson[pI].v;
    delete pJson[pI].time;
	} else {
		pJson[pI] = {"n":pN, "win":"Please refresh the page to see this newly saved command."};
		if (obj.win) pJson[pI].win = obj.win;
		if (obj.ql)  pJson[pI].ql = obj.ql;
	}
	populatePresets();
	resetPUtil();
}

function delP(i) {
	var obj = {"pdel": i};
	requestJson(obj);
	delete pJson[i];
	populatePresets();
}

function selectSlot(b) {
	csel = b;
	var cd = d.getElementById('csl').children;
	for (let i = 0; i < cd.length; i++) {
		cd[i].style.border="2px solid white";
		cd[i].style.margin="5px";
		cd[i].style.width="42px";
	}
	cd[csel].style.border="5px solid white";
	cd[csel].style.margin="2px";
	cd[csel].style.width="50px";
	cpick.color.set(cd[csel].style.backgroundColor);
	d.getElementById('sliderW').value = whites[csel];
	updateTrail(d.getElementById('sliderW'));
	updateHex();
	updateRgb();
	redrawPalPrev();
}

var lasth = 0;
function pC(col)
{
	if (col == "rnd")
	{
	col = {h: 0, s: 0, v: 100};
	col.s = Math.floor((Math.random() * 50) + 50);
	do {
		col.h = Math.floor(Math.random() * 360);
	} while (Math.abs(col.h - lasth) < 50);
	lasth = col.h;
	}
	cpick.color.set(col);
	setColor(0);
}

function updateRgb()
{
	var col = cpick.color.rgb;
	var s = d.getElementById('sliderR');
	s.value = col.r; updateTrail(s,1);
	s = d.getElementById('sliderG');
	s.value = col.g; updateTrail(s,2);
	s = d.getElementById('sliderB');
	s.value = col.b; updateTrail(s,3);
}

function updateHex()
{
	var str = cpick.color.hexString;
	str = str.substring(1);
	var w = whites[csel];
	if (w > 0) str += w.toString(16);
	d.getElementById('hexc').value = str;
	d.getElementById('hexcnf').style.backgroundColor = "var(--c-3)";
}

function hexEnter() {
	d.getElementById('hexcnf').style.backgroundColor = "var(--c-6)";
	if(event.keyCode == 13) fromHex();
}

function fromHex()
{
	var str = d.getElementById('hexc').value;
	whites[csel] = parseInt(str.substring(6), 16);
	try {
		cpick.color.set("#" + str.substring(0,6));
	} catch (e) {
		cpick.color.set("#ffaa00");
	}
	if (isNaN(whites[csel])) whites[csel] = 0;
	setColor(2);
}

function fromRgb()
{
	var r = d.getElementById('sliderR').value;
	var g = d.getElementById('sliderG').value;
	var b = d.getElementById('sliderB').value;
	cpick.color.set(`rgb(${r},${g},${b})`);
	setColor(0);
}

function setColor(sr) {
	var cd = d.getElementById('csl').children;
	if (sr == 1 && cd[csel].style.backgroundColor == 'rgb(0, 0, 0)') cpick.color.setChannel('hsv', 'v', 100);
	cd[csel].style.backgroundColor = cpick.color.rgbString;
	if (sr != 2) whites[csel] = d.getElementById('sliderW').value;
	var col = cpick.color.rgb;
	var obj = {"seg": {"col": [[col.r, col.g, col.b, whites[csel]],[],[]]}};
	if (csel == 1) {
		obj = {"seg": {"col": [[],[col.r, col.g, col.b, whites[csel]],[]]}};
	} else if (csel == 2) {
		obj = {"seg": {"col": [[],[],[col.r, col.g, col.b, whites[csel]]]}};
	}
	updateHex();
	updateRgb();
	obj.transition = parseInt(d.getElementById('cyctt').value*10);
	requestJson(obj);
}

var hc = 0;
setInterval(function(){if (!isInfo) return; hc+=18; if (hc>300) hc=0; if (hc>200)hc=306; if (hc==144) hc+=36; if (hc==108) hc+=18;
d.getElementById('heart').style.color = `hsl(${hc}, 100%, 50%)`;}, 910);

function openGH()
{
	window.open("https://github.com/Aircoookie/WLED/wiki");
}

var cnfr = false;
function cnfReset()
{
	if (!cnfr)
	{
		var bt = d.getElementById('resetbtn');
	bt.style.color = "#f00";
	bt.innerHTML = "Confirm Reboot";
	cnfr = true; return;
	}
	window.location.href = "/reset";
}

var cnfrS = false;
function rSegs()
{
	var bt = d.getElementById('rsbtn');
	if (!cnfrS)
	{
	bt.style.color = "#f00";
	bt.innerHTML = "Confirm reset";
	cnfrS = true; return;
	}
	cnfrS = false;
	bt.style.color = "#fff";
	bt.innerHTML = "Reset segments";
	var obj = {"seg":[{"start":0,"stop":ledCount,"sel":true}]};
	for (let i=1; i<=lSeg; i++){
		obj.seg.push({"stop":0});
	}
	requestJson(obj);
}

function loadPalettesData()
{
	if (palettesData) {
		return;
	}
	const lsKey = "wledPalx";
	var palettesDataJson = localStorage.getItem(lsKey);
	if (palettesDataJson) {
		try {
			palettesDataJson = JSON.parse(palettesDataJson);
			var d = new Date();
			if (palettesDataJson && palettesDataJson.expiration && palettesDataJson.expiration > d.getTime()) {
				palettesData = palettesDataJson.p;
				return;
			}
		} catch (e) {}
	}
	var dateExpiration = new Date();
	palettesData = {};
	getPalettesData(1, function() {
		localStorage.setItem(lsKey, JSON.stringify({
			p: palettesData,
			expiration: dateExpiration.getTime() + (24 * 60 * 60 * 1000) // 24 hrs expiration
		}));
		redrawPalPrev();
	});
}

function getPalettesData(page, callback)
{
	var url = `/json/palx?page=${page}`;
	if (loc) {
		url = `http://${locip}${url}`;
	}

	fetch(url, {
		method: 'get',
		headers: {
			"Content-type": "application/json; charset=UTF-8"
		}
	})
	.then(res => {
		if (!res.ok) {
			showErrorToast();
		}
		return res.json();
	})
	.then(json => {
		palettesData = Object.assign({}, palettesData, json.p);
		if (page < json.m) {
			getPalettesData(page + 1, callback);
		} else {
			callback();
		}
	})
	.catch(function (error) {
		showToast(error, true);
		console.log(error);
		presetError(false);
	});
}

function search(searchField) {
	var searchText = searchField.value.toUpperCase();
	var elements = searchField.parentElement.querySelectorAll('.lstI');
	for (i = 0; i < elements.length; i++) {
		var item = elements[i];
		var itemText = item.querySelector('.lstIname').innerText.toUpperCase();
		if (itemText.indexOf(searchText) > -1) {
			item.style.display = "";
		} else {
			item.style.display = "none";
		}
	}
}

function expand(i,a)
{
	if (!a) expanded[i] = !expanded[i];
	d.getElementById('seg' +i).style.display = (expanded[i]) ? "block":"none";
	d.getElementById('sege' +i).style.transform = (expanded[i]) ? "rotate(180deg)":"rotate(0deg)";
	if (i > 100) { //presets
		var p = i-100;
		d.getElementById(`p${p}o`).style.background = (expanded[i] || p != currentPreset)?"var(--c-2)":"var(--c-6)";
		if (d.getElementById('seg' +i).innerHTML == "") {
      d.getElementById('seg' +i).innerHTML = makeP(p);
      var papi = papiVal(p);
      d.getElementById(`p${p}api`).value = papi;
      if (papi.indexOf("Please") == 0) d.getElementById(`p${p}cstgl`).checked = true;
      tglCs(p);
		}
	}
}

function unfocusSliders() {
	d.getElementById("sliderBri").blur();
	d.getElementById("sliderSpeed").blur();
	d.getElementById("sliderIntensity").blur();
}

//sliding UI
const _C = document.querySelector('.container'), N = 4;

let iSlide = 0, x0 = null, scrollS = 0, locked = false, w;

function unify(e) {	return e.changedTouches ? e.changedTouches[0] : e; }

function hasIroClass(classList) {
	for (var i = 0; i < classList.length; i++) {
		var element = classList[i];
		if (element.startsWith('Iro')) return true;
	}

	return false;
}


function lock(e) {
	if (pcMode) return;
	var l = e.target.classList;
	var pl = e.target.parentElement.classList;

	if (l.contains('noslide') || hasIroClass(l) || hasIroClass(pl)) return;

	x0 = unify(e).clientX;
	scrollS = d.getElementsByClassName("tabcontent")[iSlide].scrollTop;

	_C.classList.toggle('smooth', !(locked = true));
}

function move(e) {
	if(!locked || pcMode) return;
	var clientX = unify(e).clientX;
	var dx = clientX - x0;
	var s = Math.sign(dx);
	var f = +(s*dx/w).toFixed(2);

  if((clientX != 0) &&
	 (iSlide > 0 || s < 0) && (iSlide < N - 1 || s > 0) &&
     f > 0.12 &&
     d.getElementsByClassName("tabcontent")[iSlide].scrollTop == scrollS) {
		_C.style.setProperty('--i', iSlide -= s);
		f = 1 - f;
		updateTablinks(iSlide);
	}
	_C.style.setProperty('--f', f);
	_C.classList.toggle('smooth', !(locked = false));
	x0 = null;
}

function size() {
	w = window.innerWidth;
	var h = d.getElementById('top').clientHeight;
	sCol('--th', h + "px");
	sCol('--bh', d.getElementById('bot').clientHeight + "px");
	if (isLv) h -= 4;
	sCol('--tp', h + "px");
	togglePcMode();
}

function togglePcMode(fromB = false)
{
	if (fromB) {
	pcModeA = !pcModeA;
	localStorage.setItem('pcm', pcModeA);
	pcMode = pcModeA;
	}
	if (w < 1250 && !pcMode) return;
	if (!fromB && ((w < 1250 && lastw < 1250) || (w >= 1250 && lastw >= 1250))) return;
	openTab(0, true);
	if (w < 1250) {pcMode = false;}
	else if (pcModeA && !fromB) pcMode = pcModeA;
	updateTablinks(0);
	d.getElementById('buttonPcm').className = (pcMode) ? "active":"";
	d.getElementById('bot').style.height = (pcMode && !cfg.comp.pcmbot) ? "0":"auto";
	sCol('--bh', d.getElementById('bot').clientHeight + "px");
  _C.style.width = (pcMode)?'100%':'400%';
	lastw = w;
}

function isObject(item) {
	return (item && typeof item === 'object' && !Array.isArray(item));
}

function mergeDeep(target, ...sources) {
	if (!sources.length) return target;
	const source = sources.shift();

	if (isObject(target) && isObject(source)) {
		for (const key in source) {
			if (isObject(source[key])) {
				if (!target[key]) Object.assign(target, { [key]: {} });
				mergeDeep(target[key], source[key]);
			} else {
				Object.assign(target, { [key]: source[key] });
			}
		}
	}
	return mergeDeep(target, ...sources);
}

size();
_C.style.setProperty('--n', N);

window.addEventListener('resize', size, false);

_C.addEventListener('mousedown', lock, false);
_C.addEventListener('touchstart', lock, false);

_C.addEventListener('mouseout', move, false);
_C.addEventListener('mouseup', move, false);
_C.addEventListener('touchend', move, false);<|MERGE_RESOLUTION|>--- conflicted
+++ resolved
@@ -569,7 +569,6 @@
 	d.getElementById('rsbtn').style.display = (segCount > 1) ? "inline":"none";
 }
 
-<<<<<<< HEAD
 function populateEffects(effects)
 {
 	var html = `<input type="text" class="search" placeholder="Search" oninput="search(this)" />`;
@@ -715,7 +714,8 @@
 			</div>
 			
 		</div>`;
-=======
+}
+  
 function btype(b){
   switch (b) {
     case 32: return "ESP32";
@@ -776,7 +776,6 @@
 		showToast(error, true);
 		console.log(error);
 	});
->>>>>>> 3460f9d9
 }
 
 function updateTrail(e, slidercol)
