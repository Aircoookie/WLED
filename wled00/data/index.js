//page js
var loc = false, locip;
var noNewSegs = false;
var isOn = false, nlA = false, isLv = false, isInfo = false, isNodes = false, syncSend = false, syncTglRecv = true;
var hasWhite = false, hasRGB = false, hasCCT = false;
var nlDur = 60, nlTar = 0;
var nlMode = false;
var selectedFx = 0;
var selectedPal = 0;
var csel = 0; // selected color slot (0-2)
var currentPreset = -1;
var lastUpdate = 0;
var segCount = 0, ledCount = 0, lowestUnused = 0, maxSeg = 0, lSeg = 0;
var pcMode = false, pcModeA = false, lastw = 0, wW;
var tr = 7;
var d = document;
var palettesData;
var fxdata = [];
var pJson = {}, eJson = {}, lJson = {};
var pN = "", pI = 0, pNum = 0;
var pmt = 1, pmtLS = 0, pmtLast = 0;
var lastinfo = {};
var isM = false, mw = 0, mh=0;
var ws, cpick, ranges;
var cfg = {
	theme:{base:"dark", bg:{url:""}, alpha:{bg:0.6,tab:0.8}, color:{bg:""}},
	comp :{colors:{picker: true, rgb: false, quick: true, hex: false},
          labels:true, pcmbot:false, pid:true, seglen:false, segpwr:false, segexp:false, css:true, hdays:false}
};
var hol = [
	[0,11,24,4,"https://aircoookie.github.io/xmas.png"], // christmas
	[0,2,17,1,"https://images.alphacoders.com/491/491123.jpg"], // st. Patrick's day
	[2025,3,20,2,"https://aircoookie.github.io/easter.png"],
	[2023,3,9,2,"https://aircoookie.github.io/easter.png"],
	[2024,2,31,2,"https://aircoookie.github.io/easter.png"],
	[0,6,4,1,"https://initiate.alphacoders.com/download/wallpaper/516792/images/jpg/510921363292536"], // 4th of July
	[0,0,1,1,"https://initiate.alphacoders.com/download/wallpaper/1198800/images/jpg/2522807481585600"] // new year
];

function handleVisibilityChange() {if (!d.hidden && new Date () - lastUpdate > 3000) requestJson();}
function sCol(na, col) {d.documentElement.style.setProperty(na, col);}
function gId(c) {return d.getElementById(c);}
function gEBCN(c) {return d.getElementsByClassName(c);}
function isEmpty(o) {return Object.keys(o).length === 0;}
function isObj(i) {return (i && typeof i === 'object' && !Array.isArray(i));}
function isNumeric(n) {return !isNaN(parseFloat(n)) && isFinite(n);}

// returns true if dataset R, G & B values are 0
function isRgbBlack(a) {return (parseInt(a.r) == 0 && parseInt(a.g) == 0 && parseInt(a.b) == 0);}

// returns RGB color from a given dataset
function rgbStr(a) {return "rgb(" + a.r + "," + a.g + "," + a.b + ")";}

// brightness approximation for selecting white as text color if background bri < 127, and black if higher
function rgbBri(a) {return 0.2126*parseInt(a.r) + 0.7152*parseInt(a.g) + 0.0722*parseInt(a.b);}

// sets background of color slot selectors
function setCSL(cs)
{
	let w = cs.dataset.w ? parseInt(cs.dataset.w) : 0;
	let hasShadow = getComputedStyle(cs).textShadow !== "none";
	if (hasRGB && !isRgbBlack(cs.dataset)) {
		cs.style.backgroundColor = rgbStr(cs.dataset);
		if (!hasShadow) cs.style.color = rgbBri(cs.dataset) > 127 ? "#000":"#fff"; // if text has no CSS "shadow"
		if (hasWhite && w > 0) {
			cs.style.background = `linear-gradient(180deg, ${rgbStr(cs.dataset)} 30%, rgb(${w},${w},${w}))`;
		}
	} else {
		if (!hasWhite) w = 0;
		cs.style.background = `rgb(${w},${w},${w})`;
		if (!hasShadow) cs.style.color = w > 127 ? "#000":"#fff";
	}
}

function applyCfg()
{
	cTheme(cfg.theme.base === "light");
	var bg = cfg.theme.color.bg;
	if (bg) sCol('--c-1', bg);
	var l = cfg.comp.labels;
	sCol('--tbp', l ? "14px 14px 10px 14px":"10px 22px 4px 22px");
	sCol('--bbp', l ? "9px 0 7px 0":"10px 0 4px 0");
	sCol('--bhd', l ? "block":"none"); // show/hide labels
	sCol('--bmt', l ? "0px":"5px");
	sCol('--t-b', cfg.theme.alpha.tab);
	sCol('--sgp', !cfg.comp.segpwr ? "block":"none"); // show/hide segment power
	size();
	localStorage.setItem('wledUiCfg', JSON.stringify(cfg));
	if (lastinfo.leds) updateUI(); // update component visibility
}

function tglHex()
{
	cfg.comp.colors.hex = !cfg.comp.colors.hex;
	applyCfg();
}

function tglTheme()
{
	cfg.theme.base = (cfg.theme.base === "light") ? "dark":"light";
	applyCfg();
}

function tglLabels()
{
	cfg.comp.labels = !cfg.comp.labels;
	applyCfg();
}

function tglRgb()
{
	cfg.comp.colors.rgb = !cfg.comp.colors.rgb;
	applyCfg();
}

function cTheme(light) {
	if (light) {
	sCol('--c-1','#eee');
	sCol('--c-f','#000');
	sCol('--c-2','#ddd');
	sCol('--c-3','#bbb');
	sCol('--c-4','#aaa');
	sCol('--c-5','#999');
	sCol('--c-6','#999');
	sCol('--c-8','#888');
	sCol('--c-b','#444');
	sCol('--c-c','#333');
	sCol('--c-e','#111');
	sCol('--c-d','#222');
	sCol('--c-r','#a21');
	sCol('--c-g','#2a1');
	sCol('--c-l','#26c');
	sCol('--c-o','rgba(204, 204, 204, 0.9)');
	sCol('--c-sb','#0003'); sCol('--c-sbh','#0006');
	sCol('--c-tb','rgba(204, 204, 204, var(--t-b))');
	sCol('--c-tba','rgba(170, 170, 170, var(--t-b))');
	sCol('--c-tbh','rgba(204, 204, 204, var(--t-b))');
	gId('imgw').style.filter = "invert(0.8)";
	} else {
	sCol('--c-1','#111');
	sCol('--c-f','#fff');
	sCol('--c-2','#222');
	sCol('--c-3','#333');
	sCol('--c-4','#444');
	sCol('--c-5','#555');
	sCol('--c-6','#666');
	sCol('--c-8','#888');
	sCol('--c-b','#bbb');
	sCol('--c-c','#ccc');
	sCol('--c-e','#eee');
	sCol('--c-d','#ddd');
	sCol('--c-r','#e42');
	sCol('--c-g','#4e2');
	sCol('--c-l','#48a');
	sCol('--c-o','rgba(34, 34, 34, 0.9)');
	sCol('--c-sb','#fff3'); sCol('--c-sbh','#fff5');
	sCol('--c-tb','rgba(34, 34, 34, var(--t-b))');
	sCol('--c-tba','rgba(102, 102, 102, var(--t-b))');
	sCol('--c-tbh','rgba(51, 51, 51, var(--t-b))');
	gId('imgw').style.filter = "unset";
	}
}

function loadBg(iUrl)
{
	let bg = gId('bg');
	let img = d.createElement("img");
	img.src = iUrl;
	if (iUrl == "" || iUrl==="https://picsum.photos/1920/1080") {
		var today = new Date();
		for (var h of (hol||[])) {
			var yr = h[0]==0 ? today.getFullYear() : h[0];
			var hs = new Date(yr,h[1],h[2]);
			var he = new Date(hs);
			he.setDate(he.getDate() + h[3]);
			if (today>=hs && today<=he)	img.src = h[4];
		}
	}
	img.addEventListener('load', (e) => {
		var a = parseFloat(cfg.theme.alpha.bg);
		if (isNaN(a)) a = 0.6;
		bg.style.opacity = a;
		bg.style.backgroundImage = `url(${img.src})`;
		img = null;
		gId('namelabel').style.color = "var(--c-c)"; // improve namelabel legibility on background image
	});
}

function loadSkinCSS(cId)
{
	if (!gId(cId))	// check if element exists
	{
		var h  = d.getElementsByTagName('head')[0];
		var l  = d.createElement('link');
		l.id   = cId;
		l.rel  = 'stylesheet';
		l.type = 'text/css';
		l.href = (loc?`http://${locip}`:'.') + '/skin.css';
		l.media = 'all';
		h.appendChild(l);
	}
}

function onLoad()
{
	if (window.location.protocol == "file:") {
		loc = true;
		locip = localStorage.getItem('locIp');
		if (!locip) {
			locip = prompt("File Mode. Please enter WLED IP!");
			localStorage.setItem('locIp', locip);
		}
	}
	var sett = localStorage.getItem('wledUiCfg');
	if (sett) cfg = mergeDeep(cfg, JSON.parse(sett));

	resetPUtil();

	applyCfg();
	if (cfg.comp.hdays) { //load custom holiday list
		fetch((loc?`http://${locip}`:'.') + "/holidays.json", {	// may be loaded from external source
			method: 'get'
		})
		.then((res)=>{
			//if (!res.ok) showErrorToast();
			return res.json();
		})
		.then((json)=>{
			if (Array.isArray(json)) hol = json;
			//TODO: do some parsing first
		})
		.catch((e)=>{
			console.log("No array of holidays in holidays.json. Defaults loaded.");
		})
		.finally(()=>{
			loadBg(cfg.theme.bg.url);
		});
	} else
		loadBg(cfg.theme.bg.url);
	if (cfg.comp.css) loadSkinCSS('skinCss');

	selectSlot(0);
	updateTablinks(0);
	pmtLS = localStorage.getItem('wledPmt');

	// Load initial data
	loadPalettes(()=>{
		// fill effect extra data array
		loadFXData(()=>{
			// load and populate effects
			loadFX(()=>{
				setTimeout(()=>{ // ESP8266 can't handle quick requests
					loadPalettesData(()=>{
						requestJson();// will load presets and create WS
					});
				},100);
			});
		});
	});
	resetUtil();

	d.addEventListener("visibilitychange", handleVisibilityChange, false);
	size();
	gId("cv").style.opacity=0;
	if (localStorage.getItem('pcm') == "true" || (!/Mobi/.test(navigator.userAgent) && localStorage.getItem('pcm') == null)) togglePcMode(true);
	var sls = d.querySelectorAll('input[type="range"]');
	for (var sl of sls) {
		sl.addEventListener('touchstart', toggleBubble);
		sl.addEventListener('touchend', toggleBubble);
	}
}

function updateTablinks(tabI)
{
	var tablinks = gEBCN("tablinks");
	for (var i of tablinks) i.classList.remove("active");
	if (pcMode) return;
	tablinks[tabI].classList.add("active");
}

function openTab(tabI, force = false)
{
	if (pcMode && !force) return;
	iSlide = tabI;
	_C.classList.toggle('smooth', false);
	_C.style.setProperty('--i', iSlide);
	updateTablinks(tabI);
}

var timeout;
function showToast(text, error = false)
{
	if (error) gId('connind').style.backgroundColor = "var(--c-r)";
	var x = gId("toast");
	//if (error) text += '<i class="icons btn-icon" style="transform:rotate(45deg);position:absolute;top:10px;right:0px;" onclick="clearErrorToast(100);">&#xe18a;</i>';
	x.innerHTML = text;
	x.classList.add(error ? "error":"show");
	clearTimeout(timeout);
	x.style.animation = 'none';
	timeout = setTimeout(()=>{ x.classList.remove("show"); }, 2900);
	if (error) console.log(text);
}

function showErrorToast()
{
	showToast('Connection to light failed!', true);
}

function clearErrorToast(n=5000)
{
	var x = gId("toast");
	if (x.classList.contains("error")) {
		clearTimeout(timeout);
		timeout = setTimeout(()=>{
			x.classList.remove("show");
			x.classList.remove("error");
		}, n);
	}
}

function getRuntimeStr(rt)
{
	var t = parseInt(rt);
	var days = Math.floor(t/86400);
	var hrs = Math.floor((t - days*86400)/3600);
	var mins = Math.floor((t - days*86400 - hrs*3600)/60);
	var str = days ? (days + " " + (days == 1 ? "day" : "days") + ", ") : "";
	str += (hrs || days) ? (hrs + " " + (hrs == 1 ? "hour" : "hours")) : "";
	if (!days && hrs) str += ", ";
	if (t > 59 && !days) str += mins + " min";
	if (t < 3600 && t > 59) str += ", ";
	if (t < 3600) str += (t - mins*60) + " sec";
	return str;
}

function inforow(key, val, unit = "")
{
	return `<tr><td class="keytd">${key}</td><td class="valtd">${val}${unit}</td></tr>`;
}

function getLowestUnusedP()
{
	var l = 1;
	for (var key in pJson) if (key == l) l++;
	if (l > 250) l = 250;
	return l;
}

function checkUsed(i)
{
	var id = gId(`p${i}id`).value;
	if (pJson[id] && (i == 0 || id != i))
		gId(`p${i}warn`).innerHTML = `&#9888; Overwriting ${pName(id)}!`;
	else
		gId(`p${i}warn`).innerHTML = id>250?"&#9888; ID must be 250 or less.":"";
}

function pName(i)
{
	var n = "Preset " + i;
	if (pJson && pJson[i] && pJson[i].n) n = pJson[i].n;
	return n;
}

function isPlaylist(i)
{
	return pJson[i].playlist && pJson[i].playlist.ps;
}

function papiVal(i)
{
	if (!pJson || !pJson[i]) return "";
	var o = Object.assign({},pJson[i]);
	if (o.win) return o.win;
	delete o.n; delete o.p; delete o.ql;
	return JSON.stringify(o);
}

function qlName(i)
{
	if (!pJson || !pJson[i] || !pJson[i].ql) return "";
	return pJson[i].ql;
}

function cpBck()
{
	var copyText = gId("bck");

	copyText.select();
	copyText.setSelectionRange(0, 999999);
	d.execCommand("copy");
	showToast("Copied to clipboard!");
}

function presetError(empty)
{
	var hasBackup = false; var bckstr = "";
	try {
		bckstr = localStorage.getItem("wledP");
		if (bckstr.length > 10) hasBackup = true;
	} catch (e) {}

	var cn = `<div class="pres c" ${empty?'style="padding:8px;margin-top: 16px;"':'onclick="pmtLast=0;loadPresets();" style="cursor:pointer;padding:8px;margin-top: 16px;"'}>`;
	if (empty)
		cn += `You have no presets yet!`;
	else
		cn += `Sorry, there was an issue loading your presets!`;

	if (hasBackup) {
		cn += `<br><br>`;
		if (empty)
			cn += `However, there is backup preset data of a previous installation available.<br>
			(Saving a preset will hide this and overwrite the backup)`;
		else
			cn += `Here is a backup of the last known good state:`;
		cn += `<textarea id="bck"></textarea><br>
			<button class="btn" onclick="cpBck()">Copy to clipboard</button>`;
	}
	cn += `</div>`;
	gId('pcont').innerHTML = cn;
	if (hasBackup) gId('bck').value = bckstr;
}

function loadPresets(callback = null)
{
	// 1st boot (because there is a callback)
	if (callback && pmt == pmtLS && pmt > 0) {
		// we have a copy of the presets in local storage and don't need to fetch another one
		populatePresets(true);
		pmtLast = pmt;
		callback();
		return;
	}

	// afterwards
	if (!callback && pmt == pmtLast) return;

	var url = (loc?`http://${locip}`:'') + '/presets.json';

	fetch(url, {
		method: 'get'
	})
	.then(res => {
		if (res.status=="404") return {"0":{}};
		//if (!res.ok) showErrorToast();
		return res.json();
	})
	.then(json => {
		pJson = json;
		pmtLast = pmt;
		populatePresets();
	})
	.catch((e)=>{
		//showToast(e, true);
		presetError(false);
	})
	.finally(()=>{
		if (callback) setTimeout(callback,99);
	});
}

function loadPalettes(callback = null)
{
	var url = (loc?`http://${locip}`:'') + '/json/palettes';

	fetch(url, {
		method: 'get'
	})
	.then((res)=>{
		if (!res.ok) showErrorToast();
		return res.json();
	})
	.then((json)=>{
		lJson = Object.entries(json);
		populatePalettes();
	})
	.catch((e)=>{
		showToast(e, true);
	})
	.finally(()=>{
		if (callback) callback();
		updateUI();
	});
}

function loadFX(callback = null)
{
	var url = (loc?`http://${locip}`:'') + '/json/effects';

	fetch(url, {
		method: 'get'
	})
	.then((res)=>{
		if (!res.ok) showErrorToast();
		return res.json();
	})
	.then((json)=>{
		eJson = Object.entries(json);
		populateEffects();
	})
	.catch((e)=>{
		showToast(e, true);
	})
	.finally(()=>{
		if (callback) callback();
		updateUI();
	});
}

function loadFXData(callback = null)
{
	var url = (loc?`http://${locip}`:'') + '/json/fxdata';

	fetch(url, {
		method: 'get'
	})
	.then((res)=>{
		if (!res.ok) showErrorToast();
		return res.json();
	})
	.then((json)=>{
		fxdata = json||[];
		// add default value for Solid
		fxdata.shift()
		fxdata.unshift(";!;0");
	})
	.catch((e)=>{
		fxdata = [];
		showToast(e, true);
	})
	.finally(()=>{
		if (callback) callback();
		updateUI();
	});
}

var pQL = [];
function populateQL()
{
	var cn = "";
	if (pQL.length > 0) {
		pQL.sort((a,b) => (a[0]>b[0]));
		cn += `<p class="labels hd">Quick load</p>`;
		for (var key of (pQL||[])) {
			cn += `<button class="btn btn-xs psts" id="p${key[0]}qlb" title="${key[2]?key[2]:''}" onclick="setPreset(${key[0]});">${key[1]}</button>`;
		}
		gId('pql').classList.add("expanded");
	} else gId('pql').classList.remove("expanded");
	gId('pql').innerHTML = cn;
}

function populatePresets(fromls)
{
	if (fromls) pJson = JSON.parse(localStorage.getItem("wledP"));
	if (!pJson) {setTimeout(loadPresets,250); return;}
	delete pJson["0"];
	var cn = "";
	var arr = Object.entries(pJson);
	arr.sort(cmpP);
	pQL = [];
	var is = [];
	pNum = 0;
	for (var key of (arr||[]))
	{
		if (!isObj(key[1])) continue;
		let i = parseInt(key[0]);
		var qll = key[1].ql;
		if (qll) pQL.push([i, qll, pName(i)]);
		is.push(i);

		cn += `<div class="pres lstI" id="p${i}o">`;
		if (cfg.comp.pid) cn += `<div class="pid">${i}</div>`;
		cn += `<div class="pname lstIname" onclick="setPreset(${i})">${isPlaylist(i)?"<i class='icons btn-icon'>&#xe139;</i>":""}${pName(i)}
	<i class="icons edit-icon flr" id="p${i}nedit" onclick="tglSegn(${i+100})">&#xe2c6;</i></div>
	<i class="icons e-icon flr" id="sege${i+100}" onclick="expand(${i+100})">&#xe395;</i>
	<div class="presin lstIcontent" id="seg${i+100}"></div>
</div>`;
		pNum++;
	}

	gId('pcont').innerHTML = cn;
	if (pNum > 0) {
		if (pmtLS != pmt && pmt != 0) {
			localStorage.setItem("wledPmt", pmt);
			pJson["0"] = {};
			localStorage.setItem("wledP", JSON.stringify(pJson));
		}
		pmtLS = pmt;
	} else { presetError(true); }
	updatePA();
	populateQL();
}

function parseInfo(i) {
	lastinfo = i;
	var name = i.name;
	gId('namelabel').innerHTML = name;
	if (!name.match(/[\u3040-\u30ff\u3400-\u4dbf\u4e00-\u9fff\uf900-\ufaff\uff66-\uff9f\u3131-\uD79D]/))
		gId('namelabel').style.transform = "rotate(180deg)"; // rotate if no CJK characters
	if (name === "Dinnerbone") d.documentElement.style.transform = "rotate(180deg)"; // Minecraft easter egg
	if (i.live) name = "(Live) " + name;
	if (loc)    name = "(L) " + name;
	d.title     = name;
	ledCount    = i.leds.count;
	syncTglRecv = i.str;
	maxSeg      = i.leds.maxseg;
	pmt         = i.fs.pmt;
	// do we have a matrix set-up
	mw = i.leds.matrix ? i.leds.matrix.w : 0;
	mh = i.leds.matrix ? i.leds.matrix.h : 0;
	isM = mw>0 && mh>0;
	if (!isM) {
		gId("filter1D").classList.add("hide");
		//gId("filter2D").classList.add("hide");
		hideModes("2D");
	}
//	if (i.noaudio) {
//		gId("filterVol").classList.add("hide");
//		gId("filterFreq").classList.add("hide");
//	}
//	if (!i.u || !i.u.AudioReactive) {
//		gId("filterVol").classList.add("hide"); hideModes(" ♪"); // hide volume reactive effects
//		gId("filterFreq").classList.add("hide"); hideModes(" ♫"); // hide frequency reactive effects
//	}
}

//https://stackoverflow.com/questions/2592092/executing-script-elements-inserted-with-innerhtml
//var setInnerHTML = function(elm, html) {
//	elm.innerHTML = html;
//	Array.from(elm.querySelectorAll("script")).forEach( oldScript => {
//	  const newScript = document.createElement("script");
//	  Array.from(oldScript.attributes)
//		.forEach( attr => newScript.setAttribute(attr.name, attr.value) );
//	  newScript.appendChild(document.createTextNode(oldScript.innerHTML));
//	  oldScript.parentNode.replaceChild(newScript, oldScript);
//	});
//}
//setInnerHTML(obj, html);

function populateInfo(i)
{
	var cn="";
	var heap = i.freeheap/1000;
	heap = heap.toFixed(1);
	var theap = (i.totalheap>0)?i.totalheap/1000:-1; theap = theap.toFixed(1); //WLEDMM - total heap is not available on 8266
	var pwr = i.leds.pwr;
	var pwru = "Not calculated";
	if (pwr > 1000) {pwr /= 1000; pwr = pwr.toFixed((pwr > 10) ? 0 : 1); pwru = pwr + " A";}
	else if (pwr > 0) {pwr = 50 * Math.round(pwr/50); pwru = pwr + " mA";}
	var urows="";
	if (i.u) {
		for (const [k, val] of Object.entries(i.u)) {
			if (val[1])
				urows += inforow(k,val[0],val[1]);
			else
				urows += inforow(k,val);
		}
	}
	var vcn = "Kuuhaku";
	if (i.ver.startsWith("0.14.")) vcn = "Hoshi";
//	if (i.ver.includes("-bl")) vcn = "Supāku";
	if (i.cn) vcn = i.cn;

	//WLEDMM: add total heap and total PSRAM, and build number, add bin name
	if (i.ver.includes("0.14.1.")) vcn = "Sitting Ducks"; // easter egg
	if (i.ver.includes("0.14.0.")) vcn = "Lupo";          // check for MM versioning scheme
	cn += `v${i.ver} &nbsp;<i>"${vcn}"</i><p>(WLEDMM_${i.ver}_${i.rel}.bin)</p><p><em>build ${i.vid}</em></p><table>
${urows}
${urows===""?'':'<tr><td colspan=2><hr style="height:1px;border-width:0;color:gray;background-color:gray"></td></tr>'}
${i.opt&0x100?inforow("Debug","<button class=\"btn btn-xs\" onclick=\"requestJson({'debug':"+(i.opt&0x0080?"false":"true")+"});\"><i class=\"icons "+(i.opt&0x0080?"on":"off")+"\">&#xe08f;</i></button>"):''}
${inforow("Build",i.vid)}
${inforow("Signal strength",i.wifi.signal +"% ("+ i.wifi.rssi, " dBm)")}
${inforow("Uptime",getRuntimeStr(i.uptime))}
${inforow("Estimated current",pwru)}
${inforow("Average FPS",i.leds.fps)}
<!-- WLEDMM begin--> 
<tr><td colspan=2><hr style="height:1px;border-width:0;color:SeaGreen;background-color:SeaGreen"></td></tr>
${inforow("MAC address",i.mac)}
${inforow("Filesystem",i.fs.u + "/" + i.fs.t + " kB (" +Math.round(i.fs.u*100/i.fs.t) + "%)")}
${inforow("Environment",i.arch + " " + i.core + " (" + i.lwip + ")")}
${theap>0?inforow("Total heap",theap," kB"):""}
${theap>0?inforow("used heap",((i.totalheap-i.freeheap)/1000).toFixed(1)," kB"):inforow("Free heap",heap," kB")}
${i.minfreeheap?inforow("Max used heap",((i.totalheap-i.minfreeheap)/1000).toFixed(1)," kB"):""}
${i.tpram?inforow("Total PSRAM",(i.tpram/1024).toFixed(1)," kB"):""}
${i.psram?((i.tpram-i.psram)>16383?inforow("Used PSRAM",((i.tpram-i.psram)/1024).toFixed(1)," kB"):inforow("Used PSRAM",(i.tpram-i.psram)," B")):""}
${i.psusedram?((i.tpram-i.psusedram)>16383?inforow("Max Used PSRAM",((i.tpram-i.psusedram)/1024).toFixed(1)," kB"):inforow("Max Used PSRAM",(i.tpram-i.psusedram)," B")):""}
<tr><td colspan=2><hr style="height:1px;border-width:0;color:SeaGreen;background-color:SeaGreen"></td></tr>
${i.e32model?inforow(i.e32model,i.e32cores +" core(s)"," "+i.e32speed+" Mhz"):""}
${i.e32flash?inforow("Flash "+i.e32flash+" MB"+", mode "+i.e32flashmode+i.e32flashtext,i.e32flashspeed," Mhz"):""}
${i.e32core0code?inforow("Core0 rst reason",i.e32core0code, " "+i.e32core0text):""}
${i.e32core1code?inforow("Core1 rst reason",i.e32core1code, " "+i.e32core1text):""}
<!-- WLEDMM end--> 
</table>`;
	gId('kv').innerHTML = cn;
	//  update all sliders in Info
	for (let sd of (gId('kv').getElementsByClassName('sliderdisplay')||[])) {
		let s = sd.previousElementSibling;
		if (s) updateTrail(s);
	}
}

function populateSegments(s)
{
	var cn = "";
	let li = lastinfo;
	segCount = 0; lowestUnused = 0; lSeg = 0;

	for (var inst of (s.seg||[])) {
		segCount++;

		let i = parseInt(inst.id);
		if (i == lowestUnused) lowestUnused = i+1;
		if (i > lSeg) lSeg = i;

		let sg = gId(`seg${i}`);
		let exp = sg ? (sg.classList.contains("expanded") || (i===0 && cfg.comp.segexp)) : false;

		let segp = `<div id="segp${i}" class="sbs">
		<i class="icons e-icon pwr ${inst.on ? "act":""}" id="seg${i}pwr" onclick="setSegPwr(${i})">&#xe08f;</i>
		<div class="sliderwrap il">
			<input id="seg${i}bri" class="noslide" onchange="setSegBri(${i})" oninput="updateTrail(this)" max="255" min="1" type="range" value="${inst.bri}" />
			<div class="sliderdisplay"></div>
		</div>
	</div>`;
		let staX = inst.start;
		let stoX = inst.stop;
		let staY = inst.startY;
		let stoY = inst.stopY;
		let rvXck = `<label class="check revchkl">Reverse ${isM?'':'direction'}<input type="checkbox" id="seg${i}rev" onchange="setRev(${i})" ${inst.rev?"checked":""}><span class="checkmark"></span></label>`;
		let miXck = `<label class="check revchkl">Mirror<input type="checkbox" id="seg${i}mi" onchange="setMi(${i})" ${inst.mi?"checked":""}><span class="checkmark"></span></label>`;
		let rvYck = "", miYck ="";
		if (isM) {
			rvYck = `<label class="check revchkl">Reverse<input type="checkbox" id="seg${i}rY" onchange="setRevY(${i})" ${inst.rY?"checked":""}><span class="checkmark"></span></label>`;
			miYck = `<label class="check revchkl">Mirror<input type="checkbox" id="seg${i}mY" onchange="setMiY(${i})" ${inst.mY?"checked":""}><span class="checkmark"></span></label>`;
		}
		// WLEDMM: jMap
		let map2D = `<div id="seg${i}map2D" data-map="map2D" class="lbl-s hide">Expand 1D FX<br>
<<<<<<< HEAD
			<div class="sel-p"><select class="sel-p" id="seg${i}mp12" onchange="setMp12(${i})">
				<option value="0" ${inst.mp12==0?' selected':''}>Pixels</option>
				<option value="1" ${inst.mp12==1?' selected':''}>Bar</option>
				<option value="2" ${inst.mp12==2?' selected':''}>Arc</option>
				<option value="3" ${inst.mp12==3?' selected':''}>Corner</option>
				<option value="4" ${inst.mp12==4?' selected':''}>jMap</option>
				<option value="5" ${inst.mp12==5?' selected':''}>Circles</option>
				<option value="6" ${inst.mp12==6?' selected':''}>Block</option>
=======
			<div class="sel-p"><select class="sel-p" id="seg${i}m12" onchange="setM12(${i})">
				<option value="0" ${inst.m12==0?' selected':''}>Pixels</option>
				<option value="1" ${inst.m12==1?' selected':''}>Bar</option>
				<option value="2" ${inst.m12==2?' selected':''}>Arc</option>
				<option value="3" ${inst.m12==3?' selected':''}>Corner</option>
>>>>>>> 324fc149
			</select></div>
		</div>`;
		let sndSim = `<div data-snd="si" class="lbl-s hide">Sound sim<br>
			<div class="sel-p"><select class="sel-p" id="seg${i}si" onchange="setSi(${i})">
				<option value="0" ${inst.si==0?' selected':''}>BeatSin</option>
				<option value="1" ${inst.si==1?' selected':''}>WeWillRockYou</option>
				<option value="2" ${inst.si==2?' selected':''}>U10_3</option>
				<option value="3" ${inst.si==3?' selected':''}>U14_3</option>
			</select></div>
		</div>`;
		//WLEDMM Custom Effects
		let fxName = eJson.find((o)=>{return o.id==selectedFx}).name;
		let cusEff = `<button class="btn" onclick="toggleCEEditor('${inst.n?inst.n:"default"}', ${i})">Custom Effect Editor</button><br>`;
		cn += `<div class="seg lstI ${i==s.mainseg ? 'selected' : ''} ${exp ? "expanded":""}" id="seg${i}">
	<label class="check schkl">
		<input type="checkbox" id="seg${i}sel" onchange="selSeg(${i})" ${inst.sel ? "checked":""}>
		<span class="checkmark"></span>
	</label>
	<i class="icons e-icon frz" id="seg${i}frz" onclick="event.preventDefault();tglFreeze(${i});">&#x${inst.frz ? (li.live && li.liveseg==i?'e410':'e0e8') : 'e325'};</i>
	<div class="segname" onclick="selSegEx(${i})">
		${inst.n ? inst.n : "Segment "+i}
		<i class="icons edit-icon flr" id="seg${i}nedit" onclick="tglSegn(${i})">&#xe2c6;</i>
	</div>
	<i class="icons e-icon flr" id="sege${i}" onclick="expand(${i})">&#xe395;</i>
	${cfg.comp.segpwr?segp:''}
	<div class="segin" id="seg${i}in">
		<input type="text" class="ptxt noslide" id="seg${i}t" autocomplete="off" maxlength=32 value="${inst.n?inst.n:""}" placeholder="Enter name..."/>
		<table class="infot segt">
		<tr>
			<td>${isM?'Start X':'Start LED'}</td>
			<td>${isM?(cfg.comp.seglen?"Width":"Stop X"):(cfg.comp.seglen?"LED count":"Stop LED")}</td>
			<td>${isM?'':'Offset'}</td>
		</tr>
		<tr>
			<td><input class="noslide segn" id="seg${i}s" type="number" min="0" max="${(isM?mw:ledCount)-1}" value="${staX}" oninput="updateLen(${i})" onkeydown="segEnter(${i})"></td>
			<td><input class="noslide segn" id="seg${i}e" type="number" min="0" max="${(isM?mw:ledCount)-(cfg.comp.seglen?staX:0)}" value="${stoX-(cfg.comp.seglen?staX:0)}" oninput="updateLen(${i})" onkeydown="segEnter(${i})"></td>
			<td style="text-align:revert;">${isM?miXck+'<br>'+rvXck:''}<input class="noslide segn ${isM?'hide':''}" id="seg${i}of" type="number" value="${inst.of}" oninput="updateLen(${i})"></td>
		</tr>
		${isM ? '<tr><td>Start Y</td><td>'+(cfg.comp.seglen?'Height':'Stop Y')+'</td><td></td></tr>'+
		'<tr>'+
			'<td><input class="noslide segn" id="seg'+i+'sY" type="number" min="0" max="'+(mh-1)+'" value="'+staY+'" oninput="updateLen('+i+')" onkeydown="segEnter('+i+')"></td>'+
			'<td><input class="noslide segn" id="seg'+i+'eY" type="number" min="0" max="'+(mh-(cfg.comp.seglen?staY:0))+'" value="'+(stoY-(cfg.comp.seglen?staY:0))+'" oninput="updateLen('+i+')" onkeydown="segEnter('+i+')"></td>'+
			'<td style="text-align:revert;">'+miYck+'<br>'+rvYck+'</td>'+
		'</tr>':''}
		<tr>
			<td>Grouping</td>
			<td>Spacing</td>
			<td><!--Apply--></td>
		</tr>
		<tr>
			<td><input class="noslide segn" id="seg${i}grp" type="number" min="1" max="255" value="${inst.grp}" oninput="updateLen(${i})" onkeydown="segEnter(${i})"></td>
			<td><input class="noslide segn" id="seg${i}spc" type="number" min="0" max="255" value="${inst.spc}" oninput="updateLen(${i})" onkeydown="segEnter(${i})"></td>
			<td><button class="btn btn-xs" onclick="setSeg(${i})"><i class="icons btn-icon" id="segc${i}">&#xe390;</i></button></td>
		</tr>
		</table>
		<div class="h bp" id="seg${i}len"></div>
		${!isM?rvXck:''}
		${isM&&stoY-staY>1&&stoX-staX>1?map2D:''}
		${s.AudioReactive && s.AudioReactive.on ? "" : sndSim}
		${s.CustomEffects && s.CustomEffects.on && fxName.includes("Custom Effect") ? cusEff : ""}
		<label class="check revchkl" id="seg${i}lbtm">
			${isM?'Transpose':'Mirror effect'}
			<input type="checkbox" id="seg${i}${isM?'tp':'mi'}" onchange="${(isM?'setTp(':'setMi(')+i})" ${isM?(inst.tp?"checked":""):(inst.mi?"checked":"")}>
			<span class="checkmark"></span>
		</label>
		<div class="del">
			<button class="btn btn-xs" id="segr${i}" title="Repeat until end" onclick="rptSeg(${i})"><i class="icons btn-icon">&#xe22d;</i></button>
			<button class="btn btn-xs" id="segd${i}" title="Delete" onclick="delSeg(${i})"><i class="icons btn-icon">&#xe037;</i></button>
		</div>
	</div>
	${cfg.comp.segpwr?'':segp}
</div>`;
	}

	gId('segcont').innerHTML = cn;
	if (lowestUnused >= maxSeg) {
		gId('segutil').innerHTML = '<span class="h">Maximum number of segments reached.</span>';
		noNewSegs = true;
	} else if (noNewSegs) {
		resetUtil();
		noNewSegs = false;
	}
	for (var i = 0; i <= lSeg; i++) {
		updateLen(i);
		updateTrail(gId(`seg${i}bri`));
		gId(`segr${i}`).style.display = "none";
		if (!gId(`seg${i}sel`).checked) gId(`selall`).checked = false;
	}
	if (segCount < 2) gId(`segd${lSeg}`).style.display = "none";
	if (!isM && !noNewSegs && (cfg.comp.seglen?parseInt(gId(`seg${lSeg}s`).value):0)+parseInt(gId(`seg${lSeg}e`).value)<ledCount) gId(`segr${lSeg}`).style.display = "inline";
	gId('segutil2').style.display = (segCount > 1) ? "block":"none"; // rsbtn parent

	if (Array.isArray(li.maps) && li.maps.length>1) {
		let cont = `Ledmap:&nbsp;<select class="sel-sg" onchange="requestJson({'ledmap':parseInt(this.value)})"><option value="" selected>Unchanged</option>`;
		for (const k of (li.maps||[])) cont += `<option value="${k}">${k==0?'Default':'ledmap'+k+'.json'}</option>`;
		cont += "</select></div>";
		gId("ledmap").innerHTML = cont;
		gId("ledmap").classList.remove("hide");
	} else {
		gId("ledmap").classList.add("hide");
	}
}

function populateEffects()
{
	var effects = eJson;
	var html = "";

	effects.shift(); // temporary remove solid
	for (let i = 0; i < effects.length; i++) {
		effects[i] = {
			id: effects[i][0],
			name:effects[i][1]
		};
	}
	effects.sort((a,b) => (a.name).localeCompare(b.name));
	effects.unshift({
		"id": 0,
		"name": "Solid"
	});

	for (let ef of effects) {
		// WLEDMM: add slider and color control to setFX (used by requestjson)
		let id = ef.id;
		let nm = ef.name+" ";
		let fd = "";
		if (ef.name.indexOf("RSVD") < 0) {
			if (Array.isArray(fxdata) && fxdata.length>id) {
				if (fxdata[id].length==0) fd = ";;!;1d"
				else fd = fxdata[id];
				let eP = (fd == '')?[]:fd.split(";"); // effect parameters
				let p = (eP.length<3 || eP[2]==='')?[]:eP[2].split(","); // palette data
				if (p.length>0 && (p[0] !== "" && !isNumeric(p[0]))) nm += "&#x1F3A8;";	// effects using palette
				let m = (eP.length<4 || eP[3]==='')?[]:eP[3].split(","); // metadata
				if (m.length>0) for (let r of m) {
					if (r.substring(0,2)=="1d") nm += "&#8942;"; // 1D effects
					if (r.substring(0,4)=="1.5d") nm += "&#8942;&#8942;"; // 1D effects + vStrips
					if (r.substring(0,2)=="2d") nm += "&#9638;"; // 2D effects
					if (r.substring(0,2)=="vo") nm += "&#9834;"; // volume effects
					if (r.substring(0,2)=="fr") nm += "&#9835;"; // frequency effects
				}
			}
			html += generateListItemHtml('fx',id,nm,'setFX','',fd);
		}
	}

	gId('fxlist').innerHTML=html;
}

function populatePalettes()
{
	lJson.shift(); // temporary remove default
	lJson.sort((a,b) => (a[1]).localeCompare(b[1]));
	lJson.unshift([0,"Default"]);

	var html = "";
	for (let pa of lJson) {
		html += generateListItemHtml(
			'palette',
		    pa[0],
			pa[1],
			'setPalette',
			`<div class="lstIprev" style="${genPalPrevCss(pa[0])}"></div>`
		);
	}

	gId('pallist').innerHTML=html;
}

function redrawPalPrev()
{
	let palettes = d.querySelectorAll('#pallist .lstI');
	for (var pal of (palettes||[])) {
		let lP = pal.querySelector('.lstIprev');
		if (lP) {
			lP.style = genPalPrevCss(pal.dataset.id);
		}
	}
}

function genPalPrevCss(id)
{
	if (!palettesData) return;

	var paletteData = palettesData[id];

	if (!paletteData) return 'display: none';

	// We need at least two colors for a gradient
	if (paletteData.length == 1) {
		paletteData[1] = paletteData[0];
		if (Array.isArray(paletteData[1])) {
			paletteData[1][0] = 255;
		}
	}

	var gradient = [];
	for (let j = 0; j < paletteData.length; j++) {
		const e = paletteData[j];
		let r, g, b;
		let index = false;
		if (Array.isArray(e)) {
			index = Math.round(e[0]/255*100);
			r = e[1];
			g = e[2];
			b = e[3];
		} else if (e == 'r') {
			r = Math.random() * 255;
			g = Math.random() * 255;
			b = Math.random() * 255;
		} else {
			let i = e[1] - 1;
			var cd = gId('csl').children;
			r = parseInt(cd[i].dataset.r);
			g = parseInt(cd[i].dataset.g);
			b = parseInt(cd[i].dataset.b);
		}
		if (index === false) {
			index = Math.round(j / paletteData.length * 100);
		}

		gradient.push(`rgb(${r},${g},${b}) ${index}%`);
	}

	return `background: linear-gradient(to right,${gradient.join()});`;
}

function generateListItemHtml(listName, id, name, clickAction, extraHtml = '', effectPar = '')
{
	return `<div class="lstI${id==0?' sticky':''}" data-id="${id}" ${effectPar===''?'':'data-opt="'+effectPar+'"'}onClick="${clickAction}(${id})">
	<label class="radio schkl" onclick="event.preventDefault()">
		<input type="radio" value="${id}" name="${listName}">
		<span class="radiomark"></span>
		<div class="lstIcontent">
			<span class="lstIname">
				${name}
			</span>
		</div>
	</label>
	${extraHtml}
</div>`;
}

function btype(b)
{
	switch (b) {
		case 32: return "ESP32";
		case 33: return "ESP32-S2";
		case 34: return "ESP32-S3";
		case 35: return "ESP32-C3";
		case 82: return "ESP8266";
	}
	return "?";
}

function bname(o)
{
	if (o.name=="WLED") return o.ip;
	return o.name;
}

function populateNodes(i,n)
{
	var cn="";
	var urows="";
	var nnodes = 0;
	if (n.nodes) {
		n.nodes.sort((a,b) => (a.name).localeCompare(b.name));
		for (var o of n.nodes) {
			if (o.name) {
				var url = `<button class="btn" title="${o.ip}" onclick="location.assign('http://${o.ip}');">${bname(o)}</button>`;
				urows += inforow(url,`${btype(o.type)}<br><i>${o.vid==0?"N/A":o.vid}</i>`);
				nnodes++;
			}
		}
	}
	if (i.ndc < 0) cn += `Instance List is disabled.`;
	else if (nnodes == 0) cn += `No other instances found.`;
	cn += `<table>
	${inforow("Current instance:",i.name)}
	${urows}
	</table>`;
	gId('kn').innerHTML = cn;
}

function loadNodes()
{
	var url = (loc?`http://${locip}`:'') + '/json/nodes';
	fetch(url, {
		method: 'get'
	})
	.then((res)=>{
		if (!res.ok) showToast('Could not load Node list!', true);
		return res.json();
	})
	.then((json)=>{
		clearErrorToast(100);
		populateNodes(lastinfo, json);
	})
	.catch((e)=>{
		showToast(e, true);
	});
}

// update the 'sliderdisplay' background div of a slider for a visual indication of slider position
function updateTrail(e)
{
	if (e==null) return;
	let sd = e.parentNode.getElementsByClassName('sliderdisplay')[0];
	if (sd && getComputedStyle(sd).getPropertyValue("--bg") !== "none") {
		var max = e.hasAttribute('max') ? e.attributes.max.value : 255;
		var perc = Math.round(e.value * 100 / max);
		if (perc < 50) perc += 2;
		var val = `linear-gradient(90deg, var(--bg) ${perc}%, var(--c-6) ${perc}%)`;
		sd.style.backgroundImage = val;
	}
	var b = e.parentNode.parentNode.getElementsByTagName('output')[0];
	if (b) b.innerHTML = e.value;
}

// rangetouch slider function
function toggleBubble(e)
{
	var b = e.target.parentNode.parentNode.getElementsByTagName('output')[0];
	b.classList.toggle('sliderbubbleshow');
}

// updates segment length upon input of segment values
function updateLen(s)
{
	if (!gId(`seg${s}s`)) return;
	var start = parseInt(gId(`seg${s}s`).value);
	var stop = parseInt(gId(`seg${s}e`).value);
	var len = stop - (cfg.comp.seglen?0:start);
	if (isM) {
		// matrix setup
		let startY = parseInt(gId(`seg${s}sY`).value);
		let stopY = parseInt(gId(`seg${s}eY`).value);
		len *= (stopY-(cfg.comp.seglen?0:startY));
		let tPL = gId(`seg${s}lbtm`);
		if (stop-start>1 && stopY-startY>1) {
			// 2D segment
			if (tPL) tPL.classList.remove("hide"); // unhide transpose checkbox
			let sE = gId('fxlist').querySelector(`.lstI[data-id="${selectedFx}"]`);
			if (sE) {
				let sN = sE.querySelector(".lstIname").innerText;
				let seg = gId(`seg${s}map2D`);
				if (seg) {
					if(sN.indexOf("\u25A6")<0) seg.classList.remove("hide"); // unhide mapping for 1D effects (| in name)
					else seg.classList.add("hide");	// hide mapping otherwise
				}
			}
		} else {
			// 1D segment in 2D set-up
			if (tPL) {
				tPL.classList.add("hide"); // hide transpose checkbox
				gId(`seg${s}tp`).checked = false;	// and uncheck it
			}
		}
	}
	var out = "(delete)";
	if (len > 1) {
		out = `${len} LEDs`;
	} else if (len == 1) {
		out = "1 LED";
	}

	if (gId(`seg${s}grp`) != null)
	{
		var grp = parseInt(gId(`seg${s}grp`).value);
		var spc = parseInt(gId(`seg${s}spc`).value);
		if (grp == 0) grp = 1;
		var virt = Math.ceil(len/(grp + spc));
		if (!isNaN(virt) && (grp > 1 || spc > 0)) out += ` (${virt} virtual)`;
	}

	gId(`seg${s}len`).innerHTML = out;
}

// updates background color of currently selected preset
function updatePA()
{
	let ps;
	ps = gEBCN("pres"); for (let p of ps) p.classList.remove('selected');
	ps = gEBCN("psts"); for (let p of ps) p.classList.remove('selected');
	if (currentPreset > 0) {
		var acv = gId(`p${currentPreset}o`);
		if (acv /*&& !acv.classList.contains("expanded")*/) {
			acv.classList.add('selected');
			/*
			// scroll selected preset into view (on WS refresh)
			acv.scrollIntoView({
				behavior: 'smooth',
				block: 'center'
			});
			*/
		}
		acv = gId(`p${currentPreset}qlb`);
		if (acv) acv.classList.add('selected');
	}
}

function updateUI()
{
	gId('buttonPower').className = (isOn) ? "active":"";
	gId('buttonNl').className = (nlA) ? "active":"";
	gId('buttonSync').className = (syncSend) ? "active":"";
	showNodes();

	updateSelectedPalette();
	updateSelectedFx();

	updateTrail(gId('sliderBri'));
	updateTrail(gId('sliderSpeed'));
	updateTrail(gId('sliderIntensity'));

	updateTrail(gId('sliderC1'));
	updateTrail(gId('sliderC2'));
	updateTrail(gId('sliderC3'));

	if (hasRGB) {
		updateTrail(gId('sliderR'));
		updateTrail(gId('sliderG'));
		updateTrail(gId('sliderB'));	
	}
	if (hasWhite) updateTrail(gId('sliderW'));

	gId('wwrap').style.display = (hasWhite) ? "block":"none"; // white channel
	gId('wbal').style.display = (hasCCT) ? "block":"none";    // white balance
	var ccfg = cfg.comp.colors;
	gId('hexw').style.display = ccfg.hex ? "block":"none";    // HEX input
	gId('picker').style.display = (hasRGB && ccfg.picker) ? "block":"none"; // color picker wheel
	gId('hwrap').style.display = (hasRGB && !ccfg.picker) ? "block":"none"; // color picker wheel
	gId('swrap').style.display = (hasRGB && !ccfg.picker) ? "block":"none"; // color picker wheel
	gId('vwrap').style.display = (hasRGB /*&& ccfg.picker*/) ? "block":"none";  // brightness (value) slider
	gId('kwrap').style.display = (hasRGB && !hasCCT /*&& ccfg.picker*/) ? "block":"none"; // Kelvin slider
	gId('rgbwrap').style.display = (hasRGB && ccfg.rgb) ? "block":"none";   // RGB sliders
	gId('qcs-w').style.display = (hasRGB && ccfg.quick) ? "block":"none";   // quick selection
	//gId('palw').style.display = hasRGB ? "block":"none";                    // palettes

	updatePA();
	updatePSliders();
}

function updateSelectedPalette()
{
	var parent = gId('pallist');
	var selPaletteInput = parent.querySelector(`input[name="palette"][value="${selectedPal}"]`);
	if (selPaletteInput) selPaletteInput.checked = true;

	var selElement = parent.querySelector('.selected');
	if (selElement) selElement.classList.remove('selected');

	var selectedPalette = parent.querySelector(`.lstI[data-id="${selectedPal}"]`);
	if (selectedPalette) parent.querySelector(`.lstI[data-id="${selectedPal}"]`).classList.add('selected');
}

function updateSelectedFx()
{
	var parent = gId('fxlist');
	var selEffectInput = parent.querySelector(`input[name="fx"][value="${selectedFx}"]`);
	if (selEffectInput) selEffectInput.checked = true;

	var selElement = parent.querySelector('.selected');
	if (selElement) {
		selElement.classList.remove('selected');
		selElement.style.bottom = null; // remove element style added in slider handling
	}

	var selectedEffect = parent.querySelector(`.lstI[data-id="${selectedFx}"]`);
	if (selectedEffect) {
		selectedEffect.classList.add('selected');
		setEffectParameters(selectedFx);

		var selectedName = selectedEffect.querySelector(".lstIname").innerText;
		var segs = gId("segcont").querySelectorAll(`div[data-map="map2D"]`);
		for (const seg of segs) if (selectedName.indexOf("\u25A6")<0) seg.classList.remove("hide"); else seg.classList.add("hide");
		var segs = gId("segcont").querySelectorAll(`div[data-snd="si"]`);
		for (const seg of segs) if (selectedName.indexOf("\u266A")<0 && selectedName.indexOf("\266B")<0) seg.classList.add("hide"); else seg.classList.remove("hide"); // also "♫ "?
	}
}

function displayRover(i,s)
{
	gId('rover').style.transform = (i.live && s.lor == 0 && i.liveseg<0) ? "translateY(0px)":"translateY(100%)";
	var sour = i.lip ? i.lip:""; if (sour.length > 2) sour = " from " + sour;
	gId('lv').innerHTML = `WLED is receiving live ${i.lm} data${sour}`;
	gId('roverstar').style.display = (i.live && s.lor) ? "block":"none";
}

function cmpP(a, b)
{
	if (!a[1].n) return (a[0] > b[0]);
	// sort playlists first, followed by presets with characters and last presets with special 1st character
	const c = a[1].n.charCodeAt(0);
	const d = b[1].n.charCodeAt(0);
	if ((c>47 && c<58) || (c>64 && c<91) || (c>96 && c<123) || c>255) x = '='; else x = '>';
	if ((d>47 && d<58) || (d>64 && d<91) || (d>96 && d<123) || d>255) y = '='; else y = '>';
	const n = (a[1].playlist ? '<' : x) + a[1].n;
	return n.localeCompare((b[1].playlist ? '<' : y) + b[1].n, undefined, {numeric: true});
}

function makeWS() {
	if (ws || lastinfo.ws < 0) return;
	ws = new WebSocket((window.location.protocol == "https:"?"wss":"ws")+'://'+(loc?locip:window.location.hostname)+'/ws');
	ws.binaryType = "arraybuffer";
	ws.onmessage = (e)=>{
		if (e.data instanceof ArrayBuffer) return; // liveview packet
		var json = JSON.parse(e.data);
		if (json.leds) return; // JSON liveview packet
		clearTimeout(jsonTimeout);
		jsonTimeout = null;
		lastUpdate = new Date();
		clearErrorToast();
		gId('connind').style.backgroundColor = "var(--c-l)";
		// json object should contain json.info AND json.state (but may not)
		var i = json.info;
		if (i) {
			parseInfo(i);
			showNodes();
			if (isInfo) populateInfo(i);
		} else
			i = lastinfo;
		var s = json.state ? json.state : json;
		displayRover(i, s);
		readState(s);
	};
	ws.onclose = (e)=>{
		gId('connind').style.backgroundColor = "var(--c-r)";
		setTimeout(makeWS,1500); // retry WS connection
		ws = null;
	}
	ws.onopen = (e)=>{
		//ws.send("{'v':true}"); // unnecessary (https://github.com/Aircoookie/WLED/blob/master/wled00/ws.cpp#L18)
		reqsLegal = true;
	}
}

function readState(s,command=false)
{
	if (!s) return false;
	if (s.success) return true; // no data to process

	isOn = s.on;
	gId('sliderBri').value = s.bri;
	nlA = s.nl.on;
	nlDur = s.nl.dur;
	nlTar = s.nl.tbri;
	nlFade = s.nl.fade;
	syncSend = s.udpn.send;
	if (s.pl<0)	currentPreset = s.ps;
	else currentPreset = s.pl;

	tr = s.transition;
	gId('tt').value = tr/10;

	populateSegments(s);
	var selc=0;
	var sellvl=0; // 0: selc is invalid, 1: selc is mainseg, 2: selc is first selected
	hasRGB = hasWhite = hasCCT = false;
	for (let i = 0; i < (s.seg||[]).length; i++)
	{
		if (sellvl == 0 && s.seg[i].id == s.mainseg) {
			selc = i;
			sellvl = 1;
		}
		if (s.seg[i].sel) {
			if (sellvl < 2) selc = i; // get first selected segment
			sellvl = 2;
			var lc = lastinfo.leds.seglc[s.seg[i].id];
			hasRGB   |= !!(lc & 0x01);
			hasWhite |= !!(lc & 0x08); // & 0x02 contains W channel
			hasCCT   |= !!(lc & 0x04);
		}
	}
	var i=s.seg[selc];
	if (sellvl == 1) {
		var lc = lastinfo.leds.seglc[i.id];
		hasRGB   = !!(lc & 0x01);
		hasWhite = !!(lc & 0x08); // & 0x02 contains W channel
		hasCCT   = !!(lc & 0x04);
	}
	if (!i) {
		showToast('No Segments!', true);
		updateUI();
		return true;
	}

	var cd = gId('csl').children;
	for (let e = cd.length-1; e >= 0; e--) {
		cd[e].dataset.r = i.col[e][0];
		cd[e].dataset.g = i.col[e][1];
		cd[e].dataset.b = i.col[e][2];
		if (hasWhite) { cd[e].dataset.w = i.col[e][3]; }
		setCSL(cd[e]);
	}
	selectSlot(csel);
	if (i.cct != null && i.cct>=0) gId("sliderA").value = i.cct;

	gId('sliderSpeed').value = i.sx;
	gId('sliderIntensity').value = i.ix;
	gId('sliderC1').value  = i.c1 ? i.c1 : 0;
	gId('sliderC2').value  = i.c2 ? i.c2 : 0;
	gId('sliderC3').value  = i.c3 ? i.c3 : 0;

	if (s.error && s.error != 0) {
	  var errstr = "";
	  switch (s.error) {
		case 10:
		  errstr = "Could not mount filesystem!";
		  break;
		case 11:
		  errstr = "Not enough space to save preset!";
		  break;
		case 12:
		  errstr = "Preset not found.";
		  break;
		case 13:
		  errstr = "Missing ir.json.";
		  break;
		case 19:
		  errstr = "A filesystem error has occured.";
		  break;
		}
	  showToast('Error ' + s.error + ": " + errstr, true);
	}

	selectedPal = i.pal;
	selectedFx = i.fx;
	redrawPalPrev(); // if any color changed (random palette did at least)
	updateUI();
	return true;
}

// WLEDMM: control HTML elements for Slider and Color Control
// Technical notes
// ===============
// If an effect name is followed by an @, slider and color control is effective.
// If not effective then:
//      - For AC effects (id<128) 2 sliders and 3 colors and the palette will be shown
//      - For SR effects (id>128) 5 sliders and 3 colors and the palette will be shown
// If effective (@)
//      - a ; seperates slider controls (left) from color controls (middle) and palette control (right)
//      - if left, middle or right is empty no controls are shown
//      - a , seperates slider controls (max 5) or color controls (max 3). Palette has only one value
//      - a ! means that the default is used.
//             - For sliders: Effect speeds, Effect intensity, Custom 1, Custom 2, Custom 3
//             - For colors: Fx color, Background color, Custom
//             - For palette: prompt for color palette OR palette ID if numeric (will hide palette selection)
//
// Note: If palette is on and no colors are specified 1,2 and 3 is shown in each color circle.
//       If a color is specified, the 1,2 or 3 is replaced by that specification.
// Note: Effects can override default pattern behaviour
//       - FadeToBlack can override the background setting
//       - Defining SEGCOL(<i>) can override a specific palette using these values (e.g. Color Gradient)
function setEffectParameters(idx)
{
	if (!(Array.isArray(fxdata) && fxdata.length>idx)) return;
	var controlDefined = fxdata[idx].length;
	var effectPar = fxdata[idx];
	var effectPars = (effectPar == '')?[]:effectPar.split(";");
	var slOnOff = (effectPars.length==0 || effectPars[0]=='')?[]:effectPars[0].split(",");
	var coOnOff = (effectPars.length<2  || effectPars[1]=='')?[]:effectPars[1].split(",");
	var paOnOff = (effectPars.length<3  || effectPars[2]=='')?[]:effectPars[2].split(",");

	// set html slider items on/off
	let nSliders = 5;
	for (let i=0; i<nSliders; i++) {
		var slider = gId("slider" + i);
		var label = gId("sliderLabel" + i);
		// if (not controlDefined and for AC speed or intensity and for SR all sliders) or slider has a value
		if ((!controlDefined && i < ((idx<128)?2:nSliders)) || (slOnOff.length>i && slOnOff[i] != "")) {
			if (slOnOff.length>i && slOnOff[i]!="!") label.innerHTML = slOnOff[i];
			else if (i==0)                           label.innerHTML = "Effect speed";
			else if (i==1)                           label.innerHTML = "Effect intensity";
			else                                     label.innerHTML = "Custom" + (i-1);
			slider.classList.remove("hide");
		} else {
			slider.classList.add("hide");
		}
	}
	if (slOnOff.length>5) { // up to 3 checkboxes
		gId('fxopt').classList.remove('fade');
		for (let i = 0; i<3; i++) {
			if (5+i<slOnOff.length && slOnOff[5+i]!=='') {
				gId('opt'+i).classList.remove('hide');
				gId('optLabel'+i).innerHTML = slOnOff[5+i]=="!" ? 'Option' : slOnOff[5+i].substr(0,16);
			} else
				gId('opt'+i).classList.add('hide');
		}
	} else {
		gId('fxopt').classList.add('fade');
	}

	// set the bottom position of selected effect (sticky) as the top of sliders div
	setInterval(()=>{
		let top = parseInt(getComputedStyle(gId("sliders")).height);
		top += 5;
		let sel = d.querySelector('#fxlist .selected');
		if (sel) sel.style.bottom = top + "px"; // we will need to remove this when unselected (in setFX())
	},750);
	// set html color items on/off
	var cslLabel = '';
	var sep = '';
	var hide = true;
	var cslCnt = 0, oCsel = csel;
	for (let i=0; i<gId("csl").children.length; i++) {
		var btn = gId("csl" + i);
		// if no controlDefined or coOnOff has a value
		if (coOnOff.length>i && coOnOff[i] != "") {
			btn.style.display = "inline";
			if (coOnOff.length>i && coOnOff[i] != "!") {
				var abbreviation = coOnOff[i].substr(0,2);
				btn.innerHTML = abbreviation;
				if (abbreviation != coOnOff[i]) {
					cslLabel += sep + abbreviation + '=' + coOnOff[i];
					sep = ', ';
				}
			}
			else if (i==0) btn.innerHTML = "Fx";
			else if (i==1) btn.innerHTML = "Bg";
			else btn.innerHTML = "Cs";
			hide = false;
			if (!cslCnt || oCsel==i) selectSlot(i); // select 1st displayed slot or old one
			cslCnt++;
		} else if (!controlDefined) { // if no controls then all buttons should be shown for color 1..3
			btn.style.display = "inline";
			btn.innerHTML = `${i+1}`;
			hide = false;
			if (!cslCnt || oCsel==i) selectSlot(i); // select 1st displayed slot or old one
			cslCnt++;
		} else {
			btn.style.display = "none";
		}
	}
	gId("cslLabel").innerHTML = cslLabel;

	// set palette on/off
	var palw = gId("palw"); // wrapper
	var pall = gId("pall");	// label
	// if not controlDefined or palette has a value
	if ((!controlDefined) || (paOnOff.length>0 && paOnOff[0]!="" && isNaN(paOnOff[0]))) {
		palw.style.display = hasRGB ? "inline-block" : "none";
		if (paOnOff.length>0 && paOnOff[0].indexOf("=")>0) {
			// embeded default values
			var dPos = paOnOff[0].indexOf("=");
			var v = Math.max(0,Math.min(255,parseInt(paOnOff[0].substr(dPos+1))));
			paOnOff[0] = paOnOff[0].substring(0,dPos);
		}
		if (paOnOff.length>0 && paOnOff[0] != "!") pall.innerHTML = paOnOff[0];
		else                                       pall.innerHTML = '<i class="icons sel-icon" onclick="tglHex()">&#xe2b3;</i> Color palette';
	} else {
		// disable palette list
		pall.innerHTML = '<i class="icons sel-icon" onclick="tglHex()">&#xe2b3;</i> Color palette not used';
		palw.style.display = "none";
	}
	// not all color selectors shown, hide palettes created from color selectors
	for (let e of (gId('pallist').querySelectorAll('.lstI')||[])) {
		let fltr = "* C";
		if (cslCnt==1 && csel==0) fltr = "* Colors";
		else if (cslCnt==2) fltr = "* Colors Only";
		if (cslCnt < 3 && e.querySelector('.lstIname').innerText.indexOf(fltr)>=0) e.classList.add('hide'); else e.classList.remove('hide');
	}
}

var jsonTimeout;
var reqsLegal = false;

function requestJson(command=null)
{
	gId('connind').style.backgroundColor = "var(--c-y)";
	if (command && !reqsLegal) return; // stop post requests from chrome onchange event on page restore
	if (!jsonTimeout) jsonTimeout = setTimeout(()=>{if (ws) ws.close(); ws=null; showErrorToast()}, 3000);
	var req = null;
	var url = (loc?`http://${locip}`:'') + '/json/si';
	var useWs = (ws && ws.readyState === WebSocket.OPEN);
	var type = command ? 'post':'get';
	if (command) {
		command.v = true; // force complete /json/si API response
		command.time = Math.floor(Date.now() / 1000);
		var t = gId('tt');
		if (t.validity.valid && command.transition==null) {
			var tn = parseInt(t.value*10);
			if (tn != tr) command.transition = tn;
		}
		req = JSON.stringify(command);
		if (req.length > 1340) useWs = false; // do not send very long requests over websocket
		if (req.length >  500 && lastinfo && lastinfo.arch == "esp8266") useWs = false; // esp8266 can only handle 500 bytes
	};

	if (useWs) {
		ws.send(req?req:'{"v":true}');
		return;
	}

	fetch(url, {
		method: type,
		headers: {
			"Content-type": "application/json; charset=UTF-8"
		},
		body: req
	})
	.then(res => {
		clearTimeout(jsonTimeout);
		jsonTimeout = null;
		if (!res.ok) showErrorToast();
		return res.json();
	})
	.then(json => {
		lastUpdate = new Date();
		clearErrorToast(3000);
		gId('connind').style.backgroundColor = "var(--c-g)";
		if (!json) { showToast('Empty response', true); return; }
		if (json.success) return;
		if (json.info) {
			let i = json.info;
			// append custom palettes (when loading for the 1st time)
			if (!command && isEmpty(lastinfo) && i.leds && i.leds.cpal) {
				for (let j = 0; j<i.leds.cpal; j++) {
					let div = d.createElement("div");
					gId('pallist').appendChild(div);
					div.outerHTML = generateListItemHtml(
						'palette',
						255-j,
						'~ Custom '+j+' ~',
						'setPalette',
						`<div class="lstIprev" style="${genPalPrevCss(255-j)}"></div>`
					);
				}
			}
			parseInfo(i);
			if (isInfo) populateInfo(i);
		}
		var s = json.state ? json.state : json;
		readState(s);

		//load presets and open websocket sequentially
		if (!pJson || isEmpty(pJson)) setTimeout(()=>{
			loadPresets(()=>{
				if (!(ws && ws.readyState === WebSocket.OPEN)) makeWS();
			});
		},25);
		reqsLegal = true;
	})
	.catch((e)=>{
		showToast(e, true);
	});
}

function togglePower()
{
	isOn = !isOn;
	var obj = {"on": isOn};
	if (isOn && lastinfo && lastinfo.live && lastinfo.liveseg>=0) {
		obj.live = false;
		obj.seg = [];
		obj.seg[0] = {"id": lastinfo.liveseg, "frz": false};
	}
	requestJson(obj);
}

function toggleNl()
{
	nlA = !nlA;
	if (nlA)
	{
		showToast(`Timer active. Your light will turn ${nlTar > 0 ? "on":"off"} ${nlMode ? "over":"after"} ${nlDur} minutes.`);
	} else {
		showToast('Timer deactivated.');
	}
	var obj = {"nl": {"on": nlA}};
	requestJson(obj);
}

function toggleSync()
{
	syncSend = !syncSend;
	if (syncSend) showToast('Other lights in the network will now sync to this one.');
	else showToast('This light and other lights in the network will no longer sync.');
	var obj = {"udpn": {"send": syncSend}};
	if (syncTglRecv) obj.udpn.recv = syncSend;
	requestJson(obj);
}

function toggleLiveview()
{
	//WLEDMM adding liveview2D support
	if (isInfo && isM) toggleInfo();
	if (isNodes && isM) toggleNodes();
	isLv = !isLv;

	var lvID = "liveview";
	if (isM) {   
		lvID = "liveview2D"
		if (isLv) {
		var cn = '<iframe id="liveview2D" src="about:blank"></iframe>';
		d.getElementById('kliveview2D').innerHTML = cn;
		}

		gId('mliveview2D').style.transform = (isLv) ? "translateY(0px)":"translateY(100%)";
	}

	gId(lvID).style.display = (isLv) ? "block":"none";
	var url = (loc?`http://${locip}`:'') + "/" + lvID;
	gId(lvID).src = (isLv) ? url:"about:blank";
	gId('buttonSr').className = (isLv) ? "active":"";
	if (!isLv && ws && ws.readyState === WebSocket.OPEN) ws.send('{"lv":false}');
	size();
}

function toggleInfo()
{
	if (isNodes) toggleNodes();
	if (isLv && isM) toggleLiveview();
	isInfo = !isInfo;
	if (isInfo) requestJson();
	gId('info').style.transform = (isInfo) ? "translateY(0px)":"translateY(100%)";
	gId('buttonI').className = (isInfo) ? "active":"";
}

function toggleNodes()
{
	if (isInfo) toggleInfo();
	if (isLv && isM) toggleLiveview();
	isNodes = !isNodes;
	if (isNodes) loadNodes();
	gId('nodes').style.transform = (isNodes) ? "translateY(0px)":"translateY(100%)";
	gId('buttonNodes').className = (isNodes) ? "active":"";
}

function makeSeg()
{
	var ns = 0;
	var lu = lowestUnused;
	let li = lastinfo;
	if (lu > 0) {
		var pend = parseInt(gId(`seg${lu -1}e`).value,10) + (cfg.comp.seglen?parseInt(gId(`seg${lu -1}s`).value,10):0);
		if (pend < ledCount) ns = pend;
	}
	gId('segutil').scrollIntoView({
		behavior: 'smooth',
		block: 'start',
	});
	var ct = (isM?mw:ledCount)-(cfg.comp.seglen?ns:0);
	//TODO: add calculation for Y in case of 2D matrix
	var cn = `<div class="seg lstI expanded">
	<div class="segin">
		<input type="text" class="noslide" id="seg${lu}t" autocomplete="off" maxlength=32 value="" placeholder="New segment ${lu}"/>
		<table class="segt">
			<tr>
				<td width="38%">${isM?'Start X':'Start LED'}</td>
				<td width="38%">${isM?(cfg.comp.seglen?"Width":"Stop X"):(cfg.comp.seglen?"LED count":"Stop LED")}</td>
			</tr>
			<tr>
				<td><input class="noslide segn" id="seg${lu}s" type="number" min="0" max="${isM?mw-1:ledCount-1}" value="${ns}" oninput="updateLen(${lu})" onkeydown="segEnter(${lu})"></td>
				<td><input class="noslide segn" id="seg${lu}e" type="number" min="0" max="${ct}" value="${ct}" oninput="updateLen(${lu})" onkeydown="segEnter(${lu})"></td>
				<td><button class="btn btn-xs" onclick="setSeg(${lu});"><i class="icons bth-icon" id="segc${lu}">&#xe390;</i></button></td>
			</tr>
			${isM ? '<tr><td>Start Y</td><td>'+(cfg.comp.seglen?'Height':'Stop Y')+'</td></tr>'+
			'<tr>'+
				'<td><input class="noslide segn" id="seg'+lu+'sY" type="number" min="0" max="'+(mh-1)+'" value="'+0+'" oninput="updateLen('+lu+')" onkeydown="segEnter('+lu+')"></td>'+
				'<td><input class="noslide segn" id="seg'+lu+'eY" type="number" min="0" max="'+mh+'" value="'+mh+'" oninput="updateLen('+lu+')" onkeydown="segEnter('+lu+')"></td>'+
			'</tr>':''}
		</table>
		<div class="h" id="seg${lu}len">${ledCount - ns} LEDs</div>
		<div class="c"><button class="btn btn-p" onclick="resetUtil()">Cancel</button></div>
	</div>
</div>`;
	gId('segutil').innerHTML = cn;
}

function resetUtil()
{
//	gId('segutil').innerHTML = '<button class="btn btn-s" onclick="makeSeg()"><i class="icons btn-icon">&#xe18a;</i>segment</button>';
	gId('segutil').innerHTML = '<div class="seg btn btn-s" style="border-radius:24px;padding:0;">'
	+ '<label class="check schkl"><input type="checkbox" id="selall" onchange="selSegAll(this)"><span class="checkmark"></span></label>'
	+ '<div class="segname" onclick="makeSeg()"><i class="icons btn-icon">&#xe18a;</i>Add segment</div></div>';
}

var plJson = {"0":{
	"ps": [0],
	"dur": [100],
	"transition": [-1],	// to be inited to default transition dur
	"repeat": 0,
	"r": false,
	"end": 0
}};

function makePlSel(el, incPl=false) {
	var plSelContent = "";
	delete pJson["0"];	// remove filler preset
	var arr = Object.entries(pJson);
	for (var a of arr) {
		var n = a[1].n ? a[1].n : "Preset " + a[0];
		if (!incPl && a[1].playlist && a[1].playlist.ps) continue; // remove playlists, sub-playlists not yet supported
		plSelContent += `<option value="${a[0]}" ${a[0]==el?"selected":""}>${n}</option>`
	}
	return plSelContent;
}

function refreshPlE(p) {
	var plEDiv = gId(`ple${p}`);
	if (!plEDiv) return;
	var content = "<div class=\"first c\">Playlist entries</div>";
	for (var i = 0; i < plJson[p].ps.length; i++) {
		content += makePlEntry(p,i);
	}
	content += `<div class="hrz"></div>`;
	plEDiv.innerHTML = content;
	var dels = plEDiv.getElementsByClassName("btn-pl-del");
	if (dels.length < 2) dels[0].style.display = "none";

	var sels = gId(`seg${p+100}`).getElementsByClassName("sel");
	for (var i of sels) {
		if (i.dataset.val) {
			if (parseInt(i.dataset.val) > 0) i.value = i.dataset.val;
			else plJson[p].ps[i.dataset.index] = parseInt(i.value);
		}
	}
}

// p: preset ID, i: ps index
function addPl(p,i) {
	plJson[p].ps.splice(i+1,0,0);
	plJson[p].dur.splice(i+1,0,plJson[p].dur[i]);
	plJson[p].transition.splice(i+1,0,plJson[p].transition[i]);
	refreshPlE(p);
}

function delPl(p,i) {
	if (plJson[p].ps.length < 2) return;
	plJson[p].ps.splice(i,1);
	plJson[p].dur.splice(i,1);
	plJson[p].transition.splice(i,1);
	refreshPlE(p);
}

function plePs(p,i,field) {
	plJson[p].ps[i] = parseInt(field.value);
}

function pleDur(p,i,field) {
	if (field.validity.valid)
		plJson[p].dur[i] = Math.floor(field.value*10);
}

function pleTr(p,i,field) {
	if (field.validity.valid)
		plJson[p].transition[i] = Math.floor(field.value*10);
}

function plR(p) {
	var pl = plJson[p];
	pl.r = gId(`pl${p}rtgl`).checked;
	if (gId(`pl${p}rptgl`).checked) { // infinite
		pl.repeat = 0;
		delete pl.end;
		gId(`pl${p}o1`).style.display = "none";
	} else {
		pl.repeat = parseInt(gId(`pl${p}rp`).value);
		pl.end = parseInt(gId(`pl${p}selEnd`).value);
		gId(`pl${p}o1`).style.display = "block";
	}
}

function makeP(i,pl) {
	var content = "";
	if (pl) {
		var rep = plJson[i].repeat ? plJson[i].repeat : 0;
		content = 
`<div id="ple${i}" style="margin-top:10px;"></div><label class="check revchkl">Shuffle
	<input type="checkbox" id="pl${i}rtgl" onchange="plR(${i})" ${plJson[i].r||rep<0?"checked":""}>
	<span class="checkmark"></span>
</label>
<label class="check revchkl">Repeat indefinitely
	<input type="checkbox" id="pl${i}rptgl" onchange="plR(${i})" ${rep>0?"":"checked"}>
	<span class="checkmark"></span>
</label>
<div id="pl${i}o1" style="display:${rep>0?"block":"none"}">
<div class="c">Repeat <input class="noslide" type="number" id="pl${i}rp" oninput="plR(${i})" max=127 min=0 value=${rep>0?rep:1}> times</div>
<div class="sel">End preset:<br>
<div class="sel-p"><select class="sel-ple" id="pl${i}selEnd" onchange="plR(${i})" data-val=${plJson[i].end?plJson[i].end:0}>
<option value="0">None</option>
<option value="255">Restore preset</option>
${makePlSel(plJson[i].end?plJson[i].end:0, true)}
</select></div></div>
</div>
<div class="c"><button class="btn btn-p" onclick="testPl(${i}, this)"><i class='icons btn-icon'>&#xe139;</i>Test</button></div>`;
	} else {
		content =
`<label class="check revchkl">
	<span class="lstIname">
	Include brightness
	</span>
	<input type="checkbox" id="p${i}ibtgl" checked>
	<span class="checkmark"></span>
</label>
<label class="check revchkl">
	<span class="lstIname">
	Save segment bounds
	</span>
	<input type="checkbox" id="p${i}sbtgl" checked>
	<span class="checkmark"></span>
</label>
<label class="check revchkl">
	<span class="lstIname">
	Checked segments only
	</span>
	<input type="checkbox" id="p${i}sbchk">
	<span class="checkmark"></span>
</label>`;
		if (Array.isArray(lastinfo.maps) && lastinfo.maps.length>0) {
			content += `<div class="lbl-l">Ledmap:&nbsp;<div class="sel-p"><select class="sel-p" id="p${i}lmp"><option value="">Unchanged</option>`;
			for (const k of (lastinfo.maps||[])) content += `<option value="${k}"${(i>0 && pJson[i].ledmap==k)?" selected":""}>${k==0?'Default':'ledmap'+k+'.json'}</option>`;
			content += "</select></div></div>";
		}
	}

	return `<input type="text" class="ptxt noslide ${i==0?'show':''}" id="p${i}txt" autocomplete="off" maxlength=32 value="${(i>0)?pName(i):""}" placeholder="Enter name..."/>
<div class="c">Quick load label: <input type="text" class="stxt noslide" maxlength=2 value="${qlName(i)}" id="p${i}ql" autocomplete="off"/></div>
<div class="h">(leave empty for no Quick load button)</div>
<div ${pl&&i==0?"style='display:none'":""}>
<label class="check revchkl">
	<span class="lstIname">
	${pl?"Show playlist editor":(i>0)?"Overwrite with state":"Use current state"}
	</span>
	<input type="checkbox" id="p${i}cstgl" onchange="tglCs(${i})" ${(i==0||pl)?"checked":""}>
	<span class="checkmark"></span>
</label>
</div>
<div class="po2" id="p${i}o2">API command<br><textarea class="apitxt noslide" id="p${i}api"></textarea></div>
<div class="po1" id="p${i}o1">${content}</div>
<div class="c m6">Save to ID <input class="noslide" id="p${i}id" type="number" oninput="checkUsed(${i})" max=250 min=1 value=${(i>0)?i:getLowestUnusedP()}></div>
<div class="c">
	<button class="btn btn-p" onclick="saveP(${i},${pl})"><i class="icons btn-icon">&#xe390;</i>Save</button>
	${(i>0)?'<button class="btn btn-p" id="p'+i+'del" onclick="delP('+i+')"><i class="icons btn-icon">&#xe037;</i>Delete':'<button class="btn btn-p" onclick="resetPUtil()">Cancel'}</button>
</div>
<div class="pwarn ${(i>0)?"bp":""} c" id="p${i}warn"></div>
${(i>0)? ('<div class="h">ID ' +i+ '</div>'):""}`;
}

function makePUtil()
{
	let p = gId('putil');
	p.classList.remove('staybot');
	p.classList.add('pres');
	p.innerHTML = `<div class="presin expanded">${makeP(0)}</div>`;
	let pTx = gId('p0txt');
	pTx.focus();
	pTx.value = eJson.find((o)=>{return o.id==selectedFx}).name;
	pTx.select();
	p.scrollIntoView({
		behavior: 'smooth',
		block: 'center'
	});
	gId('psFind').classList.remove('staytop');
}

function makePlEntry(p,i)
{
	return `<div class="plentry">
	<div class="hrz"></div>
	<table>
	<tr>
		<td width="80%" colspan=2>
			<div class="sel-p"><select class="sel-pl" onchange="plePs(${p},${i},this)" data-val="${plJson[p].ps[i]}" data-index="${i}">
			${makePlSel(plJson[p].ps[i])}
			</select></div>
		</td>
		<td class="c"><button class="btn btn-pl-add" onclick="addPl(${p},${i})"><i class="icons btn-icon">&#xe18a;</i></button></td>
	</tr>
	<tr>
		<td class="c">Duration</td>
		<td class="c">Transition</td>
		<td class="c">#${i+1}</td>
	</tr>
	<tr>
		<td class="c" width="40%"><input class="noslide segn" type="number" placeholder="Duration" max=6553.0 min=0.2 step=0.1 oninput="pleDur(${p},${i},this)" value="${plJson[p].dur[i]/10.0}">s</td>
		<td class="c" width="40%"><input class="noslide segn" type="number" placeholder="Transition" max=65.0 min=0.0 step=0.1 oninput="pleTr(${p},${i},this)" value="${plJson[p].transition[i]/10.0}">s</td>
		<td class="c"><button class="btn btn-pl-del" onclick="delPl(${p},${i})"><i class="icons btn-icon">&#xe037;</i></button></div></td>
	</tr>
	</table>
</div>`;
}

function makePlUtil()
{
	if (pNum < 2) {
		showToast("You need at least 2 presets to make a playlist!"); //return;
	}
	if (plJson[0].transition[0] < 0) plJson[0].transition[0] = tr;
	let p = gId('putil');
	p.classList.remove('staybot');
	p.classList.add('pres');
	p.innerHTML = `<div class="presin expanded" id="seg100">${makeP(0,true)}</div></div>`;
	refreshPlE(0);
	gId('p0txt').focus();
	p.scrollIntoView({
		behavior: 'smooth',
		block: 'center'
	});
	gId('psFind').classList.remove('staytop');
}

function resetPUtil()
{
	gId('psFind').classList.add('staytop');
	let p = gId('putil');
	p.classList.add('staybot');
	p.classList.remove('pres');
	p.innerHTML = `<button class="btn btn-s" onclick="makePUtil()" style="float:left;"><i class="icons btn-icon">&#xe18a;</i>Preset</button>`
	+ `<button class="btn btn-s" onclick="makePlUtil()" style="float:right;"><i class="icons btn-icon">&#xe18a;</i>Playlist</button>`;
}

function tglCs(i)
{
	var pss = gId(`p${i}cstgl`).checked;
	gId(`p${i}o1`).style.display = pss? "block" : "none";
	gId(`p${i}o2`).style.display = !pss? "block" : "none";
}

function tglSegn(s)
{
	let t = gId(s<100?`seg${s}t`:`p${s-100}txt`);
	if (t) {
		t.classList.toggle("show");
		t.focus();
		t.select();
	}
	event.preventDefault();
	event.stopPropagation();
}

function selSegAll(o)
{
	var obj = {"seg":[]};
	for (let i=0; i<=lSeg; i++) obj.seg.push({"id":i,"sel":o.checked});
	requestJson(obj);
}

function selSegEx(s)
{
	gId(`selall`).checked = false;
	var obj = {"seg":[]};
	for (let i=0; i<=lSeg; i++) obj.seg.push({"id":i,"sel":(i==s)});
	obj.mainseg = s;
	requestJson(obj);
}

function selSeg(s)
{
	gId(`selall`).checked = false;
	var sel = gId(`seg${s}sel`).checked;
	var obj = {"seg": {"id": s, "sel": sel}};
	requestJson(obj);
}

function rptSeg(s)
{
	//TODO: 2D support
	var name = gId(`seg${s}t`).value;
	var start = parseInt(gId(`seg${s}s`).value);
	var stop = parseInt(gId(`seg${s}e`).value);
	if (stop == 0) {return;}
	var rev = gId(`seg${s}rev`).checked;
	var mi = gId(`seg${s}mi`).checked;
	var sel = gId(`seg${s}sel`).checked;
	var pwr = gId(`seg${s}pwr`).classList.contains("act");
	var obj = {"seg": {"id": s, "n": name, "start": start, "stop": (cfg.comp.seglen?start:0)+stop, "rev": rev, "mi": mi, "on": pwr, "bri": parseInt(gId(`seg${s}bri`).value), "sel": sel}};
	if (gId(`seg${s}grp`)) {
		var grp = parseInt(gId(`seg${s}grp`).value);
		var spc = parseInt(gId(`seg${s}spc`).value);
		var ofs = parseInt(gId(`seg${s}of` ).value);
		obj.seg.grp = grp;
		obj.seg.spc = spc;
		obj.seg.of  = ofs;
	}
	obj.seg.rpt = true;
	expand(s);
	requestJson(obj);
}

function setSeg(s)
{
	var name = gId(`seg${s}t`).value;
	let sX = gId(`seg${s}s`);
	let eX = gId(`seg${s}e`);
	var start = parseInt(sX.value);
	var stop = parseInt(eX.value);
	if (start<sX.min || start>sX.max) {sX.value=sX.min; return;} // prevent out of bounds
	if (stop<eX.min || stop>eX.max) {eX.value=eX.max; return;} // prevent out of bounds
	if ((cfg.comp.seglen && stop == 0) || (!cfg.comp.seglen && stop <= start)) {delSeg(s); return;}
	var obj = {"seg": {"id": s, "n": name, "start": start, "stop": (cfg.comp.seglen?start:0)+stop}};
	if (isM) {
		let sY = gId(`seg${s}sY`);
		let eY = gId(`seg${s}eY`);
		var startY = parseInt(sY.value);
		var stopY = parseInt(eY.value);
		if (startY<sY.min || startY>sY.max) {sY.value=sY.min; return;} // prevent out of bounds
		if (stopY<eY.min || stop>eY.max) {eY.value=eY.max; return;} // prevent out of bounds
		obj.seg.startY = startY;
		obj.seg.stopY = (cfg.comp.seglen?startY:0)+stopY;
	}
	if (gId(`seg${s}grp`)) { // advanced options, not present in new segment dialog (makeSeg())
		var grp = parseInt(gId(`seg${s}grp`).value);
		var spc = parseInt(gId(`seg${s}spc`).value);
		var ofs = parseInt(gId(`seg${s}of` ).value);
		obj.seg.grp = grp;
		obj.seg.spc = spc;
		obj.seg.of  = ofs;
		if (isM) obj.seg.tp = gId(`seg${s}tp`).checked;
	}
	resetUtil(); // close add segment dialog just in case
	requestJson(obj);
}

function delSeg(s)
{
	if (segCount < 2) {
		showToast("You need to have multiple segments to delete one!");
		return;
	}
	segCount--;
	var obj = {"seg": {"id": s, "stop": 0}};
	requestJson(obj);
}

function setRev(s)
{
	var rev = gId(`seg${s}rev`).checked;
	var obj = {"seg": {"id": s, "rev": rev}};
	requestJson(obj);
}

function setRevY(s)
{
	var rev = gId(`seg${s}rY`).checked;
	var obj = {"seg": {"id": s, "rY": rev}};
	requestJson(obj);
}

function setMi(s)
{
	var mi = gId(`seg${s}mi`).checked;
	var obj = {"seg": {"id": s, "mi": mi}};
	requestJson(obj);
}

function setMiY(s)
{
	var mi = gId(`seg${s}mY`).checked;
	var obj = {"seg": {"id": s, "mY": mi}};
	requestJson(obj);
}

function setM12(s)
{
	var value = gId(`seg${s}m12`).selectedIndex;
	var obj = {"seg": {"id": s, "m12": value}};
	requestJson(obj);
}

function setSi(s)
{
	var value = gId(`seg${s}si`).selectedIndex;
	var obj = {"seg": {"id": s, "si": value}};
	requestJson(obj);
}

function setTp(s)
{
	var tp = gId(`seg${s}tp`).checked;
	var obj = {"seg": {"id": s, "tp": tp}};
	requestJson(obj);
}

function setSegPwr(s)
{
	var pwr = gId(`seg${s}pwr`).classList.contains("act");
	var obj = {"seg": {"id": s, "on": !pwr}};
	requestJson(obj);
}

function setSegBri(s)
{
	var obj = {"seg": {"id": s, "bri": parseInt(gId(`seg${s}bri`).value)}};
	requestJson(obj);
}

function tglFreeze(s=null)
{
	var obj = {"seg": {"frz": "t"}}; // toggle
	if (s!==null) {
		obj.seg.id = s;
		// if live segment, enter live override (which also unfreezes)
		if (lastinfo && s==lastinfo.liveseg && lastinfo.live) obj = {"lor":1};
	}
	requestJson(obj);
}

function setFX(ind = null)
{
	if (ind === null) {
		ind = parseInt(d.querySelector('#fxlist input[name="fx"]:checked').value);
	} else {
		d.querySelector(`#fxlist input[name="fx"][value="${ind}"]`).checked = true;
	}

	var obj = {"seg": {"fx": parseInt(ind),"fxdef":1}}; // fxdef sets effect parameters to default values, TODO add client setting
	requestJson(obj);
}

function setPalette(paletteId = null)
{
	if (paletteId === null) {
		paletteId = parseInt(d.querySelector('#pallist input[name="palette"]:checked').value);
	} else {
		d.querySelector(`#pallist input[name="palette"][value="${paletteId}"]`).checked = true;
	}

	var obj = {"seg": {"pal": paletteId}};
	requestJson(obj);
}

function setBri()
{
	var obj = {"bri": parseInt(gId('sliderBri').value)};
	requestJson(obj);
}

function setSpeed()
{
	var obj = {"seg": {"sx": parseInt(gId('sliderSpeed').value)}};
	requestJson(obj);
}

function setIntensity()
{
	var obj = {"seg": {"ix": parseInt(gId('sliderIntensity').value)}};
	requestJson(obj);
}

function setCustom(i=1)
{
	if (i<1 || i>3) return;
	var obj = {"seg": {}};
	var val = parseInt(gId(`sliderC${i}`).value);
	if      (i===3) obj.seg.c3 = val;
	else if (i===2) obj.seg.c2 = val;
	else            obj.seg.c1 = val;
	requestJson(obj);
}

function setOption(i=1, v=false)
{
	if (i<1 || i>3) return;
	var obj = {"seg": {}};
	if      (i===3) obj.seg.o3 = !(!v); //make sure it is bool
	else if (i===2) obj.seg.o2 = !(!v); //make sure it is bool
	else            obj.seg.o1 = !(!v); //make sure it is bool
	requestJson(obj);
}

function setLor(i)
{
	var obj = {"lor": i};
	requestJson(obj);
}

function setPreset(i)
{
	var obj = {"ps":i};
	if (pJson && pJson[i] && (!pJson[i].win || pJson[i].win.indexOf("Please") <= 0)) {
		// we will send complete preset content as to avoid delay introduced by
		// async nature of applyPreset(). json.cpp has to decide wether to call applyPreset()
		// or not (by looking at the JSON content, if "ps" only)
		Object.assign(obj, pJson[i]);
		delete obj.ql;	// no need for quick load
		delete obj.n;	// no need for name
	}
	if (isPlaylist(i)) obj.on = true; // force on
	showToast("Loading preset " + pName(i) +" (" + i + ")");
	requestJson(obj);
}

function saveP(i,pl)
{
	pI = parseInt(gId(`p${i}id`).value);
	if (!pI || pI < 1) pI = (i>0) ? i : getLowestUnusedP();
	if (pI > 250) {alert("Preset ID must be 250 or less."); return;}
	pN = gId(`p${i}txt`).value;
	if (pN == "") pN = (pl?"Playlist ":"Preset ") + pI;
	var obj = {};
	if (!gId(`p${i}cstgl`).checked) {
		var raw = gId(`p${i}api`).value;
		try {
			obj = JSON.parse(raw);
		} catch (e) {
			obj.win = raw;
			if (raw.length < 2) {
				gId(`p${i}warn`).innerHTML = "&#9888; Please enter your API command first";
				return;
			} else if (raw.indexOf('{') > -1) {
				gId(`p${i}warn`).innerHTML = "&#9888; Syntax error in custom JSON API command";
				return;
			} else if (raw.indexOf("Please") == 0) {
				gId(`p${i}warn`).innerHTML = "&#9888; Please refresh the page before modifying this preset";
				return;
			}
		}
		obj.o = true;
	} else {
		if (pl) {
			obj.playlist = plJson[i];
			obj.on = true;
			obj.o = true;
		} else {
			obj.ib = gId(`p${i}ibtgl`).checked;
			obj.sb = gId(`p${i}sbtgl`).checked;
			obj.sc = gId(`p${i}sbchk`).checked;
			if (gId(`p${i}lmp`) && gId(`p${i}lmp`).value!=="") obj.ledmap = parseInt(gId(`p${i}lmp`).value);
		}
	}

	obj.psave = pI; obj.n = pN;
	var pQN = gId(`p${i}ql`).value;
	if (pQN.length > 0) obj.ql = pQN;

	showToast("Saving " + pN +" (" + pI + ")");
	requestJson(obj);
	if (obj.o) {
		pJson[pI] = obj;
		delete pJson[pI].psave;
		delete pJson[pI].o;
		delete pJson[pI].v;
		delete pJson[pI].time;
	} else {
		pJson[pI] = {"n":pN, "win":"Please refresh the page to see this newly saved command."};
		if (obj.win) pJson[pI].win = obj.win;
		if (obj.ql)  pJson[pI].ql = obj.ql;
	}
	populatePresets();
	resetPUtil();
	setTimeout(()=>{pmtLast=0; loadPresets();}, 750); // force reloading of presets
}

function testPl(i,bt) {
	if (bt.dataset.test == 1) {
		bt.dataset.test = 0;
		bt.innerHTML = "<i class='icons btn-icon'>&#xe139;</i>Test";
		stopPl();
		return;
	}
	bt.dataset.test = 1;
	bt.innerHTML = "<i class='icons btn-icon'>&#xe38f;</i>Stop";
	var obj = {};
	obj.playlist = plJson[i];
	obj.on = true;
	requestJson(obj);
}

function stopPl() {
	requestJson({playlist:{}})
}

function delP(i) {
	var bt = gId(`p${i}del`);
	if (bt.dataset.cnf == 1) {
		var obj = {"pdel": i};
		requestJson(obj);
		delete pJson[i];
		populatePresets();
		gId('putil').classList.add("staybot");
	} else {
		bt.style.color = "var(--c-r)";
		bt.innerHTML = "<i class='icons btn-icon'>&#xe037;</i>Delete!";
		bt.dataset.cnf = 1;
	}
}

function selectSlot(b)
{
	csel = b;
	var cd = gId('csl').children;
	for (let i of cd) i.classList.remove('xxs-w');
	cd[b].classList.add('xxs-w');
	setPicker(rgbStr(cd[b].dataset));
	// force slider update on initial load (picker "color:change" not fired if black)
	if (cpick.color.value == 0) updatePSliders();
	gId('sliderW').value = parseInt(cd[b].dataset.w);
	updateTrail(gId('sliderW'));
	redrawPalPrev();
}

// set the color from a hex string. Used by quick color selectors
var lasth = 0;
function pC(col)
{
	if (col == "rnd") {
		col = {h: 0, s: 0, v: 100};
		col.s = Math.floor((Math.random() * 50) + 50);
		do {
			col.h = Math.floor(Math.random() * 360);
		} while (Math.abs(col.h - lasth) < 50);
		lasth = col.h;
	}
	setPicker(col);
	setColor(0);
}

function updatePSliders() {
	// update RGB sliders
	var col = cpick.color.rgb;
	gId('sliderR').value = col.r;
	gId('sliderG').value = col.g;
	gId('sliderB').value = col.b;

	// update hex field
	var str = cpick.color.hexString.substring(1);
	var w = parseInt(gId("csl").children[csel].dataset.w);
	if (w > 0) str += w.toString(16);
	gId('hexc').value = str;
	gId('hexcnf').style.backgroundColor = "var(--c-3)";

	// update HSV sliders
	var c;
	let h = cpick.color.hue;
	let s = cpick.color.saturation;
	let v = cpick.color.value;

	gId("sliderH").value = h;
	gId("sliderS").value = s;
	gId('sliderV').value = v;

	c = iro.Color.hsvToRgb({"h":h,"s":100,"v":100});
	gId("sliderS").nextElementSibling.style.backgroundImage = 'linear-gradient(90deg, #aaa -15%, rgb('+c.r+','+c.g+','+c.b+'))';

	c = iro.Color.hsvToRgb({"h":h,"s":s,"v":100});
	gId('sliderV').nextElementSibling.style.backgroundImage = 'linear-gradient(90deg, #000 -15%, rgb('+c.r+','+c.g+','+c.b+'))';

	// update Kelvin slider
	gId('sliderK').value = cpick.color.kelvin;
}

function hexEnter()
{
	if(event.keyCode == 13) fromHex();
}

function segEnter(s) {
	if(event.keyCode == 13) setSeg(s);
}

function fromHex()
{
	var str = gId('hexc').value;
	let w = parseInt(str.substring(6), 16);
	try {
		setPicker("#" + str.substring(0,6));
	} catch (e) {
		setPicker("#ffaa00");
	}
	gId("csl").children[csel].dataset.w = isNaN(w) ? 0 : w;
	setColor(2);
}

function setPicker(rgb) {
	var c = new iro.Color(rgb);
	if (c.value > 0) cpick.color.set(c);
	else cpick.color.setChannel('hsv', 'v', 0);
	updateTrail(gId('sliderR'));
	updateTrail(gId('sliderG'));
	updateTrail(gId('sliderB'));
}

function fromH()
{
	cpick.color.setChannel('hsv', 'h', gId('sliderH').value);
}

function fromS()
{
	cpick.color.setChannel('hsv', 's', gId('sliderS').value);
}

function fromV()
{
	cpick.color.setChannel('hsv', 'v', gId('sliderV').value);
}

function fromK()
{
	cpick.color.set({ kelvin: gId('sliderK').value });
}

function fromRgb()
{
	var r = gId('sliderR').value;
	var g = gId('sliderG').value;
	var b = gId('sliderB').value;
	setPicker(`rgb(${r},${g},${b})`);
	let cd = gId('csl').children; // color slots
	cd[csel].dataset.r = r;
	cd[csel].dataset.g = g;
	cd[csel].dataset.b = b;
	setCSL(cd[csel]);
}

function fromW()
{
	let w = gId('sliderW');
	let cd = gId('csl').children; // color slots
	cd[csel].dataset.w = w.value;
	setCSL(cd[csel]);
	updateTrail(w);
}

// sr 0: from RGB sliders, 1: from picker, 2: from hex
function setColor(sr)
{
	var cd = gId('csl').children; // color slots
	let cdd = cd[csel].dataset;
	let w = 0, r,g,b;
	if (sr == 1 && isRgbBlack(cdd)) cpick.color.setChannel('hsv', 'v', 100);
	if (sr != 2 && hasWhite) w = parseInt(gId('sliderW').value);
	var col = cpick.color.rgb;
	cdd.r = r = hasRGB ? col.r : w;
	cdd.g = g = hasRGB ? col.g : w;
	cdd.b = b = hasRGB ? col.b : w;
	cdd.w = w;
	setCSL(cd[csel]);
	var obj = {"seg": {"col": [[],[],[]]}};
	obj.seg.col[csel] = [r, g, b, w];
	requestJson(obj);
}

function setBalance(b)
{
	var obj = {"seg": {"cct": parseInt(b)}};
	requestJson(obj);
}

var hc = 0;
setInterval(()=>{
	if (!isInfo) return;
	hc+=18;
	if (hc>300) hc=0;
	if (hc>200)hc=306;
	if (hc==144) hc+=36;
	if (hc==108) hc+=18;
	gId('heart').style.color = `hsl(${hc}, 100%, 50%)`;
}, 910);

function openGH() { window.open("https://github.com/Aircoookie/WLED/wiki"); }

var cnfr = false;
function cnfReset()
{
	if (!cnfr) {
		var bt = gId('resetbtn');
		bt.style.color = "var(--c-r)";
		bt.innerHTML = "Confirm Reboot";
		cnfr = true; return;
	}
	window.location.href = "/reset";
}

var cnfrS = false;
function rSegs()
{
	var bt = gId('rsbtn');
	if (!cnfrS) {
		bt.style.color = "var(--c-r)";
		bt.innerHTML = "Confirm reset";
		cnfrS = true; return;
	}
	cnfrS = false;
	bt.style.color = "var(--c-f)";
	bt.innerHTML = "Reset segments";
	var obj = {"seg":[{"start":0,"stop":ledCount,"sel":true}]};
	if (isM) {
		obj.seg[0].stop = mw;
		obj.seg[0].startX = 0;
		obj.seg[0].stopY = mh;
	}
	for (let i=1; i<=lSeg; i++) obj.seg.push({"stop":0});
	requestJson(obj);
}

function loadPalettesData(callback = null)
{
	if (palettesData) return;
	const lsKey = "wledPalx";
	var lsPalData = localStorage.getItem(lsKey);
	if (lsPalData) {
		try {
			var d = JSON.parse(lsPalData);
			if (d && d.vid == d.vid) {
				palettesData = d.p;
				if (callback) callback();
				return;
			}
		} catch (e) {}
	}

	palettesData = {};
	getPalettesData(0, ()=>{
		localStorage.setItem(lsKey, JSON.stringify({
			p: palettesData,
			vid: lastinfo.vid
		}));
		redrawPalPrev();
		if (callback) setTimeout(callback, 99);
	});
}

function getPalettesData(page, callback)
{
	var url = (loc?`http://${locip}`:'') + `/json/palx?page=${page}`;

	fetch(url, {
		method: 'get',
		headers: {
			"Content-type": "application/json; charset=UTF-8"
		}
	})
	.then(res => {
		if (!res.ok) showErrorToast();
		return res.json();
	})
	.then(json => {
		palettesData = Object.assign({}, palettesData, json.p);
		if (page < json.m) setTimeout(()=>{ getPalettesData(page + 1, callback); }, 50);
		else callback();
	})
	.catch((error)=>{
		showToast(error, true);
	});
}

function hideModes(txt)
{
	for (let e of (gId('fxlist').querySelectorAll('.lstI')||[])) {
		let iT = e.querySelector('.lstIname').innerText;
		let f = false;
		if (txt==="2D") f = iT.indexOf("\u25A6") >= 0 && iT.indexOf("\u22EE") < 0; // 2D && !1D
		else f = iT.indexOf(txt) >= 0;
		if (f) e.classList.add("hide"); //else e.classList.remove("hide");
	}
}

function search(f,l=null)
{
	f.nextElementSibling.style.display=(f.value!=='')?'block':'none';
	if (!l) return;
	var el = gId(l).querySelectorAll('.lstI');
	// filter list items but leave (Default & Solid) always visible
	for (i = (l==='pcont'?0:1); i < el.length; i++) {
		var it = el[i];
		var itT = it.querySelector('.lstIname').innerText.toUpperCase();
		it.style.display = (itT.indexOf(f.value.toUpperCase())<0) ? 'none' : '';
	}
}

function clean(c)
{
	c.style.display='none';
	var i=c.previousElementSibling;
	i.value='';
	i.focus();
	i.dispatchEvent(new Event('input'));
	if (i.parentElement.id=='fxFind') {
		gId("filters").querySelectorAll("input[type=checkbox]").forEach((e)=>{e.checked=false;});
	}
}

function filterFx(o)
{
	if (!o) return;
	let i = gId('fxFind').children[0];
	i.value=!o.checked?'':o.dataset.flt;
	i.focus();
	i.dispatchEvent(new Event('input'));
	gId("filters").querySelectorAll("input[type=checkbox]").forEach((e)=>{if(e!==o)e.checked=false;});
}

// make sure "dur" and "transition" are arrays with at least the length of "ps"
function formatArr(pl) {
	var l = pl.ps.length;
	if (!Array.isArray(pl.dur)) {
		var v = pl.dur;
		if (isNaN(v)) v = 100;
		pl.dur = [v];
	}
	var l2 = pl.dur.length;
	if (l2 < l)
	{
		for (var i = 0; i < l - l2; i++)
			pl.dur.push(pl.dur[l2-1]);
	}

	if (!Array.isArray(pl.transition)) {
		var v = pl.transition;
		if (isNaN(v)) v = tr;
		pl.transition = [v];
	}
	var l2 = pl.transition.length;
	if (l2 < l)
	{
		for (var i = 0; i < l - l2; i++)
			pl.transition.push(pl.transition[l2-1]);
	}
}

function expand(i)
{
	var seg = i<100 ? gId('seg' +i) : gId(`p${i-100}o`);
	let ps = gId("pcont").children; // preset wrapper
	if (i>100) for (let p of ps) { p.classList.remove("selected"); if (p!==seg) p.classList.remove("expanded"); } // collapse all other presets & remove selected

	seg.classList.toggle("expanded");

	// presets
	if (i >= 100) {
		var p = i-100;
		if (seg.classList.contains('expanded')) {
			if (isPlaylist(p)) {
				plJson[p] = pJson[p].playlist;
				// make sure all keys are present in plJson[p]
				formatArr(plJson[p]);
				if (isNaN(plJson[p].repeat)) plJson[p].repeat = 0;
				if (!plJson[p].r) plJson[p].r = false;
				if (isNaN(plJson[p].end)) plJson[p].end = 0;
				gId('seg' +i).innerHTML = makeP(p,true);
				refreshPlE(p);
			} else {
				gId('seg' +i).innerHTML = makeP(p);
			}
			var papi = papiVal(p);
			gId(`p${p}api`).value = papi;
			if (papi.indexOf("Please") == 0) gId(`p${p}cstgl`).checked = false;
			tglCs(p);
			gId('putil').classList.remove("staybot");
		} else {
			updatePA();
			gId('seg' +i).innerHTML = "";
			gId('putil').classList.add("staybot");
		}
	}

	seg.scrollIntoView({
		behavior: 'smooth',
		block: 'center'
	});
}

function unfocusSliders()
{
	gId("sliderBri").blur();
	gId("sliderSpeed").blur();
	gId("sliderIntensity").blur();
}

// sliding UI
const _C = d.querySelector('.container'), N = 4;

let iSlide = 0, x0 = null, scrollS = 0, locked = false;

function unify(e) {	return e.changedTouches ? e.changedTouches[0] : e; }

function hasIroClass(classList)
{
	for (var i = 0; i < classList.length; i++) {
		var element = classList[i];
		if (element.startsWith('Iro')) return true;
	}
	return false;
}

function lock(e)
{
	if (pcMode) return;
	var l = e.target.classList;
	var pl = e.target.parentElement.classList;

	if (l.contains('noslide') || hasIroClass(l) || hasIroClass(pl)) return;

	x0 = unify(e).clientX;
	scrollS = gEBCN("tabcontent")[iSlide].scrollTop;

	_C.classList.toggle('smooth', !(locked = true));
}

function move(e)
{
	if(!locked || pcMode) return;
	var clientX = unify(e).clientX;
	var dx = clientX - x0;
	var s = Math.sign(dx);
	var f = +(s*dx/wW).toFixed(2);

	if((clientX != 0) &&
		(iSlide > 0 || s < 0) && (iSlide < N - 1 || s > 0) &&
		f > 0.12 &&
		gEBCN("tabcontent")[iSlide].scrollTop == scrollS)
	{
		_C.style.setProperty('--i', iSlide -= s);
		f = 1 - f;
		updateTablinks(iSlide);
	}
	_C.style.setProperty('--f', f);
	_C.classList.toggle('smooth', !(locked = false));
	x0 = null;
}

function showNodes() {
	gId('buttonNodes').style.display = (lastinfo.ndc > 0 && (wW > 797 || (wW > 539 && wW < 720))) ? "block":"none";
}

function size()
{
	wW = window.innerWidth;
	showNodes();
	var h = gId('top').clientHeight;
	sCol('--th', h + "px");
	sCol('--bh', gId('bot').clientHeight + "px");
	if (isLv) h -= 4;
	sCol('--tp', h + "px");
	togglePcMode();
}

function togglePcMode(fromB = false)
{
	if (fromB) {
		pcModeA = !pcModeA;
		localStorage.setItem('pcm', pcModeA);
		pcMode = pcModeA;
	}
	if (wW < 1250 && !pcMode) return;
	if (!fromB && ((wW < 1250 && lastw < 1250) || (wW >= 1250 && lastw >= 1250))) return;
	openTab(0, true);
	if (wW < 1250) {pcMode = false;}
	else if (pcModeA && !fromB) pcMode = pcModeA;
	updateTablinks(0);
	gId('buttonPcm').className = (pcMode) ? "active":"";
	gId('bot').style.height = (pcMode && !cfg.comp.pcmbot) ? "0":"auto";
	sCol('--bh', gId('bot').clientHeight + "px");
	_C.style.width = (pcMode)?'100%':'400%';
	lastw = wW;
}

function mergeDeep(target, ...sources)
{
	if (!sources.length) return target;
	const source = sources.shift();

	if (isObj(target) && isObj(source)) {
		for (const key in source) {
			if (isObj(source[key])) {
				if (!target[key]) Object.assign(target, { [key]: {} });
				mergeDeep(target[key], source[key]);
			} else {
				Object.assign(target, { [key]: source[key] });
			}
		}
	}
	return mergeDeep(target, ...sources);
}

size();
_C.style.setProperty('--n', N);

window.addEventListener('resize', size, false);

_C.addEventListener('mousedown', lock, false);
_C.addEventListener('touchstart', lock, false);

_C.addEventListener('mouseout', move, false);
_C.addEventListener('mouseup', move, false);
_C.addEventListener('touchend', move, false);<|MERGE_RESOLUTION|>--- conflicted
+++ resolved
@@ -735,22 +735,14 @@
 		}
 		// WLEDMM: jMap
 		let map2D = `<div id="seg${i}map2D" data-map="map2D" class="lbl-s hide">Expand 1D FX<br>
-<<<<<<< HEAD
-			<div class="sel-p"><select class="sel-p" id="seg${i}mp12" onchange="setMp12(${i})">
-				<option value="0" ${inst.mp12==0?' selected':''}>Pixels</option>
-				<option value="1" ${inst.mp12==1?' selected':''}>Bar</option>
-				<option value="2" ${inst.mp12==2?' selected':''}>Arc</option>
-				<option value="3" ${inst.mp12==3?' selected':''}>Corner</option>
-				<option value="4" ${inst.mp12==4?' selected':''}>jMap</option>
-				<option value="5" ${inst.mp12==5?' selected':''}>Circles</option>
-				<option value="6" ${inst.mp12==6?' selected':''}>Block</option>
-=======
 			<div class="sel-p"><select class="sel-p" id="seg${i}m12" onchange="setM12(${i})">
 				<option value="0" ${inst.m12==0?' selected':''}>Pixels</option>
 				<option value="1" ${inst.m12==1?' selected':''}>Bar</option>
 				<option value="2" ${inst.m12==2?' selected':''}>Arc</option>
 				<option value="3" ${inst.m12==3?' selected':''}>Corner</option>
->>>>>>> 324fc149
+				<option value="4" ${inst.m12==4?' selected':''}>jMap</option>
+				<option value="5" ${inst.m12==5?' selected':''}>Circles</option>
+				<option value="6" ${inst.m12==6?' selected':''}>Block</option>
 			</select></div>
 		</div>`;
 		let sndSim = `<div data-snd="si" class="lbl-s hide">Sound sim<br>
