--- conflicted
+++ resolved
@@ -877,23 +877,14 @@
 				let eP = (fd == '')?[]:fd.split(";"); // effect parameters
 				let p = (eP.length<3 || eP[2]==='')?[]:eP[2].split(","); // palette data
 				if (p.length>0 && (p[0] !== "" && !isNumeric(p[0]))) nm += "&#x1F3A8;";	// effects using palette
-<<<<<<< HEAD
-				let m = (eP.length<4 || eP[3]==='')?[]:eP[3].split(","); // metadata
-				if (m.length>0) for (let r of m) {
-					if (r.substring(0,2)=="1d") nm += "&#8942;"; // 1D effects
-					if (r.substring(0,4)=="1.5d") nm += "&#8942;&#8942;"; // 1D effects + vStrips
-					if (r.substring(0,2)=="2d") nm += "&#9638;"; // 2D effects
-					if (r.substring(0,2)=="vo") nm += "&#9834;"; // volume effects
-					if (r.substring(0,2)=="fr") nm += "&#9835;"; // frequency effects
-=======
 				let m = (eP.length<4 || eP[3]==='')?'1':eP[3]; // flags
 				if (id == 0) m = ''; // solid has no flags
 				if (m.length>0) {
 					if (m.includes('1')) nm += "&#8942;"; // 1D effects
+					if (m.includes("1.5d")) nm += "&#8942;"; // WLEDMM: vStrips
 					if (m.includes('2')) nm += "&#9638;"; // 2D effects
 					if (m.includes('v')) nm += "&#9834;"; // volume effects
 					if (m.includes('f')) nm += "&#9835;"; // frequency effects
->>>>>>> e629c90a
 				}
 			}
 			html += generateListItemHtml('fx',id,nm,'setFX','',fd);
