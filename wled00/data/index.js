--- conflicted
+++ resolved
@@ -1198,18 +1198,13 @@
 	var type = command ? 'post':'get';
 	if (command)
 	{
-<<<<<<< HEAD
 		command.v = true; // force complete /json/si API response
 		command.time = Math.floor(Date.now() / 1000);
-=======
-    command.v = true; //get complete API response
-    command.time = Math.floor(Date.now() / 1000);
-    var t = d.getElementById('tt');
-    if (t.validity.valid) {
-      var tn = parseInt(t.value*10);
-      if (tn != tr) command.transition = tn;
-    }
->>>>>>> 123bd0bb
+		var t = d.getElementById('tt');
+		if (t.validity.valid) {
+			var tn = parseInt(t.value*10);
+			if (tn != tr) command.transition = tn;
+		}
 		req = JSON.stringify(command);
 		if (req.length > 1000) useWs = false; //do not send very long requests over websocket
 	}
@@ -1252,12 +1247,7 @@
 {
 	isOn = !isOn;
 	var obj = {"on": isOn};
-<<<<<<< HEAD
-	obj.transition = parseInt(gId('tt').value*10);
 	requestJson(obj, false);
-=======
-	requestJson(obj);
->>>>>>> 123bd0bb
 }
 
 function toggleNl()
@@ -1650,17 +1640,10 @@
 	requestJson(obj, false);
 }
 
-<<<<<<< HEAD
 function setBri()
 {
 	var obj = {"bri": parseInt(gId('sliderBri').value)};
-	obj.transition = parseInt(gId('tt').value*10);
 	requestJson(obj, false);
-=======
-function setBri() {
-	var obj = {"bri": parseInt(d.getElementById('sliderBri').value)};
-	requestJson(obj);
->>>>>>> 123bd0bb
 }
 
 function setSpeed()
@@ -1875,12 +1858,7 @@
 	}
 	updateHex();
 	updateRgb();
-<<<<<<< HEAD
-	obj.transition = parseInt(gId('tt').value*10);
 	requestJson(obj, false);
-=======
-	requestJson(obj);
->>>>>>> 123bd0bb
 }
 
 var hc = 0;
