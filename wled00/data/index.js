--- conflicted
+++ resolved
@@ -289,8 +289,14 @@
 
 function clearErrorToast()
 {
-	clearTimeout(timeout);
-	timeout = setTimeout(()=>{gId("toast").classList.remove("error");}, 10000);
+	var x = gId("toast");
+	if (x.classList.contains("error")) {
+		clearTimeout(timeout);
+		timeout = setTimeout(()=>{
+			x.classList.remove("show");
+			x.classList.remove("error");
+		}, 10000);
+	}
 }
 
 function getRuntimeStr(rt)
@@ -422,7 +428,6 @@
 		return res.json();
 	})
 	.then(json => {
-		clearErrorToast();
 		pJson = json;
 		populatePresets();
 	})
@@ -447,7 +452,6 @@
 		return res.json();
 	})
 	.then((json)=>{
-		clearErrorToast();
 		lJson = Object.entries(json);
 		populatePalettes();
 	})
@@ -473,7 +477,6 @@
 		return res.json();
 	})
 	.then((json)=>{
-		clearErrorToast();
 		eJson = Object.entries(json);
 		populateEffects();
 	})
@@ -499,7 +502,6 @@
 		return res.json();
 	})
 	.then((json)=>{
-		clearErrorToast();
 		fxdata = json||[];
 		// add default value for Solid
 		fxdata.shift()
@@ -1081,16 +1083,11 @@
 function makeWS() {
 	if (ws) return;
 	ws = new WebSocket('ws://'+(loc?locip:window.location.hostname)+'/ws');
-<<<<<<< HEAD
+	ws.binaryType = "arraybuffer";
 	ws.onmessage = (e)=>{
+    	if (e.data instanceof ArrayBuffer) return; //liveview packet
 		var json = JSON.parse(e.data);
 		if (json.leds) return; //liveview packet
-=======
-  ws.binaryType = "arraybuffer";
-	ws.onmessage = function(event) {
-    if (event.data instanceof ArrayBuffer) return; //liveview packet
-		var json = JSON.parse(event.data);
->>>>>>> 795c5159
 		clearTimeout(jsonTimeout);
 		jsonTimeout = null;
 		lastUpdate = new Date();
@@ -1117,7 +1114,6 @@
 	ws.onopen = (e)=>{
 		ws.send("{'v':true}");
 		reqsLegal = true;
-		clearErrorToast();
 	}
 }
 
