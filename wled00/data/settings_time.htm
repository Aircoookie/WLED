<!DOCTYPE html>
<html lang="en">
<head>
	<meta name="viewport" content="width=500">
	<meta charset="utf-8">
	<title>Time Settings</title>
	<script>
    var d=document;
	function H()
	{
		window.open("https://github.com/Aircoookie/WLED/wiki/Settings#time-settings");
	}
	function B()
	{
		window.open("/settings","_self");
	}
	function S()
	{
		BTa();GetV();Cs();FC();
	}
	function gId(s)
	{
		return d.getElementById(s);
	}
	function Cs()
	{
		gId("cac").style.display="none";
		gId("coc").style.display="block";
		gId("ccc").style.display="none";
		if (gId("ca").selected)
		{
			gId("cac").style.display="block";
		}
		if (gId("cc").selected)
		{
			gId("coc").style.display="none";
			gId("ccc").style.display="block";
		}
		if (gId("cn").selected)
		{
			gId("coc").style.display="none";
		}
	}
    function BTa()
    {
      var ih="<tr><th>Active</th><th>Hour</th><th>Minute</th><th>Preset</th><th>M</th><th>T</th><th>W</th><th>T</th><th>F</th><th>S</th><th>S</th></tr>";
      for (i=0;i<8;i++)
      {
        ih+="<tr><td><input name=\"W"+i+"\" id=\"W"+i+"\" type=\"number\" style=\"display:none\"><input id=\"W"+i+"0\" type=\"checkbox\"></td><td><input name=\"H"+i+"\" class=\"small\" type=\"number\" min=\"0\" max=\"24\"></td><td><input name=\"N"+i+"\" class=\"small\" type=\"number\" min=\"0\" max=\"59\"></td><td><input name=\"T"+i+"\" class=\"small\" type=\"number\" min=\"0\" max=\"250\"></td>";
        for (j=1;j<8;j++) ih+="<td><input id=\"W"+i+j+"\" type=\"checkbox\"></td>";
      }
	  ih+="<tr><td><input name=\"W8\" id=\"W8\" type=\"number\" style=\"display:none\"><input id=\"W80\" type=\"checkbox\"></td><td>Sunrise<input name=\"H8\" class=\"small\" value=\"255\" type=\"hidden\"></td><td><input name=\"N8\" class=\"small\" type=\"number\" min=\"-59\" max=\"59\"></td><td><input name=\"T8\" class=\"small\" type=\"number\" min=\"0\" max=\"250\"></td>";
      for (j=1;j<8;j++) ih+="<td><input id=\"W8"+j+"\" type=\"checkbox\"></td>";
      ih+="<tr><td><input name=\"W9\" id=\"W9\" type=\"number\" style=\"display:none\"><input id=\"W90\" type=\"checkbox\"></td><td>Sunset<input name=\"H9\" class=\"small\" value=\"255\" type=\"hidden\"></td><td><input name=\"N9\" class=\"small\" type=\"number\" min=\"-59\" max=\"59\"><td><input name=\"T9\" class=\"small\" type=\"number\" min=\"0\" max=\"250\"></td>";
      for (j=1;j<8;j++) ih+="<td><input id=\"W9"+j+"\" type=\"checkbox\"></td>";
      gId("TMT").innerHTML=ih;
    }
    function FC()
    {
      for(j=0;j<8;j++)
      {
        for(i=0;i<10;i++) gId("W"+i+j).checked=gId("W"+i).value>>j&1;
      }
    }
    function Wd()
    {
      a=[0,0,0,0,0,0,0,0,0,0];
      for(i=0;i<10;i++)
      {
        m=1;
        for(j=0;j<8;j++)
        {
          a[i]+=gId("W"+i+j).checked*m;m*=2;
        }
        gId("W"+i).value=a[i];
      }
    }
	function addRow(i,p,l,d) {
<<<<<<< HEAD
		var t = gId("macros");
        var rCnt = t.rows.length;
        var tr = t.insertRow(rCnt);

		var td = document.createElement('td');
=======
		var t = gId("macros");	// table
        var rCnt = t.rows.length;   // get the number of rows.
        var tr = t.insertRow(rCnt); // table row.

		var td = document.createElement('td');          // TABLE DEFINITION.
>>>>>>> 7610ab7a
		td = tr.insertCell(0);
		td.innerHTML = `Button ${i}:`;
		td = tr.insertCell(1);
		td.innerHTML = `<input name="MP${i}" type="number" min="0" max="250" value="${p}" required>`;
		td = tr.insertCell(2);
		td.innerHTML = `<input name="ML${i}" type="number" min="0" max="250" value="${l}" required>`;
		td = tr.insertCell(3);
		td.innerHTML = `<input name="MD${i}" type="number" min="0" max="250" value="${d}" required>`;
	}
	function GetV()
	{
		//values injected by server while sending HTML
	}
	</script>
	<style>@import url("/style.css");</style>
	<link href="/skin.css" rel="stylesheet">
</head>
<body onload="S()">
	<form id="form_s" name="Sf" method="post" onsubmit="Wd()">
		<div class="toprow">
		<div class="helpB"><button type="button" onclick="H()">?</button></div>
		<button type="button" onclick="B()">Back</button><button type="submit">Save</button><hr>
		</div>
		<h2>Time setup</h2>
		Get time from NTP server: <input type="checkbox" name="NT"><br>
    <input name="NS" maxlength="32"><br>
		Use 24h format: <input type="checkbox" name="CF"><br>
		Time zone: 
		<select name="TZ">
			<option value="0" selected>GMT(UTC)</option>
			<option value="1">GMT/BST</option>
			<option value="2">CET/CEST</option>
			<option value="3">EET/EEST</option>
			<option value="4">US-EST/EDT</option>
			<option value="5">US-CST/CDT</option>
			<option value="6">US-MST/MDT</option>
			<option value="7">US-AZ</option>
			<option value="8">US-PST/PDT</option>
			<option value="9">CST(AWST)</option>
			<option value="10">JST(KST)</option>
			<option value="11">AEST/AEDT</option>
			<option value="12">NZST/NZDT</option>
			<option value="13">North Korea</option>
			<option value="14">IST (India)</option>
			<option value="15">CA-Saskatchewan</option>
			<option value="16">ACST</option>
			<option value="17">ACST/ACDT</option>
			<option value="18">HST (Hawaii)</option>
		</select><br>
		UTC offset: <input name="UO" type="number" min="-65500" max="65500" required> seconds (max. 18 hours)<br>
		Current local time is <span class="times">unknown</span>.<br>
		Latitude (N): <input name="LT" type="number" min="-66.6" max="66.6" step="0.01">
		Longitude (E): <input name="LN" type="number" min="-180" max="180" step="0.01">
		<div id="sun" class="times"></div>
		<h3>Clock</h3>
		Clock Overlay:
		<select name="OL" onchange="Cs()">
			<option value="0" id="cn" selected>None</option>
			<option value="1" id="ca">Analog Clock</option>
			<option value="2">Single Digit Clock</option>
			<option value="3" id="cc">Cronixie Clock</option>
		</select><br>
		<div id="coc">
		First LED: <input name="O1" type="number" min="0" max="255" required> Last LED: <input name="O2" type="number" min="0" max="255" required><br>
			<div id="cac">
			12h LED: <input name="OM" type="number" min="0" max="255" required><br>
			Show 5min marks: <input type="checkbox" name="O5"><br></div>
			Seconds (as trail): <input type="checkbox" name="OS"><br>
		</div>
		<div id="ccc">
		Cronixie Display: <input name="CX" maxlength="6"><br>
		Cronixie Backlight: <input type="checkbox" name="CB"><br>
		</div>
		Countdown Mode: <input type="checkbox" name="CE"><br>
		Countdown Goal:<br>
		Year: 20 <input name="CY" class="small" type="number" min="0" max="99" required> Month: <input name="CI" class="small" type="number" min="1" max="12" required> Day: <input name="CD" class="small" type="number" min="1" max="31" required><br>
		Hour: <input name="CH" class="small" type="number" min="0" max="23" required> Minute: <input name="CM" class="small" type="number" min="0" max="59" required> Second: <input name="CS" class="small" type="number" min="0" max="59" required><br>
		<h3>Macro presets</h3>
    	<b>Macros have moved!</b><br>
    	<i>Presets now also can be used as macros to save both JSON and HTTP API commands.<br>
    	Just enter the preset id below!</i>
		<i>Use 0 for the default action instead of a preset</i><br>
		Alexa On/Off Preset: <input name="A0" type="number" min="0" max="250" required> <input name="A1" type="number" min="0" max="250" required><br>
		Countdown-Over Preset: <input name="MC" type="number" min="0" max="250" required><br>
		Timed-Light-Over Presets: <input name="MN" type="number" min="0" max="250" required><br>
		<h3>Button actions</h3>
		<table style="margin: 0 auto;" id="macros">
			<thead>
				<tr>
					<td>push<br>switch</td>
					<td>short<br>on-&gt;off</td>
					<td>long<br>off-&gt;on</td>
					<td>double<br>N/A</td>
				</tr>
			</thead>
			<tbody>
			</tbody>
		</table>
<<<<<<< HEAD
		<div>For analog button set <i>double</i> to:
			<ul>
				<li>250=global brightness</li>
				<li>249=effect speed</li>
				<li>248=effect intensity</li>
				<li>247=palette</li>
				<li>200=primary color hue</li>
				<li>0..32=segment X opacity</li>
			</ul>
			More details: <a href="https://github.com/Aircoookie/WLED/wiki/Macros#analog-button" target="_blank">Analog Button setup</a>
		</div>
=======
		<a href="https://github.com/Aircoookie/WLED/wiki/Macros#analog-button" target="_blank">Analog Button setup</a>
>>>>>>> 7610ab7a
		<h3>Time-controlled presets</h3>
    <div style="display: inline-block">
    <table id="TMT">
    </table></div><hr>
		<button type="button" onclick="B()">Back</button><button type="submit">Save</button>
	</form>
</body>
</html><|MERGE_RESOLUTION|>--- conflicted
+++ resolved
@@ -76,19 +76,11 @@
       }
     }
 	function addRow(i,p,l,d) {
-<<<<<<< HEAD
-		var t = gId("macros");
-        var rCnt = t.rows.length;
-        var tr = t.insertRow(rCnt);
-
-		var td = document.createElement('td');
-=======
 		var t = gId("macros");	// table
         var rCnt = t.rows.length;   // get the number of rows.
         var tr = t.insertRow(rCnt); // table row.
 
 		var td = document.createElement('td');          // TABLE DEFINITION.
->>>>>>> 7610ab7a
 		td = tr.insertCell(0);
 		td.innerHTML = `Button ${i}:`;
 		td = tr.insertCell(1);
@@ -187,21 +179,7 @@
 			<tbody>
 			</tbody>
 		</table>
-<<<<<<< HEAD
-		<div>For analog button set <i>double</i> to:
-			<ul>
-				<li>250=global brightness</li>
-				<li>249=effect speed</li>
-				<li>248=effect intensity</li>
-				<li>247=palette</li>
-				<li>200=primary color hue</li>
-				<li>0..32=segment X opacity</li>
-			</ul>
-			More details: <a href="https://github.com/Aircoookie/WLED/wiki/Macros#analog-button" target="_blank">Analog Button setup</a>
-		</div>
-=======
 		<a href="https://github.com/Aircoookie/WLED/wiki/Macros#analog-button" target="_blank">Analog Button setup</a>
->>>>>>> 7610ab7a
 		<h3>Time-controlled presets</h3>
     <div style="display: inline-block">
     <table id="TMT">
