--- conflicted
+++ resolved
@@ -52,20 +52,15 @@
       // keep the old switch-on behavior for the configured name
       if (!macroAlexaOn)
       {
-<<<<<<< HEAD
         if (bri == 0)
         {
           bri = briLast;
-          colorUpdated(CALL_MODE_ALEXA);
+        stateUpdated(CALL_MODE_ALEXA);
         }
       } else 
       {
         applyPreset(macroAlexaOn, CALL_MODE_ALEXA);
         if (bri == 0) espalexaDevice->setValue(briLast); //stop Alexa from complaining if macroAlexaOn does not actually turn on
-=======
-        bri = briLast;
-        stateUpdated(CALL_MODE_ALEXA);
->>>>>>> 906737be
       }
     } else 
     {
