/*
 * Color palettes for FastLED effects (65-73).
 * 4 bytes per color: index, red, green, blue
 */

// From ColorWavesWithPalettes by Mark Kriegsman: https://gist.github.com/kriegsman/8281905786e8b2632aeb
// Unfortunately, these are stored in RAM!

// Gradient palette "ib_jul01_gp", originally from
// http://soliton.vm.bytemark.co.uk/pub/cpt-city/ing/xmas/tn/ib_jul01.png.index.html
// converted for FastLED with gammas (2.6, 2.2, 2.5)
// Size: 16 bytes of program space.

#ifndef PalettesWLED_h
#define PalettesWLED_h

const byte ib_jul01_gp[] PROGMEM = {
    0, 194,  1,  1,
   94,   1, 29, 18,
  132,  57,131, 28,
  255, 113,  1,  1};

// Gradient palette "es_vintage_57_gp", originally from
// http://soliton.vm.bytemark.co.uk/pub/cpt-city/es/vintage/tn/es_vintage_57.png.index.html
// converted for FastLED with gammas (2.6, 2.2, 2.5)
// Size: 20 bytes of program space.

const byte es_vintage_57_gp[] PROGMEM = {
    0,   2,  1,  1,
   53,  18,  1,  0,
  104,  69, 29,  1,
  153, 167,135, 10,
  255,  46, 56,  4};


// Gradient palette "es_vintage_01_gp", originally from
// http://soliton.vm.bytemark.co.uk/pub/cpt-city/es/vintage/tn/es_vintage_01.png.index.html
// converted for FastLED with gammas (2.6, 2.2, 2.5)
// Size: 32 bytes of program space.

const byte es_vintage_01_gp[] PROGMEM = {
    0,   4,  1,  1,
   51,  16,  0,  1,
   76,  97,104,  3,
  101, 255,131, 19,
  127,  67,  9,  4,
  153,  16,  0,  1,
  229,   4,  1,  1,
  255,   4,  1,  1};


// Gradient palette "es_rivendell_15_gp", originally from
// http://soliton.vm.bytemark.co.uk/pub/cpt-city/es/rivendell/tn/es_rivendell_15.png.index.html
// converted for FastLED with gammas (2.6, 2.2, 2.5)
// Size: 20 bytes of program space.

const byte es_rivendell_15_gp[] PROGMEM = {
    0,   1, 14,  5,
  101,  16, 36, 14,
  165,  56, 68, 30,
  242, 150,156, 99,
  255, 150,156, 99};


// Gradient palette "rgi_15_gp", originally from
// http://soliton.vm.bytemark.co.uk/pub/cpt-city/ds/rgi/tn/rgi_15.png.index.html
// converted for FastLED with gammas (2.6, 2.2, 2.5)
// Size: 36 bytes of program space.
// Edited to be brighter

const byte rgi_15_gp[] PROGMEM = {
    0,   4,  1, 70,
   31,  55,  1, 30,
   63, 255,  4,  7,
   95,  59,  2, 29,
  127,  11,  3, 50,
  159,  39,  8, 60,
  191, 112, 19, 40,
  223,  78, 11, 39,
  255,  29,  8, 59};


// Gradient palette "retro2_16_gp", originally from
// http://soliton.vm.bytemark.co.uk/pub/cpt-city/ma/retro2/tn/retro2_16.png.index.html
// converted for FastLED with gammas (2.6, 2.2, 2.5)
// Size: 8 bytes of program space.

const byte retro2_16_gp[] PROGMEM = {
    0, 188,135,  1,
  255,  46,  7,  1};


// Gradient palette "Analogous_1_gp", originally from
// http://soliton.vm.bytemark.co.uk/pub/cpt-city/nd/red/tn/Analogous_1.png.index.html
// converted for FastLED with gammas (2.6, 2.2, 2.5)
// Size: 20 bytes of program space.

const byte Analogous_1_gp[] PROGMEM = {
    0,   3,  0,255,
   63,  23,  0,255,
  127,  67,  0,255,
  191, 142,  0, 45,
  255, 255,  0,  0};


// Gradient palette "es_pinksplash_08_gp", originally from
// http://soliton.vm.bytemark.co.uk/pub/cpt-city/es/pink_splash/tn/es_pinksplash_08.png.index.html
// converted for FastLED with gammas (2.6, 2.2, 2.5)
// Size: 20 bytes of program space.

const byte es_pinksplash_08_gp[] PROGMEM = {
    0, 126, 11,255,
  127, 197,  1, 22,
  175, 210,157,172,
  221, 157,  3,112,
  255, 157,  3,112};


// Gradient palette "es_ocean_breeze_036_gp", originally from
// http://soliton.vm.bytemark.co.uk/pub/cpt-city/es/ocean_breeze/tn/es_ocean_breeze_036.png.index.html
// converted for FastLED with gammas (2.6, 2.2, 2.5)
// Size: 16 bytes of program space.

const byte es_ocean_breeze_036_gp[] PROGMEM = {
    0,   1,  6,  7,
   89,   1, 99,111,
  153, 144,209,255,
  255,   0, 73, 82};


// Gradient palette "departure_gp", originally from
// http://soliton.vm.bytemark.co.uk/pub/cpt-city/mjf/tn/departure.png.index.html
// converted for FastLED with gammas (2.6, 2.2, 2.5)
// Size: 88 bytes of program space.

const byte departure_gp[] PROGMEM = {
    0,   8,  3,  0,
   42,  23,  7,  0,
   63,  75, 38,  6,
   84, 169, 99, 38,
  106, 213,169,119,
  116, 255,255,255,
  138, 135,255,138,
  148,  22,255, 24,
  170,   0,255,  0,
  191,   0,136,  0,
  212,   0, 55,  0,
  255,   0, 55,  0};


// Gradient palette "es_landscape_64_gp", originally from
// http://soliton.vm.bytemark.co.uk/pub/cpt-city/es/landscape/tn/es_landscape_64.png.index.html
// converted for FastLED with gammas (2.6, 2.2, 2.5)
// Size: 36 bytes of program space.

const byte es_landscape_64_gp[] PROGMEM = {
    0,   0,  0,  0,
   37,   2, 25,  1,
   76,  15,115,  5,
  127,  79,213,  1,
  128, 126,211, 47,
  130, 188,209,247,
  153, 144,182,205,
  204,  59,117,250,
  255,   1, 37,192};


// Gradient palette "es_landscape_33_gp", originally from
// http://soliton.vm.bytemark.co.uk/pub/cpt-city/es/landscape/tn/es_landscape_33.png.index.html
// converted for FastLED with gammas (2.6, 2.2, 2.5)
// Size: 24 bytes of program space.

const byte es_landscape_33_gp[] PROGMEM = {
    0,   1,  5,  0,
   19,  32, 23,  1,
   38, 161, 55,  1,
   63, 229,144,  1,
   66,  39,142, 74,
  255,   1,  4,  1};


// Gradient palette "rainbowsherbet_gp", originally from
// http://soliton.vm.bytemark.co.uk/pub/cpt-city/ma/icecream/tn/rainbowsherbet.png.index.html
// converted for FastLED with gammas (2.6, 2.2, 2.5)
// Size: 28 bytes of program space.

const byte rainbowsherbet_gp[] PROGMEM = {
    0, 255, 33,  4,
   43, 255, 68, 25,
   86, 255,  7, 25,
  127, 255, 82,103,
  170, 255,255,242,
  209,  42,255, 22,
  255,  87,255, 65};


// Gradient palette "gr65_hult_gp", originally from
// http://soliton.vm.bytemark.co.uk/pub/cpt-city/hult/tn/gr65_hult.png.index.html
// converted for FastLED with gammas (2.6, 2.2, 2.5)
// Size: 24 bytes of program space.

const byte gr65_hult_gp[] PROGMEM = {
    0, 247,176,247,
   48, 255,136,255,
   89, 220, 29,226,
  160,   7, 82,178,
  216,   1,124,109,
  255,   1,124,109};


// Gradient palette "gr64_hult_gp", originally from
// http://soliton.vm.bytemark.co.uk/pub/cpt-city/hult/tn/gr64_hult.png.index.html
// converted for FastLED with gammas (2.6, 2.2, 2.5)
// Size: 32 bytes of program space.

const byte gr64_hult_gp[] PROGMEM = {
    0,   1,124,109,
   66,   1, 93, 79,
  104,  52, 65,  1,
  130, 115,127,  1,
  150,  52, 65,  1,
  201,   1, 86, 72,
  239,   0, 55, 45,
  255,   0, 55, 45};


// Gradient palette "GMT_drywet_gp", originally from
// http://soliton.vm.bytemark.co.uk/pub/cpt-city/gmt/tn/GMT_drywet.png.index.html
// converted for FastLED with gammas (2.6, 2.2, 2.5)
// Size: 28 bytes of program space.

const byte GMT_drywet_gp[] PROGMEM = {
    0,  47, 30,  2,
   42, 213,147, 24,
   84, 103,219, 52,
  127,   3,219,207,
  170,   1, 48,214,
  212,   1,  1,111,
  255,   1,  7, 33};


// Gradient palette "ib15_gp", originally from
// http://soliton.vm.bytemark.co.uk/pub/cpt-city/ing/general/tn/ib15.png.index.html
// converted for FastLED with gammas (2.6, 2.2, 2.5)
// Size: 24 bytes of program space.

const byte ib15_gp[] PROGMEM = {
    0, 113, 91,147,
   72, 157, 88, 78,
   89, 208, 85, 33,
  107, 255, 29, 11,
  141, 137, 31, 39,
  255,  59, 33, 89};


// Gradient palette "Tertiary_01_gp", originally from
// http://soliton.vm.bytemark.co.uk/pub/cpt-city/nd/vermillion/tn/Tertiary_01.png.index.html
// converted for FastLED with gammas (2.6, 2.2, 2.5)
// Size: 20 bytes of program space.

const byte Tertiary_01_gp[] PROGMEM = {
    0,   0,  1,255,
   63,   3, 68, 45,
  127,  23,255,  0,
  191, 100, 68,  1,
  255, 255,  1,  4};


// Gradient palette "lava_gp", originally from
// http://soliton.vm.bytemark.co.uk/pub/cpt-city/neota/elem/tn/lava.png.index.html
// converted for FastLED with gammas (2.6, 2.2, 2.5)
// Size: 52 bytes of program space.

const byte lava_gp[] PROGMEM = {
    0,   0,  0,  0,
   46,  18,  0,  0,
   96, 113,  0,  0,
  108, 142,  3,  1,
  119, 175, 17,  1,
  146, 213, 44,  2,
  174, 255, 82,  4,
  188, 255,115,  4,
  202, 255,156,  4,
  218, 255,203,  4,
  234, 255,255,  4,
  244, 255,255, 71,
  255, 255,255,255};


// Gradient palette "fierce_ice_gp", originally from
// http://soliton.vm.bytemark.co.uk/pub/cpt-city/neota/elem/tn/fierce-ice.png.index.html
// converted for FastLED with gammas (2.6, 2.2, 2.5)
// Size: 28 bytes of program space.

const byte fierce_ice_gp[] PROGMEM = {
    0,   0,  0,  0,
   59,   0,  9, 45,
  119,   0, 38,255,
  149,   3,100,255,
  180,  23,199,255,
  217, 100,235,255,
  255, 255,255,255};


// Gradient palette "Colorfull_gp", originally from
// http://soliton.vm.bytemark.co.uk/pub/cpt-city/nd/atmospheric/tn/Colorfull.png.index.html
// converted for FastLED with gammas (2.6, 2.2, 2.5)
// Size: 44 bytes of program space.

const byte Colorfull_gp[] PROGMEM = {
    0,  10, 85,  5,
   25,  29,109, 18,
   60,  59,138, 42,
   93,  83, 99, 52,
  106, 110, 66, 64,
  109, 123, 49, 65,
  113, 139, 35, 66,
  116, 192,117, 98,
  124, 255,255,137,
  168, 100,180,155,
  255,  22,121,174};


// Gradient palette "Pink_Purple_gp", originally from
// http://soliton.vm.bytemark.co.uk/pub/cpt-city/nd/atmospheric/tn/Pink_Purple.png.index.html
// converted for FastLED with gammas (2.6, 2.2, 2.5)
// Size: 44 bytes of program space.

const byte Pink_Purple_gp[] PROGMEM = {
    0,  19,  2, 39,
   25,  26,  4, 45,
   51,  33,  6, 52,
   76,  68, 62,125,
  102, 118,187,240,
  109, 163,215,247,
  114, 217,244,255,
  122, 159,149,221,
  149, 113, 78,188,
  183, 128, 57,155,
  255, 146, 40,123};


// Gradient palette "Sunset_Real_gp", originally from
// http://soliton.vm.bytemark.co.uk/pub/cpt-city/nd/atmospheric/tn/Sunset_Real.png.index.html
// converted for FastLED with gammas (2.6, 2.2, 2.5)
// Size: 28 bytes of program space.

const byte Sunset_Real_gp[] PROGMEM = {
    0, 120,  0,  0,
   22, 179, 22,  0,
   51, 255,104,  0,
   85, 167, 22, 18,
  135, 100,  0,103,
  198,  16,  0,130,
  255,   0,  0,160};


// Gradient palette "Sunset_Yellow_gp", originally from
// http://soliton.vm.bytemark.co.uk/pub/cpt-city/nd/atmospheric/tn/Sunset_Yellow.png.index.html
// converted for FastLED with gammas (2.6, 2.2, 2.5)
// Size: 44 bytes of program space.

const byte Sunset_Yellow_gp[] PROGMEM = {
    0,  10, 62,123,
   36,  56,130,103,
   87, 153,225, 85,
  100, 199,217, 68,
  107, 255,207, 54,
  115, 247,152, 57,
  120, 239,107, 61,
  128, 247,152, 57,
  180, 255,207, 54,
  223, 255,227, 48,
  255, 255,248, 42};


// Gradient palette "Beech_gp", originally from
// http://soliton.vm.bytemark.co.uk/pub/cpt-city/nd/atmospheric/tn/Beech.png.index.html
// converted for FastLED with gammas (2.6, 2.2, 2.5)
// Size: 60 bytes of program space.

const byte Beech_gp[] PROGMEM = {
    0, 255,252,214,
   12, 255,252,214,
   22, 255,252,214,
   26, 190,191,115,
   28, 137,141, 52,
   28, 112,255,205,
   50,  51,246,214,
   71,  17,235,226,
   93,   2,193,199,
  120,   0,156,174,
  133,   1,101,115,
  136,   1, 59, 71,
  136,   7,131,170,
  208,   1, 90,151,
  255,   0, 56,133};


// Gradient palette "Another_Sunset_gp", originally from
// http://soliton.vm.bytemark.co.uk/pub/cpt-city/nd/atmospheric/tn/Another_Sunset.png.index.html
// converted for FastLED with gammas (2.6, 2.2, 2.5)
// Size: 32 bytes of program space.

const byte Another_Sunset_gp[] PROGMEM = {
    0, 110, 49, 11,
   29,  55, 34, 10,
   68,  22, 22,  9,
   68, 239,124,  8,
   97, 220,156, 27,
  124, 203,193, 61,
  178,  33, 53, 56,
  255,   0,  1, 52};





// Gradient palette "es_autumn_19_gp", originally from
// http://soliton.vm.bytemark.co.uk/pub/cpt-city/es/autumn/tn/es_autumn_19.png.index.html
// converted for FastLED with gammas (2.6, 2.2, 2.5)
// Size: 52 bytes of program space.

const byte es_autumn_19_gp[] PROGMEM = {
    0,  26,  1,  1,
   51,  67,  4,  1,
   84, 118, 14,  1,
  104, 137,152, 52,
  112, 113, 65,  1,
  122, 133,149, 59,
  124, 137,152, 52,
  135, 113, 65,  1,
  142, 139,154, 46,
  163, 113, 13,  1,
  204,  55,  3,  1,
  249,  17,  1,  1,
  255,  17,  1,  1};


// Gradient palette "BlacK_Blue_Magenta_White_gp", originally from
// http://soliton.vm.bytemark.co.uk/pub/cpt-city/nd/basic/tn/BlacK_Blue_Magenta_White.png.index.html
// converted for FastLED with gammas (2.6, 2.2, 2.5)
// Size: 28 bytes of program space.

const byte BlacK_Blue_Magenta_White_gp[] PROGMEM = {
    0,   0,  0,  0,
   42,   0,  0, 45,
   84,   0,  0,255,
  127,  42,  0,255,
  170, 255,  0,255,
  212, 255, 55,255,
  255, 255,255,255};


// Gradient palette "BlacK_Magenta_Red_gp", originally from
// http://soliton.vm.bytemark.co.uk/pub/cpt-city/nd/basic/tn/BlacK_Magenta_Red.png.index.html
// converted for FastLED with gammas (2.6, 2.2, 2.5)
// Size: 20 bytes of program space.

const byte BlacK_Magenta_Red_gp[] PROGMEM = {
    0,   0,  0,  0,
   63,  42,  0, 45,
  127, 255,  0,255,
  191, 255,  0, 45,
  255, 255,  0,  0};


// Gradient palette "BlacK_Red_Magenta_Yellow_gp", originally from
// http://soliton.vm.bytemark.co.uk/pub/cpt-city/nd/basic/tn/BlacK_Red_Magenta_Yellow.png.index.html
// converted for FastLED with gammas (2.6, 2.2, 2.5)
// Size: 28 bytes of program space.

const byte BlacK_Red_Magenta_Yellow_gp[] PROGMEM = {
    0,   0,  0,  0,
   42,  42,  0,  0,
   84, 255,  0,  0,
  127, 255,  0, 45,
  170, 255,  0,255,
  212, 255, 55, 45,
  255, 255,255,  0};


// Gradient palette "Blue_Cyan_Yellow_gp", originally from
// http://soliton.vm.bytemark.co.uk/pub/cpt-city/nd/basic/tn/Blue_Cyan_Yellow.png.index.html
// converted for FastLED with gammas (2.6, 2.2, 2.5)
// Size: 20 bytes of program space.

const byte Blue_Cyan_Yellow_gp[] PROGMEM = {
    0,   0,  0,255,
   63,   0, 55,255,
  127,   0,255,255,
  191,  42,255, 45,
  255, 255,255,  0};


//Custom palette by Aircoookie

const byte Orange_Teal_gp[] PROGMEM = {
    0,   0,150, 92,
   55,   0,150, 92,
  200, 255, 72,  0,
  255, 255, 72,  0};

//Custom palette by Aircoookie

const byte Tiamat_gp[] PROGMEM = {
    0,   1,  2, 14, //gc
   33,   2,  5, 35, //gc from 47, 61,126
  100,  13,135, 92, //gc from 88,242,247
  120,  43,255,193, //gc from 135,255,253
  140, 247,  7,249, //gc from 252, 69,253
  160, 193, 17,208, //gc from 231, 96,237
  180,  39,255,154, //gc from 130, 77,213
  200,   4,213,236, //gc from 57,122,248
  220,  39,252,135, //gc from 177,254,255
  240, 193,213,253, //gc from 203,239,253
  255, 255,249,255};

//Custom palette by Aircoookie

const byte April_Night_gp[] PROGMEM = {
    0,   1,  5, 45, //deep blue
   10,   1,  5, 45,
   25,   5,169,175, //light blue
   40,   1,  5, 45,
   61,   1,  5, 45,
   76,  45,175, 31, //green
   91,   1,  5, 45,
  112,   1,  5, 45,
  127, 249,150,  5, //yellow
  143,   1,  5, 45,
  162,   1,  5, 45,
  178, 255, 92,  0, //pastel orange
  193,   1,  5, 45,
  214,   1,  5, 45,
  229, 223, 45, 72, //pink
  244,   1,  5, 45,
  255,   1,  5, 45};

const byte Orangery_gp[] PROGMEM = {
    0, 255, 95, 23,
   30, 255, 82,  0,
   60, 223, 13,  8,
   90, 144, 44,  2,
  120, 255,110, 17,
  150, 255, 69,  0,
  180, 158, 13, 11,
  210, 241, 82, 17,
  255, 213, 37,  4};

//inspired by Mark Kriegsman https://gist.github.com/kriegsman/756ea6dcae8e30845b5a
const byte C9_gp[] PROGMEM = {
    0, 184,  4,  0, //red
   60, 184,  4,  0,
   65, 144, 44,  2, //amber
  125, 144, 44,  2,
  130,   4, 96,  2, //green
  190,   4, 96,  2,
  195,   7,  7, 88, //blue
  255,   7,  7, 88};

const byte Sakura_gp[] PROGMEM = {
    0, 196, 19, 10,
   65, 255, 69, 45,
  130, 223, 45, 72,
  195, 255, 82,103,
  255, 223, 13, 17};

const byte Aurora_gp[] PROGMEM = {
    0,   1,  5, 45, //deep blue
   64,   0,200, 23,
  128,   0,255,  0, //green
  170,   0,243, 45,
  200,   0,135,  7,
  255,   1,  5, 45};//deep blue

const byte Atlantica_gp[] PROGMEM = {
    0,   0, 28,112, //#001C70
   50,  32, 96,255, //#2060FF
  100,   0,243, 45,
  150,  12, 95, 82, //#0C5F52
  200,  25,190, 95, //#19BE5F
  255,  40,170, 80};//#28AA50

  const byte C9_2_gp[] PROGMEM = {
    0,   6, 126,   2, //green
   45,   6, 126,   2,
   45,   4,  30, 114, //blue
   90,   4,  30, 114,
   90, 255,   5,   0, //red
  135, 255,   5,   0,
  135, 196,  57,   2, //amber
  180, 196,  57,   2,
  180, 137,  85,   2, //yellow
  255, 137,  85,   2};

  //C9, but brighter and with a less purple blue
  const byte C9_new_gp[] PROGMEM = {
    0, 255,   5,   0, //red
   60, 255,   5,   0,
   60, 196,  57,   2, //amber (start 61?)
  120, 196,  57,   2,
  120,   6, 126,   2, //green (start 126?)
  180,   6, 126,   2,
  180,   4,  30, 114, //blue (start 191?)
  255,   4,  30, 114};

// Gradient palette "temperature_gp", originally from
// http://soliton.vm.bytemark.co.uk/pub/cpt-city/arendal/tn/temperature.png.index.html
// converted for FastLED with gammas (2.6, 2.2, 2.5)
// Size: 144 bytes of program space.

const byte temperature_gp[] PROGMEM = {
    0,   1, 27,105,
   14,   1, 40,127,
   28,   1, 70,168,
   42,   1, 92,197,
   56,   1,119,221,
   70,   3,130,151,
   84,  23,156,149,
   99,  67,182,112,
  113, 121,201, 52,
  127, 142,203, 11,
  141, 224,223,  1,
  155, 252,187,  2,
  170, 247,147,  1,
  184, 237, 87,  1,
  198, 229, 43,  1,
  226, 171,  2,  2,
  240,  80,  3,  3,
  255,  80,  3,  3};

  const byte Aurora2_gp[] PROGMEM = {
      0,  17, 177,  13,    //Greenish
     64, 121, 242,   5,    //Greenish
    128,  25, 173, 121,    //Turquoise
    192, 250,  77, 127,    //Pink
    255, 171, 101, 221     //Purple
  };

  // Gradient palette "bhw1_01_gp", originally from
// http://soliton.vm.bytemark.co.uk/pub/cpt-city/bhw/bhw1/tn/bhw1_01.png.index.html
// converted for FastLED with gammas (2.6, 2.2, 2.5)
// Size: 12 bytes of program space.

const byte retro_clown_gp[] PROGMEM = {
    0, 227,101,  3,
  117, 194, 18, 19,
  255,  92,  8,192};

// Gradient palette "bhw1_04_gp", originally from
// http://soliton.vm.bytemark.co.uk/pub/cpt-city/bhw/bhw1/tn/bhw1_04.png.index.html
// converted for FastLED with gammas (2.6, 2.2, 2.5)
// Size: 20 bytes of program space.

const byte candy_gp[] PROGMEM = {
    0, 229,227,  1,
   15, 227,101,  3,
  142,  40,  1, 80,
  198,  17,  1, 79,
  255,   0,  0, 45};

// Gradient palette "bhw1_05_gp", originally from
// http://soliton.vm.bytemark.co.uk/pub/cpt-city/bhw/bhw1/tn/bhw1_05.png.index.html
// converted for FastLED with gammas (2.6, 2.2, 2.5)
// Size: 8 bytes of program space.

const byte toxy_reaf_gp[] PROGMEM = {
    0,   1,221, 53,
  255,  73,  3,178};

// Gradient palette "bhw1_06_gp", originally from
// http://soliton.vm.bytemark.co.uk/pub/cpt-city/bhw/bhw1/tn/bhw1_06.png.index.html
// converted for FastLED with gammas (2.6, 2.2, 2.5)
// Size: 16 bytes of program space.

const byte  fairy_reaf_gp[] PROGMEM = {
    0, 184,  1,128,
  160,   1,193,182,
  219, 153,227,190,
  255, 255,255,255};

// Gradient palette "bhw1_14_gp", originally from
// http://soliton.vm.bytemark.co.uk/pub/cpt-city/bhw/bhw1/tn/bhw1_14.png.index.html
// converted for FastLED with gammas (2.6, 2.2, 2.5)
// Size: 36 bytes of program space.

const byte semi_blue_gp[] PROGMEM = {
    0,   0,  0,  0,
   12,   1,  1,  3,
   53,   8,  1, 22,
   80,   4,  6, 89,
  119,   2, 25,216,
  145,   7, 10, 99,
  186,  15,  2, 31,
  233,   2,  1,  5,
  255,   0,  0,  0};

// Gradient palette "bhw1_three_gp", originally from
// http://soliton.vm.bytemark.co.uk/pub/cpt-city/bhw/bhw1/tn/bhw1_three.png.index.html
// converted for FastLED with gammas (2.6, 2.2, 2.5)
// Size: 32 bytes of program space.

const byte pink_candy_gp[] PROGMEM = {
    0, 255,255,255,
   45,   7, 12,255,
  112, 227,  1,127,
  112, 227,  1,127,
  140, 255,255,255,
  155, 227,  1,127,
  196,  45,  1, 99,
  255, 255,255,255};

// Gradient palette "bhw1_w00t_gp", originally from
// http://soliton.vm.bytemark.co.uk/pub/cpt-city/bhw/bhw1/tn/bhw1_w00t.png.index.html
// converted for FastLED with gammas (2.6, 2.2, 2.5)
// Size: 16 bytes of program space.

const byte red_reaf_gp[] PROGMEM = {
    0,   3, 13, 43,
  104,  78,141,240,
  188, 255,  0,  0,
  255,  28,  1,  1};


// Gradient palette "bhw2_23_gp", originally from
// http://soliton.vm.bytemark.co.uk/pub/cpt-city/bhw/bhw2/tn/bhw2_23.png.index.html
// converted for FastLED with gammas (2.6, 2.2, 2.5)
// Red & Flash in SR
// Size: 28 bytes of program space.

const byte aqua_flash_gp[] PROGMEM = {
    0,   0,  0,  0,
   66,  57,227,233,
   96, 255,255,  8,
  124, 255,255,255,
  153, 255,255,  8,
  188,  57,227,233,
  255,   0,  0,  0};

// Gradient palette "bhw2_xc_gp", originally from
// http://soliton.vm.bytemark.co.uk/pub/cpt-city/bhw/bhw2/tn/bhw2_xc.png.index.html
// converted for FastLED with gammas (2.6, 2.2, 2.5)
// YBlue in SR
// Size: 28 bytes of program space.

const byte yelblu_hot_gp[] PROGMEM = {
    0,   4,  2,  9,
   58,  16,  0, 47,
  122,  24,  0, 16,
  158, 144,  9,  1,
  183, 179, 45,  1,
  219, 220,114,  2,
  255, 234,237,  1};

 // Gradient palette "bhw2_45_gp", originally from
// http://soliton.vm.bytemark.co.uk/pub/cpt-city/bhw/bhw2/tn/bhw2_45.png.index.html
// converted for FastLED with gammas (2.6, 2.2, 2.5)
// Size: 24 bytes of program space.

const byte lite_light_gp[] PROGMEM = {
    0,   0,  0,  0,
    9,   1,  1,  1,
   40,   5,  5,  6,
   66,   5,  5,  6,
  101,  10,  1, 12,
  255,   0,  0,  0};

// Gradient palette "bhw2_22_gp", originally from
// http://soliton.vm.bytemark.co.uk/pub/cpt-city/bhw/bhw2/tn/bhw2_22.png.index.html
// converted for FastLED with gammas (2.6, 2.2, 2.5)
// Pink Plasma in SR
// Size: 20 bytes of program space.

const byte red_flash_gp[] PROGMEM = {
    0,   0,  0,  0,
   99, 227,  1,  1,
  130, 249,199, 95,
  155, 227,  1,  1,
  255,   0,  0,  0};

// Gradient palette "bhw3_40_gp", originally from
// http://soliton.vm.bytemark.co.uk/pub/cpt-city/bhw/bhw3/tn/bhw3_40.png.index.html
// converted for FastLED with gammas (2.6, 2.2, 2.5)
// Size: 32 bytes of program space.

const byte blink_red_gp[] PROGMEM = {
    0,   1,  1,  1,
   43,   4,  1, 11,
   76,  10,  1,  3,
  109, 161,  4, 29,
  127, 255, 86,123,
  165, 125, 16,160,
  204,  35, 13,223,
  255,  18,  2, 18};

// Gradient palette "bhw3_52_gp", originally from
// http://soliton.vm.bytemark.co.uk/pub/cpt-city/bhw/bhw3/tn/bhw3_52.png.index.html
// converted for FastLED with gammas (2.6, 2.2, 2.5)
// Yellow2Blue in SR
// Size: 28 bytes of program space.

const byte red_shift_gp[] PROGMEM = {
    0,  31,  1, 27,
   45,  34,  1, 16,
   99, 137,  5,  9,
  132, 213,128, 10,
  175, 199, 22,  1,
  201, 199,  9,  6,
  255,   1,  0,  1};

// Gradient palette "bhw4_097_gp", originally from
// http://soliton.vm.bytemark.co.uk/pub/cpt-city/bhw/bhw4/tn/bhw4_097.png.index.html
// converted for FastLED with gammas (2.6, 2.2, 2.5)
// Yellow2Red in SR
// Size: 44 bytes of program space.

const byte red_tide_gp[] PROGMEM = {
    0, 247,  5,  0,
   28, 255, 67,  1,
   43, 234, 88, 11,
   58, 234,176, 51,
   84, 229, 28,  1,
  114, 113, 12,  1,
  140, 255,225, 44,
  168, 113, 12,  1,
  196, 244,209, 88,
  216, 255, 28,  1,
  255,  53,  1,  1};

// Gradient palette "bhw4_017_gp", originally from
// http://soliton.vm.bytemark.co.uk/pub/cpt-city/bhw/bhw4/tn/bhw4_017.png.index.html
// converted for FastLED with gammas (2.6, 2.2, 2.5)
// Size: 40 bytes of program space.

const byte candy2_gp[] PROGMEM = {
    0,  39, 33, 34,
   25,   4,  6, 15,
   48,  49, 29, 22,
   73, 224,173,  1,
   89, 177, 35,  5,
  130,   4,  6, 15,
  163, 255,114,  6,
  186, 224,173,  1,
  211,  39, 33, 34,
  255,   1,  1,  1};

<<<<<<< HEAD
  const byte trafficlight_gp[] PROGMEM = {
    0, 0, 0, 0,       //black
    85, 0, 255, 0,    //green
    170, 255, 255, 0, //yellow
    255, 255, 0, 0};  //red
=======
// array of fastled palettes (palette 6 - 12)
const TProgmemRGBPalette16 *const fastledPalettes[] PROGMEM = {
  &PartyColors_p,               //06-00 Party
  &CloudColors_p,               //07-01 Cloud
  &LavaColors_p,                //08-02 Lava
  &OceanColors_p,               //09-03 Ocean
  &ForestColors_p,              //10-04 Forest
  &RainbowColors_p,             //11-05 Rainbow
  &RainbowStripeColors_p        //12-06 Rainbow Bands
};
>>>>>>> 83da7569

// Single array of defined cpt-city color palettes.
// This will let us programmatically choose one based on
// a number, rather than having to activate each explicitly
// by name every time.
const byte* const gGradientPalettes[] PROGMEM = {
  Sunset_Real_gp,               //13-00 Sunset
  es_rivendell_15_gp,           //14-01 Rivendell
  es_ocean_breeze_036_gp,       //15-02 Breeze
  rgi_15_gp,                    //16-03 Red & Blue
  retro2_16_gp,                 //17-04 Yellowout
  Analogous_1_gp,               //18-05 Analogous
  es_pinksplash_08_gp,          //19-06 Splash
  Sunset_Yellow_gp,             //20-07 Pastel
  Another_Sunset_gp,            //21-08 Sunset2
  Beech_gp,                     //22-09 Beech
  es_vintage_01_gp,             //23-10 Vintage
  departure_gp,                 //24-11 Departure
  es_landscape_64_gp,           //25-12 Landscape
  es_landscape_33_gp,           //26-13 Beach
  rainbowsherbet_gp,            //27-14 Sherbet
  gr65_hult_gp,                 //28-15 Hult
  gr64_hult_gp,                 //29-16 Hult64
  GMT_drywet_gp,                //30-17 Drywet
  ib_jul01_gp,                  //31-18 Jul
  es_vintage_57_gp,             //32-19 Grintage
  ib15_gp,                      //33-20 Rewhi
  Tertiary_01_gp,               //34-21 Tertiary
  lava_gp,                      //35-22 Fire
  fierce_ice_gp,                //36-23 Icefire
  Colorfull_gp,                 //37-24 Cyane
  Pink_Purple_gp,               //38-25 Light Pink
  es_autumn_19_gp,              //39-26 Autumn
  BlacK_Blue_Magenta_White_gp,  //40-27 Magenta
  BlacK_Magenta_Red_gp,         //41-28 Magred
  BlacK_Red_Magenta_Yellow_gp,  //42-29 Yelmag
  Blue_Cyan_Yellow_gp,          //43-30 Yelblu
  Orange_Teal_gp,               //44-31 Orange & Teal
  Tiamat_gp,                    //45-32 Tiamat
  April_Night_gp,               //46-33 April Night
  Orangery_gp,                  //47-34 Orangery
  C9_gp,                        //48-35 C9
  Sakura_gp,                    //49-36 Sakura
  Aurora_gp,                    //50-37 Aurora
  Atlantica_gp,                 //51-38 Atlantica
  C9_2_gp,                      //52-39 C9 2
  C9_new_gp,                    //53-40 C9 New
  temperature_gp,               //54-41 Temperature
  Aurora2_gp,                   //55-42 Aurora 2
  retro_clown_gp,               //56-43 Retro Clown
  candy_gp,                     //57-44 Candy
  toxy_reaf_gp,                 //58-45 Toxy Reaf
  fairy_reaf_gp,                //59-46 Fairy Reaf
  semi_blue_gp,                 //60-47 Semi Blue
  pink_candy_gp,                //61-48 Pink Candy
  red_reaf_gp,                  //62-49 Red Reaf
  aqua_flash_gp,                //63-50 Aqua Flash
  yelblu_hot_gp,                //64-51 Yelblu Hot
  lite_light_gp,                //65-52 Lite Light
  red_flash_gp,                 //66-53 Red Flash
  blink_red_gp,                 //67-54 Blink Red
  red_shift_gp,                 //68-55 Red Shift
  red_tide_gp,                  //69-56 Red Tide
  candy2_gp,                    //70-57 Candy2
  trafficlight_gp               //71-58 Traffic Light
};

#endif<|MERGE_RESOLUTION|>--- conflicted
+++ resolved
@@ -845,13 +845,12 @@
   211,  39, 33, 34,
   255,   1,  1,  1};
 
-<<<<<<< HEAD
-  const byte trafficlight_gp[] PROGMEM = {
-    0, 0, 0, 0,       //black
-    85, 0, 255, 0,    //green
-    170, 255, 255, 0, //yellow
-    255, 255, 0, 0};  //red
-=======
+const byte trafficlight_gp[] PROGMEM = {
+  0, 0, 0, 0,       //black
+  85, 0, 255, 0,    //green
+  170, 255, 255, 0, //yellow
+  255, 255, 0, 0};  //red
+
 // array of fastled palettes (palette 6 - 12)
 const TProgmemRGBPalette16 *const fastledPalettes[] PROGMEM = {
   &PartyColors_p,               //06-00 Party
@@ -862,7 +861,6 @@
   &RainbowColors_p,             //11-05 Rainbow
   &RainbowStripeColors_p        //12-06 Rainbow Bands
 };
->>>>>>> 83da7569
 
 // Single array of defined cpt-city color palettes.
 // This will let us programmatically choose one based on
