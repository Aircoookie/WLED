--- conflicted
+++ resolved
@@ -5,10 +5,6 @@
  * All globally accessible functions are declared here
  */
 
-<<<<<<< HEAD
-
-=======
->>>>>>> 5d3f22e0
 //alexa.cpp
 #ifndef WLED_DISABLE_ALEXA
 void onAlexaChange(EspalexaDevice* dev);
@@ -129,7 +125,6 @@
 void sendHuePoll();
 void onHueData(void* arg, AsyncClient* client, void *data, size_t len);
 
-<<<<<<< HEAD
 #include "FX.h" // must be below colors.cpp declarations (potentially due to duplicate declarations of e.g. color_blend)
 
 //image_loader.cpp
@@ -143,8 +138,6 @@
 void endImagePlayback(Segment* seg);
 #endif
 
-=======
->>>>>>> 5d3f22e0
 //improv.cpp
 enum ImprovRPCType {
   Command_Wifi = 0x01,
@@ -182,7 +175,6 @@
 #include "ESPAsyncWebServer.h"
 #include "src/dependencies/json/ArduinoJson-v6.h"
 #include "src/dependencies/json/AsyncJson-v6.h"
-#include "FX.h"
 
 bool deserializeSegment(JsonObject elem, byte it, byte presetId = 0);
 bool deserializeState(JsonObject root, byte callMode = CALL_MODE_DIRECT_CHANGE, byte presetId = 0);
