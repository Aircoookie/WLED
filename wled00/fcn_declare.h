--- conflicted
+++ resolved
@@ -202,24 +202,14 @@
 bool handleFileRead(AsyncWebServerRequest*, String path);
 bool writeObjectToFileUsingId(const char* file, uint16_t id, const JsonDocument* content);
 bool writeObjectToFile(const char* file, const char* key, const JsonDocument* content);
-<<<<<<< HEAD
 bool readObjectFromFileUsingId(const char* file, uint16_t id, JsonDocument* dest, const JsonDocument* filter = nullptr);
 bool readObjectFromFile(const char* file, const char* key, JsonDocument* dest, const JsonDocument* filter = nullptr);
-=======
-bool readObjectFromFileUsingId(const char* file, uint16_t id, JsonDocument* dest);
-bool readObjectFromFile(const char* file, const char* key, JsonDocument* dest);
->>>>>>> 4951be69
 void updateFSInfo();
 void closeFile();
 inline bool writeObjectToFileUsingId(const String &file, uint16_t id, const JsonDocument* content) { return writeObjectToFileUsingId(file.c_str(), id, content); };
 inline bool writeObjectToFile(const String &file, const char* key, const JsonDocument* content) { return writeObjectToFile(file.c_str(), key, content); };
-<<<<<<< HEAD
 inline bool readObjectFromFileUsingId(const String &file, uint16_t id, JsonDocument* dest, const JsonDocument* filter = nullptr) { return readObjectFromFileUsingId(file.c_str(), id, dest); };
 inline bool readObjectFromFile(const String &file, const char* key, JsonDocument* dest, const JsonDocument* filter = nullptr) { return readObjectFromFile(file.c_str(), key, dest); };
-=======
-inline bool readObjectFromFileUsingId(const String &file, uint16_t id, JsonDocument* dest) { return readObjectFromFileUsingId(file.c_str(), id, dest); };
-inline bool readObjectFromFile(const String &file, const char* key, JsonDocument* dest) { return readObjectFromFile(file.c_str(), key, dest); };
->>>>>>> 4951be69
 
 //hue.cpp
 void handleHue();
