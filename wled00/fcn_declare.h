--- conflicted
+++ resolved
@@ -66,8 +66,6 @@
 } wifi_config;
 
 //colors.cpp
-<<<<<<< HEAD
-=======
 #define ColorFromPalette ColorFromPaletteWLED // override fastled version
 
 // CRGBW can be used to manipulate 32bit colors faster. However: if it is passed to functions, it adds overhead compared to a uint32_t color
@@ -128,7 +126,6 @@
 
 };
 
->>>>>>> a4c3491f
 struct CHSV32 { // 32bit HSV color with 16bit hue for more accurate conversions
   union {
     struct {
@@ -168,11 +165,8 @@
 inline uint32_t color_blend16(uint32_t c1, uint32_t c2, uint16_t b) { return color_blend(c1, c2, b >> 8); };
 [[gnu::hot]] uint32_t color_add(uint32_t, uint32_t, bool preserveCR = false);
 [[gnu::hot]] uint32_t color_fade(uint32_t c1, uint8_t amount, bool video=false);
-<<<<<<< HEAD
-uint32_t adjust_color(uint32_t rgb, uint32_t hueShift, uint32_t lighten, uint32_t brighten);
-=======
+[[gnu::hot]] uint32_t adjust_color(uint32_t rgb, uint32_t hueShift, uint32_t lighten, uint32_t brighten);
 [[gnu::hot]] uint32_t ColorFromPaletteWLED(const CRGBPalette16 &pal, unsigned index, uint8_t brightness = (uint8_t)255U, TBlendType blendType = LINEARBLEND);
->>>>>>> a4c3491f
 CRGBPalette16 generateHarmonicRandomPalette(CRGBPalette16 &basepalette);
 CRGBPalette16 generateRandomPalette();
 inline uint32_t colorFromRgbw(byte* rgbw) { return uint32_t((byte(rgbw[3]) << 24) | (byte(rgbw[0]) << 16) | (byte(rgbw[1]) << 8) | (byte(rgbw[2]))); }
