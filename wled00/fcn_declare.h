--- conflicted
+++ resolved
@@ -491,14 +491,9 @@
 uint8_t beatsin8_t(accum88 beats_per_minute, uint8_t lowest = 0, uint8_t highest = 255, uint32_t timebase = 0, uint8_t phase_offset = 0);
 um_data_t* simulateSound(uint8_t simulationId);
 void enumerateLedmaps();
-<<<<<<< HEAD
-uint8_t get_random_wheel_index(uint8_t pos);
-float mapf(float x, float in_min, float in_max, float out_min, float out_max);
-uint32_t hashInt(uint32_t s);
-=======
 [[gnu::hot]] uint8_t get_random_wheel_index(uint8_t pos);
 [[gnu::hot, gnu::pure]] float mapf(float x, float in_min, float in_max, float out_min, float out_max);
->>>>>>> 4951be69
+uint32_t hashInt(uint32_t s);
 
 // fast (true) random numbers using hardware RNG, all functions return values in the range lowerlimit to upperlimit-1
 // note: for true random numbers with high entropy, do not call faster than every 200ns (5MHz)
