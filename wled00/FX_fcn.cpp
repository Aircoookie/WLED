--- conflicted
+++ resolved
@@ -466,14 +466,6 @@
       // load default values from effect string
       if (loadDefaults) {
         int16_t sOpt;
-<<<<<<< HEAD
-        sOpt = extractModeDefaults(fx, "sx");   if (sOpt >= 0) speed     = sOpt;
-        sOpt = extractModeDefaults(fx, "ix");   if (sOpt >= 0) intensity = sOpt;
-        sOpt = extractModeDefaults(fx, "c1");   if (sOpt >= 0) custom1   = sOpt;
-        sOpt = extractModeDefaults(fx, "c2");   if (sOpt >= 0) custom2   = sOpt;
-        sOpt = extractModeDefaults(fx, "c3");   if (sOpt >= 0) custom3   = sOpt;
-        // sOpt = extractModeDefaults(fx, "m12");  if (sOpt >= 0) map1D2D   = constrain(sOpt, 0, 7); WLEDMM: Disable for the time being as it disturbs other effects too much
-=======
         sOpt = extractModeDefaults(fx, "sx");   speed     = (sOpt >= 0) ? sOpt : DEFAULT_SPEED;
         sOpt = extractModeDefaults(fx, "ix");   intensity = (sOpt >= 0) ? sOpt : DEFAULT_INTENSITY;
         sOpt = extractModeDefaults(fx, "c1");   custom1   = (sOpt >= 0) ? sOpt : DEFAULT_C1;
@@ -482,14 +474,13 @@
         sOpt = extractModeDefaults(fx, "o1");   check1    = (sOpt >= 0) ? (bool)sOpt : false;
         sOpt = extractModeDefaults(fx, "o2");   check2    = (sOpt >= 0) ? (bool)sOpt : false;
         sOpt = extractModeDefaults(fx, "o3");   check3    = (sOpt >= 0) ? (bool)sOpt : false;
-        sOpt = extractModeDefaults(fx, "m12");  if (sOpt >= 0) map1D2D   = constrain(sOpt, 0, 7);
->>>>>>> 63d8a902
+        // sOpt = extractModeDefaults(fx, "m12");  if (sOpt >= 0) map1D2D   = constrain(sOpt, 0, 7); WLEDMM: Disable for the time being as it disturbs other effects too much
         sOpt = extractModeDefaults(fx, "si");   if (sOpt >= 0) soundSim  = constrain(sOpt, 0, 7);
         sOpt = extractModeDefaults(fx, "rev");  if (sOpt >= 0) reverse   = (bool)sOpt;
         sOpt = extractModeDefaults(fx, "mi");   if (sOpt >= 0) mirror    = (bool)sOpt; // NOTE: setting this option is a risky business
         sOpt = extractModeDefaults(fx, "rY");   if (sOpt >= 0) reverse_y = (bool)sOpt;
         sOpt = extractModeDefaults(fx, "mY");   if (sOpt >= 0) mirror_y  = (bool)sOpt; // NOTE: setting this option is a risky business
-        sOpt = extractModeDefaults(fx, "pal");  if (sOpt >= 0) setPalette(sOpt); //else setPalette(0);
+        // sOpt = extractModeDefaults(fx, "pal");  if (sOpt >= 0) setPalette(sOpt); //else setPalette(0); WLEDMM: Disable for the time being as it disturbs other effects too much
       }
       stateChanged = true; // send UDP/WS broadcast
     }
