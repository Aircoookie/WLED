--- conflicted
+++ resolved
@@ -183,10 +183,6 @@
       r -= w; g -= w; b -= w;
     }
   }
-<<<<<<< HEAD
-=======
-
->>>>>>> 3bef184c
   uint16_t skip = _skipFirstMode ? LED_SKIP_AMOUNT : 0;
   if (SEGLEN) {//from segment
 
@@ -382,12 +378,8 @@
 
 //TODO effect transitions
 
+
 bool WS2812FX::setEffectConfig(uint8_t m, uint8_t s, uint8_t in, uint8_t f1, uint8_t f2, uint8_t f3, uint8_t p) {
-
-<<<<<<< HEAD
-=======
-bool WS2812FX::setEffectConfig(uint8_t m, uint8_t s, uint8_t in, uint8_t f1, uint8_t f2, uint8_t f3, uint8_t p) {
->>>>>>> 3bef184c
   Segment& seg = _segments[getMainSegmentId()];
   uint8_t modePrev = seg.mode, speedPrev = seg.speed, intensityPrev = seg.intensity, fft1Prev = seg.fft1, fft2Prev = seg.fft2, fft3Prev = seg.fft3, palettePrev = seg.palette;
 
