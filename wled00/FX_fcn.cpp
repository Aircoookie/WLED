/*
  WS2812FX_fcn.cpp contains all utility functions
  Harm Aldick - 2016
  www.aldick.org

  Copyright (c) 2016  Harm Aldick
  Licensed under the EUPL v. 1.2 or later
  Adapted from code originally licensed under the MIT license

  Modified heavily for WLED
*/
#include "wled.h"
#include "FX.h"
#include "palettes.h"

/*
  Custom per-LED mapping has moved!

  Create a file "ledmap.json" using the edit page.

  this is just an example (30 LEDs). It will first set all even, then all uneven LEDs.
  {"map":[
  0, 2, 4, 6, 8, 10, 12, 14, 16, 18, 20, 22, 24, 26, 28,
  1, 3, 5, 7, 9, 11, 13, 15, 17, 19, 21, 23, 25, 27, 29]}

  another example. Switches direction every 5 LEDs.
  {"map":[
  0, 1, 2, 3, 4, 9, 8, 7, 6, 5, 10, 11, 12, 13, 14,
  19, 18, 17, 16, 15, 20, 21, 22, 23, 24, 29, 28, 27, 26, 25]}
*/

#ifndef PIXEL_COUNTS
  #define PIXEL_COUNTS DEFAULT_LED_COUNT
#endif

#ifndef DATA_PINS
  #define DATA_PINS DEFAULT_LED_PIN
#endif

#ifndef LED_TYPES
  #define LED_TYPES DEFAULT_LED_TYPE
#endif

#ifndef DEFAULT_LED_COLOR_ORDER
  #define DEFAULT_LED_COLOR_ORDER COL_ORDER_GRB  //default to GRB
#endif


#if MAX_NUM_SEGMENTS < WLED_MAX_BUSSES
  #error "Max segments must be at least max number of busses!"
#endif

static constexpr unsigned sumPinsRequired(const unsigned* current, size_t count) {
 return (count > 0) ? (Bus::getNumberOfPins(*current) + sumPinsRequired(current+1,count-1)) : 0;
}

static constexpr bool validatePinsAndTypes(const unsigned* types, unsigned numTypes, unsigned numPins ) {
  // Pins provided < pins required -> always invalid
  // Pins provided = pins required -> always valid
  // Pins provided > pins required -> valid if excess pins are a product of last type pins since it will be repeated
  return (sumPinsRequired(types, numTypes) > numPins) ? false :
          (numPins - sumPinsRequired(types, numTypes)) % Bus::getNumberOfPins(types[numTypes-1]) == 0;
}


///////////////////////////////////////////////////////////////////////////////
// Segment class implementation
///////////////////////////////////////////////////////////////////////////////
unsigned      Segment::_usedSegmentData   = 0U; // amount of RAM all segments use for their data[]
uint16_t      Segment::maxWidth           = DEFAULT_LED_COUNT;
uint16_t      Segment::maxHeight          = 1;
unsigned      Segment::_vLength           = 0;
unsigned      Segment::_vWidth            = 0;
unsigned      Segment::_vHeight           = 0;
uint8_t       Segment::_segBri            = 0;
uint32_t      Segment::_currentColors[NUM_COLORS] = {0,0,0};
bool          Segment::_colorScaled       = false;
CRGBPalette16 Segment::_currentPalette    = CRGBPalette16(CRGB::Black);
CRGBPalette16 Segment::_randomPalette     = generateRandomPalette();  // was CRGBPalette16(DEFAULT_COLOR);
CRGBPalette16 Segment::_newRandomPalette  = generateRandomPalette();  // was CRGBPalette16(DEFAULT_COLOR);
uint16_t      Segment::_lastPaletteChange = 0; // perhaps it should be per segment
uint16_t      Segment::_lastPaletteBlend  = 0; //in millis (lowest 16 bits only)
uint16_t      Segment::_transitionprogress  = 0xFFFF;

#ifndef WLED_DISABLE_MODE_BLEND
bool Segment::_modeBlend = false;
uint16_t Segment::_clipStart = 0;
uint16_t Segment::_clipStop = 0;
uint8_t  Segment::_clipStartY = 0;
uint8_t  Segment::_clipStopY = 1;
#endif

// copy constructor
Segment::Segment(const Segment &orig) {
  //DEBUG_PRINTF_P(PSTR("-- Copy segment constructor: %p -> %p\n"), &orig, this);
  memcpy((void*)this, (void*)&orig, sizeof(Segment));
  _t = nullptr; // copied segment cannot be in transition
  name = nullptr;
  data = nullptr;
  _dataLen = 0;
  if (orig.name) { name = static_cast<char*>(malloc(strlen(orig.name)+1)); if (name) strcpy(name, orig.name); }
  if (orig.data) { if (allocateData(orig._dataLen)) memcpy(data, orig.data, orig._dataLen); }
}

// move constructor
Segment::Segment(Segment &&orig) noexcept {
  //DEBUG_PRINTF_P(PSTR("-- Move segment constructor: %p -> %p\n"), &orig, this);
  memcpy((void*)this, (void*)&orig, sizeof(Segment));
  orig._t   = nullptr; // old segment cannot be in transition any more
  orig.name = nullptr;
  orig.data = nullptr;
  orig._dataLen = 0;
}

// copy assignment
Segment& Segment::operator= (const Segment &orig) {
  //DEBUG_PRINTF_P(PSTR("-- Copying segment: %p -> %p\n"), &orig, this);
  if (this != &orig) {
    // clean destination
    if (name) { free(name); name = nullptr; }
    stopTransition();
    deallocateData();
    // copy source
    memcpy((void*)this, (void*)&orig, sizeof(Segment));
    // erase pointers to allocated data
    data = nullptr;
    _dataLen = 0;
    // copy source data
    if (orig.name) { name = static_cast<char*>(malloc(strlen(orig.name)+1)); if (name) strcpy(name, orig.name); }
    if (orig.data) { if (allocateData(orig._dataLen)) memcpy(data, orig.data, orig._dataLen); }
  }
  return *this;
}

// move assignment
Segment& Segment::operator= (Segment &&orig) noexcept {
  //DEBUG_PRINTF_P(PSTR("-- Moving segment: %p -> %p\n"), &orig, this);
  if (this != &orig) {
    if (name) { free(name); name = nullptr; } // free old name
    stopTransition();
    deallocateData(); // free old runtime data
    memcpy((void*)this, (void*)&orig, sizeof(Segment));
    orig.name = nullptr;
    orig.data = nullptr;
    orig._dataLen = 0;
    orig._t   = nullptr; // old segment cannot be in transition
  }
  return *this;
}

// allocates effect data buffer on heap and initialises (erases) it
bool IRAM_ATTR_YN Segment::allocateData(size_t len) {
  if (len == 0) return false; // nothing to do
  if (data && _dataLen >= len) {          // already allocated enough (reduce fragmentation)
    if (call == 0) memset(data, 0, len);  // erase buffer if called during effect initialisation
    return true;
  }
  //DEBUG_PRINTF_P(PSTR("--   Allocating data (%d): %p\n", len, this);
  deallocateData(); // if the old buffer was smaller release it first
  if (Segment::getUsedSegmentData() + len > MAX_SEGMENT_DATA) {
    // not enough memory
    DEBUG_PRINT(F("!!! Effect RAM depleted: "));
    DEBUG_PRINTF_P(PSTR("%d/%d !!!\n"), len, Segment::getUsedSegmentData());
    errorFlag = ERR_NORAM;
    return false;
  }
  // do not use SPI RAM on ESP32 since it is slow
  data = (byte*)calloc(len, sizeof(byte));
  if (!data) { DEBUG_PRINTLN(F("!!! Allocation failed. !!!")); return false; } // allocation failed
  Segment::addUsedSegmentData(len);
  //DEBUG_PRINTF_P(PSTR("---  Allocated data (%p): %d/%d -> %p\n"), this, len, Segment::getUsedSegmentData(), data);
  _dataLen = len;
  return true;
}

void IRAM_ATTR_YN Segment::deallocateData() {
  if (!data) { _dataLen = 0; return; }
  //DEBUG_PRINTF_P(PSTR("---  Released data (%p): %d/%d -> %p\n"), this, _dataLen, Segment::getUsedSegmentData(), data);
  if ((Segment::getUsedSegmentData() > 0) && (_dataLen > 0)) { // check that we don't have a dangling / inconsistent data pointer
    free(data);
  } else {
    DEBUG_PRINTF_P(PSTR("---- Released data (%p): inconsistent UsedSegmentData (%d/%d), cowardly refusing to free nothing.\n"), this, _dataLen, Segment::getUsedSegmentData());
  }
  data = nullptr;
  Segment::addUsedSegmentData(_dataLen <= Segment::getUsedSegmentData() ? -_dataLen : -Segment::getUsedSegmentData());
  _dataLen = 0;
}

/**
  * If reset of this segment was requested, clears runtime
  * settings of this segment.
  * Must not be called while an effect mode function is running
  * because it could access the data buffer and this method
  * may free that data buffer.
  */
void Segment::resetIfRequired() {
  if (!reset) return;
  //DEBUG_PRINTF_P(PSTR("-- Segment reset: %p\n"), this);
  if (data && _dataLen > 0) memset(data, 0, _dataLen);  // prevent heap fragmentation (just erase buffer instead of deallocateData())
  next_time = 0; step = 0; call = 0; aux0 = 0; aux1 = 0;
  reset = false;
<<<<<<< HEAD
  #ifndef WLED_DISABLE_GIF
=======
  #ifdef WLED_ENABLE_GIF
>>>>>>> 35624ab9
  endImagePlayback(this);
  #endif
}

CRGBPalette16 &Segment::loadPalette(CRGBPalette16 &targetPalette, uint8_t pal) {
  if (pal < 245 && pal > GRADIENT_PALETTE_COUNT+13) pal = 0;
  if (pal > 245 && (strip.customPalettes.size() == 0 || 255U-pal > strip.customPalettes.size()-1)) pal = 0; // TODO remove strip dependency by moving customPalettes out of strip
  //default palette. Differs depending on effect
  if (pal == 0) pal = _default_palette; //load default palette set in FX _data, party colors as default
  switch (pal) {
    case 0: //default palette. Exceptions for specific effects above
      targetPalette = PartyColors_p; break;
    case 1: //randomly generated palette
      targetPalette = _randomPalette; //random palette is generated at intervals in handleRandomPalette()
      break;
    case 2: {//primary color only
      CRGB prim = gamma32(colors[0]);
      targetPalette = CRGBPalette16(prim); break;}
    case 3: {//primary + secondary
      CRGB prim = gamma32(colors[0]);
      CRGB sec  = gamma32(colors[1]);
      targetPalette = CRGBPalette16(prim,prim,sec,sec); break;}
    case 4: {//primary + secondary + tertiary
      CRGB prim = gamma32(colors[0]);
      CRGB sec  = gamma32(colors[1]);
      CRGB ter  = gamma32(colors[2]);
      targetPalette = CRGBPalette16(ter,sec,prim); break;}
    case 5: {//primary + secondary (+tertiary if not off), more distinct
      CRGB prim = gamma32(colors[0]);
      CRGB sec  = gamma32(colors[1]);
      if (colors[2]) {
        CRGB ter = gamma32(colors[2]);
        targetPalette = CRGBPalette16(prim,prim,prim,prim,prim,sec,sec,sec,sec,sec,ter,ter,ter,ter,ter,prim);
      } else {
        targetPalette = CRGBPalette16(prim,prim,prim,prim,prim,prim,prim,prim,sec,sec,sec,sec,sec,sec,sec,sec);
      }
      break;}
    default: //progmem palettes
      if (pal>245) {
        targetPalette = strip.customPalettes[255-pal]; // we checked bounds above
      } else if (pal < 13) { // palette 6 - 12, fastled palettes
        targetPalette = *fastledPalettes[pal-6];
      } else {
        byte tcp[72];
        memcpy_P(tcp, (byte*)pgm_read_dword(&(gGradientPalettes[pal-13])), 72);
        targetPalette.loadDynamicGradientPalette(tcp);
      }
      break;
  }
  return targetPalette;
}

void Segment::startTransition(uint16_t dur) {
  if (dur == 0) {
    if (isInTransition()) _t->_dur = dur; // this will stop transition in next handleTransition()
    return;
  }
  if (isInTransition()) return; // already in transition no need to store anything

  // starting a transition has to occur before change so we get current values 1st
  _t = new(std::nothrow) Transition(dur); // no previous transition running
  if (!_t) return; // failed to allocate data

  //DEBUG_PRINTF_P(PSTR("-- Started transition: %p (%p)\n"), this, _t);
  loadPalette(_t->_palT, palette);
  _t->_palTid         = palette;
  _t->_briT           = on ? opacity : 0;
  _t->_cctT           = cct;
#ifndef WLED_DISABLE_MODE_BLEND
  swapSegenv(_t->_segT);
  _t->_modeT          = mode;
  _t->_segT._dataLenT = 0;
  _t->_segT._dataT    = nullptr;
  if (_dataLen > 0 && data) {
    _t->_segT._dataT = (byte *)malloc(_dataLen);
    if (_t->_segT._dataT) {
      //DEBUG_PRINTF_P(PSTR("--  Allocated duplicate data (%d) for %p: %p\n"), _dataLen, this, _t->_segT._dataT);
      memcpy(_t->_segT._dataT, data, _dataLen);
      _t->_segT._dataLenT = _dataLen;
    }
  }
#else
  for (size_t i=0; i<NUM_COLORS; i++) _t->_colorT[i] = colors[i];
#endif
}

void Segment::stopTransition() {
  if (isInTransition()) {
    //DEBUG_PRINTF_P(PSTR("-- Stopping transition: %p\n"), this);
    #ifndef WLED_DISABLE_MODE_BLEND
    if (_t->_segT._dataT && _t->_segT._dataLenT > 0) {
      //DEBUG_PRINTF_P(PSTR("--  Released duplicate data (%d) for %p: %p\n"), _t->_segT._dataLenT, this, _t->_segT._dataT);
      free(_t->_segT._dataT);
      _t->_segT._dataT = nullptr;
      _t->_segT._dataLenT = 0;
    }
    #endif
    delete _t;
    _t = nullptr;
  }
  _transitionprogress = 0xFFFFU; // stop means stop - transition has ended
}

// transition progression between 0-65535
inline void Segment::updateTransitionProgress() {
  _transitionprogress = 0xFFFFU;
  if (isInTransition()) {
    unsigned diff = millis() - _t->_start;
    if (_t->_dur > 0 && diff < _t->_dur) _transitionprogress = diff * 0xFFFFU / _t->_dur;
  }
}

#ifndef WLED_DISABLE_MODE_BLEND
void Segment::swapSegenv(tmpsegd_t &tmpSeg) {
  //DEBUG_PRINTF_P(PSTR("--  Saving temp seg: %p->(%p) [%d->%p]\n"), this, &tmpSeg, _dataLen, data);
  tmpSeg._optionsT   = options;
  for (size_t i=0; i<NUM_COLORS; i++) tmpSeg._colorT[i] = colors[i];
  tmpSeg._speedT     = speed;
  tmpSeg._intensityT = intensity;
  tmpSeg._custom1T   = custom1;
  tmpSeg._custom2T   = custom2;
  tmpSeg._custom3T   = custom3;
  tmpSeg._check1T    = check1;
  tmpSeg._check2T    = check2;
  tmpSeg._check3T    = check3;
  tmpSeg._aux0T      = aux0;
  tmpSeg._aux1T      = aux1;
  tmpSeg._stepT      = step;
  tmpSeg._callT      = call;
  tmpSeg._dataT      = data;
  tmpSeg._dataLenT   = _dataLen;
  if (isInTransition() && &tmpSeg != &(_t->_segT)) {
    // swap SEGENV with transitional data
    options   = _t->_segT._optionsT;
    for (size_t i=0; i<NUM_COLORS; i++) colors[i] = _t->_segT._colorT[i];
    speed     = _t->_segT._speedT;
    intensity = _t->_segT._intensityT;
    custom1   = _t->_segT._custom1T;
    custom2   = _t->_segT._custom2T;
    custom3   = _t->_segT._custom3T;
    check1    = _t->_segT._check1T;
    check2    = _t->_segT._check2T;
    check3    = _t->_segT._check3T;
    aux0      = _t->_segT._aux0T;
    aux1      = _t->_segT._aux1T;
    step      = _t->_segT._stepT;
    call      = _t->_segT._callT;
    data      = _t->_segT._dataT;
    _dataLen  = _t->_segT._dataLenT;
  }
}

void Segment::restoreSegenv(const tmpsegd_t &tmpSeg) {
  //DEBUG_PRINTF_P(PSTR("--  Restoring temp seg: %p->(%p) [%d->%p]\n"), &tmpSeg, this, _dataLen, data);
  if (isInTransition() && &(_t->_segT) != &tmpSeg) {
    // update possibly changed variables to keep old effect running correctly
    _t->_segT._aux0T = aux0;
    _t->_segT._aux1T = aux1;
    _t->_segT._stepT = step;
    _t->_segT._callT = call;
    //if (_t->_segT._dataT != data) DEBUG_PRINTF_P(PSTR("---  data re-allocated: (%p) %p -> %p\n"), this, _t->_segT._dataT, data);
    _t->_segT._dataT = data;
    _t->_segT._dataLenT = _dataLen;
  }
  options   = tmpSeg._optionsT;
  for (size_t i=0; i<NUM_COLORS; i++) colors[i] = tmpSeg._colorT[i];
  speed     = tmpSeg._speedT;
  intensity = tmpSeg._intensityT;
  custom1   = tmpSeg._custom1T;
  custom2   = tmpSeg._custom2T;
  custom3   = tmpSeg._custom3T;
  check1    = tmpSeg._check1T;
  check2    = tmpSeg._check2T;
  check3    = tmpSeg._check3T;
  aux0      = tmpSeg._aux0T;
  aux1      = tmpSeg._aux1T;
  step      = tmpSeg._stepT;
  call      = tmpSeg._callT;
  data      = tmpSeg._dataT;
  _dataLen  = tmpSeg._dataLenT;
}
#endif

uint8_t Segment::currentBri(bool useCct) const {
  unsigned prog = isInTransition() ? progress() : 0xFFFFU;
  uint32_t curBri = useCct ? cct : (on ? opacity : 0);
  if (prog < 0xFFFFU) {
#ifndef WLED_DISABLE_MODE_BLEND
    uint8_t tmpBri = useCct ? _t->_cctT : (_t->_segT._optionsT & 0x0004 ? _t->_briT : 0);
    // _modeBlend==true -> old effect
    if (blendingStyle != BLEND_STYLE_FADE) return _modeBlend ? tmpBri : curBri; // not fade/blend transition, each effect uses its brightness
#else
    uint8_t tmpBri = useCct ? _t->_cctT : _t->_briT;
#endif
    curBri *=  prog;
    curBri += tmpBri * (0xFFFFU - prog);
    return curBri / 0xFFFFU;
  }
  return curBri;
}

uint8_t Segment::currentMode() const {
#ifndef WLED_DISABLE_MODE_BLEND
  unsigned prog = isInTransition() ? progress() : 0xFFFFU;
  if (prog == 0xFFFFU) return mode;
  if (blendingStyle != BLEND_STYLE_FADE) {
    // workaround for on/off transition to respect blending style
    uint8_t modeT = (bri != briT) &&  bri ? FX_MODE_STATIC : _t->_modeT;   // On/Off transition active (bri!=briT) and final bri>0 : old mode is STATIC
    uint8_t modeS = (bri != briT) && !bri ? FX_MODE_STATIC : mode;         // On/Off transition active (bri!=briT) and final bri==0 : new mode is STATIC
    return _modeBlend ? modeT : modeS;    // _modeBlend==true -> old effect
  }
  return _modeBlend ? _t->_modeT : mode;  // _modeBlend==true -> old effect
#else
  return mode;
#endif
}

uint32_t Segment::currentColor(uint8_t slot) const {
  if (slot >= NUM_COLORS) slot = 0;
  unsigned prog = progress();
  if (prog == 0xFFFFU) return colors[slot];
#ifndef WLED_DISABLE_MODE_BLEND
  if (blendingStyle != BLEND_STYLE_FADE) {
    // workaround for on/off transition to respect blending style
    uint32_t colT = (bri != briT) &&  bri ? BLACK : _t->_segT._colorT[slot];  // On/Off transition active (bri!=briT) and final bri>0 : old color is BLACK
    uint32_t colS = (bri != briT) && !bri ? BLACK : colors[slot];             // On/Off transition active (bri!=briT) and final bri==0 : new color is BLACK
    return _modeBlend ? colT : colS;    // _modeBlend==true -> old effect
  }
  return color_blend16(_t->_segT._colorT[slot], colors[slot], prog);
#else
  return color_blend16(_t->_colorT[slot], colors[slot], prog);
#endif
}

// pre-calculate drawing parameters for faster access (based on the idea from @softhack007 from MM fork)
void Segment::beginDraw() {
  _vWidth  = virtualWidth();
  _vHeight = virtualHeight();
  _vLength = virtualLength();
  _segBri  = currentBri();
  unsigned prog = isInTransition() ? progress() : 0xFFFFU;  // transition progress; 0xFFFFU = no transition active
  // adjust gamma for effects
  for (unsigned i = 0; i < NUM_COLORS; i++) {
    #ifndef WLED_DISABLE_MODE_BLEND
    uint32_t col = isInTransition() ? color_blend16(_t->_segT._colorT[i], colors[i], prog) : colors[i];
    #else
    uint32_t col = isInTransition() ? color_blend16(_t->_colorT[i], colors[i], prog) : colors[i];
    #endif
    _currentColors[i] = gamma32(col);
  }
  // load palette into _currentPalette
  loadPalette(_currentPalette, palette);
  if (prog < 0xFFFFU) {
#ifndef WLED_DISABLE_MODE_BLEND
    if (blendingStyle > BLEND_STYLE_FADE) {
      //if (_modeBlend) loadPalette(_currentPalette, _t->_palTid); // not fade/blend transition, each effect uses its palette
      if (_modeBlend) _currentPalette = _t->_palT; // not fade/blend transition, each effect uses its palette
    } else
#endif
    {
      // blend palettes
      // there are about 255 blend passes of 48 "blends" to completely blend two palettes (in _dur time)
      // minimum blend time is 100ms maximum is 65535ms
      unsigned noOfBlends = ((255U * prog) / 0xFFFFU) - _t->_prevPaletteBlends;
      for (unsigned i = 0; i < noOfBlends; i++, _t->_prevPaletteBlends++) nblendPaletteTowardPalette(_t->_palT, _currentPalette, 48);
      _currentPalette = _t->_palT; // copy transitioning/temporary palette
    }
  }
}

// relies on WS2812FX::service() to call it for each frame
void Segment::handleRandomPalette() {
  // is it time to generate a new palette?
  if ((uint16_t)(millis()/1000U) - _lastPaletteChange > randomPaletteChangeTime) {
    _newRandomPalette = useHarmonicRandomPalette ? generateHarmonicRandomPalette(_randomPalette) : generateRandomPalette();
    _lastPaletteChange = (uint16_t)(millis()/1000U);
    _lastPaletteBlend = (uint16_t)(millis())-512; // starts blending immediately
  }

  // assumes that 128 updates are sufficient to blend a palette, so shift by 7 (can be more, can be less)
  // in reality there need to be 255 blends to fully blend two entirely different palettes
  if ((uint16_t)millis() - _lastPaletteBlend < strip.getTransition() >> 7) return; // not yet time to fade, delay the update
  _lastPaletteBlend = (uint16_t)millis();
  nblendPaletteTowardPalette(_randomPalette, _newRandomPalette, 48);
}

// sets Segment geometry (length or width/height and grouping, spacing and offset as well as 2D mapping)
// strip must be suspended (strip.suspend()) before calling this function
// this function may call fill() to clear pixels if spacing or mapping changed (which requires setting _vWidth, _vHeight, _vLength or beginDraw())
void Segment::setGeometry(uint16_t i1, uint16_t i2, uint8_t grp, uint8_t spc, uint16_t ofs, uint16_t i1Y, uint16_t i2Y, uint8_t m12) {
  // return if neither bounds nor grouping have changed
  bool boundsUnchanged = (start == i1 && stop == i2);
  #ifndef WLED_DISABLE_2D
  if (Segment::maxHeight>1) boundsUnchanged &= (startY == i1Y && stopY == i2Y); // 2D
  #endif
  if (boundsUnchanged
      && (!grp || (grouping == grp && spacing == spc))
      && (ofs == UINT16_MAX || ofs == offset)
      && (m12 == map1D2D)
     ) return;

  stateChanged = true; // send UDP/WS broadcast

  if (stop || spc != spacing || m12 != map1D2D) {
    _vWidth  = virtualWidth();
    _vHeight = virtualHeight();
    _vLength = virtualLength();
    _segBri  = currentBri();
    fill(BLACK); // turn old segment range off or clears pixels if changing spacing (requires _vWidth/_vHeight/_vLength/_segBri)
  }
  if (grp) { // prevent assignment of 0
    grouping = grp;
    spacing = spc;
  } else {
    grouping = 1;
    spacing = 0;
  }
  if (ofs < UINT16_MAX) offset = ofs;
  map1D2D  = constrain(m12, 0, 7);

  DEBUG_PRINT(F("setUp segment: ")); DEBUG_PRINT(i1);
  DEBUG_PRINT(','); DEBUG_PRINT(i2);
  DEBUG_PRINT(F(" -> ")); DEBUG_PRINT(i1Y);
  DEBUG_PRINT(','); DEBUG_PRINTLN(i2Y);
  markForReset();
  if (boundsUnchanged) return;

  // apply change immediately
  if (i2 <= i1) { //disable segment
    stop = 0;
    return;
  }
  if (i1 < Segment::maxWidth || (i1 >= Segment::maxWidth*Segment::maxHeight && i1 < strip.getLengthTotal())) start = i1; // Segment::maxWidth equals strip.getLengthTotal() for 1D
  stop = i2 > Segment::maxWidth*Segment::maxHeight ? MIN(i2,strip.getLengthTotal()) : (i2 > Segment::maxWidth ? Segment::maxWidth : MAX(1,i2));
  startY = 0;
  stopY  = 1;
  #ifndef WLED_DISABLE_2D
  if (Segment::maxHeight>1) { // 2D
    if (i1Y < Segment::maxHeight) startY = i1Y;
    stopY = i2Y > Segment::maxHeight ? Segment::maxHeight : MAX(1,i2Y);
  }
  #endif
  // safety check
  if (start >= stop || startY >= stopY) {
    stop = 0;
    return;
  }
  refreshLightCapabilities();
}


Segment &Segment::setColor(uint8_t slot, uint32_t c) {
  if (slot >= NUM_COLORS || c == colors[slot]) return *this;
  if (!_isRGB && !_hasW) {
    if (slot == 0 && c == BLACK) return *this; // on/off segment cannot have primary color black
    if (slot == 1 && c != BLACK) return *this; // on/off segment cannot have secondary color non black
  }
  //DEBUG_PRINTF_P(PSTR("- Starting color transition: %d [0x%X]\n"), slot, c);
  startTransition(strip.getTransition()); // start transition prior to change
  colors[slot] = c;
  stateChanged = true; // send UDP/WS broadcast
  return *this;
}

Segment &Segment::setCCT(uint16_t k) {
  if (k > 255) { //kelvin value, convert to 0-255
    if (k < 1900)  k = 1900;
    if (k > 10091) k = 10091;
    k = (k - 1900) >> 5;
  }
  if (cct != k) {
    //DEBUG_PRINTF_P(PSTR("- Starting CCT transition: %d\n"), k);
    startTransition(strip.getTransition()); // start transition prior to change
    cct = k;
    stateChanged = true; // send UDP/WS broadcast
  }
  return *this;
}

Segment &Segment::setOpacity(uint8_t o) {
  if (opacity != o) {
    //DEBUG_PRINTF_P(PSTR("- Starting opacity transition: %d\n"), o);
    startTransition(strip.getTransition()); // start transition prior to change
    opacity = o;
    stateChanged = true; // send UDP/WS broadcast
  }
  return *this;
}

Segment &Segment::setOption(uint8_t n, bool val) {
  bool prevOn = on;
  if (n == SEG_OPTION_ON && val != prevOn) startTransition(strip.getTransition()); // start transition prior to change
  if (val) options |=   0x01 << n;
  else     options &= ~(0x01 << n);
  if (!(n == SEG_OPTION_SELECTED || n == SEG_OPTION_RESET)) stateChanged = true; // send UDP/WS broadcast
  return *this;
}

Segment &Segment::setMode(uint8_t fx, bool loadDefaults) {
  // skip reserved
  while (fx < strip.getModeCount() && strncmp_P("RSVD", strip.getModeData(fx), 4) == 0) fx++;
  if (fx >= strip.getModeCount()) fx = 0; // set solid mode
  // if we have a valid mode & is not reserved
  if (fx != mode) {
#ifndef WLED_DISABLE_MODE_BLEND
    //DEBUG_PRINTF_P(PSTR("- Starting effect transition: %d\n"), fx);
    startTransition(strip.getTransition()); // set effect transitions
#endif
    mode = fx;
    int sOpt;
    // load default values from effect string
    if (loadDefaults) {
      sOpt = extractModeDefaults(fx, "sx");  speed     = (sOpt >= 0) ? sOpt : DEFAULT_SPEED;
      sOpt = extractModeDefaults(fx, "ix");  intensity = (sOpt >= 0) ? sOpt : DEFAULT_INTENSITY;
      sOpt = extractModeDefaults(fx, "c1");  custom1   = (sOpt >= 0) ? sOpt : DEFAULT_C1;
      sOpt = extractModeDefaults(fx, "c2");  custom2   = (sOpt >= 0) ? sOpt : DEFAULT_C2;
      sOpt = extractModeDefaults(fx, "c3");  custom3   = (sOpt >= 0) ? sOpt : DEFAULT_C3;
      sOpt = extractModeDefaults(fx, "o1");  check1    = (sOpt >= 0) ? (bool)sOpt : false;
      sOpt = extractModeDefaults(fx, "o2");  check2    = (sOpt >= 0) ? (bool)sOpt : false;
      sOpt = extractModeDefaults(fx, "o3");  check3    = (sOpt >= 0) ? (bool)sOpt : false;
      sOpt = extractModeDefaults(fx, "m12"); if (sOpt >= 0) map1D2D   = constrain(sOpt, 0, 7); else map1D2D = M12_Pixels;  // reset mapping if not defined (2D FX may not work)
      sOpt = extractModeDefaults(fx, "si");  if (sOpt >= 0) soundSim  = constrain(sOpt, 0, 3);
      sOpt = extractModeDefaults(fx, "rev"); if (sOpt >= 0) reverse   = (bool)sOpt;
      sOpt = extractModeDefaults(fx, "mi");  if (sOpt >= 0) mirror    = (bool)sOpt; // NOTE: setting this option is a risky business
      sOpt = extractModeDefaults(fx, "rY");  if (sOpt >= 0) reverse_y = (bool)sOpt;
      sOpt = extractModeDefaults(fx, "mY");  if (sOpt >= 0) mirror_y  = (bool)sOpt; // NOTE: setting this option is a risky business
      sOpt = extractModeDefaults(fx, "pal"); if (sOpt >= 0) setPalette(sOpt); //else setPalette(0);
    }
    sOpt = extractModeDefaults(fx, "pal"); // always extract 'pal' to set _default_palette
    if(sOpt <= 0) sOpt = 6; // partycolors if zero or not set
    _default_palette = sOpt; // _deault_palette is loaded into pal0 in loadPalette() (if selected)
    markForReset();
    stateChanged = true; // send UDP/WS broadcast
  }
  return *this;
}

Segment &Segment::setPalette(uint8_t pal) {
  if (pal < 245 && pal > GRADIENT_PALETTE_COUNT+13) pal = 0; // built in palettes
  if (pal > 245 && (strip.customPalettes.size() == 0 || 255U-pal > strip.customPalettes.size()-1)) pal = 0; // custom palettes
  if (pal != palette) {
    //DEBUG_PRINTF_P(PSTR("- Starting palette transition: %d\n"), pal);
    startTransition(strip.getTransition());
    palette = pal;
    stateChanged = true; // send UDP/WS broadcast
  }
  return *this;
}

// 2D matrix
unsigned Segment::virtualWidth() const {
  unsigned groupLen = groupLength();
  unsigned vWidth = ((transpose ? height() : width()) + groupLen - 1) / groupLen;
  if (mirror) vWidth = (vWidth + 1) /2;  // divide by 2 if mirror, leave at least a single LED
  return vWidth;
}

unsigned Segment::virtualHeight() const {
  unsigned groupLen = groupLength();
  unsigned vHeight = ((transpose ? width() : height()) + groupLen - 1) / groupLen;
  if (mirror_y) vHeight = (vHeight + 1) /2;  // divide by 2 if mirror, leave at least a single LED
  return vHeight;
}

// Constants for mapping mode "Pinwheel"
#ifndef WLED_DISABLE_2D
constexpr int Pinwheel_Steps_Small = 72;       // no holes up to 16x16
constexpr int Pinwheel_Size_Small  = 16;       // larger than this -> use "Medium"
constexpr int Pinwheel_Steps_Medium = 192;     // no holes up to 32x32
constexpr int Pinwheel_Size_Medium  = 32;      // larger than this -> use "Big"
constexpr int Pinwheel_Steps_Big = 304;        // no holes up to 50x50
constexpr int Pinwheel_Size_Big  = 50;         // larger than this -> use "XL"
constexpr int Pinwheel_Steps_XL  = 368;
constexpr float Int_to_Rad_Small = (DEG_TO_RAD * 360) / Pinwheel_Steps_Small;  // conversion: from 0...72 to Radians
constexpr float Int_to_Rad_Med =   (DEG_TO_RAD * 360) / Pinwheel_Steps_Medium; // conversion: from 0...192 to Radians
constexpr float Int_to_Rad_Big =   (DEG_TO_RAD * 360) / Pinwheel_Steps_Big;    // conversion: from 0...304 to Radians
constexpr float Int_to_Rad_XL =    (DEG_TO_RAD * 360) / Pinwheel_Steps_XL;     // conversion: from 0...368 to Radians

constexpr int Fixed_Scale = 512;               // fixpoint scaling factor (9bit for fraction)

// Pinwheel helper function: pixel index to radians
static float getPinwheelAngle(int i, int vW, int vH) {
  int maxXY = max(vW, vH);
  if (maxXY <= Pinwheel_Size_Small)  return float(i) * Int_to_Rad_Small;
  if (maxXY <= Pinwheel_Size_Medium) return float(i) * Int_to_Rad_Med;
  if (maxXY <= Pinwheel_Size_Big)    return float(i) * Int_to_Rad_Big;
  // else
  return float(i) * Int_to_Rad_XL;
}
// Pinwheel helper function: matrix dimensions to number of rays
static int getPinwheelLength(int vW, int vH) {
  int maxXY = max(vW, vH);
  if (maxXY <= Pinwheel_Size_Small)  return Pinwheel_Steps_Small;
  if (maxXY <= Pinwheel_Size_Medium) return Pinwheel_Steps_Medium;
  if (maxXY <= Pinwheel_Size_Big)    return Pinwheel_Steps_Big;
  // else
  return Pinwheel_Steps_XL;
}
#endif

// 1D strip
uint16_t Segment::virtualLength() const {
#ifndef WLED_DISABLE_2D
  if (is2D()) {
    unsigned vW = virtualWidth();
    unsigned vH = virtualHeight();
    unsigned vLen;
    switch (map1D2D) {
      case M12_pBar:
        vLen = vH;
        break;
      case M12_pCorner:
        vLen = max(vW,vH); // get the longest dimension
        break;
      case M12_pArc:
        vLen = sqrt32_bw(vH*vH + vW*vW); // use diagonal
        break;
      case M12_sPinwheel:
        vLen = getPinwheelLength(vW, vH);
        break;
      default:
        vLen = vW * vH; // use all pixels from segment
        break;
    }
    return vLen;
  }
#endif
  unsigned groupLen = groupLength(); // is always >= 1
  unsigned vLength = (length() + groupLen - 1) / groupLen;
  if (mirror) vLength = (vLength + 1) /2;  // divide by 2 if mirror, leave at least a single LED
  return vLength;
}

// pixel is clipped if it falls outside clipping range (_modeBlend==true) or is inside clipping range (_modeBlend==false)
// if clipping start > stop the clipping range is inverted
// _modeBlend==true  -> old effect during transition
// _modeBlend==false -> new effect during transition
bool IRAM_ATTR_YN Segment::isPixelClipped(int i) const {
#ifndef WLED_DISABLE_MODE_BLEND
  if (_clipStart != _clipStop && blendingStyle > BLEND_STYLE_FADE) {
    bool invert = _clipStart > _clipStop;  // ineverted start & stop
    int start = invert ? _clipStop : _clipStart;
    int stop  = invert ? _clipStart : _clipStop;
    if (blendingStyle == BLEND_STYLE_FAIRY_DUST) {
      unsigned len = stop - start;
      if (len < 2) return false;
      unsigned shuffled = hashInt(i) % len;
      unsigned pos = (shuffled * 0xFFFFU) / len;
      return (progress() <= pos) ^ _modeBlend;
    }
    const bool iInside = (i >= start && i < stop);
    //if (!invert &&  iInside) return _modeBlend;
    //if ( invert && !iInside) return _modeBlend;
    //return !_modeBlend;
    return !iInside ^ invert ^ _modeBlend; // thanks @willmmiles (https://github.com/Aircoookie/WLED/pull/3877#discussion_r1554633876)
  }
#endif
  return false;
}

void IRAM_ATTR_YN Segment::setPixelColor(int i, uint32_t col) const
{
  if (!isActive() || i < 0) return; // not active or invalid index
#ifndef WLED_DISABLE_2D
  int vStrip = 0;
#endif
  int vL = vLength();
  // if the 1D effect is using virtual strips "i" will have virtual strip id stored in upper 16 bits
  // in such case "i" will be > virtualLength()
  if (i >= vL) {
    // check if this is a virtual strip
    #ifndef WLED_DISABLE_2D
    vStrip = i>>16; // hack to allow running on virtual strips (2D segment columns/rows)
    i &= 0xFFFF;    //truncate vstrip index
    if (i >= vL) return;  // if pixel would still fall out of segment just exit
    #else
    return;
    #endif
  }

#ifndef WLED_DISABLE_2D
  if (is2D()) {
    const int vW = vWidth();   // segment width in logical pixels (can be 0 if segment is inactive)
    const int vH = vHeight();  // segment height in logical pixels (is always >= 1)
    // pre-scale color for all pixels
    col = color_fade(col, _segBri);
    _colorScaled = true;
    switch (map1D2D) {
      case M12_Pixels:
        // use all available pixels as a long strip
        setPixelColorXY(i % vW, i / vW, col);
        break;
      case M12_pBar:
        // expand 1D effect vertically or have it play on virtual strips
        if (vStrip > 0) setPixelColorXY(vStrip - 1, vH - i - 1, col);
        else for (int x = 0; x < vW; x++) setPixelColorXY(x, vH - i - 1, col);
        break;
      case M12_pArc:
        // expand in circular fashion from center
        if (i == 0)
          setPixelColorXY(0, 0, col);
        else {
          float r = i;
          float step = HALF_PI / (2.8284f * r + 4); // we only need (PI/4)/(r/sqrt(2)+1) steps
          for (float rad = 0.0f; rad <= (HALF_PI/2)+step/2; rad += step) {
            int x = roundf(sin_t(rad) * r);
            int y = roundf(cos_t(rad) * r);
            // exploit symmetry
            setPixelColorXY(x, y, col);
            setPixelColorXY(y, x, col);
          }
          // Bresenham’s Algorithm (may not fill every pixel)
          //int d = 3 - (2*i);
          //int y = i, x = 0;
          //while (y >= x) {
          //  setPixelColorXY(x, y, col);
          //  setPixelColorXY(y, x, col);
          //  x++;
          //  if (d > 0) {
          //    y--;
          //    d += 4 * (x - y) + 10;
          //  } else {
          //    d += 4 * x + 6;
          //  }
          //}
        }
        break;
      case M12_pCorner:
        for (int x = 0; x <= i; x++) setPixelColorXY(x, i, col);
        for (int y = 0; y <  i; y++) setPixelColorXY(i, y, col);
        break;
      case M12_sPinwheel: {
        // i = angle --> 0 - 296  (Big), 0 - 192  (Medium), 0 - 72 (Small)
        float centerX = roundf((vW-1) / 2.0f);
        float centerY = roundf((vH-1) / 2.0f);
        float angleRad = getPinwheelAngle(i, vW, vH); // angle in radians
        float cosVal = cos_t(angleRad);
        float sinVal = sin_t(angleRad);

        // avoid re-painting the same pixel
        int lastX = INT_MIN; // impossible position
        int lastY = INT_MIN; // impossible position
        // draw line at angle, starting at center and ending at the segment edge
        // we use fixed point math for better speed. Starting distance is 0.5 for better rounding
        // int_fast16_t and int_fast32_t types changed to int, minimum bits commented
        int posx = (centerX + 0.5f * cosVal) * Fixed_Scale; // X starting position in fixed point 18 bit
        int posy = (centerY + 0.5f * sinVal) * Fixed_Scale; // Y starting position in fixed point 18 bit
        int inc_x = cosVal * Fixed_Scale; // X increment per step (fixed point) 10 bit
        int inc_y = sinVal * Fixed_Scale; // Y increment per step (fixed point) 10 bit

        int32_t maxX = vW * Fixed_Scale; // X edge in fixedpoint
        int32_t maxY = vH * Fixed_Scale; // Y edge in fixedpoint

        // Odd rays start further from center if prevRay started at center.
        static int prevRay = INT_MIN; // previous ray number
        if ((i % 2 == 1) && (i - 1 == prevRay || i + 1 == prevRay)) {
          int jump = min(vW/3, vH/3); // can add 2 if using medium pinwheel
          posx += inc_x * jump;
          posy += inc_y * jump;
        }
        prevRay = i;

        // draw ray until we hit any edge
        while ((posx >= 0) && (posy >= 0) && (posx < maxX)  && (posy < maxY))  {
          // scale down to integer (compiler will replace division with appropriate bitshift)
          int x = posx / Fixed_Scale;
          int y = posy / Fixed_Scale;
          // set pixel
          if (x != lastX || y != lastY) setPixelColorXY(x, y, col);  // only paint if pixel position is different
          lastX = x;
          lastY = y;
          // advance to next position
          posx += inc_x;
          posy += inc_y;
        }
        break;
      }
    }
    _colorScaled = false;
    return;
  } else if (Segment::maxHeight != 1 && (width() == 1 || height() == 1)) {
    if (start < Segment::maxWidth*Segment::maxHeight) {
      // we have a vertical or horizontal 1D segment (WARNING: virtual...() may be transposed)
      int x = 0, y = 0;
      if (vHeight() > 1) y = i;
      if (vWidth()  > 1) x = i;
      setPixelColorXY(x, y, col);
      return;
    }
  }
#endif

#ifndef WLED_DISABLE_MODE_BLEND
  // if we blend using "push" style we need to "shift" new mode to left or right
  if (isInTransition() && !_modeBlend && (blendingStyle == BLEND_STYLE_PUSH_RIGHT || blendingStyle == BLEND_STYLE_PUSH_LEFT)) {
    unsigned prog = 0xFFFF - progress();
    unsigned dI = prog * vL / 0xFFFF;
    if (blendingStyle == BLEND_STYLE_PUSH_RIGHT) i -= dI;
    else                                         i += dI;
  }
#endif

  if (i >= vL || i < 0 || isPixelClipped(i)) return; // handle clipping on 1D

  unsigned len = length();
  // if color is unscaled
  if (!_colorScaled) col = color_fade(col, _segBri);

  // expand pixel (taking into account start, grouping, spacing [and offset])
  i = i * groupLength();
  if (reverse) { // is segment reversed?
    if (mirror) { // is segment mirrored?
      i = (len - 1) / 2 - i;  //only need to index half the pixels
    } else {
      i = (len - 1) - i;
    }
  }
  i += start; // starting pixel in a group

  uint32_t tmpCol = col;
  // set all the pixels in the group
  for (int j = 0; j < grouping; j++) {
    unsigned indexSet = i + ((reverse) ? -j : j);
    if (indexSet >= start && indexSet < stop) {
      if (mirror) { //set the corresponding mirrored pixel
        unsigned indexMir = stop - indexSet + start - 1;
        indexMir += offset; // offset/phase
        if (indexMir >= stop) indexMir -= len; // wrap
#ifndef WLED_DISABLE_MODE_BLEND
        // _modeBlend==true -> old effect
        if (_modeBlend && blendingStyle == BLEND_STYLE_FADE) tmpCol = color_blend16(strip.getPixelColor(indexMir), col, 0xFFFFU - progress());
#endif
        strip.setPixelColor(indexMir, tmpCol);
      }
      indexSet += offset; // offset/phase
      if (indexSet >= stop) indexSet -= len; // wrap
#ifndef WLED_DISABLE_MODE_BLEND
        // _modeBlend==true -> old effect
      if (_modeBlend && blendingStyle == BLEND_STYLE_FADE) tmpCol = color_blend16(strip.getPixelColor(indexSet), col, 0xFFFFU - progress());
#endif
      strip.setPixelColor(indexSet, tmpCol);
    }
  }
}

#ifdef WLED_USE_AA_PIXELS
// anti-aliased normalized version of setPixelColor()
void Segment::setPixelColor(float i, uint32_t col, bool aa) const
{
  if (!isActive()) return; // not active
  int vStrip = int(i/10.0f); // hack to allow running on virtual strips (2D segment columns/rows)
  i -= int(i);

  if (i<0.0f || i>1.0f) return; // not normalized

  float fC = i * (virtualLength()-1);
  if (aa) {
    unsigned iL = roundf(fC-0.49f);
    unsigned iR = roundf(fC+0.49f);
    float    dL = (fC - iL)*(fC - iL);
    float    dR = (iR - fC)*(iR - fC);
    uint32_t cIL = getPixelColor(iL | (vStrip<<16));
    uint32_t cIR = getPixelColor(iR | (vStrip<<16));
    if (iR!=iL) {
      // blend L pixel
      cIL = color_blend(col, cIL, uint8_t(dL*255.0f));
      setPixelColor(iL | (vStrip<<16), cIL);
      // blend R pixel
      cIR = color_blend(col, cIR, uint8_t(dR*255.0f));
      setPixelColor(iR | (vStrip<<16), cIR);
    } else {
      // exact match (x & y land on a pixel)
      setPixelColor(iL | (vStrip<<16), col);
    }
  } else {
    setPixelColor(int(roundf(fC)) | (vStrip<<16), col);
  }
}
#endif

uint32_t IRAM_ATTR_YN Segment::getPixelColor(int i) const
{
  if (!isActive()) return 0; // not active

  int vL = vLength();
  if (i >= vL || i < 0) return 0;

#ifndef WLED_DISABLE_2D
  if (is2D()) {
    const int vW = vWidth();   // segment width in logical pixels (can be 0 if segment is inactive)
    const int vH = vHeight();  // segment height in logical pixels (is always >= 1)
    switch (map1D2D) {
      case M12_Pixels:
        return getPixelColorXY(i % vW, i / vW);
        break;
      case M12_pBar: {
        int vStrip = i>>16; // virtual strips are only relevant in Bar expansion mode
        if (vStrip > 0) return getPixelColorXY(vStrip - 1, vH - (i & 0xFFFF) -1);
        else            return getPixelColorXY(0, vH - i -1);
        break; }
      case M12_pArc:
        if (i >= vW && i >= vH) {
          unsigned vI = sqrt32_bw(i*i/2);
          return getPixelColorXY(vI,vI); // use diagonal
        }
      case M12_pCorner:
        // use longest dimension
        return vW>vH ? getPixelColorXY(i, 0) : getPixelColorXY(0, i);
        break;
      case M12_sPinwheel:
        // not 100% accurate, returns pixel at outer edge
        // i = angle --> 0 - 296  (Big), 0 - 192  (Medium), 0 - 72 (Small)
        float centerX = roundf((vW-1) / 2.0f);
        float centerY = roundf((vH-1) / 2.0f);
        float angleRad = getPinwheelAngle(i, vW, vH); // angle in radians
        float cosVal = cos_t(angleRad);
        float sinVal = sin_t(angleRad);

        int posx = (centerX + 0.5f * cosVal) * Fixed_Scale; // X starting position in fixed point 18 bit
        int posy = (centerY + 0.5f * sinVal) * Fixed_Scale; // Y starting position in fixed point 18 bit
        int inc_x = cosVal * Fixed_Scale; // X increment per step (fixed point) 10 bit
        int inc_y = sinVal * Fixed_Scale; // Y increment per step (fixed point) 10 bit
        int32_t maxX = vW * Fixed_Scale; // X edge in fixedpoint
        int32_t maxY = vH * Fixed_Scale; // Y edge in fixedpoint

        // trace ray from center until we hit any edge - to avoid rounding problems, we use the same method as in setPixelColor
        int x = INT_MIN;
        int y = INT_MIN;
        while ((posx >= 0) && (posy >= 0) && (posx < maxX)  && (posy < maxY))  {
          // scale down to integer (compiler will replace division with appropriate bitshift)
          x = posx / Fixed_Scale;
          y = posy / Fixed_Scale;
          // advance to next position
          posx += inc_x;
          posy += inc_y;
        }
        return getPixelColorXY(x, y);
        break;
      }
    return 0;
  }
#endif

#ifndef WLED_DISABLE_MODE_BLEND
  if (isInTransition() && !_modeBlend && (blendingStyle == BLEND_STYLE_PUSH_RIGHT || blendingStyle == BLEND_STYLE_PUSH_LEFT)) {
    unsigned prog = 0xFFFF - progress();
    unsigned dI = prog * vL / 0xFFFF;
    if (blendingStyle == BLEND_STYLE_PUSH_RIGHT) i -= dI;
    else                                         i += dI;
  }
#endif

  if (i >= vL || i < 0 || isPixelClipped(i)) return 0; // handle clipping on 1D

  if (reverse) i = vL - i - 1;
  i *= groupLength();
  i += start;
  // offset/phase
  i += offset;
  if (i >= stop) i -= length();
  return strip.getPixelColor(i);
}

uint8_t Segment::differs(const Segment& b) const {
  uint8_t d = 0;
  if (start != b.start)         d |= SEG_DIFFERS_BOUNDS;
  if (stop != b.stop)           d |= SEG_DIFFERS_BOUNDS;
  if (offset != b.offset)       d |= SEG_DIFFERS_GSO;
  if (grouping != b.grouping)   d |= SEG_DIFFERS_GSO;
  if (spacing != b.spacing)     d |= SEG_DIFFERS_GSO;
  if (opacity != b.opacity)     d |= SEG_DIFFERS_BRI;
  if (mode != b.mode)           d |= SEG_DIFFERS_FX;
  if (speed != b.speed)         d |= SEG_DIFFERS_FX;
  if (intensity != b.intensity) d |= SEG_DIFFERS_FX;
  if (palette != b.palette)     d |= SEG_DIFFERS_FX;
  if (custom1 != b.custom1)     d |= SEG_DIFFERS_FX;
  if (custom2 != b.custom2)     d |= SEG_DIFFERS_FX;
  if (custom3 != b.custom3)     d |= SEG_DIFFERS_FX;
  if (startY != b.startY)       d |= SEG_DIFFERS_BOUNDS;
  if (stopY != b.stopY)         d |= SEG_DIFFERS_BOUNDS;

  //bit pattern: (msb first)
  // set:2, sound:2, mapping:3, transposed, mirrorY, reverseY, [reset,] paused, mirrored, on, reverse, [selected]
  if ((options & 0b1111111111011110U) != (b.options & 0b1111111111011110U)) d |= SEG_DIFFERS_OPT;
  if ((options & 0x0001U) != (b.options & 0x0001U))                         d |= SEG_DIFFERS_SEL;
  for (unsigned i = 0; i < NUM_COLORS; i++) if (colors[i] != b.colors[i])   d |= SEG_DIFFERS_COL;

  return d;
}

void Segment::refreshLightCapabilities() {
  unsigned capabilities = 0;
  unsigned segStartIdx = 0xFFFFU;
  unsigned segStopIdx  = 0;

  if (!isActive()) {
    _capabilities = 0;
    return;
  }

  if (start < Segment::maxWidth * Segment::maxHeight) {
    // we are withing 2D matrix (includes 1D segments)
    for (int y = startY; y < stopY; y++) for (int x = start; x < stop; x++) {
      unsigned index = strip.getMappedPixelIndex(x + Segment::maxWidth * y); // convert logical address to physical
      if (index < 0xFFFFU) {
        if (segStartIdx > index) segStartIdx = index;
        if (segStopIdx  < index) segStopIdx  = index;
      }
      if (segStartIdx == segStopIdx) segStopIdx++; // we only have 1 pixel segment
    }
  } else {
    // we are on the strip located after the matrix
    segStartIdx = start;
    segStopIdx  = stop;
  }

  for (unsigned b = 0; b < BusManager::getNumBusses(); b++) {
    Bus *bus = BusManager::getBus(b);
    if (bus == nullptr || bus->getLength()==0) break;
    if (!bus->isOk()) continue;
    if (bus->getStart() >= segStopIdx) continue;
    if (bus->getStart() + bus->getLength() <= segStartIdx) continue;

    if (bus->hasRGB() || (strip.cctFromRgb && bus->hasCCT())) capabilities |= SEG_CAPABILITY_RGB;
    if (!strip.cctFromRgb && bus->hasCCT())                   capabilities |= SEG_CAPABILITY_CCT;
    if (strip.correctWB && (bus->hasRGB() || bus->hasCCT()))  capabilities |= SEG_CAPABILITY_CCT; //white balance correction (CCT slider)
    if (bus->hasWhite()) {
      unsigned aWM = Bus::getGlobalAWMode() == AW_GLOBAL_DISABLED ? bus->getAutoWhiteMode() : Bus::getGlobalAWMode();
      bool whiteSlider = (aWM == RGBW_MODE_DUAL || aWM == RGBW_MODE_MANUAL_ONLY); // white slider allowed
      // if auto white calculation from RGB is active (Accurate/Brighter), force RGB controls even if there are no RGB busses
      if (!whiteSlider) capabilities |= SEG_CAPABILITY_RGB;
      // if auto white calculation from RGB is disabled/optional (None/Dual), allow white channel adjustments
      if ( whiteSlider) capabilities |= SEG_CAPABILITY_W;
    }
  }
  _capabilities = capabilities;
}

/*
 * Fills segment with color
 */
void Segment::fill(uint32_t c) {
  if (!isActive()) return; // not active
  const int cols = is2D() ? vWidth() : vLength();
  const int rows = vHeight(); // will be 1 for 1D
  // pre-scale color for all pixels
  c = color_fade(c, _segBri);
  _colorScaled = true;
  for (int y = 0; y < rows; y++) for (int x = 0; x < cols; x++) {
    if (is2D()) setPixelColorXY(x, y, c);
    else        setPixelColor(x, c);
  }
  _colorScaled = false;
}

/*
 * fade out function, higher rate = quicker fade
 */
void Segment::fade_out(uint8_t rate) {
  if (!isActive()) return; // not active
  const int cols = is2D() ? vWidth() : vLength();
  const int rows = vHeight(); // will be 1 for 1D

  rate = (255-rate) >> 1;
  float mappedRate = 1.0f / (float(rate) + 1.1f);

  uint32_t color = colors[1]; // SEGCOLOR(1); // target color
  int w2 = W(color);
  int r2 = R(color);
  int g2 = G(color);
  int b2 = B(color);

  for (int y = 0; y < rows; y++) for (int x = 0; x < cols; x++) {
    color = is2D() ? getPixelColorXY(x, y) : getPixelColor(x);
    if (color == colors[1]) continue; // already at target color
    int w1 = W(color);
    int r1 = R(color);
    int g1 = G(color);
    int b1 = B(color);

    int wdelta = (w2 - w1) * mappedRate;
    int rdelta = (r2 - r1) * mappedRate;
    int gdelta = (g2 - g1) * mappedRate;
    int bdelta = (b2 - b1) * mappedRate;

    // if fade isn't complete, make sure delta is at least 1 (fixes rounding issues)
    wdelta += (w2 == w1) ? 0 : (w2 > w1) ? 1 : -1;
    rdelta += (r2 == r1) ? 0 : (r2 > r1) ? 1 : -1;
    gdelta += (g2 == g1) ? 0 : (g2 > g1) ? 1 : -1;
    bdelta += (b2 == b1) ? 0 : (b2 > b1) ? 1 : -1;

    if (is2D()) setPixelColorXY(x, y, r1 + rdelta, g1 + gdelta, b1 + bdelta, w1 + wdelta);
    else        setPixelColor(x, r1 + rdelta, g1 + gdelta, b1 + bdelta, w1 + wdelta);
  }
}

// fades all pixels to black using nscale8()
void Segment::fadeToBlackBy(uint8_t fadeBy) {
  if (!isActive() || fadeBy == 0) return;   // optimization - no scaling to apply
  const int cols = is2D() ? vWidth() : vLength();
  const int rows = vHeight(); // will be 1 for 1D

  for (int y = 0; y < rows; y++) for (int x = 0; x < cols; x++) {
    if (is2D()) setPixelColorXY(x, y, color_fade(getPixelColorXY(x,y), 255-fadeBy));
    else        setPixelColor(x, color_fade(getPixelColor(x), 255-fadeBy));
  }
}

/*
 * blurs segment content, source: FastLED colorutils.cpp
 * Note: for blur_amount > 215 this function does not work properly (creates alternating pattern)
 */
void Segment::blur(uint8_t blur_amount, bool smear) {
  if (!isActive() || blur_amount == 0) return; // optimization: 0 means "don't blur"
#ifndef WLED_DISABLE_2D
  if (is2D()) {
    // compatibility with 2D
    blur2D(blur_amount, blur_amount, smear); // symmetrical 2D blur
    //box_blur(map(blur_amount,1,255,1,3), smear);
    return;
  }
#endif
  uint8_t keep = smear ? 255 : 255 - blur_amount;
  uint8_t seep = blur_amount >> 1;
  unsigned vlength = vLength();
  uint32_t carryover = BLACK;
  uint32_t lastnew;       // not necessary to initialize lastnew and last, as both will be initialized by the first loop iteration
  uint32_t last;
  uint32_t curnew = BLACK;
  for (unsigned i = 0; i < vlength; i++) {
    uint32_t cur = getPixelColor(i);
    uint32_t part = color_fade(cur, seep);
    curnew = color_fade(cur, keep);
    if (i > 0) {
      if (carryover) curnew = color_add(curnew, carryover);
      uint32_t prev = color_add(lastnew, part);
      // optimization: only set pixel if color has changed
      if (last != prev) setPixelColor(i - 1, prev);
    } else setPixelColor(i, curnew); // first pixel
    lastnew = curnew;
    last = cur; // save original value for comparison on next iteration
    carryover = part;
  }
  setPixelColor(vlength - 1, curnew);
}

/*
 * Put a value 0 to 255 in to get a color value.
 * The colours are a transition r -> g -> b -> back to r
 * Inspired by the Adafruit examples.
 */
uint32_t Segment::color_wheel(uint8_t pos) const {
  if (palette) return color_from_palette(pos, false, true, 0); // perhaps "strip.paletteBlend < 2" should be better instead of "true"
  uint8_t w = W(getCurrentColor(0));
  pos = 255 - pos;
  if (pos < 85) {
    return RGBW32((255 - pos * 3), 0, (pos * 3), w);
  } else if (pos < 170) {
    pos -= 85;
    return RGBW32(0, (pos * 3), (255 - pos * 3), w);
  } else {
    pos -= 170;
    return RGBW32((pos * 3), (255 - pos * 3), 0, w);
  }
}

/*
 * Gets a single color from the currently selected palette.
 * @param i Palette Index (if mapping is true, the full palette will be _virtualSegmentLength long, if false, 255). Will wrap around automatically.
 * @param mapping if true, LED position in segment is considered for color
 * @param wrap FastLED palettes will usually wrap back to the start smoothly. Set false to get a hard edge
 * @param mcol If the default palette 0 is selected, return the standard color 0, 1 or 2 instead. If >2, Party palette is used instead
 * @param pbri Value to scale the brightness of the returned color by. Default is 255. (no scaling)
 * @returns Single color from palette
 */
uint32_t Segment::color_from_palette(uint16_t i, bool mapping, bool wrap, uint8_t mcol, uint8_t pbri) const {
  uint32_t color = getCurrentColor(mcol < NUM_COLORS ? mcol : 0);
  // default palette or no RGB support on segment
  if ((palette == 0 && mcol < NUM_COLORS) || !_isRGB) {
    return color_fade(color, pbri, true);
  }

  const int vL = vLength();
  unsigned paletteIndex = i;
  if (mapping && vL > 1) paletteIndex = (i*255)/(vL -1);
  // paletteBlend: 0 - wrap when moving, 1 - always wrap, 2 - never wrap, 3 - none (undefined)
  if (!wrap && strip.paletteBlend != 3) paletteIndex = scale8(paletteIndex, 240); //cut off blend at palette "end"
  CRGBW palcol = ColorFromPaletteWLED(_currentPalette, paletteIndex, pbri, (strip.paletteBlend == 3)? NOBLEND:LINEARBLEND); // NOTE: paletteBlend should be global
  palcol.w = W(color);

  return palcol.color32;
}


///////////////////////////////////////////////////////////////////////////////
// WS2812FX class implementation
///////////////////////////////////////////////////////////////////////////////

//do not call this method from system context (network callback)
void WS2812FX::finalizeInit() {
  //reset segment runtimes
  restartRuntime();

  // for the lack of better place enumerate ledmaps here
  // if we do it in json.cpp (serializeInfo()) we are getting flashes on LEDs
  // unfortunately this means we do not get updates after uploads
  // the other option is saving UI settings which will cause enumeration
  enumerateLedmaps();

  _hasWhiteChannel = _isOffRefreshRequired = false;

  //if busses failed to load, add default (fresh install, FS issue, ...)
  if (BusManager::getNumBusses() == 0) {
    DEBUG_PRINTLN(F("No busses, init default"));
    constexpr unsigned defDataTypes[] = {LED_TYPES};
    constexpr unsigned defDataPins[] = {DATA_PINS};
    constexpr unsigned defCounts[] = {PIXEL_COUNTS};
    constexpr unsigned defNumTypes = ((sizeof defDataTypes) / (sizeof defDataTypes[0]));
    constexpr unsigned defNumPins = ((sizeof defDataPins) / (sizeof defDataPins[0]));
    constexpr unsigned defNumCounts = ((sizeof defCounts) / (sizeof defCounts[0]));

    static_assert(validatePinsAndTypes(defDataTypes, defNumTypes, defNumPins),
                  "The default pin list defined in DATA_PINS does not match the pin requirements for the default buses defined in LED_TYPES");

    unsigned prevLen = 0;
    unsigned pinsIndex = 0;
    for (unsigned i = 0; i < WLED_MAX_BUSSES+WLED_MIN_VIRTUAL_BUSSES; i++) {
      uint8_t defPin[OUTPUT_MAX_PINS];
      // if we have less types than requested outputs and they do not align, use last known type to set current type
      unsigned dataType = defDataTypes[(i < defNumTypes) ? i : defNumTypes -1];
      unsigned busPins = Bus::getNumberOfPins(dataType);

      // if we need more pins than available all outputs have been configured
      if (pinsIndex + busPins > defNumPins) break;

      // Assign all pins first so we can check for conflicts on this bus
      for (unsigned j = 0; j < busPins && j < OUTPUT_MAX_PINS; j++) defPin[j] = defDataPins[pinsIndex + j];

      for (unsigned j = 0; j < busPins && j < OUTPUT_MAX_PINS; j++) {
        bool validPin = true;
        // When booting without config (1st boot) we need to make sure GPIOs defined for LED output don't clash with hardware
        // i.e. DEBUG (GPIO1), DMX (2), SPI RAM/FLASH (16&17 on ESP32-WROVER/PICO), read/only pins, etc.
        // Pin should not be already allocated, read/only or defined for current bus
        while (PinManager::isPinAllocated(defPin[j]) || !PinManager::isPinOk(defPin[j],true)) {
          if (validPin) {
            DEBUG_PRINTLN(F("Some of the provided pins cannot be used to configure this LED output."));
            defPin[j] = 1; // start with GPIO1 and work upwards
            validPin = false;
          } else if (defPin[j] < WLED_NUM_PINS) {
            defPin[j]++;
          } else {
            DEBUG_PRINTLN(F("No available pins left! Can't configure output."));
            return;
          }
          // is the newly assigned pin already defined or used previously?
          // try next in line until there are no clashes or we run out of pins
          bool clash;
          do {
            clash = false;
            // check for conflicts on current bus
            for (const auto &pin : defPin) {
              if (&pin != &defPin[j] && pin == defPin[j]) {
                clash = true;
                break;
              }
            }
            // We already have a clash on current bus, no point checking next buses
            if (!clash) {
              // check for conflicts in defined pins
              for (const auto &pin : defDataPins) {
                if (pin == defPin[j]) {
                  clash = true;
                  break;
                }
              }
            }
            if (clash) defPin[j]++;
            if (defPin[j] >= WLED_NUM_PINS) break;
          } while (clash);
        }
      }
      pinsIndex += busPins;

      unsigned start = prevLen;
      // if we have less counts than pins and they do not align, use last known count to set current count
      unsigned count = defCounts[(i < defNumCounts) ? i : defNumCounts -1];
      // analog always has length 1
      if (Bus::isPWM(dataType) || Bus::isOnOff(dataType)) count = 1;
      prevLen += count;
      BusConfig defCfg = BusConfig(dataType, defPin, start, count, DEFAULT_LED_COLOR_ORDER, false, 0, RGBW_MODE_MANUAL_ONLY, 0, useGlobalLedBuffer);
      if (BusManager::add(defCfg) == -1) break;
    }
  }

  _length = 0;
  for (int i=0; i<BusManager::getNumBusses(); i++) {
    Bus *bus = BusManager::getBus(i);
    if (bus == nullptr) continue;
    if (bus->getStart() + bus->getLength() > MAX_LEDS) break;
    //RGBW mode is enabled if at least one of the strips is RGBW
    _hasWhiteChannel |= bus->hasWhite();
    //refresh is required to remain off if at least one of the strips requires the refresh.
    _isOffRefreshRequired |= bus->isOffRefreshRequired() && !bus->isPWM(); // use refresh bit for phase shift with analog
    unsigned busEnd = bus->getStart() + bus->getLength();
    if (busEnd > _length) _length = busEnd;

    // This must be done after all buses have been created, as some kinds (parallel I2S) interact
    bus->begin();
  }

  Segment::maxWidth  = _length;
  Segment::maxHeight = 1;

  //segments are created in makeAutoSegments();
  DEBUG_PRINTLN(F("Loading custom palettes"));
  loadCustomPalettes(); // (re)load all custom palettes
  DEBUG_PRINTLN(F("Loading custom ledmaps"));
  deserializeMap();     // (re)load default ledmap (will also setUpMatrix() if ledmap does not exist)
}

void WS2812FX::service() {
  unsigned long nowUp = millis(); // Be aware, millis() rolls over every 49 days
  now = nowUp + timebase;
  if (_suspend) return;
  unsigned long elapsed = nowUp - _lastServiceShow;

  if (elapsed <= MIN_FRAME_DELAY) return;                                        // keep wifi alive - no matter if triggered or unlimited
  if ( !_triggered && (_targetFps != FPS_UNLIMITED)) {                           // unlimited mode = no frametime
    if (elapsed < _frametime) return;                                            // too early for service
  }

  bool doShow = false;

  _isServicing = true;
  _segment_index = 0;

  for (segment &seg : _segments) {
    if (_suspend) return; // immediately stop processing segments if suspend requested during service()

    // process transition (mode changes in the middle of transition)
    seg.handleTransition();
    // reset the segment runtime data if needed
    seg.resetIfRequired();

    if (!seg.isActive()) continue;

    // last condition ensures all solid segments are updated at the same time
    if (nowUp >= seg.next_time || _triggered || (doShow && seg.mode == FX_MODE_STATIC))
    {
      doShow = true;
      unsigned frameDelay = FRAMETIME;

      if (!seg.freeze) { //only run effect function if not frozen
        int oldCCT = BusManager::getSegmentCCT(); // store original CCT value (actually it is not Segment based)
        // when correctWB is true we need to correct/adjust RGB value according to desired CCT value, but it will also affect actual WW/CW ratio
        // when cctFromRgb is true we implicitly calculate WW and CW from RGB values
        if (cctFromRgb) BusManager::setSegmentCCT(-1);
        else            BusManager::setSegmentCCT(seg.currentBri(true), correctWB);
        // Effect blending
        // When two effects are being blended, each may have different segment data, this
        // data needs to be saved first and then restored before running previous mode.
        // The blending will largely depend on the effect behaviour since actual output (LEDs) may be
        // overwritten by later effect. To enable seamless blending for every effect, additional LED buffer
        // would need to be allocated for each effect and then blended together for each pixel.
        seg.beginDraw();                      // set up parameters for get/setPixelColor()
#ifndef WLED_DISABLE_MODE_BLEND
        Segment::setClippingRect(0, 0); // disable clipping (just in case)
        if (seg.isInTransition()) {
          // set clipping rectangle
          // new mode is run inside clipping area and old mode outside clipping area
          unsigned p = seg.progress();
          unsigned w = seg.is2D() ? Segment::vWidth() : Segment::vLength();
          unsigned h = Segment::vHeight();
          unsigned dw = p * w / 0xFFFFU + 1;
          unsigned dh = p * h / 0xFFFFU + 1;
          unsigned orgBS = blendingStyle;
          if (w*h == 1) blendingStyle = BLEND_STYLE_FADE; // disable belending for single pixel segments (use fade instead)
          switch (blendingStyle) {
            case BLEND_STYLE_FAIRY_DUST:  // fairy dust (must set entire segment, see isPixelXYClipped())
              Segment::setClippingRect(0, w, 0, h);
              break;
            case BLEND_STYLE_SWIPE_RIGHT: // left-to-right
            case BLEND_STYLE_PUSH_RIGHT:  // left-to-right
              Segment::setClippingRect(0, dw, 0, h);
              break;
            case BLEND_STYLE_SWIPE_LEFT:  // right-to-left
            case BLEND_STYLE_PUSH_LEFT:   // right-to-left
              Segment::setClippingRect(w - dw, w, 0, h);
              break;
            case BLEND_STYLE_PINCH_OUT:   // corners
              Segment::setClippingRect((w + dw)/2, (w - dw)/2, (h + dh)/2, (h - dh)/2); // inverted!!
              break;
            case BLEND_STYLE_INSIDE_OUT:  // outward
              Segment::setClippingRect((w - dw)/2, (w + dw)/2, (h - dh)/2, (h + dh)/2);
              break;
            case BLEND_STYLE_SWIPE_DOWN:  // top-to-bottom (2D)
            case BLEND_STYLE_PUSH_DOWN:   // top-to-bottom (2D)
              Segment::setClippingRect(0, w, 0, dh);
              break;
            case BLEND_STYLE_SWIPE_UP:    // bottom-to-top (2D)
            case BLEND_STYLE_PUSH_UP:     // bottom-to-top (2D)
              Segment::setClippingRect(0, w, h - dh, h);
              break;
            case BLEND_STYLE_OPEN_H:      // horizontal-outward (2D) same look as INSIDE_OUT on 1D
              Segment::setClippingRect((w - dw)/2, (w + dw)/2, 0, h);
              break;
            case BLEND_STYLE_OPEN_V:      // vertical-outward (2D)
              Segment::setClippingRect(0, w, (h - dh)/2, (h + dh)/2);
              break;
            case BLEND_STYLE_PUSH_TL:     // TL-to-BR (2D)
              Segment::setClippingRect(0, dw, 0, dh);
              break;
            case BLEND_STYLE_PUSH_TR:     // TR-to-BL (2D)
              Segment::setClippingRect(w - dw, w, 0, dh);
              break;
            case BLEND_STYLE_PUSH_BR:     // BR-to-TL (2D)
              Segment::setClippingRect(w - dw, w, h - dh, h);
              break;
            case BLEND_STYLE_PUSH_BL:     // BL-to-TR (2D)
              Segment::setClippingRect(0, dw, h - dh, h);
              break;
          }
          frameDelay = (*_mode[seg.currentMode()])();  // run new/current mode
          // now run old/previous mode
          Segment::tmpsegd_t _tmpSegData;
          Segment::modeBlend(true);           // set semaphore
          seg.swapSegenv(_tmpSegData);        // temporarily store new mode state (and swap it with transitional state)
          seg.beginDraw();                    // set up parameters for get/setPixelColor()
          frameDelay = min(frameDelay, (unsigned)(*_mode[seg.currentMode()])());  // run old mode
          seg.call++;                         // increment old mode run counter
          seg.restoreSegenv(_tmpSegData);     // restore mode state (will also update transitional state)
          Segment::modeBlend(false);          // unset semaphore
          blendingStyle = orgBS;              // restore blending style if it was modified for single pixel segment
        } else
#endif
        frameDelay = (*_mode[seg.mode])();         // run effect mode (not in transition)
        seg.call++;
        if (seg.isInTransition() && frameDelay > FRAMETIME) frameDelay = FRAMETIME; // force faster updates during transition
        BusManager::setSegmentCCT(oldCCT); // restore old CCT for ABL adjustments
      }

      seg.next_time = nowUp + frameDelay;
    }
    _segment_index++;
  }
  Segment::setClippingRect(0, 0);             // disable clipping for overlays
  _isServicing = false;
  _triggered = false;

  #ifdef WLED_DEBUG
  if ((_targetFps != FPS_UNLIMITED) && (millis() - nowUp > _frametime)) DEBUG_PRINTF_P(PSTR("Slow effects %u/%d.\n"), (unsigned)(millis()-nowUp), (int)_frametime);
  #endif
  if (doShow) {
    yield();
    Segment::handleRandomPalette(); // slowly transition random palette; move it into for loop when each segment has individual random palette
    show();
    _lastServiceShow = nowUp; // update timestamp, for precise FPS control
  }
  #ifdef WLED_DEBUG
  if ((_targetFps != FPS_UNLIMITED) && (millis() - nowUp > _frametime)) DEBUG_PRINTF_P(PSTR("Slow strip %u/%d.\n"), (unsigned)(millis()-nowUp), (int)_frametime);
  #endif
}

void IRAM_ATTR WS2812FX::setPixelColor(unsigned i, uint32_t col) const {
  i = getMappedPixelIndex(i);
  if (i >= _length) return;
  BusManager::setPixelColor(i, col);
}

uint32_t IRAM_ATTR WS2812FX::getPixelColor(unsigned i) const {
  i = getMappedPixelIndex(i);
  if (i >= _length) return 0;
  return BusManager::getPixelColor(i);
}

void WS2812FX::show() {
  // avoid race condition, capture _callback value
  show_callback callback = _callback;
  if (callback) callback();
  unsigned long showNow = millis();

  // some buses send asynchronously and this method will return before
  // all of the data has been sent.
  // See https://github.com/Makuna/NeoPixelBus/wiki/ESP32-NeoMethods#neoesp32rmt-methods
  BusManager::show();

  size_t diff = showNow - _lastShow;

  if (diff > 0) { // skip calculation if no time has passed
    size_t fpsCurr = (1000 << FPS_CALC_SHIFT) / diff; // fixed point math
    _cumulativeFps = (FPS_CALC_AVG * _cumulativeFps + fpsCurr + FPS_CALC_AVG / 2) / (FPS_CALC_AVG + 1);   // "+FPS_CALC_AVG/2" for proper rounding
    _lastShow = showNow;
  }
}

void WS2812FX::setTargetFps(unsigned fps) {
  if (fps <= 250) _targetFps = fps;
  if (_targetFps > 0) _frametime = 1000 / _targetFps;
  else _frametime = MIN_FRAME_DELAY;     // unlimited mode
}

void WS2812FX::setCCT(uint16_t k) {
  for (segment &seg : _segments) {
    if (seg.isActive() && seg.isSelected()) {
      seg.setCCT(k);
    }
  }
}

// direct=true either expects the caller to call show() themselves (realtime modes) or be ok waiting for the next frame for the change to apply
// direct=false immediately triggers an effect redraw
void WS2812FX::setBrightness(uint8_t b, bool direct) {
  if (gammaCorrectBri) b = gamma8(b);
  if (_brightness == b) return;
  _brightness = b;
  if (_brightness == 0) { //unfreeze all segments on power off
    for (segment &seg : _segments) {
      seg.freeze = false;
    }
  }
  // setting brightness with NeoPixelBusLg has no effect on already painted pixels,
  // so we need to force an update to existing buffer
  BusManager::setBrightness(b);
  if (!direct) {
    unsigned long t = millis();
    if (_segments[0].next_time > t + 22 && t - _lastShow > MIN_FRAME_DELAY) trigger(); //apply brightness change immediately if no refresh soon
  }
}

uint8_t WS2812FX::getActiveSegsLightCapabilities(bool selectedOnly) const {
  uint8_t totalLC = 0;
  for (const segment &seg : _segments) {
    if (seg.isActive() && (!selectedOnly || seg.isSelected())) totalLC |= seg.getLightCapabilities();
  }
  return totalLC;
}

uint8_t WS2812FX::getFirstSelectedSegId() const {
  size_t i = 0;
  for (const segment &seg : _segments) {
    if (seg.isActive() && seg.isSelected()) return i;
    i++;
  }
  // if none selected, use the main segment
  return getMainSegmentId();
}

void WS2812FX::setMainSegmentId(unsigned n) {
  _mainSegment = 0;
  if (n < _segments.size()) {
    _mainSegment = n;
  }
  return;
}

uint8_t WS2812FX::getLastActiveSegmentId() const {
  for (size_t i = _segments.size() -1; i > 0; i--) {
    if (_segments[i].isActive()) return i;
  }
  return 0;
}

uint8_t WS2812FX::getActiveSegmentsNum() const {
  uint8_t c = 0;
  for (size_t i = 0; i < _segments.size(); i++) {
    if (_segments[i].isActive()) c++;
  }
  return c;
}

uint16_t WS2812FX::getLengthTotal() const {
  unsigned len = Segment::maxWidth * Segment::maxHeight; // will be _length for 1D (see finalizeInit()) but should cover whole matrix for 2D
  if (isMatrix && _length > len) len = _length; // for 2D with trailing strip
  return len;
}

uint16_t WS2812FX::getLengthPhysical() const {
  unsigned len = 0;
  for (size_t b = 0; b < BusManager::getNumBusses(); b++) {
    Bus *bus = BusManager::getBus(b);
    if (bus->isVirtual()) continue; //exclude non-physical network busses
    len += bus->getLength();
  }
  return len;
}

//used for JSON API info.leds.rgbw. Little practical use, deprecate with info.leds.rgbw.
//returns if there is an RGBW bus (supports RGB and White, not only white)
//not influenced by auto-white mode, also true if white slider does not affect output white channel
bool WS2812FX::hasRGBWBus() const {
  for (size_t b = 0; b < BusManager::getNumBusses(); b++) {
    Bus *bus = BusManager::getBus(b);
    if (bus == nullptr || bus->getLength()==0) break;
    if (bus->hasRGB() && bus->hasWhite()) return true;
  }
  return false;
}

bool WS2812FX::hasCCTBus() const {
  if (cctFromRgb && !correctWB) return false;
  for (size_t b = 0; b < BusManager::getNumBusses(); b++) {
    Bus *bus = BusManager::getBus(b);
    if (bus == nullptr || bus->getLength()==0) break;
    if (bus->hasCCT()) return true;
  }
  return false;
}

void WS2812FX::purgeSegments() {
  // remove all inactive segments (from the back)
  int deleted = 0;
  if (_segments.size() <= 1) return;
  for (size_t i = _segments.size()-1; i > 0; i--)
    if (_segments[i].stop == 0) {
      deleted++;
      _segments.erase(_segments.begin() + i);
    }
  if (deleted) {
    _segments.shrink_to_fit();
    setMainSegmentId(0);
  }
}

Segment& WS2812FX::getSegment(unsigned id) {
  return _segments[id >= _segments.size() ? getMainSegmentId() : id]; // vectors
}

void WS2812FX::resetSegments() {
  _segments.clear(); // destructs all Segment as part of clearing
  #ifndef WLED_DISABLE_2D
  segment seg = isMatrix ? Segment(0, Segment::maxWidth, 0, Segment::maxHeight) : Segment(0, _length);
  #else
  segment seg = Segment(0, _length);
  #endif
  _segments.push_back(seg);
  _segments.shrink_to_fit(); // just in case ...
  _mainSegment = 0;
}

void WS2812FX::makeAutoSegments(bool forceReset) {
  if (autoSegments) { //make one segment per bus
    unsigned segStarts[MAX_NUM_SEGMENTS] = {0};
    unsigned segStops [MAX_NUM_SEGMENTS] = {0};
    size_t s = 0;

    #ifndef WLED_DISABLE_2D
    // 2D segment is the 1st one using entire matrix
    if (isMatrix) {
      segStarts[0] = 0;
      segStops[0]  = Segment::maxWidth*Segment::maxHeight;
      s++;
    }
    #endif

    for (size_t i = s; i < BusManager::getNumBusses(); i++) {
      Bus* b = BusManager::getBus(i);

      segStarts[s] = b->getStart();
      segStops[s]  = segStarts[s] + b->getLength();

      #ifndef WLED_DISABLE_2D
      if (isMatrix && segStops[s] <= Segment::maxWidth*Segment::maxHeight) continue; // ignore buses comprising matrix
      if (isMatrix && segStarts[s] < Segment::maxWidth*Segment::maxHeight) segStarts[s] = Segment::maxWidth*Segment::maxHeight;
      #endif

      //check for overlap with previous segments
      for (size_t j = 0; j < s; j++) {
        if (segStops[j] > segStarts[s] && segStarts[j] < segStops[s]) {
          //segments overlap, merge
          segStarts[j] = min(segStarts[s],segStarts[j]);
          segStops [j] = max(segStops [s],segStops [j]); segStops[s] = 0;
          s--;
        }
      }
      s++;
    }

    _segments.clear();
    _segments.reserve(s); // prevent reallocations
    // there is always at least one segment (but we need to differentiate between 1D and 2D)
    #ifndef WLED_DISABLE_2D
    if (isMatrix)
      _segments.push_back(Segment(0, Segment::maxWidth, 0, Segment::maxHeight));
    else
    #endif
      _segments.push_back(Segment(segStarts[0], segStops[0]));
    for (size_t i = 1; i < s; i++) {
      _segments.push_back(Segment(segStarts[i], segStops[i]));
    }
    DEBUG_PRINTF_P(PSTR("%d auto segments created.\n"), _segments.size());

  } else {

    if (forceReset || getSegmentsNum() == 0) resetSegments();
    //expand the main seg to the entire length, but only if there are no other segments, or reset is forced
    else if (getActiveSegmentsNum() == 1) {
      size_t i = getLastActiveSegmentId();
      #ifndef WLED_DISABLE_2D
      _segments[i].start  = 0;
      _segments[i].stop   = Segment::maxWidth;
      _segments[i].startY = 0;
      _segments[i].stopY  = Segment::maxHeight;
      _segments[i].grouping = 1;
      _segments[i].spacing  = 0;
      #else
      _segments[i].start = 0;
      _segments[i].stop  = _length;
      #endif
    }
  }
  _mainSegment = 0;

  fixInvalidSegments();
}

void WS2812FX::fixInvalidSegments() {
  //make sure no segment is longer than total (sanity check)
  for (size_t i = getSegmentsNum()-1; i > 0; i--) {
    if (isMatrix) {
    #ifndef WLED_DISABLE_2D
      if (_segments[i].start >= Segment::maxWidth * Segment::maxHeight) {
        // 1D segment at the end of matrix
        if (_segments[i].start >= _length || _segments[i].startY > 0 || _segments[i].stopY > 1) { _segments.erase(_segments.begin()+i); continue; }
        if (_segments[i].stop  >  _length) _segments[i].stop = _length;
        continue;
      }
      if (_segments[i].start >= Segment::maxWidth || _segments[i].startY >= Segment::maxHeight) { _segments.erase(_segments.begin()+i); continue; }
      if (_segments[i].stop  >  Segment::maxWidth)  _segments[i].stop  = Segment::maxWidth;
      if (_segments[i].stopY >  Segment::maxHeight) _segments[i].stopY = Segment::maxHeight;
    #endif
    } else {
      if (_segments[i].start >= _length) { _segments.erase(_segments.begin()+i); continue; }
      if (_segments[i].stop  >  _length) _segments[i].stop = _length;
    }
  }
  // if any segments were deleted free memory
  purgeSegments();
  // this is always called as the last step after finalizeInit(), update covered bus types
  for (segment &seg : _segments)
    seg.refreshLightCapabilities();
}

//true if all segments align with a bus, or if a segment covers the total length
//irrelevant in 2D set-up
bool WS2812FX::checkSegmentAlignment() const {
  bool aligned = false;
  for (const segment &seg : _segments) {
    for (unsigned b = 0; b<BusManager::getNumBusses(); b++) {
      Bus *bus = BusManager::getBus(b);
      if (seg.start == bus->getStart() && seg.stop == bus->getStart() + bus->getLength()) aligned = true;
    }
    if (seg.start == 0 && seg.stop == _length) aligned = true;
    if (!aligned) return false;
  }
  return true;
}

// used by analog clock overlay
void WS2812FX::setRange(uint16_t i, uint16_t i2, uint32_t col) {
  if (i2 < i) std::swap(i,i2);
  for (unsigned x = i; x <= i2; x++) setPixelColor(x, col);
}

#ifdef WLED_DEBUG
void WS2812FX::printSize() {
  size_t size = 0;
  for (const Segment &seg : _segments) size += seg.getSize();
  DEBUG_PRINTF_P(PSTR("Segments: %d -> %u/%dB\n"), _segments.size(), size, Segment::getUsedSegmentData());
  for (const Segment &seg : _segments) DEBUG_PRINTF_P(PSTR("  Seg: %d,%d [A=%d, 2D=%d, RGB=%d, W=%d, CCT=%d]\n"), seg.width(), seg.height(), seg.isActive(), seg.is2D(), seg.hasRGB(), seg.hasWhite(), seg.isCCT());
  DEBUG_PRINTF_P(PSTR("Modes: %d*%d=%uB\n"), sizeof(mode_ptr), _mode.size(), (_mode.capacity()*sizeof(mode_ptr)));
  DEBUG_PRINTF_P(PSTR("Data: %d*%d=%uB\n"), sizeof(const char *), _modeData.size(), (_modeData.capacity()*sizeof(const char *)));
  DEBUG_PRINTF_P(PSTR("Map: %d*%d=%uB\n"), sizeof(uint16_t), (int)customMappingSize, customMappingSize*sizeof(uint16_t));
}
#endif

void WS2812FX::loadCustomPalettes() {
  byte tcp[72]; //support gradient palettes with up to 18 entries
  CRGBPalette16 targetPalette;
  customPalettes.clear(); // start fresh
  for (int index = 0; index<10; index++) {
    char fileName[32];
    sprintf_P(fileName, PSTR("/palette%d.json"), index);

    StaticJsonDocument<1536> pDoc; // barely enough to fit 72 numbers
    if (WLED_FS.exists(fileName)) {
      DEBUG_PRINT(F("Reading palette from "));
      DEBUG_PRINTLN(fileName);

      if (readObjectFromFile(fileName, nullptr, &pDoc)) {
        JsonArray pal = pDoc[F("palette")];
        if (!pal.isNull() && pal.size()>3) { // not an empty palette (at least 2 entries)
          if (pal[0].is<int>() && pal[1].is<const char *>()) {
            // we have an array of index & hex strings
            size_t palSize = MIN(pal.size(), 36);
            palSize -= palSize % 2; // make sure size is multiple of 2
            for (size_t i=0, j=0; i<palSize && pal[i].as<int>()<256; i+=2, j+=4) {
              uint8_t rgbw[] = {0,0,0,0};
              tcp[ j ] = (uint8_t) pal[ i ].as<int>(); // index
              colorFromHexString(rgbw, pal[i+1].as<const char *>()); // will catch non-string entires
              for (size_t c=0; c<3; c++) tcp[j+1+c] = gamma8(rgbw[c]); // only use RGB component
              DEBUG_PRINTF_P(PSTR("%d(%d) : %d %d %d\n"), i, int(tcp[j]), int(tcp[j+1]), int(tcp[j+2]), int(tcp[j+3]));
            }
          } else {
            size_t palSize = MIN(pal.size(), 72);
            palSize -= palSize % 4; // make sure size is multiple of 4
            for (size_t i=0; i<palSize && pal[i].as<int>()<256; i+=4) {
              tcp[ i ] = (uint8_t) pal[ i ].as<int>(); // index
              tcp[i+1] = gamma8((uint8_t) pal[i+1].as<int>()); // R
              tcp[i+2] = gamma8((uint8_t) pal[i+2].as<int>()); // G
              tcp[i+3] = gamma8((uint8_t) pal[i+3].as<int>()); // B
              DEBUG_PRINTF_P(PSTR("%d(%d) : %d %d %d\n"), i, int(tcp[i]), int(tcp[i+1]), int(tcp[i+2]), int(tcp[i+3]));
            }
          }
          customPalettes.push_back(targetPalette.loadDynamicGradientPalette(tcp));
        } else {
          DEBUG_PRINTLN(F("Wrong palette format."));
        }
      }
    } else {
      break;
    }
  }
}

//load custom mapping table from JSON file (called from finalizeInit() or deserializeState())
bool WS2812FX::deserializeMap(unsigned n) {
  // 2D support creates its own ledmap (on the fly) if a ledmap.json exists it will overwrite built one.

  char fileName[32];
  strcpy_P(fileName, PSTR("/ledmap"));
  if (n) sprintf(fileName +7, "%d", n);
  strcat_P(fileName, PSTR(".json"));
  bool isFile = WLED_FS.exists(fileName);

  customMappingSize = 0; // prevent use of mapping if anything goes wrong
  currentLedmap = 0;
  if (n == 0 || isFile) interfaceUpdateCallMode = CALL_MODE_WS_SEND; // schedule WS update (to inform UI)

  if (!isFile && n==0 && isMatrix) {
    setUpMatrix();
    return false;
  }

  if (!isFile || !requestJSONBufferLock(7)) return false;

  if (!readObjectFromFile(fileName, nullptr, pDoc)) {
    DEBUG_PRINT(F("ERROR Invalid ledmap in ")); DEBUG_PRINTLN(fileName);
    releaseJSONBufferLock();
    return false; // if file does not load properly then exit
  }

  JsonObject root = pDoc->as<JsonObject>();
  // if we are loading default ledmap (at boot) set matrix width and height from the ledmap (compatible with WLED MM ledmaps)
  if (isMatrix && n == 0 && (!root[F("width")].isNull() || !root[F("height")].isNull())) {
    Segment::maxWidth  = min(max(root[F("width")].as<int>(), 1), 128);
    Segment::maxHeight = min(max(root[F("height")].as<int>(), 1), 128);
  }

  if (customMappingTable) free(customMappingTable);
  customMappingTable = static_cast<uint16_t*>(malloc(sizeof(uint16_t)*getLengthTotal()));

  if (customMappingTable) {
    DEBUG_PRINT(F("Reading LED map from ")); DEBUG_PRINTLN(fileName);
    JsonArray map = root[F("map")];
    if (!map.isNull() && map.size()) {  // not an empty map
      customMappingSize = min((unsigned)map.size(), (unsigned)getLengthTotal());
      for (unsigned i=0; i<customMappingSize; i++) customMappingTable[i] = (uint16_t) (map[i]<0 ? 0xFFFFU : map[i]);
      currentLedmap = n;
    }
  } else {
    DEBUG_PRINTLN(F("ERROR LED map allocation error."));
  }

  releaseJSONBufferLock();
  return (customMappingSize > 0);
}


WS2812FX* WS2812FX::instance = nullptr;

const char JSON_mode_names[] PROGMEM = R"=====(["FX names moved"])=====";
const char JSON_palette_names[] PROGMEM = R"=====([
"Default","* Random Cycle","* Color 1","* Colors 1&2","* Color Gradient","* Colors Only","Party","Cloud","Lava","Ocean",
"Forest","Rainbow","Rainbow Bands","Sunset","Rivendell","Breeze","Red & Blue","Yellowout","Analogous","Splash",
"Pastel","Sunset 2","Beach","Vintage","Departure","Landscape","Beech","Sherbet","Hult","Hult 64",
"Drywet","Jul","Grintage","Rewhi","Tertiary","Fire","Icefire","Cyane","Light Pink","Autumn",
"Magenta","Magred","Yelmag","Yelblu","Orange & Teal","Tiamat","April Night","Orangery","C9","Sakura",
"Aurora","Atlantica","C9 2","C9 New","Temperature","Aurora 2","Retro Clown","Candy","Toxy Reaf","Fairy Reaf",
"Semi Blue","Pink Candy","Red Reaf","Aqua Flash","Yelblu Hot","Lite Light","Red Flash","Blink Red","Red Shift","Red Tide",
"Candy2","Traffic Light"
])=====";<|MERGE_RESOLUTION|>--- conflicted
+++ resolved
@@ -199,11 +199,7 @@
   if (data && _dataLen > 0) memset(data, 0, _dataLen);  // prevent heap fragmentation (just erase buffer instead of deallocateData())
   next_time = 0; step = 0; call = 0; aux0 = 0; aux1 = 0;
   reset = false;
-<<<<<<< HEAD
-  #ifndef WLED_DISABLE_GIF
-=======
   #ifdef WLED_ENABLE_GIF
->>>>>>> 35624ab9
   endImagePlayback(this);
   #endif
 }
