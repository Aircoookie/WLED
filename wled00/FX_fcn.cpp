/*
  WS2812FX_fcn.cpp contains all utility functions
  Harm Aldick - 2016
  www.aldick.org

  Copyright (c) 2016  Harm Aldick
  Licensed under the EUPL v. 1.2 or later
  Adapted from code originally licensed under the MIT license

  Modified heavily for WLED
*/
#include "wled.h"
#include "FX.h"
#include "FXparticleSystem.h"  // TODO: better define the required function (mem service) in FX.h?
#include "palettes.h"

/*
  Custom per-LED mapping has moved!

  Create a file "ledmap.json" using the edit page.

  this is just an example (30 LEDs). It will first set all even, then all uneven LEDs.
  {"map":[
  0, 2, 4, 6, 8, 10, 12, 14, 16, 18, 20, 22, 24, 26, 28,
  1, 3, 5, 7, 9, 11, 13, 15, 17, 19, 21, 23, 25, 27, 29]}

  another example. Switches direction every 5 LEDs.
  {"map":[
  0, 1, 2, 3, 4, 9, 8, 7, 6, 5, 10, 11, 12, 13, 14,
  19, 18, 17, 16, 15, 20, 21, 22, 23, 24, 29, 28, 27, 26, 25]}
*/

#ifndef PIXEL_COUNTS
  #define PIXEL_COUNTS DEFAULT_LED_COUNT
#endif

#ifndef DATA_PINS
  #define DATA_PINS DEFAULT_LED_PIN
#endif

#ifndef LED_TYPES
  #define LED_TYPES DEFAULT_LED_TYPE
#endif

#ifndef DEFAULT_LED_COLOR_ORDER
  #define DEFAULT_LED_COLOR_ORDER COL_ORDER_GRB  //default to GRB
#endif


#if MAX_NUM_SEGMENTS < WLED_MAX_BUSSES
  #error "Max segments must be at least max number of busses!"
#endif

static constexpr unsigned sumPinsRequired(const unsigned* current, size_t count) {
 return (count > 0) ? (Bus::getNumberOfPins(*current) + sumPinsRequired(current+1,count-1)) : 0;
}

static constexpr bool validatePinsAndTypes(const unsigned* types, unsigned numTypes, unsigned numPins ) {
  // Pins provided < pins required -> always invalid
  // Pins provided = pins required -> always valid
  // Pins provided > pins required -> valid if excess pins are a product of last type pins since it will be repeated
  return (sumPinsRequired(types, numTypes) > numPins) ? false :
          (numPins - sumPinsRequired(types, numTypes)) % Bus::getNumberOfPins(types[numTypes-1]) == 0;
}


///////////////////////////////////////////////////////////////////////////////
// Segment class implementation
///////////////////////////////////////////////////////////////////////////////
unsigned      Segment::_usedSegmentData   = 0U; // amount of RAM all segments use for their data[]
uint16_t      Segment::maxWidth           = DEFAULT_LED_COUNT;
uint16_t      Segment::maxHeight          = 1;
unsigned      Segment::_vLength           = 0;
unsigned      Segment::_vWidth            = 0;
unsigned      Segment::_vHeight           = 0;
uint8_t       Segment::_segBri            = 0;
uint32_t      Segment::_currentColors[NUM_COLORS] = {0,0,0};
bool          Segment::_colorScaled       = false;
CRGBPalette16 Segment::_currentPalette    = CRGBPalette16(CRGB::Black);
CRGBPalette16 Segment::_randomPalette     = generateRandomPalette();  // was CRGBPalette16(DEFAULT_COLOR);
CRGBPalette16 Segment::_newRandomPalette  = generateRandomPalette();  // was CRGBPalette16(DEFAULT_COLOR);
uint16_t      Segment::_lastPaletteChange = 0; // perhaps it should be per segment
uint16_t      Segment::_lastPaletteBlend  = 0; //in millis (lowest 16 bits only)
uint16_t      Segment::_transitionprogress  = 0xFFFF;

#ifndef WLED_DISABLE_MODE_BLEND
bool Segment::_modeBlend = false;
uint16_t Segment::_clipStart = 0;
uint16_t Segment::_clipStop = 0;
uint8_t  Segment::_clipStartY = 0;
uint8_t  Segment::_clipStopY = 1;
#endif

// copy constructor
Segment::Segment(const Segment &orig) {
  //DEBUG_PRINTF_P(PSTR("-- Copy segment constructor: %p -> %p\n"), &orig, this);
  memcpy((void*)this, (void*)&orig, sizeof(Segment));
  _t = nullptr; // copied segment cannot be in transition
  name = nullptr;
  data = nullptr;
  _dataLen = 0;
  if (orig.name) { name = static_cast<char*>(malloc(strlen(orig.name)+1)); if (name) strcpy(name, orig.name); }
  if (orig.data) { if (allocateData(orig._dataLen)) memcpy(data, orig.data, orig._dataLen); }
}

// move constructor
Segment::Segment(Segment &&orig) noexcept {
  //DEBUG_PRINTF_P(PSTR("-- Move segment constructor: %p -> %p\n"), &orig, this);
  memcpy((void*)this, (void*)&orig, sizeof(Segment));
  orig._t   = nullptr; // old segment cannot be in transition any more
  orig.name = nullptr;
  orig.data = nullptr;
  orig._dataLen = 0;
}

// copy assignment
Segment& Segment::operator= (const Segment &orig) {
  //DEBUG_PRINTF_P(PSTR("-- Copying segment: %p -> %p\n"), &orig, this);
  if (this != &orig) {
    // clean destination
    if (name) { free(name); name = nullptr; }
    stopTransition();
    deallocateData();
    // copy source
    memcpy((void*)this, (void*)&orig, sizeof(Segment));
    // erase pointers to allocated data
    data = nullptr;
    _dataLen = 0;
    // copy source data
    if (orig.name) { name = static_cast<char*>(malloc(strlen(orig.name)+1)); if (name) strcpy(name, orig.name); }
    if (orig.data) { if (allocateData(orig._dataLen)) memcpy(data, orig.data, orig._dataLen); }
  }
  return *this;
}

// move assignment
Segment& Segment::operator= (Segment &&orig) noexcept {
  //DEBUG_PRINTF_P(PSTR("-- Moving segment: %p -> %p\n"), &orig, this);
  if (this != &orig) {
    if (name) { free(name); name = nullptr; } // free old name
    stopTransition();
    deallocateData(); // free old runtime data
    memcpy((void*)this, (void*)&orig, sizeof(Segment));
    orig.name = nullptr;
    orig.data = nullptr;
    orig._dataLen = 0;
    orig._t   = nullptr; // old segment cannot be in transition
  }
  return *this;
}

// allocates effect data buffer on heap and initialises (erases) it
bool IRAM_ATTR_YN Segment::allocateData(size_t len) {
  if (len == 0) return false; // nothing to do
  if (data && _dataLen >= len) {          // already allocated enough (reduce fragmentation)
    if (call == 0) memset(data, 0, len);  // erase buffer if called during effect initialisation
    return true;
  }
  //DEBUG_PRINTF_P(PSTR("--   Allocating data (%d): %p\n", len, this);
  deallocateData(); // if the old buffer was smaller release it first
  if (Segment::getUsedSegmentData() + len > MAX_SEGMENT_DATA) {
    // not enough memory
    DEBUG_PRINT(F("!!! Effect RAM depleted: "));
    DEBUG_PRINTF_P(PSTR("%d/%d !!!\n"), len, Segment::getUsedSegmentData());
    errorFlag = ERR_NORAM;
    return false;
  }
  // do not use SPI RAM on ESP32 since it is slow
  data = (byte*)calloc(len, sizeof(byte));
  if (!data) { DEBUG_PRINTLN(F("!!! Allocation failed. !!!")); return false; } // allocation failed
  Segment::addUsedSegmentData(len);
  //DEBUG_PRINTF_P(PSTR("---  Allocated data (%p): %d/%d -> %p\n"), this, len, Segment::getUsedSegmentData(), data);
  _dataLen = len;
  return true;
}

void IRAM_ATTR_YN Segment::deallocateData() {
  if (!data) { _dataLen = 0; return; }
  //DEBUG_PRINTF_P(PSTR("---  Released data (%p): %d/%d -> %p\n"), this, _dataLen, Segment::getUsedSegmentData(), data);
  if ((Segment::getUsedSegmentData() > 0) && (_dataLen > 0)) { // check that we don't have a dangling / inconsistent data pointer
    free(data);
  } else {
    DEBUG_PRINTF_P(PSTR("---- Released data (%p): inconsistent UsedSegmentData (%d/%d), cowardly refusing to free nothing.\n"), this, _dataLen, Segment::getUsedSegmentData());
  }
  data = nullptr;
  Segment::addUsedSegmentData(_dataLen <= Segment::getUsedSegmentData() ? -_dataLen : -Segment::getUsedSegmentData());
  _dataLen = 0;
}

/**
  * If reset of this segment was requested, clears runtime
  * settings of this segment.
  * Must not be called while an effect mode function is running
  * because it could access the data buffer and this method
  * may free that data buffer.
  */
void Segment::resetIfRequired() {
  if (!reset) return;
  //DEBUG_PRINTF_P(PSTR("-- Segment reset: %p\n"), this);
  if (data && _dataLen > 0) memset(data, 0, _dataLen);  // prevent heap fragmentation (just erase buffer instead of deallocateData())
  next_time = 0; step = 0; call = 0; aux0 = 0; aux1 = 0;
  reset = false;
}

CRGBPalette16 &Segment::loadPalette(CRGBPalette16 &targetPalette, uint8_t pal) {
  if (pal < 245 && pal > GRADIENT_PALETTE_COUNT+13) pal = 0;
  if (pal > 245 && (strip.customPalettes.size() == 0 || 255U-pal > strip.customPalettes.size()-1)) pal = 0; // TODO remove strip dependency by moving customPalettes out of strip
  //default palette. Differs depending on effect
  if (pal == 0) pal = _default_palette; //load default palette set in FX _data, party colors as default
  switch (pal) {
    case 0: //default palette. Exceptions for specific effects above
      targetPalette = PartyColors_p; break;
    case 1: //randomly generated palette
      targetPalette = _randomPalette; //random palette is generated at intervals in handleRandomPalette()
      break;
    case 2: {//primary color only
      CRGB prim = gamma32(colors[0]);
      targetPalette = CRGBPalette16(prim); break;}
    case 3: {//primary + secondary
      CRGB prim = gamma32(colors[0]);
      CRGB sec  = gamma32(colors[1]);
      targetPalette = CRGBPalette16(prim,prim,sec,sec); break;}
    case 4: {//primary + secondary + tertiary
      CRGB prim = gamma32(colors[0]);
      CRGB sec  = gamma32(colors[1]);
      CRGB ter  = gamma32(colors[2]);
      targetPalette = CRGBPalette16(ter,sec,prim); break;}
    case 5: {//primary + secondary (+tertiary if not off), more distinct
      CRGB prim = gamma32(colors[0]);
      CRGB sec  = gamma32(colors[1]);
      if (colors[2]) {
        CRGB ter = gamma32(colors[2]);
        targetPalette = CRGBPalette16(prim,prim,prim,prim,prim,sec,sec,sec,sec,sec,ter,ter,ter,ter,ter,prim);
      } else {
        targetPalette = CRGBPalette16(prim,prim,prim,prim,prim,prim,prim,prim,sec,sec,sec,sec,sec,sec,sec,sec);
      }
      break;}
    default: //progmem palettes
      if (pal>245) {
        targetPalette = strip.customPalettes[255-pal]; // we checked bounds above
      } else if (pal < 13) { // palette 6 - 12, fastled palettes
        targetPalette = *fastledPalettes[pal-6];
      } else {
        byte tcp[72];
        memcpy_P(tcp, (byte*)pgm_read_dword(&(gGradientPalettes[pal-13])), 72);
        targetPalette.loadDynamicGradientPalette(tcp);
      }
      break;
  }
  return targetPalette;
}

void Segment::startTransition(uint16_t dur) {
  if (dur == 0) {
    if (isInTransition()) _t->_dur = dur; // this will stop transition in next handleTransition()
    return;
  }
  if (isInTransition()) return; // already in transition no need to store anything

  // starting a transition has to occur before change so we get current values 1st
  _t = new(std::nothrow) Transition(dur); // no previous transition running
  if (!_t) return; // failed to allocate data

  //DEBUG_PRINTF_P(PSTR("-- Started transition: %p (%p)\n"), this, _t);
  loadPalette(_t->_palT, palette);
<<<<<<< HEAD
  _t->_palette        = palette;
=======
  _t->_palTid         = palette;
>>>>>>> f2caf14d
  _t->_briT           = on ? opacity : 0;
  _t->_cctT           = cct;
#ifndef WLED_DISABLE_MODE_BLEND
  swapSegenv(_t->_segT);
  _t->_modeT          = mode;
  _t->_segT._dataLenT = 0;
  _t->_segT._dataT    = nullptr;
  if (_dataLen > 0 && data) {
    _t->_segT._dataT = (byte *)malloc(_dataLen);
    if (_t->_segT._dataT) {
      //DEBUG_PRINTF_P(PSTR("--  Allocated duplicate data (%d) for %p: %p\n"), _dataLen, this, _t->_segT._dataT);
      memcpy(_t->_segT._dataT, data, _dataLen);
      _t->_segT._dataLenT = _dataLen;
    }
  }
#else
  for (size_t i=0; i<NUM_COLORS; i++) _t->_colorT[i] = colors[i];
#endif
}

void Segment::stopTransition() {
  if (isInTransition()) {
    //DEBUG_PRINTF_P(PSTR("-- Stopping transition: %p\n"), this);
    #ifndef WLED_DISABLE_MODE_BLEND
    if (_t->_segT._dataT && _t->_segT._dataLenT > 0) {
      //DEBUG_PRINTF_P(PSTR("--  Released duplicate data (%d) for %p: %p\n"), _t->_segT._dataLenT, this, _t->_segT._dataT);
      free(_t->_segT._dataT);
      _t->_segT._dataT = nullptr;
      _t->_segT._dataLenT = 0;
    }
    #endif
    delete _t;
    _t = nullptr;
  }
  _transitionprogress = 0xFFFFU; // stop means stop - transition has ended
}

// transition progression between 0-65535
inline void Segment::updateTransitionProgress() {
  _transitionprogress = 0xFFFFU;
  if (isInTransition()) {
    unsigned diff = millis() - _t->_start;
    if (_t->_dur > 0 && diff < _t->_dur) _transitionprogress = diff * 0xFFFFU / _t->_dur;
  }
}

#ifndef WLED_DISABLE_MODE_BLEND
void Segment::swapSegenv(tmpsegd_t &tmpSeg) {
  //DEBUG_PRINTF_P(PSTR("--  Saving temp seg: %p->(%p) [%d->%p]\n"), this, &tmpSeg, _dataLen, data);
  tmpSeg._optionsT   = options;
  for (size_t i=0; i<NUM_COLORS; i++) tmpSeg._colorT[i] = colors[i];
  tmpSeg._speedT     = speed;
  tmpSeg._intensityT = intensity;
  tmpSeg._custom1T   = custom1;
  tmpSeg._custom2T   = custom2;
  tmpSeg._custom3T   = custom3;
  tmpSeg._check1T    = check1;
  tmpSeg._check2T    = check2;
  tmpSeg._check3T    = check3;
  tmpSeg._aux0T      = aux0;
  tmpSeg._aux1T      = aux1;
  tmpSeg._stepT      = step;
  tmpSeg._callT      = call;
  tmpSeg._dataT      = data;
  tmpSeg._dataLenT   = _dataLen;
  if (isInTransition() && &tmpSeg != &(_t->_segT)) {
    // swap SEGENV with transitional data
    options   = _t->_segT._optionsT;
    for (size_t i=0; i<NUM_COLORS; i++) colors[i] = _t->_segT._colorT[i];
    speed     = _t->_segT._speedT;
    intensity = _t->_segT._intensityT;
    custom1   = _t->_segT._custom1T;
    custom2   = _t->_segT._custom2T;
    custom3   = _t->_segT._custom3T;
    check1    = _t->_segT._check1T;
    check2    = _t->_segT._check2T;
    check3    = _t->_segT._check3T;
    aux0      = _t->_segT._aux0T;
    aux1      = _t->_segT._aux1T;
    step      = _t->_segT._stepT;
    call      = _t->_segT._callT;
    data      = _t->_segT._dataT;
    _dataLen  = _t->_segT._dataLenT;
  }
}

void Segment::restoreSegenv(const tmpsegd_t &tmpSeg) {
  //DEBUG_PRINTF_P(PSTR("--  Restoring temp seg: %p->(%p) [%d->%p]\n"), &tmpSeg, this, _dataLen, data);
  if (isInTransition() && &(_t->_segT) != &tmpSeg) {
    // update possibly changed variables to keep old effect running correctly
    _t->_segT._aux0T = aux0;
    _t->_segT._aux1T = aux1;
    _t->_segT._stepT = step;
    _t->_segT._callT = call;
    //if (_t->_segT._dataT != data) DEBUG_PRINTF_P(PSTR("---  data re-allocated: (%p) %p -> %p\n"), this, _t->_segT._dataT, data);
    _t->_segT._dataT = data;
    _t->_segT._dataLenT = _dataLen;
  }
  options   = tmpSeg._optionsT;
  for (size_t i=0; i<NUM_COLORS; i++) colors[i] = tmpSeg._colorT[i];
  speed     = tmpSeg._speedT;
  intensity = tmpSeg._intensityT;
  custom1   = tmpSeg._custom1T;
  custom2   = tmpSeg._custom2T;
  custom3   = tmpSeg._custom3T;
  check1    = tmpSeg._check1T;
  check2    = tmpSeg._check2T;
  check3    = tmpSeg._check3T;
  aux0      = tmpSeg._aux0T;
  aux1      = tmpSeg._aux1T;
  step      = tmpSeg._stepT;
  call      = tmpSeg._callT;
  data      = tmpSeg._dataT;
  _dataLen  = tmpSeg._dataLenT;
}
#endif

uint8_t Segment::currentBri(bool useCct) const {
  unsigned prog = isInTransition() ? progress() : 0xFFFFU;
  uint32_t curBri = useCct ? cct : (on ? opacity : 0);
  if (prog < 0xFFFFU) {
#ifndef WLED_DISABLE_MODE_BLEND
    uint8_t tmpBri = useCct ? _t->_cctT : (_t->_segT._optionsT & 0x0004 ? _t->_briT : 0);
    // _modeBlend==true -> old effect
    if (blendingStyle != BLEND_STYLE_FADE) return _modeBlend ? tmpBri : curBri; // not fade/blend transition, each effect uses its brightness
#else
    uint8_t tmpBri = useCct ? _t->_cctT : _t->_briT;
#endif
    curBri *=  prog;
    curBri += tmpBri * (0xFFFFU - prog);
    return curBri / 0xFFFFU;
  }
  return curBri;
}

uint8_t Segment::currentMode() const {
#ifndef WLED_DISABLE_MODE_BLEND
  unsigned prog = isInTransition() ? progress() : 0xFFFFU;
  if (prog == 0xFFFFU) return mode;
  if (blendingStyle != BLEND_STYLE_FADE) {
    // workaround for on/off transition to respect blending style
    uint8_t modeT = (bri != briT) &&  bri ? FX_MODE_STATIC : _t->_modeT;   // On/Off transition active (bri!=briT) and final bri>0 : old mode is STATIC
    uint8_t modeS = (bri != briT) && !bri ? FX_MODE_STATIC : mode;         // On/Off transition active (bri!=briT) and final bri==0 : new mode is STATIC
    return _modeBlend ? modeT : modeS;    // _modeBlend==true -> old effect
  }
  return _modeBlend ? _t->_modeT : mode;  // _modeBlend==true -> old effect
#else
  return mode;
#endif
}

uint32_t Segment::currentColor(uint8_t slot) const {
  if (slot >= NUM_COLORS) slot = 0;
  unsigned prog = progress();
  if (prog == 0xFFFFU) return colors[slot];
#ifndef WLED_DISABLE_MODE_BLEND
  if (blendingStyle != BLEND_STYLE_FADE) {
    // workaround for on/off transition to respect blending style
    uint32_t colT = (bri != briT) &&  bri ? BLACK : _t->_segT._colorT[slot];  // On/Off transition active (bri!=briT) and final bri>0 : old color is BLACK
    uint32_t colS = (bri != briT) && !bri ? BLACK : colors[slot];             // On/Off transition active (bri!=briT) and final bri==0 : new color is BLACK
    return _modeBlend ? colT : colS;    // _modeBlend==true -> old effect
  }
  return color_blend16(_t->_segT._colorT[slot], colors[slot], prog);
#else
  return color_blend16(_t->_colorT[slot], colors[slot], prog);
#endif
}

// pre-calculate drawing parameters for faster access (based on the idea from @softhack007 from MM fork)
void Segment::beginDraw() {
  _vWidth  = virtualWidth();
  _vHeight = virtualHeight();
  _vLength = virtualLength();
  _segBri  = currentBri();
  unsigned prog = isInTransition() ? progress() : 0xFFFFU;  // transition progress; 0xFFFFU = no transition active
  // adjust gamma for effects
  for (unsigned i = 0; i < NUM_COLORS; i++) {
    #ifndef WLED_DISABLE_MODE_BLEND
    uint32_t col = isInTransition() ? color_blend16(_t->_segT._colorT[i], colors[i], prog) : colors[i];
    #else
    uint32_t col = isInTransition() ? color_blend16(_t->_colorT[i], colors[i], prog) : colors[i];
    #endif
    _currentColors[i] = gamma32(col);
  }
  // load palette into _currentPalette
  setCurrentPalette();
}

void Segment::setCurrentPalette(bool loadOldPalette) {
  if(loadOldPalette && isInTransition()) {
    loadPalette(_currentPalette, _t->_palette); // load palette of old effect, used in particle system
    return;
  }
  loadPalette(_currentPalette, palette);
<<<<<<< HEAD

  if(strip.paletteFade && isInTransition() && progress() < 0xFFFFU) {
    // blend palettes
    // there are about 255 blend passes of 48 "blends" to completely blend two palettes (in _dur time)
    // minimum blend time is 100ms maximum is 65535ms
    int noOfBlends = ((255U * progress()) / 0xFFFFU) - _t->_prevPaletteBlends;
    for (int i = 0; i < noOfBlends; i++, _t->_prevPaletteBlends++) nblendPaletteTowardPalette(_t->_palT, _currentPalette, 48);
    _currentPalette = _t->_palT; // copy transitioning/temporary palette
=======
  if (prog < 0xFFFFU) {
#ifndef WLED_DISABLE_MODE_BLEND
    if (blendingStyle > BLEND_STYLE_FADE) {
      //if (_modeBlend) loadPalette(_currentPalette, _t->_palTid); // not fade/blend transition, each effect uses its palette
      if (_modeBlend) _currentPalette = _t->_palT; // not fade/blend transition, each effect uses its palette
    } else
#endif
    {
      // blend palettes
      // there are about 255 blend passes of 48 "blends" to completely blend two palettes (in _dur time)
      // minimum blend time is 100ms maximum is 65535ms
      unsigned noOfBlends = ((255U * prog) / 0xFFFFU) - _t->_prevPaletteBlends;
      for (unsigned i = 0; i < noOfBlends; i++, _t->_prevPaletteBlends++) nblendPaletteTowardPalette(_t->_palT, _currentPalette, 48);
      _currentPalette = _t->_palT; // copy transitioning/temporary palette
    }
>>>>>>> f2caf14d
  }
}

// relies on WS2812FX::service() to call it for each frame
void Segment::handleRandomPalette() {
  // is it time to generate a new palette?
  if ((uint16_t)(millis()/1000U) - _lastPaletteChange > randomPaletteChangeTime) {
    _newRandomPalette = useHarmonicRandomPalette ? generateHarmonicRandomPalette(_randomPalette) : generateRandomPalette();
    _lastPaletteChange = (uint16_t)(millis()/1000U);
    _lastPaletteBlend = (uint16_t)(millis())-512; // starts blending immediately
  }

  // assumes that 128 updates are sufficient to blend a palette, so shift by 7 (can be more, can be less)
  // in reality there need to be 255 blends to fully blend two entirely different palettes
  if ((uint16_t)millis() - _lastPaletteBlend < strip.getTransition() >> 7) return; // not yet time to fade, delay the update
  _lastPaletteBlend = (uint16_t)millis();
  nblendPaletteTowardPalette(_randomPalette, _newRandomPalette, 48);
}

// sets Segment geometry (length or width/height and grouping, spacing and offset as well as 2D mapping)
// strip must be suspended (strip.suspend()) before calling this function
// this function may call fill() to clear pixels if spacing or mapping changed (which requires setting _vWidth, _vHeight, _vLength or beginDraw())
void Segment::setGeometry(uint16_t i1, uint16_t i2, uint8_t grp, uint8_t spc, uint16_t ofs, uint16_t i1Y, uint16_t i2Y, uint8_t m12) {
  // return if neither bounds nor grouping have changed
  bool boundsUnchanged = (start == i1 && stop == i2);
  #ifndef WLED_DISABLE_2D
  if (Segment::maxHeight>1) boundsUnchanged &= (startY == i1Y && stopY == i2Y); // 2D
  #endif
  if (boundsUnchanged
      && (!grp || (grouping == grp && spacing == spc))
      && (ofs == UINT16_MAX || ofs == offset)
      && (m12 == map1D2D)
     ) return;

  stateChanged = true; // send UDP/WS broadcast

  if (stop || spc != spacing || m12 != map1D2D) {
    _vWidth  = virtualWidth();
    _vHeight = virtualHeight();
    _vLength = virtualLength();
    _segBri  = currentBri();
    fill(BLACK); // turn old segment range off or clears pixels if changing spacing (requires _vWidth/_vHeight/_vLength/_segBri)
  }
  if (grp) { // prevent assignment of 0
    grouping = grp;
    spacing = spc;
  } else {
    grouping = 1;
    spacing = 0;
  }
  if (ofs < UINT16_MAX) offset = ofs;
  map1D2D  = constrain(m12, 0, 7);

  DEBUG_PRINT(F("setUp segment: ")); DEBUG_PRINT(i1);
  DEBUG_PRINT(','); DEBUG_PRINT(i2);
  DEBUG_PRINT(F(" -> ")); DEBUG_PRINT(i1Y);
  DEBUG_PRINT(','); DEBUG_PRINTLN(i2Y);
  markForReset();
  if (boundsUnchanged) return;

  // apply change immediately
  if (i2 <= i1) { //disable segment
    stop = 0;
    return;
  }
  if (i1 < Segment::maxWidth || (i1 >= Segment::maxWidth*Segment::maxHeight && i1 < strip.getLengthTotal())) start = i1; // Segment::maxWidth equals strip.getLengthTotal() for 1D
  stop = i2 > Segment::maxWidth*Segment::maxHeight ? MIN(i2,strip.getLengthTotal()) : (i2 > Segment::maxWidth ? Segment::maxWidth : MAX(1,i2));
  startY = 0;
  stopY  = 1;
  #ifndef WLED_DISABLE_2D
  if (Segment::maxHeight>1) { // 2D
    if (i1Y < Segment::maxHeight) startY = i1Y;
    stopY = i2Y > Segment::maxHeight ? Segment::maxHeight : MAX(1,i2Y);
  }
  #endif
  // safety check
  if (start >= stop || startY >= stopY) {
    stop = 0;
    return;
  }
  refreshLightCapabilities();
}


Segment &Segment::setColor(uint8_t slot, uint32_t c) {
  if (slot >= NUM_COLORS || c == colors[slot]) return *this;
  if (!_isRGB && !_hasW) {
    if (slot == 0 && c == BLACK) return *this; // on/off segment cannot have primary color black
    if (slot == 1 && c != BLACK) return *this; // on/off segment cannot have secondary color non black
  }
  //DEBUG_PRINTF_P(PSTR("- Starting color transition: %d [0x%X]\n"), slot, c);
  startTransition(strip.getTransition()); // start transition prior to change
  colors[slot] = c;
  stateChanged = true; // send UDP/WS broadcast
  return *this;
}

Segment &Segment::setCCT(uint16_t k) {
  if (k > 255) { //kelvin value, convert to 0-255
    if (k < 1900)  k = 1900;
    if (k > 10091) k = 10091;
    k = (k - 1900) >> 5;
  }
  if (cct != k) {
    //DEBUG_PRINTF_P(PSTR("- Starting CCT transition: %d\n"), k);
    startTransition(strip.getTransition()); // start transition prior to change
    cct = k;
    stateChanged = true; // send UDP/WS broadcast
  }
  return *this;
}

Segment &Segment::setOpacity(uint8_t o) {
  if (opacity != o) {
    //DEBUG_PRINTF_P(PSTR("- Starting opacity transition: %d\n"), o);
    startTransition(strip.getTransition()); // start transition prior to change
    opacity = o;
    stateChanged = true; // send UDP/WS broadcast
  }
  return *this;
}

Segment &Segment::setOption(uint8_t n, bool val) {
  bool prevOn = on;
  if (n == SEG_OPTION_ON && val != prevOn) startTransition(strip.getTransition()); // start transition prior to change
  if (val) options |=   0x01 << n;
  else     options &= ~(0x01 << n);
  if (!(n == SEG_OPTION_SELECTED || n == SEG_OPTION_RESET)) stateChanged = true; // send UDP/WS broadcast
  return *this;
}

Segment &Segment::setMode(uint8_t fx, bool loadDefaults) {
  // skip reserved
  while (fx < strip.getModeCount() && strncmp_P("RSVD", strip.getModeData(fx), 4) == 0) fx++;
  if (fx >= strip.getModeCount()) fx = 0; // set solid mode
  // if we have a valid mode & is not reserved
  if (fx != mode) {
#ifndef WLED_DISABLE_MODE_BLEND
    //DEBUG_PRINTF_P(PSTR("- Starting effect transition: %d\n"), fx);
    startTransition(strip.getTransition()); // set effect transitions
#endif
    mode = fx;
    int sOpt;
    // load default values from effect string
    if (loadDefaults) {
      sOpt = extractModeDefaults(fx, "sx");  speed     = (sOpt >= 0) ? sOpt : DEFAULT_SPEED;
      sOpt = extractModeDefaults(fx, "ix");  intensity = (sOpt >= 0) ? sOpt : DEFAULT_INTENSITY;
      sOpt = extractModeDefaults(fx, "c1");  custom1   = (sOpt >= 0) ? sOpt : DEFAULT_C1;
      sOpt = extractModeDefaults(fx, "c2");  custom2   = (sOpt >= 0) ? sOpt : DEFAULT_C2;
      sOpt = extractModeDefaults(fx, "c3");  custom3   = (sOpt >= 0) ? sOpt : DEFAULT_C3;
      sOpt = extractModeDefaults(fx, "o1");  check1    = (sOpt >= 0) ? (bool)sOpt : false;
      sOpt = extractModeDefaults(fx, "o2");  check2    = (sOpt >= 0) ? (bool)sOpt : false;
      sOpt = extractModeDefaults(fx, "o3");  check3    = (sOpt >= 0) ? (bool)sOpt : false;
      sOpt = extractModeDefaults(fx, "m12"); if (sOpt >= 0) map1D2D   = constrain(sOpt, 0, 7); else map1D2D = M12_Pixels;  // reset mapping if not defined (2D FX may not work)
      sOpt = extractModeDefaults(fx, "si");  if (sOpt >= 0) soundSim  = constrain(sOpt, 0, 3);
      sOpt = extractModeDefaults(fx, "rev"); if (sOpt >= 0) reverse   = (bool)sOpt;
      sOpt = extractModeDefaults(fx, "mi");  if (sOpt >= 0) mirror    = (bool)sOpt; // NOTE: setting this option is a risky business
      sOpt = extractModeDefaults(fx, "rY");  if (sOpt >= 0) reverse_y = (bool)sOpt;
      sOpt = extractModeDefaults(fx, "mY");  if (sOpt >= 0) mirror_y  = (bool)sOpt; // NOTE: setting this option is a risky business
      sOpt = extractModeDefaults(fx, "pal"); if (sOpt >= 0) setPalette(sOpt); //else setPalette(0);
    }
    sOpt = extractModeDefaults(fx, "pal"); // always extract 'pal' to set _default_palette
    if(sOpt <= 0) sOpt = 6; // partycolors if zero or not set
    _default_palette = sOpt; // _deault_palette is loaded into pal0 in loadPalette() (if selected)
    markForReset();
    stateChanged = true; // send UDP/WS broadcast
  }
  return *this;
}

Segment &Segment::setPalette(uint8_t pal) {
  if (pal < 245 && pal > GRADIENT_PALETTE_COUNT+13) pal = 0; // built in palettes
  if (pal > 245 && (strip.customPalettes.size() == 0 || 255U-pal > strip.customPalettes.size()-1)) pal = 0; // custom palettes
  if (pal != palette) {
    //DEBUG_PRINTF_P(PSTR("- Starting palette transition: %d\n"), pal);
    startTransition(strip.getTransition());
    palette = pal;
    stateChanged = true; // send UDP/WS broadcast
  }
  return *this;
}

// 2D matrix
unsigned Segment::virtualWidth() const {
  unsigned groupLen = groupLength();
  unsigned vWidth = ((transpose ? height() : width()) + groupLen - 1) / groupLen;
  if (mirror) vWidth = (vWidth + 1) /2;  // divide by 2 if mirror, leave at least a single LED
  return vWidth;
}

unsigned Segment::virtualHeight() const {
  unsigned groupLen = groupLength();
  unsigned vHeight = ((transpose ? width() : height()) + groupLen - 1) / groupLen;
  if (mirror_y) vHeight = (vHeight + 1) /2;  // divide by 2 if mirror, leave at least a single LED
  return vHeight;
}

// Constants for mapping mode "Pinwheel"
#ifndef WLED_DISABLE_2D
constexpr int Pinwheel_Steps_Small = 72;       // no holes up to 16x16
constexpr int Pinwheel_Size_Small  = 16;       // larger than this -> use "Medium"
constexpr int Pinwheel_Steps_Medium = 192;     // no holes up to 32x32
constexpr int Pinwheel_Size_Medium  = 32;      // larger than this -> use "Big"
constexpr int Pinwheel_Steps_Big = 304;        // no holes up to 50x50
constexpr int Pinwheel_Size_Big  = 50;         // larger than this -> use "XL"
constexpr int Pinwheel_Steps_XL  = 368;
constexpr float Int_to_Rad_Small = (DEG_TO_RAD * 360) / Pinwheel_Steps_Small;  // conversion: from 0...72 to Radians
constexpr float Int_to_Rad_Med =   (DEG_TO_RAD * 360) / Pinwheel_Steps_Medium; // conversion: from 0...192 to Radians
constexpr float Int_to_Rad_Big =   (DEG_TO_RAD * 360) / Pinwheel_Steps_Big;    // conversion: from 0...304 to Radians
constexpr float Int_to_Rad_XL =    (DEG_TO_RAD * 360) / Pinwheel_Steps_XL;     // conversion: from 0...368 to Radians

constexpr int Fixed_Scale = 512;               // fixpoint scaling factor (9bit for fraction)

// Pinwheel helper function: pixel index to radians
static float getPinwheelAngle(int i, int vW, int vH) {
  int maxXY = max(vW, vH);
  if (maxXY <= Pinwheel_Size_Small)  return float(i) * Int_to_Rad_Small;
  if (maxXY <= Pinwheel_Size_Medium) return float(i) * Int_to_Rad_Med;
  if (maxXY <= Pinwheel_Size_Big)    return float(i) * Int_to_Rad_Big;
  // else
  return float(i) * Int_to_Rad_XL;
}
// Pinwheel helper function: matrix dimensions to number of rays
static int getPinwheelLength(int vW, int vH) {
  int maxXY = max(vW, vH);
  if (maxXY <= Pinwheel_Size_Small)  return Pinwheel_Steps_Small;
  if (maxXY <= Pinwheel_Size_Medium) return Pinwheel_Steps_Medium;
  if (maxXY <= Pinwheel_Size_Big)    return Pinwheel_Steps_Big;
  // else
  return Pinwheel_Steps_XL;
}
#endif

// 1D strip
uint16_t Segment::virtualLength() const {
#ifndef WLED_DISABLE_2D
  if (is2D()) {
    unsigned vW = virtualWidth();
    unsigned vH = virtualHeight();
    unsigned vLen;
    switch (map1D2D) {
      case M12_pBar:
        vLen = vH;
        break;
      case M12_pCorner:
        vLen = max(vW,vH); // get the longest dimension
        break;
      case M12_pArc:
        vLen = sqrt32_bw(vH*vH + vW*vW); // use diagonal
        break;
      case M12_sPinwheel:
        vLen = getPinwheelLength(vW, vH);
        break;
      default:
        vLen = vW * vH; // use all pixels from segment
        break;
    }
    return vLen;
  }
#endif
  unsigned groupLen = groupLength(); // is always >= 1
  unsigned vLength = (length() + groupLen - 1) / groupLen;
  if (mirror) vLength = (vLength + 1) /2;  // divide by 2 if mirror, leave at least a single LED
  return vLength;
}

// pixel is clipped if it falls outside clipping range (_modeBlend==true) or is inside clipping range (_modeBlend==false)
// if clipping start > stop the clipping range is inverted
// _modeBlend==true  -> old effect during transition
// _modeBlend==false -> new effect during transition
bool IRAM_ATTR_YN Segment::isPixelClipped(int i) const {
#ifndef WLED_DISABLE_MODE_BLEND
  if (_clipStart != _clipStop && blendingStyle > BLEND_STYLE_FADE) {
    bool invert = _clipStart > _clipStop;  // ineverted start & stop
    int start = invert ? _clipStop : _clipStart;
    int stop  = invert ? _clipStart : _clipStop;
    if (blendingStyle == BLEND_STYLE_FAIRY_DUST) {
      unsigned len = stop - start;
      if (len < 2) return false;
      unsigned shuffled = hashInt(i) % len;
      unsigned pos = (shuffled * 0xFFFFU) / len;
      return (progress() <= pos) ^ _modeBlend;
    }
    const bool iInside = (i >= start && i < stop);
    //if (!invert &&  iInside) return _modeBlend;
    //if ( invert && !iInside) return _modeBlend;
    //return !_modeBlend;
    return !iInside ^ invert ^ _modeBlend; // thanks @willmmiles (https://github.com/Aircoookie/WLED/pull/3877#discussion_r1554633876)
  }
#endif
  return false;
}

void IRAM_ATTR_YN Segment::setPixelColor(int i, uint32_t col) const
{
  if (!isActive() || i < 0) return; // not active or invalid index
#ifndef WLED_DISABLE_2D
  int vStrip = 0;
#endif
  int vL = vLength();
  // if the 1D effect is using virtual strips "i" will have virtual strip id stored in upper 16 bits
  // in such case "i" will be > virtualLength()
  if (i >= vL) {
    // check if this is a virtual strip
    #ifndef WLED_DISABLE_2D
    vStrip = i>>16; // hack to allow running on virtual strips (2D segment columns/rows)
    i &= 0xFFFF;    //truncate vstrip index
    if (i >= vL) return;  // if pixel would still fall out of segment just exit
    #else
    return;
    #endif
  }

#ifndef WLED_DISABLE_2D
  if (is2D()) {
    const int vW = vWidth();   // segment width in logical pixels (can be 0 if segment is inactive)
    const int vH = vHeight();  // segment height in logical pixels (is always >= 1)
    // pre-scale color for all pixels
    col = color_fade(col, _segBri);
    _colorScaled = true;
    switch (map1D2D) {
      case M12_Pixels:
        // use all available pixels as a long strip
        setPixelColorXY(i % vW, i / vW, col);
        break;
      case M12_pBar:
        // expand 1D effect vertically or have it play on virtual strips
        if (vStrip > 0) setPixelColorXY(vStrip - 1, vH - i - 1, col);
        else for (int x = 0; x < vW; x++) setPixelColorXY(x, vH - i - 1, col);
        break;
      case M12_pArc:
        // expand in circular fashion from center
        if (i == 0)
          setPixelColorXY(0, 0, col);
        else {
          float r = i;
          float step = HALF_PI / (2.8284f * r + 4); // we only need (PI/4)/(r/sqrt(2)+1) steps
          for (float rad = 0.0f; rad <= (HALF_PI/2)+step/2; rad += step) {
            int x = roundf(sin_t(rad) * r);
            int y = roundf(cos_t(rad) * r);
            // exploit symmetry
            setPixelColorXY(x, y, col);
            setPixelColorXY(y, x, col);
          }
          // Bresenham’s Algorithm (may not fill every pixel)
          //int d = 3 - (2*i);
          //int y = i, x = 0;
          //while (y >= x) {
          //  setPixelColorXY(x, y, col);
          //  setPixelColorXY(y, x, col);
          //  x++;
          //  if (d > 0) {
          //    y--;
          //    d += 4 * (x - y) + 10;
          //  } else {
          //    d += 4 * x + 6;
          //  }
          //}
        }
        break;
      case M12_pCorner:
        for (int x = 0; x <= i; x++) setPixelColorXY(x, i, col);
        for (int y = 0; y <  i; y++) setPixelColorXY(i, y, col);
        break;
      case M12_sPinwheel: {
        // i = angle --> 0 - 296  (Big), 0 - 192  (Medium), 0 - 72 (Small)
        float centerX = roundf((vW-1) / 2.0f);
        float centerY = roundf((vH-1) / 2.0f);
        float angleRad = getPinwheelAngle(i, vW, vH); // angle in radians
        float cosVal = cos_t(angleRad);
        float sinVal = sin_t(angleRad);

        // avoid re-painting the same pixel
        int lastX = INT_MIN; // impossible position
        int lastY = INT_MIN; // impossible position
        // draw line at angle, starting at center and ending at the segment edge
        // we use fixed point math for better speed. Starting distance is 0.5 for better rounding
        // int_fast16_t and int_fast32_t types changed to int, minimum bits commented
        int posx = (centerX + 0.5f * cosVal) * Fixed_Scale; // X starting position in fixed point 18 bit
        int posy = (centerY + 0.5f * sinVal) * Fixed_Scale; // Y starting position in fixed point 18 bit
        int inc_x = cosVal * Fixed_Scale; // X increment per step (fixed point) 10 bit
        int inc_y = sinVal * Fixed_Scale; // Y increment per step (fixed point) 10 bit

        int32_t maxX = vW * Fixed_Scale; // X edge in fixedpoint
        int32_t maxY = vH * Fixed_Scale; // Y edge in fixedpoint

        // Odd rays start further from center if prevRay started at center.
        static int prevRay = INT_MIN; // previous ray number
        if ((i % 2 == 1) && (i - 1 == prevRay || i + 1 == prevRay)) {
          int jump = min(vW/3, vH/3); // can add 2 if using medium pinwheel
          posx += inc_x * jump;
          posy += inc_y * jump;
        }
        prevRay = i;

        // draw ray until we hit any edge
        while ((posx >= 0) && (posy >= 0) && (posx < maxX)  && (posy < maxY))  {
          // scale down to integer (compiler will replace division with appropriate bitshift)
          int x = posx / Fixed_Scale;
          int y = posy / Fixed_Scale;
          // set pixel
          if (x != lastX || y != lastY) setPixelColorXY(x, y, col);  // only paint if pixel position is different
          lastX = x;
          lastY = y;
          // advance to next position
          posx += inc_x;
          posy += inc_y;
        }
        break;
      }
    }
    _colorScaled = false;
    return;
  } else if (Segment::maxHeight != 1 && (width() == 1 || height() == 1)) {
    if (start < Segment::maxWidth*Segment::maxHeight) {
      // we have a vertical or horizontal 1D segment (WARNING: virtual...() may be transposed)
      int x = 0, y = 0;
      if (vHeight() > 1) y = i;
      if (vWidth()  > 1) x = i;
      setPixelColorXY(x, y, col);
      return;
    }
  }
#endif

#ifndef WLED_DISABLE_MODE_BLEND
  // if we blend using "push" style we need to "shift" new mode to left or right
  if (isInTransition() && !_modeBlend && (blendingStyle == BLEND_STYLE_PUSH_RIGHT || blendingStyle == BLEND_STYLE_PUSH_LEFT)) {
    unsigned prog = 0xFFFF - progress();
    unsigned dI = prog * vL / 0xFFFF;
    if (blendingStyle == BLEND_STYLE_PUSH_RIGHT) i -= dI;
    else                                         i += dI;
  }
#endif

  if (i >= vL || i < 0 || isPixelClipped(i)) return; // handle clipping on 1D

  unsigned len = length();
  // if color is unscaled
  if (!_colorScaled) col = color_fade(col, _segBri);

  // expand pixel (taking into account start, grouping, spacing [and offset])
  i = i * groupLength();
  if (reverse) { // is segment reversed?
    if (mirror) { // is segment mirrored?
      i = (len - 1) / 2 - i;  //only need to index half the pixels
    } else {
      i = (len - 1) - i;
    }
  }
  i += start; // starting pixel in a group

  uint32_t tmpCol = col;
  // set all the pixels in the group
  for (int j = 0; j < grouping; j++) {
    unsigned indexSet = i + ((reverse) ? -j : j);
    if (indexSet >= start && indexSet < stop) {
      if (mirror) { //set the corresponding mirrored pixel
        unsigned indexMir = stop - indexSet + start - 1;
        indexMir += offset; // offset/phase
        if (indexMir >= stop) indexMir -= len; // wrap
#ifndef WLED_DISABLE_MODE_BLEND
        // _modeBlend==true -> old effect
        if (_modeBlend && blendingStyle == BLEND_STYLE_FADE) tmpCol = color_blend16(strip.getPixelColor(indexMir), col, 0xFFFFU - progress());
#endif
        strip.setPixelColor(indexMir, tmpCol);
      }
      indexSet += offset; // offset/phase
      if (indexSet >= stop) indexSet -= len; // wrap
#ifndef WLED_DISABLE_MODE_BLEND
        // _modeBlend==true -> old effect
      if (_modeBlend && blendingStyle == BLEND_STYLE_FADE) tmpCol = color_blend16(strip.getPixelColor(indexSet), col, 0xFFFFU - progress());
#endif
      strip.setPixelColor(indexSet, tmpCol);
    }
  }
}

#ifdef WLED_USE_AA_PIXELS
// anti-aliased normalized version of setPixelColor()
void Segment::setPixelColor(float i, uint32_t col, bool aa) const
{
  if (!isActive()) return; // not active
  int vStrip = int(i/10.0f); // hack to allow running on virtual strips (2D segment columns/rows)
  i -= int(i);

  if (i<0.0f || i>1.0f) return; // not normalized

  float fC = i * (virtualLength()-1);
  if (aa) {
    unsigned iL = roundf(fC-0.49f);
    unsigned iR = roundf(fC+0.49f);
    float    dL = (fC - iL)*(fC - iL);
    float    dR = (iR - fC)*(iR - fC);
    uint32_t cIL = getPixelColor(iL | (vStrip<<16));
    uint32_t cIR = getPixelColor(iR | (vStrip<<16));
    if (iR!=iL) {
      // blend L pixel
      cIL = color_blend(col, cIL, uint8_t(dL*255.0f));
      setPixelColor(iL | (vStrip<<16), cIL);
      // blend R pixel
      cIR = color_blend(col, cIR, uint8_t(dR*255.0f));
      setPixelColor(iR | (vStrip<<16), cIR);
    } else {
      // exact match (x & y land on a pixel)
      setPixelColor(iL | (vStrip<<16), col);
    }
  } else {
    setPixelColor(int(roundf(fC)) | (vStrip<<16), col);
  }
}
#endif

uint32_t IRAM_ATTR_YN Segment::getPixelColor(int i) const
{
  if (!isActive()) return 0; // not active

  int vL = vLength();
  if (i >= vL || i < 0) return 0;

#ifndef WLED_DISABLE_2D
  if (is2D()) {
    const int vW = vWidth();   // segment width in logical pixels (can be 0 if segment is inactive)
    const int vH = vHeight();  // segment height in logical pixels (is always >= 1)
    switch (map1D2D) {
      case M12_Pixels:
        return getPixelColorXY(i % vW, i / vW);
        break;
      case M12_pBar: {
        int vStrip = i>>16; // virtual strips are only relevant in Bar expansion mode
        if (vStrip > 0) return getPixelColorXY(vStrip - 1, vH - (i & 0xFFFF) -1);
        else            return getPixelColorXY(0, vH - i -1);
        break; }
      case M12_pArc:
        if (i >= vW && i >= vH) {
          unsigned vI = sqrt32_bw(i*i/2);
          return getPixelColorXY(vI,vI); // use diagonal
        }
      case M12_pCorner:
        // use longest dimension
        return vW>vH ? getPixelColorXY(i, 0) : getPixelColorXY(0, i);
        break;
      case M12_sPinwheel:
        // not 100% accurate, returns pixel at outer edge
        // i = angle --> 0 - 296  (Big), 0 - 192  (Medium), 0 - 72 (Small)
        float centerX = roundf((vW-1) / 2.0f);
        float centerY = roundf((vH-1) / 2.0f);
        float angleRad = getPinwheelAngle(i, vW, vH); // angle in radians
        float cosVal = cos_t(angleRad);
        float sinVal = sin_t(angleRad);

        int posx = (centerX + 0.5f * cosVal) * Fixed_Scale; // X starting position in fixed point 18 bit
        int posy = (centerY + 0.5f * sinVal) * Fixed_Scale; // Y starting position in fixed point 18 bit
        int inc_x = cosVal * Fixed_Scale; // X increment per step (fixed point) 10 bit
        int inc_y = sinVal * Fixed_Scale; // Y increment per step (fixed point) 10 bit
        int32_t maxX = vW * Fixed_Scale; // X edge in fixedpoint
        int32_t maxY = vH * Fixed_Scale; // Y edge in fixedpoint

        // trace ray from center until we hit any edge - to avoid rounding problems, we use the same method as in setPixelColor
        int x = INT_MIN;
        int y = INT_MIN;
        while ((posx >= 0) && (posy >= 0) && (posx < maxX)  && (posy < maxY))  {
          // scale down to integer (compiler will replace division with appropriate bitshift)
          x = posx / Fixed_Scale;
          y = posy / Fixed_Scale;
          // advance to next position
          posx += inc_x;
          posy += inc_y;
        }
        return getPixelColorXY(x, y);
        break;
      }
    return 0;
  }
#endif

#ifndef WLED_DISABLE_MODE_BLEND
  if (isInTransition() && !_modeBlend && (blendingStyle == BLEND_STYLE_PUSH_RIGHT || blendingStyle == BLEND_STYLE_PUSH_LEFT)) {
    unsigned prog = 0xFFFF - progress();
    unsigned dI = prog * vL / 0xFFFF;
    if (blendingStyle == BLEND_STYLE_PUSH_RIGHT) i -= dI;
    else                                         i += dI;
  }
#endif

  if (i >= vL || i < 0 || isPixelClipped(i)) return 0; // handle clipping on 1D

  if (reverse) i = vL - i - 1;
  i *= groupLength();
  i += start;
  // offset/phase
  i += offset;
  if (i >= stop) i -= length();
  return strip.getPixelColor(i);
}

uint8_t Segment::differs(const Segment& b) const {
  uint8_t d = 0;
  if (start != b.start)         d |= SEG_DIFFERS_BOUNDS;
  if (stop != b.stop)           d |= SEG_DIFFERS_BOUNDS;
  if (offset != b.offset)       d |= SEG_DIFFERS_GSO;
  if (grouping != b.grouping)   d |= SEG_DIFFERS_GSO;
  if (spacing != b.spacing)     d |= SEG_DIFFERS_GSO;
  if (opacity != b.opacity)     d |= SEG_DIFFERS_BRI;
  if (mode != b.mode)           d |= SEG_DIFFERS_FX;
  if (speed != b.speed)         d |= SEG_DIFFERS_FX;
  if (intensity != b.intensity) d |= SEG_DIFFERS_FX;
  if (palette != b.palette)     d |= SEG_DIFFERS_FX;
  if (custom1 != b.custom1)     d |= SEG_DIFFERS_FX;
  if (custom2 != b.custom2)     d |= SEG_DIFFERS_FX;
  if (custom3 != b.custom3)     d |= SEG_DIFFERS_FX;
  if (startY != b.startY)       d |= SEG_DIFFERS_BOUNDS;
  if (stopY != b.stopY)         d |= SEG_DIFFERS_BOUNDS;

  //bit pattern: (msb first)
  // set:2, sound:2, mapping:3, transposed, mirrorY, reverseY, [reset,] paused, mirrored, on, reverse, [selected]
  if ((options & 0b1111111111011110U) != (b.options & 0b1111111111011110U)) d |= SEG_DIFFERS_OPT;
  if ((options & 0x0001U) != (b.options & 0x0001U))                         d |= SEG_DIFFERS_SEL;
  for (unsigned i = 0; i < NUM_COLORS; i++) if (colors[i] != b.colors[i])   d |= SEG_DIFFERS_COL;

  return d;
}

void Segment::refreshLightCapabilities() {
  unsigned capabilities = 0;
  unsigned segStartIdx = 0xFFFFU;
  unsigned segStopIdx  = 0;

  if (!isActive()) {
    _capabilities = 0;
    return;
  }

  if (start < Segment::maxWidth * Segment::maxHeight) {
    // we are withing 2D matrix (includes 1D segments)
    for (int y = startY; y < stopY; y++) for (int x = start; x < stop; x++) {
      unsigned index = strip.getMappedPixelIndex(x + Segment::maxWidth * y); // convert logical address to physical
      if (index < 0xFFFFU) {
        if (segStartIdx > index) segStartIdx = index;
        if (segStopIdx  < index) segStopIdx  = index;
      }
      if (segStartIdx == segStopIdx) segStopIdx++; // we only have 1 pixel segment
    }
  } else {
    // we are on the strip located after the matrix
    segStartIdx = start;
    segStopIdx  = stop;
  }

  for (unsigned b = 0; b < BusManager::getNumBusses(); b++) {
    Bus *bus = BusManager::getBus(b);
    if (bus == nullptr || bus->getLength()==0) break;
    if (!bus->isOk()) continue;
    if (bus->getStart() >= segStopIdx) continue;
    if (bus->getStart() + bus->getLength() <= segStartIdx) continue;

    if (bus->hasRGB() || (strip.cctFromRgb && bus->hasCCT())) capabilities |= SEG_CAPABILITY_RGB;
    if (!strip.cctFromRgb && bus->hasCCT())                   capabilities |= SEG_CAPABILITY_CCT;
    if (strip.correctWB && (bus->hasRGB() || bus->hasCCT()))  capabilities |= SEG_CAPABILITY_CCT; //white balance correction (CCT slider)
    if (bus->hasWhite()) {
      unsigned aWM = Bus::getGlobalAWMode() == AW_GLOBAL_DISABLED ? bus->getAutoWhiteMode() : Bus::getGlobalAWMode();
      bool whiteSlider = (aWM == RGBW_MODE_DUAL || aWM == RGBW_MODE_MANUAL_ONLY); // white slider allowed
      // if auto white calculation from RGB is active (Accurate/Brighter), force RGB controls even if there are no RGB busses
      if (!whiteSlider) capabilities |= SEG_CAPABILITY_RGB;
      // if auto white calculation from RGB is disabled/optional (None/Dual), allow white channel adjustments
      if ( whiteSlider) capabilities |= SEG_CAPABILITY_W;
    }
  }
  _capabilities = capabilities;
}

/*
 * Fills segment with color
 */
void Segment::fill(uint32_t c) {
  if (!isActive()) return; // not active
  const int cols = is2D() ? vWidth() : vLength();
  const int rows = vHeight(); // will be 1 for 1D
  // pre-scale color for all pixels
  c = color_fade(c, _segBri);
  _colorScaled = true;
  for (int y = 0; y < rows; y++) for (int x = 0; x < cols; x++) {
    if (is2D()) setPixelColorXY(x, y, c);
    else        setPixelColor(x, c);
  }
  _colorScaled = false;
}

/*
 * fade out function, higher rate = quicker fade
 */
void Segment::fade_out(uint8_t rate) {
  if (!isActive()) return; // not active
  const int cols = is2D() ? vWidth() : vLength();
  const int rows = vHeight(); // will be 1 for 1D

  rate = (255-rate) >> 1;
  float mappedRate = 1.0f / (float(rate) + 1.1f);

  uint32_t color = colors[1]; // SEGCOLOR(1); // target color
  int w2 = W(color);
  int r2 = R(color);
  int g2 = G(color);
  int b2 = B(color);

  for (int y = 0; y < rows; y++) for (int x = 0; x < cols; x++) {
    color = is2D() ? getPixelColorXY(x, y) : getPixelColor(x);
    if (color == colors[1]) continue; // already at target color
    int w1 = W(color);
    int r1 = R(color);
    int g1 = G(color);
    int b1 = B(color);

    int wdelta = (w2 - w1) * mappedRate;
    int rdelta = (r2 - r1) * mappedRate;
    int gdelta = (g2 - g1) * mappedRate;
    int bdelta = (b2 - b1) * mappedRate;

    // if fade isn't complete, make sure delta is at least 1 (fixes rounding issues)
    wdelta += (w2 == w1) ? 0 : (w2 > w1) ? 1 : -1;
    rdelta += (r2 == r1) ? 0 : (r2 > r1) ? 1 : -1;
    gdelta += (g2 == g1) ? 0 : (g2 > g1) ? 1 : -1;
    bdelta += (b2 == b1) ? 0 : (b2 > b1) ? 1 : -1;

    if (is2D()) setPixelColorXY(x, y, r1 + rdelta, g1 + gdelta, b1 + bdelta, w1 + wdelta);
    else        setPixelColor(x, r1 + rdelta, g1 + gdelta, b1 + bdelta, w1 + wdelta);
  }
}

// fades all pixels to black using nscale8()
void Segment::fadeToBlackBy(uint8_t fadeBy) {
  if (!isActive() || fadeBy == 0) return;   // optimization - no scaling to apply
  const int cols = is2D() ? vWidth() : vLength();
  const int rows = vHeight(); // will be 1 for 1D

  for (int y = 0; y < rows; y++) for (int x = 0; x < cols; x++) {
    if (is2D()) setPixelColorXY(x, y, color_fade(getPixelColorXY(x,y), 255-fadeBy));
    else        setPixelColor(x, color_fade(getPixelColor(x), 255-fadeBy));
  }
}

/*
 * blurs segment content, source: FastLED colorutils.cpp
 * Note: for blur_amount > 215 this function does not work properly (creates alternating pattern)
 */
void Segment::blur(uint8_t blur_amount, bool smear) {
  if (!isActive() || blur_amount == 0) return; // optimization: 0 means "don't blur"
#ifndef WLED_DISABLE_2D
  if (is2D()) {
    // compatibility with 2D
    blur2D(blur_amount, blur_amount, smear); // symmetrical 2D blur
    //box_blur(map(blur_amount,1,255,1,3), smear);
    return;
  }
#endif
  uint8_t keep = smear ? 255 : 255 - blur_amount;
  uint8_t seep = blur_amount >> 1;
  unsigned vlength = vLength();
  uint32_t carryover = BLACK;
  uint32_t lastnew;       // not necessary to initialize lastnew and last, as both will be initialized by the first loop iteration
  uint32_t last;
  uint32_t curnew = BLACK;
  for (unsigned i = 0; i < vlength; i++) {
    uint32_t cur = getPixelColor(i);
    uint32_t part = color_fade(cur, seep);
    curnew = color_fade(cur, keep);
    if (i > 0) {
      if (carryover) curnew = color_add(curnew, carryover);
      uint32_t prev = color_add(lastnew, part);
      // optimization: only set pixel if color has changed
      if (last != prev) setPixelColor(i - 1, prev);
    } else setPixelColor(i, curnew); // first pixel
    lastnew = curnew;
    last = cur; // save original value for comparison on next iteration
    carryover = part;
  }
  setPixelColor(vlength - 1, curnew);
}

/*
 * Put a value 0 to 255 in to get a color value.
 * The colours are a transition r -> g -> b -> back to r
 * Inspired by the Adafruit examples.
 */
uint32_t Segment::color_wheel(uint8_t pos) const {
  if (palette) return color_from_palette(pos, false, true, 0); // perhaps "strip.paletteBlend < 2" should be better instead of "true"
  uint8_t w = W(getCurrentColor(0));
  pos = 255 - pos;
  if (pos < 85) {
    return RGBW32((255 - pos * 3), 0, (pos * 3), w);
  } else if (pos < 170) {
    pos -= 85;
    return RGBW32(0, (pos * 3), (255 - pos * 3), w);
  } else {
    pos -= 170;
    return RGBW32((pos * 3), (255 - pos * 3), 0, w);
  }
}

/*
 * Gets a single color from the currently selected palette.
 * @param i Palette Index (if mapping is true, the full palette will be _virtualSegmentLength long, if false, 255). Will wrap around automatically.
 * @param mapping if true, LED position in segment is considered for color
 * @param wrap FastLED palettes will usually wrap back to the start smoothly. Set false to get a hard edge
 * @param mcol If the default palette 0 is selected, return the standard color 0, 1 or 2 instead. If >2, Party palette is used instead
 * @param pbri Value to scale the brightness of the returned color by. Default is 255. (no scaling)
 * @returns Single color from palette
 */
uint32_t Segment::color_from_palette(uint16_t i, bool mapping, bool wrap, uint8_t mcol, uint8_t pbri) const {
  uint32_t color = getCurrentColor(mcol < NUM_COLORS ? mcol : 0);
  // default palette or no RGB support on segment
  if ((palette == 0 && mcol < NUM_COLORS) || !_isRGB) {
    return color_fade(color, pbri, true);
  }

  const int vL = vLength();
  unsigned paletteIndex = i;
  if (mapping && vL > 1) paletteIndex = (i*255)/(vL -1);
  // paletteBlend: 0 - wrap when moving, 1 - always wrap, 2 - never wrap, 3 - none (undefined)
  if (!wrap && strip.paletteBlend != 3) paletteIndex = scale8(paletteIndex, 240); //cut off blend at palette "end"
  CRGBW palcol = ColorFromPaletteWLED(_currentPalette, paletteIndex, pbri, (strip.paletteBlend == 3)? NOBLEND:LINEARBLEND); // NOTE: paletteBlend should be global
  palcol.w = W(color);

  return palcol.color32;
}


///////////////////////////////////////////////////////////////////////////////
// WS2812FX class implementation
///////////////////////////////////////////////////////////////////////////////

//do not call this method from system context (network callback)
void WS2812FX::finalizeInit() {
  //reset segment runtimes
  restartRuntime();

  // for the lack of better place enumerate ledmaps here
  // if we do it in json.cpp (serializeInfo()) we are getting flashes on LEDs
  // unfortunately this means we do not get updates after uploads
  // the other option is saving UI settings which will cause enumeration
  enumerateLedmaps();

  _hasWhiteChannel = _isOffRefreshRequired = false;

  //if busses failed to load, add default (fresh install, FS issue, ...)
  if (BusManager::getNumBusses() == 0) {
    DEBUG_PRINTLN(F("No busses, init default"));
    constexpr unsigned defDataTypes[] = {LED_TYPES};
    constexpr unsigned defDataPins[] = {DATA_PINS};
    constexpr unsigned defCounts[] = {PIXEL_COUNTS};
    constexpr unsigned defNumTypes = ((sizeof defDataTypes) / (sizeof defDataTypes[0]));
    constexpr unsigned defNumPins = ((sizeof defDataPins) / (sizeof defDataPins[0]));
    constexpr unsigned defNumCounts = ((sizeof defCounts) / (sizeof defCounts[0]));

    static_assert(validatePinsAndTypes(defDataTypes, defNumTypes, defNumPins),
                  "The default pin list defined in DATA_PINS does not match the pin requirements for the default buses defined in LED_TYPES");

    unsigned prevLen = 0;
    unsigned pinsIndex = 0;
    for (unsigned i = 0; i < WLED_MAX_BUSSES+WLED_MIN_VIRTUAL_BUSSES; i++) {
      uint8_t defPin[OUTPUT_MAX_PINS];
      // if we have less types than requested outputs and they do not align, use last known type to set current type
      unsigned dataType = defDataTypes[(i < defNumTypes) ? i : defNumTypes -1];
      unsigned busPins = Bus::getNumberOfPins(dataType);

      // if we need more pins than available all outputs have been configured
      if (pinsIndex + busPins > defNumPins) break;

      // Assign all pins first so we can check for conflicts on this bus
      for (unsigned j = 0; j < busPins && j < OUTPUT_MAX_PINS; j++) defPin[j] = defDataPins[pinsIndex + j];

      for (unsigned j = 0; j < busPins && j < OUTPUT_MAX_PINS; j++) {
        bool validPin = true;
        // When booting without config (1st boot) we need to make sure GPIOs defined for LED output don't clash with hardware
        // i.e. DEBUG (GPIO1), DMX (2), SPI RAM/FLASH (16&17 on ESP32-WROVER/PICO), read/only pins, etc.
        // Pin should not be already allocated, read/only or defined for current bus
        while (PinManager::isPinAllocated(defPin[j]) || !PinManager::isPinOk(defPin[j],true)) {
          if (validPin) {
            DEBUG_PRINTLN(F("Some of the provided pins cannot be used to configure this LED output."));
            defPin[j] = 1; // start with GPIO1 and work upwards
            validPin = false;
          } else if (defPin[j] < WLED_NUM_PINS) {
            defPin[j]++;
          } else {
            DEBUG_PRINTLN(F("No available pins left! Can't configure output."));
            return;
          }
          // is the newly assigned pin already defined or used previously?
          // try next in line until there are no clashes or we run out of pins
          bool clash;
          do {
            clash = false;
            // check for conflicts on current bus
            for (const auto &pin : defPin) {
              if (&pin != &defPin[j] && pin == defPin[j]) {
                clash = true;
                break;
              }
            }
            // We already have a clash on current bus, no point checking next buses
            if (!clash) {
              // check for conflicts in defined pins
              for (const auto &pin : defDataPins) {
                if (pin == defPin[j]) {
                  clash = true;
                  break;
                }
              }
            }
            if (clash) defPin[j]++;
            if (defPin[j] >= WLED_NUM_PINS) break;
          } while (clash);
        }
      }
      pinsIndex += busPins;

      unsigned start = prevLen;
      // if we have less counts than pins and they do not align, use last known count to set current count
      unsigned count = defCounts[(i < defNumCounts) ? i : defNumCounts -1];
      // analog always has length 1
      if (Bus::isPWM(dataType) || Bus::isOnOff(dataType)) count = 1;
      prevLen += count;
      BusConfig defCfg = BusConfig(dataType, defPin, start, count, DEFAULT_LED_COLOR_ORDER, false, 0, RGBW_MODE_MANUAL_ONLY, 0, useGlobalLedBuffer);
      if (BusManager::add(defCfg) == -1) break;
    }
  }

  _length = 0;
  for (int i=0; i<BusManager::getNumBusses(); i++) {
    Bus *bus = BusManager::getBus(i);
    if (bus == nullptr) continue;
    if (bus->getStart() + bus->getLength() > MAX_LEDS) break;
    //RGBW mode is enabled if at least one of the strips is RGBW
    _hasWhiteChannel |= bus->hasWhite();
    //refresh is required to remain off if at least one of the strips requires the refresh.
    _isOffRefreshRequired |= bus->isOffRefreshRequired() && !bus->isPWM(); // use refresh bit for phase shift with analog
    unsigned busEnd = bus->getStart() + bus->getLength();
    if (busEnd > _length) _length = busEnd;

    // This must be done after all buses have been created, as some kinds (parallel I2S) interact
    bus->begin();
  }

  Segment::maxWidth  = _length;
  Segment::maxHeight = 1;

  //segments are created in makeAutoSegments();
  DEBUG_PRINTLN(F("Loading custom palettes"));
  loadCustomPalettes(); // (re)load all custom palettes
  DEBUG_PRINTLN(F("Loading custom ledmaps"));
  deserializeMap();     // (re)load default ledmap (will also setUpMatrix() if ledmap does not exist)
}

void WS2812FX::service() {
  unsigned long nowUp = millis(); // Be aware, millis() rolls over every 49 days
  now = nowUp + timebase;
  if (_suspend) return;
  unsigned long elapsed = nowUp - _lastServiceShow;

  if (elapsed <= MIN_FRAME_DELAY) return;                                        // keep wifi alive - no matter if triggered or unlimited
  if ( !_triggered && (_targetFps != FPS_UNLIMITED)) {                           // unlimited mode = no frametime
    if (elapsed < _frametime) return;                                            // too early for service
  }

  bool doShow = false;

  _isServicing = true;
  _segment_index = 0;

  for (segment &seg : _segments) {
    if (_suspend) return; // immediately stop processing segments if suspend requested during service()

    // process transition (mode changes in the middle of transition)
    seg.handleTransition();
    // reset the segment runtime data if needed
    seg.resetIfRequired();

    if (!seg.isActive()) continue;

    // last condition ensures all solid segments are updated at the same time
    if (nowUp >= seg.next_time || _triggered || (doShow && seg.mode == FX_MODE_STATIC))
    {
      doShow = true;
      unsigned frameDelay = FRAMETIME;

      if (!seg.freeze) { //only run effect function if not frozen
        int oldCCT = BusManager::getSegmentCCT(); // store original CCT value (actually it is not Segment based)
        // when correctWB is true we need to correct/adjust RGB value according to desired CCT value, but it will also affect actual WW/CW ratio
        // when cctFromRgb is true we implicitly calculate WW and CW from RGB values
        if (cctFromRgb) BusManager::setSegmentCCT(-1);
        else            BusManager::setSegmentCCT(seg.currentBri(true), correctWB);
        // Effect blending
        // When two effects are being blended, each may have different segment data, this
        // data needs to be saved first and then restored before running previous mode.
        // The blending will largely depend on the effect behaviour since actual output (LEDs) may be
        // overwritten by later effect. To enable seamless blending for every effect, additional LED buffer
        // would need to be allocated for each effect and then blended together for each pixel.
        seg.beginDraw();                      // set up parameters for get/setPixelColor()
#ifndef WLED_DISABLE_MODE_BLEND
        Segment::setClippingRect(0, 0); // disable clipping (just in case)
        if (seg.isInTransition()) {
          // set clipping rectangle
          // new mode is run inside clipping area and old mode outside clipping area
          unsigned p = seg.progress();
          unsigned w = seg.is2D() ? Segment::vWidth() : Segment::vLength();
          unsigned h = Segment::vHeight();
          unsigned dw = p * w / 0xFFFFU + 1;
          unsigned dh = p * h / 0xFFFFU + 1;
          unsigned orgBS = blendingStyle;
          if (w*h == 1) blendingStyle = BLEND_STYLE_FADE; // disable belending for single pixel segments (use fade instead)
          switch (blendingStyle) {
            case BLEND_STYLE_FAIRY_DUST:  // fairy dust (must set entire segment, see isPixelXYClipped())
              Segment::setClippingRect(0, w, 0, h);
              break;
            case BLEND_STYLE_SWIPE_RIGHT: // left-to-right
            case BLEND_STYLE_PUSH_RIGHT:  // left-to-right
              Segment::setClippingRect(0, dw, 0, h);
              break;
            case BLEND_STYLE_SWIPE_LEFT:  // right-to-left
            case BLEND_STYLE_PUSH_LEFT:   // right-to-left
              Segment::setClippingRect(w - dw, w, 0, h);
              break;
            case BLEND_STYLE_PINCH_OUT:   // corners
              Segment::setClippingRect((w + dw)/2, (w - dw)/2, (h + dh)/2, (h - dh)/2); // inverted!!
              break;
            case BLEND_STYLE_INSIDE_OUT:  // outward
              Segment::setClippingRect((w - dw)/2, (w + dw)/2, (h - dh)/2, (h + dh)/2);
              break;
            case BLEND_STYLE_SWIPE_DOWN:  // top-to-bottom (2D)
            case BLEND_STYLE_PUSH_DOWN:   // top-to-bottom (2D)
              Segment::setClippingRect(0, w, 0, dh);
              break;
            case BLEND_STYLE_SWIPE_UP:    // bottom-to-top (2D)
            case BLEND_STYLE_PUSH_UP:     // bottom-to-top (2D)
              Segment::setClippingRect(0, w, h - dh, h);
              break;
            case BLEND_STYLE_OPEN_H:      // horizontal-outward (2D) same look as INSIDE_OUT on 1D
              Segment::setClippingRect((w - dw)/2, (w + dw)/2, 0, h);
              break;
            case BLEND_STYLE_OPEN_V:      // vertical-outward (2D)
              Segment::setClippingRect(0, w, (h - dh)/2, (h + dh)/2);
              break;
            case BLEND_STYLE_PUSH_TL:     // TL-to-BR (2D)
              Segment::setClippingRect(0, dw, 0, dh);
              break;
            case BLEND_STYLE_PUSH_TR:     // TR-to-BL (2D)
              Segment::setClippingRect(w - dw, w, 0, dh);
              break;
            case BLEND_STYLE_PUSH_BR:     // BR-to-TL (2D)
              Segment::setClippingRect(w - dw, w, h - dh, h);
              break;
            case BLEND_STYLE_PUSH_BL:     // BL-to-TR (2D)
              Segment::setClippingRect(0, dw, h - dh, h);
              break;
          }
          frameDelay = (*_mode[seg.currentMode()])();  // run new/current mode
          // now run old/previous mode
          Segment::tmpsegd_t _tmpSegData;
          Segment::modeBlend(true);           // set semaphore
          seg.swapSegenv(_tmpSegData);        // temporarily store new mode state (and swap it with transitional state)
          seg.beginDraw();                    // set up parameters for get/setPixelColor()
          frameDelay = min(frameDelay, (unsigned)(*_mode[seg.currentMode()])());  // run old mode
          seg.call++;                         // increment old mode run counter
          seg.restoreSegenv(_tmpSegData);     // restore mode state (will also update transitional state)
          Segment::modeBlend(false);          // unset semaphore
          blendingStyle = orgBS;              // restore blending style if it was modified for single pixel segment
        } else
#endif
        frameDelay = (*_mode[seg.mode])();         // run effect mode (not in transition)
        seg.call++;
        if (seg.isInTransition() && frameDelay > FRAMETIME) frameDelay = FRAMETIME; // force faster updates during transition
        BusManager::setSegmentCCT(oldCCT); // restore old CCT for ABL adjustments
      }

      seg.next_time = nowUp + frameDelay;
    }
    _segment_index++;
  }
<<<<<<< HEAD
  #if !(defined(WLED_DISABLE_PARTICLESYSTEM2D) && defined(WLED_DISABLE_PARTICLESYSTEM1D))
  servicePSmem(); // handle segment particle system memory
  #endif
=======
  Segment::setClippingRect(0, 0);             // disable clipping for overlays
>>>>>>> f2caf14d
  _isServicing = false;
  _triggered = false;

  #ifdef WLED_DEBUG
  if ((_targetFps != FPS_UNLIMITED) && (millis() - nowUp > _frametime)) DEBUG_PRINTF_P(PSTR("Slow effects %u/%d.\n"), (unsigned)(millis()-nowUp), (int)_frametime);
  #endif
  if (doShow) {
    yield();
    Segment::handleRandomPalette(); // slowly transition random palette; move it into for loop when each segment has individual random palette
    show();
    _lastServiceShow = nowUp; // update timestamp, for precise FPS control
  }
  #ifdef WLED_DEBUG
  if ((_targetFps != FPS_UNLIMITED) && (millis() - nowUp > _frametime)) DEBUG_PRINTF_P(PSTR("Slow strip %u/%d.\n"), (unsigned)(millis()-nowUp), (int)_frametime);
  #endif
}

void IRAM_ATTR WS2812FX::setPixelColor(unsigned i, uint32_t col) const {
  i = getMappedPixelIndex(i);
  if (i >= _length) return;
  BusManager::setPixelColor(i, col);
}

uint32_t IRAM_ATTR WS2812FX::getPixelColor(unsigned i) const {
  i = getMappedPixelIndex(i);
  if (i >= _length) return 0;
  return BusManager::getPixelColor(i);
}

void WS2812FX::show() {
  // avoid race condition, capture _callback value
  show_callback callback = _callback;
  if (callback) callback();
  unsigned long showNow = millis();

  // some buses send asynchronously and this method will return before
  // all of the data has been sent.
  // See https://github.com/Makuna/NeoPixelBus/wiki/ESP32-NeoMethods#neoesp32rmt-methods
  BusManager::show();

  size_t diff = showNow - _lastShow;

  if (diff > 0) { // skip calculation if no time has passed
    size_t fpsCurr = (1000 << FPS_CALC_SHIFT) / diff; // fixed point math
    _cumulativeFps = (FPS_CALC_AVG * _cumulativeFps + fpsCurr + FPS_CALC_AVG / 2) / (FPS_CALC_AVG + 1);   // "+FPS_CALC_AVG/2" for proper rounding
    _lastShow = showNow;
  }
}

void WS2812FX::setTargetFps(unsigned fps) {
  if (fps <= 250) _targetFps = fps;
  if (_targetFps > 0) _frametime = 1000 / _targetFps;
  else _frametime = MIN_FRAME_DELAY;     // unlimited mode
}

void WS2812FX::setCCT(uint16_t k) {
  for (segment &seg : _segments) {
    if (seg.isActive() && seg.isSelected()) {
      seg.setCCT(k);
    }
  }
}

// direct=true either expects the caller to call show() themselves (realtime modes) or be ok waiting for the next frame for the change to apply
// direct=false immediately triggers an effect redraw
void WS2812FX::setBrightness(uint8_t b, bool direct) {
  if (gammaCorrectBri) b = gamma8(b);
  if (_brightness == b) return;
  _brightness = b;
  if (_brightness == 0) { //unfreeze all segments on power off
    for (segment &seg : _segments) {
      seg.freeze = false;
    }
  }
  // setting brightness with NeoPixelBusLg has no effect on already painted pixels,
  // so we need to force an update to existing buffer
  BusManager::setBrightness(b);
  if (!direct) {
    unsigned long t = millis();
    if (_segments[0].next_time > t + 22 && t - _lastShow > MIN_FRAME_DELAY) trigger(); //apply brightness change immediately if no refresh soon
  }
}

uint8_t WS2812FX::getActiveSegsLightCapabilities(bool selectedOnly) const {
  uint8_t totalLC = 0;
  for (const segment &seg : _segments) {
    if (seg.isActive() && (!selectedOnly || seg.isSelected())) totalLC |= seg.getLightCapabilities();
  }
  return totalLC;
}

uint8_t WS2812FX::getFirstSelectedSegId() const {
  size_t i = 0;
  for (const segment &seg : _segments) {
    if (seg.isActive() && seg.isSelected()) return i;
    i++;
  }
  // if none selected, use the main segment
  return getMainSegmentId();
}

void WS2812FX::setMainSegmentId(unsigned n) {
  _mainSegment = 0;
  if (n < _segments.size()) {
    _mainSegment = n;
  }
  return;
}

uint8_t WS2812FX::getLastActiveSegmentId() const {
  for (size_t i = _segments.size() -1; i > 0; i--) {
    if (_segments[i].isActive()) return i;
  }
  return 0;
}

uint8_t WS2812FX::getActiveSegmentsNum() const {
  uint8_t c = 0;
  for (size_t i = 0; i < _segments.size(); i++) {
    if (_segments[i].isActive()) c++;
  }
  return c;
}

uint16_t WS2812FX::getLengthTotal() const {
  unsigned len = Segment::maxWidth * Segment::maxHeight; // will be _length for 1D (see finalizeInit()) but should cover whole matrix for 2D
  if (isMatrix && _length > len) len = _length; // for 2D with trailing strip
  return len;
}

uint16_t WS2812FX::getLengthPhysical() const {
  unsigned len = 0;
  for (size_t b = 0; b < BusManager::getNumBusses(); b++) {
    Bus *bus = BusManager::getBus(b);
    if (bus->isVirtual()) continue; //exclude non-physical network busses
    len += bus->getLength();
  }
  return len;
}

//used for JSON API info.leds.rgbw. Little practical use, deprecate with info.leds.rgbw.
//returns if there is an RGBW bus (supports RGB and White, not only white)
//not influenced by auto-white mode, also true if white slider does not affect output white channel
bool WS2812FX::hasRGBWBus() const {
  for (size_t b = 0; b < BusManager::getNumBusses(); b++) {
    Bus *bus = BusManager::getBus(b);
    if (bus == nullptr || bus->getLength()==0) break;
    if (bus->hasRGB() && bus->hasWhite()) return true;
  }
  return false;
}

bool WS2812FX::hasCCTBus() const {
  if (cctFromRgb && !correctWB) return false;
  for (size_t b = 0; b < BusManager::getNumBusses(); b++) {
    Bus *bus = BusManager::getBus(b);
    if (bus == nullptr || bus->getLength()==0) break;
    if (bus->hasCCT()) return true;
  }
  return false;
}

void WS2812FX::purgeSegments() {
  // remove all inactive segments (from the back)
  int deleted = 0;
  if (_segments.size() <= 1) return;
  for (size_t i = _segments.size()-1; i > 0; i--)
    if (_segments[i].stop == 0) {
      deleted++;
      _segments.erase(_segments.begin() + i);
    }
  if (deleted) {
    _segments.shrink_to_fit();
    setMainSegmentId(0);
  }
}

Segment& WS2812FX::getSegment(unsigned id) {
  return _segments[id >= _segments.size() ? getMainSegmentId() : id]; // vectors
}

void WS2812FX::resetSegments() {
  _segments.clear(); // destructs all Segment as part of clearing
  #ifndef WLED_DISABLE_2D
  segment seg = isMatrix ? Segment(0, Segment::maxWidth, 0, Segment::maxHeight) : Segment(0, _length);
  #else
  segment seg = Segment(0, _length);
  #endif
  _segments.push_back(seg);
  _segments.shrink_to_fit(); // just in case ...
  _mainSegment = 0;
}

void WS2812FX::makeAutoSegments(bool forceReset) {
  if (autoSegments) { //make one segment per bus
    unsigned segStarts[MAX_NUM_SEGMENTS] = {0};
    unsigned segStops [MAX_NUM_SEGMENTS] = {0};
    size_t s = 0;

    #ifndef WLED_DISABLE_2D
    // 2D segment is the 1st one using entire matrix
    if (isMatrix) {
      segStarts[0] = 0;
      segStops[0]  = Segment::maxWidth*Segment::maxHeight;
      s++;
    }
    #endif

    for (size_t i = s; i < BusManager::getNumBusses(); i++) {
      Bus* b = BusManager::getBus(i);

      segStarts[s] = b->getStart();
      segStops[s]  = segStarts[s] + b->getLength();

      #ifndef WLED_DISABLE_2D
      if (isMatrix && segStops[s] <= Segment::maxWidth*Segment::maxHeight) continue; // ignore buses comprising matrix
      if (isMatrix && segStarts[s] < Segment::maxWidth*Segment::maxHeight) segStarts[s] = Segment::maxWidth*Segment::maxHeight;
      #endif

      //check for overlap with previous segments
      for (size_t j = 0; j < s; j++) {
        if (segStops[j] > segStarts[s] && segStarts[j] < segStops[s]) {
          //segments overlap, merge
          segStarts[j] = min(segStarts[s],segStarts[j]);
          segStops [j] = max(segStops [s],segStops [j]); segStops[s] = 0;
          s--;
        }
      }
      s++;
    }

    _segments.clear();
    _segments.reserve(s); // prevent reallocations
    // there is always at least one segment (but we need to differentiate between 1D and 2D)
    #ifndef WLED_DISABLE_2D
    if (isMatrix)
      _segments.push_back(Segment(0, Segment::maxWidth, 0, Segment::maxHeight));
    else
    #endif
      _segments.push_back(Segment(segStarts[0], segStops[0]));
    for (size_t i = 1; i < s; i++) {
      _segments.push_back(Segment(segStarts[i], segStops[i]));
    }
    DEBUG_PRINTF_P(PSTR("%d auto segments created.\n"), _segments.size());

  } else {

    if (forceReset || getSegmentsNum() == 0) resetSegments();
    //expand the main seg to the entire length, but only if there are no other segments, or reset is forced
    else if (getActiveSegmentsNum() == 1) {
      size_t i = getLastActiveSegmentId();
      #ifndef WLED_DISABLE_2D
      _segments[i].start  = 0;
      _segments[i].stop   = Segment::maxWidth;
      _segments[i].startY = 0;
      _segments[i].stopY  = Segment::maxHeight;
      _segments[i].grouping = 1;
      _segments[i].spacing  = 0;
      #else
      _segments[i].start = 0;
      _segments[i].stop  = _length;
      #endif
    }
  }
  _mainSegment = 0;

  fixInvalidSegments();
}

void WS2812FX::fixInvalidSegments() {
  //make sure no segment is longer than total (sanity check)
  for (size_t i = getSegmentsNum()-1; i > 0; i--) {
    if (isMatrix) {
    #ifndef WLED_DISABLE_2D
      if (_segments[i].start >= Segment::maxWidth * Segment::maxHeight) {
        // 1D segment at the end of matrix
        if (_segments[i].start >= _length || _segments[i].startY > 0 || _segments[i].stopY > 1) { _segments.erase(_segments.begin()+i); continue; }
        if (_segments[i].stop  >  _length) _segments[i].stop = _length;
        continue;
      }
      if (_segments[i].start >= Segment::maxWidth || _segments[i].startY >= Segment::maxHeight) { _segments.erase(_segments.begin()+i); continue; }
      if (_segments[i].stop  >  Segment::maxWidth)  _segments[i].stop  = Segment::maxWidth;
      if (_segments[i].stopY >  Segment::maxHeight) _segments[i].stopY = Segment::maxHeight;
    #endif
    } else {
      if (_segments[i].start >= _length) { _segments.erase(_segments.begin()+i); continue; }
      if (_segments[i].stop  >  _length) _segments[i].stop = _length;
    }
  }
  // if any segments were deleted free memory
  purgeSegments();
  // this is always called as the last step after finalizeInit(), update covered bus types
  for (segment &seg : _segments)
    seg.refreshLightCapabilities();
}

//true if all segments align with a bus, or if a segment covers the total length
//irrelevant in 2D set-up
bool WS2812FX::checkSegmentAlignment() const {
  bool aligned = false;
  for (const segment &seg : _segments) {
    for (unsigned b = 0; b<BusManager::getNumBusses(); b++) {
      Bus *bus = BusManager::getBus(b);
      if (seg.start == bus->getStart() && seg.stop == bus->getStart() + bus->getLength()) aligned = true;
    }
    if (seg.start == 0 && seg.stop == _length) aligned = true;
    if (!aligned) return false;
  }
  return true;
}

// used by analog clock overlay
void WS2812FX::setRange(uint16_t i, uint16_t i2, uint32_t col) {
  if (i2 < i) std::swap(i,i2);
  for (unsigned x = i; x <= i2; x++) setPixelColor(x, col);
}

#ifdef WLED_DEBUG
void WS2812FX::printSize() {
  size_t size = 0;
  for (const Segment &seg : _segments) size += seg.getSize();
  DEBUG_PRINTF_P(PSTR("Segments: %d -> %u/%dB\n"), _segments.size(), size, Segment::getUsedSegmentData());
  for (const Segment &seg : _segments) DEBUG_PRINTF_P(PSTR("  Seg: %d,%d [A=%d, 2D=%d, RGB=%d, W=%d, CCT=%d]\n"), seg.width(), seg.height(), seg.isActive(), seg.is2D(), seg.hasRGB(), seg.hasWhite(), seg.isCCT());
  DEBUG_PRINTF_P(PSTR("Modes: %d*%d=%uB\n"), sizeof(mode_ptr), _mode.size(), (_mode.capacity()*sizeof(mode_ptr)));
  DEBUG_PRINTF_P(PSTR("Data: %d*%d=%uB\n"), sizeof(const char *), _modeData.size(), (_modeData.capacity()*sizeof(const char *)));
  DEBUG_PRINTF_P(PSTR("Map: %d*%d=%uB\n"), sizeof(uint16_t), (int)customMappingSize, customMappingSize*sizeof(uint16_t));
}
#endif

void WS2812FX::loadCustomPalettes() {
  byte tcp[72]; //support gradient palettes with up to 18 entries
  CRGBPalette16 targetPalette;
  customPalettes.clear(); // start fresh
  for (int index = 0; index<10; index++) {
    char fileName[32];
    sprintf_P(fileName, PSTR("/palette%d.json"), index);

    StaticJsonDocument<1536> pDoc; // barely enough to fit 72 numbers
    if (WLED_FS.exists(fileName)) {
      DEBUG_PRINT(F("Reading palette from "));
      DEBUG_PRINTLN(fileName);

      if (readObjectFromFile(fileName, nullptr, &pDoc)) {
        JsonArray pal = pDoc[F("palette")];
        if (!pal.isNull() && pal.size()>3) { // not an empty palette (at least 2 entries)
          if (pal[0].is<int>() && pal[1].is<const char *>()) {
            // we have an array of index & hex strings
            size_t palSize = MIN(pal.size(), 36);
            palSize -= palSize % 2; // make sure size is multiple of 2
            for (size_t i=0, j=0; i<palSize && pal[i].as<int>()<256; i+=2, j+=4) {
              uint8_t rgbw[] = {0,0,0,0};
              tcp[ j ] = (uint8_t) pal[ i ].as<int>(); // index
              colorFromHexString(rgbw, pal[i+1].as<const char *>()); // will catch non-string entires
              for (size_t c=0; c<3; c++) tcp[j+1+c] = gamma8(rgbw[c]); // only use RGB component
              DEBUG_PRINTF_P(PSTR("%d(%d) : %d %d %d\n"), i, int(tcp[j]), int(tcp[j+1]), int(tcp[j+2]), int(tcp[j+3]));
            }
          } else {
            size_t palSize = MIN(pal.size(), 72);
            palSize -= palSize % 4; // make sure size is multiple of 4
            for (size_t i=0; i<palSize && pal[i].as<int>()<256; i+=4) {
              tcp[ i ] = (uint8_t) pal[ i ].as<int>(); // index
              tcp[i+1] = gamma8((uint8_t) pal[i+1].as<int>()); // R
              tcp[i+2] = gamma8((uint8_t) pal[i+2].as<int>()); // G
              tcp[i+3] = gamma8((uint8_t) pal[i+3].as<int>()); // B
              DEBUG_PRINTF_P(PSTR("%d(%d) : %d %d %d\n"), i, int(tcp[i]), int(tcp[i+1]), int(tcp[i+2]), int(tcp[i+3]));
            }
          }
          customPalettes.push_back(targetPalette.loadDynamicGradientPalette(tcp));
        } else {
          DEBUG_PRINTLN(F("Wrong palette format."));
        }
      }
    } else {
      break;
    }
  }
}

//load custom mapping table from JSON file (called from finalizeInit() or deserializeState())
bool WS2812FX::deserializeMap(unsigned n) {
  // 2D support creates its own ledmap (on the fly) if a ledmap.json exists it will overwrite built one.

  char fileName[32];
  strcpy_P(fileName, PSTR("/ledmap"));
  if (n) sprintf(fileName +7, "%d", n);
  strcat_P(fileName, PSTR(".json"));
  bool isFile = WLED_FS.exists(fileName);

  customMappingSize = 0; // prevent use of mapping if anything goes wrong
  currentLedmap = 0;
  if (n == 0 || isFile) interfaceUpdateCallMode = CALL_MODE_WS_SEND; // schedule WS update (to inform UI)

  if (!isFile && n==0 && isMatrix) {
    setUpMatrix();
    return false;
  }

  if (!isFile || !requestJSONBufferLock(7)) return false;

  if (!readObjectFromFile(fileName, nullptr, pDoc)) {
    DEBUG_PRINT(F("ERROR Invalid ledmap in ")); DEBUG_PRINTLN(fileName);
    releaseJSONBufferLock();
    return false; // if file does not load properly then exit
  }

  JsonObject root = pDoc->as<JsonObject>();
  // if we are loading default ledmap (at boot) set matrix width and height from the ledmap (compatible with WLED MM ledmaps)
  if (isMatrix && n == 0 && (!root[F("width")].isNull() || !root[F("height")].isNull())) {
    Segment::maxWidth  = min(max(root[F("width")].as<int>(), 1), 128);
    Segment::maxHeight = min(max(root[F("height")].as<int>(), 1), 128);
  }

  if (customMappingTable) free(customMappingTable);
  customMappingTable = static_cast<uint16_t*>(malloc(sizeof(uint16_t)*getLengthTotal()));

  if (customMappingTable) {
    DEBUG_PRINT(F("Reading LED map from ")); DEBUG_PRINTLN(fileName);
    JsonArray map = root[F("map")];
    if (!map.isNull() && map.size()) {  // not an empty map
      customMappingSize = min((unsigned)map.size(), (unsigned)getLengthTotal());
      for (unsigned i=0; i<customMappingSize; i++) customMappingTable[i] = (uint16_t) (map[i]<0 ? 0xFFFFU : map[i]);
      currentLedmap = n;
    }
  } else {
    DEBUG_PRINTLN(F("ERROR LED map allocation error."));
  }

  releaseJSONBufferLock();
  return (customMappingSize > 0);
}


WS2812FX* WS2812FX::instance = nullptr;

const char JSON_mode_names[] PROGMEM = R"=====(["FX names moved"])=====";
const char JSON_palette_names[] PROGMEM = R"=====([
"Default","* Random Cycle","* Color 1","* Colors 1&2","* Color Gradient","* Colors Only","Party","Cloud","Lava","Ocean",
"Forest","Rainbow","Rainbow Bands","Sunset","Rivendell","Breeze","Red & Blue","Yellowout","Analogous","Splash",
"Pastel","Sunset 2","Beach","Vintage","Departure","Landscape","Beech","Sherbet","Hult","Hult 64",
"Drywet","Jul","Grintage","Rewhi","Tertiary","Fire","Icefire","Cyane","Light Pink","Autumn",
"Magenta","Magred","Yelmag","Yelblu","Orange & Teal","Tiamat","April Night","Orangery","C9","Sakura",
"Aurora","Atlantica","C9 2","C9 New","Temperature","Aurora 2","Retro Clown","Candy","Toxy Reaf","Fairy Reaf",
"Semi Blue","Pink Candy","Red Reaf","Aqua Flash","Yelblu Hot","Lite Light","Red Flash","Blink Red","Red Shift","Red Tide",
"Candy2","Traffic Light"
])=====";<|MERGE_RESOLUTION|>--- conflicted
+++ resolved
@@ -263,11 +263,7 @@
 
   //DEBUG_PRINTF_P(PSTR("-- Started transition: %p (%p)\n"), this, _t);
   loadPalette(_t->_palT, palette);
-<<<<<<< HEAD
-  _t->_palette        = palette;
-=======
   _t->_palTid         = palette;
->>>>>>> f2caf14d
   _t->_briT           = on ? opacity : 0;
   _t->_cctT           = cct;
 #ifndef WLED_DISABLE_MODE_BLEND
@@ -462,16 +458,6 @@
     return;
   }
   loadPalette(_currentPalette, palette);
-<<<<<<< HEAD
-
-  if(strip.paletteFade && isInTransition() && progress() < 0xFFFFU) {
-    // blend palettes
-    // there are about 255 blend passes of 48 "blends" to completely blend two palettes (in _dur time)
-    // minimum blend time is 100ms maximum is 65535ms
-    int noOfBlends = ((255U * progress()) / 0xFFFFU) - _t->_prevPaletteBlends;
-    for (int i = 0; i < noOfBlends; i++, _t->_prevPaletteBlends++) nblendPaletteTowardPalette(_t->_palT, _currentPalette, 48);
-    _currentPalette = _t->_palT; // copy transitioning/temporary palette
-=======
   if (prog < 0xFFFFU) {
 #ifndef WLED_DISABLE_MODE_BLEND
     if (blendingStyle > BLEND_STYLE_FADE) {
@@ -487,7 +473,6 @@
       for (unsigned i = 0; i < noOfBlends; i++, _t->_prevPaletteBlends++) nblendPaletteTowardPalette(_t->_palT, _currentPalette, 48);
       _currentPalette = _t->_palT; // copy transitioning/temporary palette
     }
->>>>>>> f2caf14d
   }
 }
 
@@ -1566,13 +1551,10 @@
     }
     _segment_index++;
   }
-<<<<<<< HEAD
+  Segment::setClippingRect(0, 0);             // disable clipping for overlays
   #if !(defined(WLED_DISABLE_PARTICLESYSTEM2D) && defined(WLED_DISABLE_PARTICLESYSTEM1D))
   servicePSmem(); // handle segment particle system memory
   #endif
-=======
-  Segment::setClippingRect(0, 0);             // disable clipping for overlays
->>>>>>> f2caf14d
   _isServicing = false;
   _triggered = false;
 
