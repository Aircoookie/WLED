--- conflicted
+++ resolved
@@ -183,15 +183,7 @@
   if ((Segment::getUsedSegmentData() > 0) && (_dataLen > 0)) { // check that we don't have a dangling / inconsistent data pointer
     free(data);
   } else {
-<<<<<<< HEAD
-    DEBUGFX_PRINT(F("---- Released data "));
-    DEBUGFX_PRINTF_P(PSTR("(%p): "), this);
-    DEBUGFX_PRINT(F("inconsistent UsedSegmentData "));
-    DEBUGFX_PRINTF_P(PSTR("(%d/%d)"), _dataLen, Segment::getUsedSegmentData());
-    DEBUGFX_PRINTLN(F(", cowardly refusing to free nothing."));
-=======
-    DEBUG_PRINTF_P(PSTR("---- Released data (%p): inconsistent UsedSegmentData (%d/%d), cowardly refusing to free nothing.\n"), this, _dataLen, Segment::getUsedSegmentData());
->>>>>>> bd7cd32f
+    DEBUGFX_PRINTF_P(PSTR("---- Released data (%p): inconsistent UsedSegmentData (%d/%d), cowardly refusing to free nothing.\n"), this, _dataLen, Segment::getUsedSegmentData());
   }
   data = nullptr;
   Segment::addUsedSegmentData(_dataLen <= Segment::getUsedSegmentData() ? -_dataLen : -Segment::getUsedSegmentData());
@@ -1224,17 +1216,7 @@
 
   //if busses failed to load, add default (fresh install, FS issue, ...)
   if (BusManager::getNumBusses() == 0) {
-<<<<<<< HEAD
     DEBUGFX_PRINTLN(F("No busses, init default"));
-    const unsigned defDataPins[] = {DATA_PINS};
-    const unsigned defCounts[] = {PIXEL_COUNTS};
-    const unsigned defNumPins = ((sizeof defDataPins) / (sizeof defDataPins[0]));
-    const unsigned defNumCounts = ((sizeof defCounts) / (sizeof defCounts[0]));
-    // if number of pins is divisible by counts, use number of counts to determine number of buses, otherwise use pins
-    const unsigned defNumBusses = defNumPins > defNumCounts && defNumPins%defNumCounts == 0 ? defNumCounts : defNumPins;
-    const unsigned pinsPerBus = defNumPins / defNumBusses;
-=======
-    DEBUG_PRINTLN(F("No busses, init default"));
     constexpr unsigned defDataTypes[] = {LED_TYPES};
     constexpr unsigned defDataPins[] = {DATA_PINS};
     constexpr unsigned defCounts[] = {PIXEL_COUNTS};
@@ -1245,7 +1227,6 @@
     static_assert(validatePinsAndTypes(defDataTypes, defNumTypes, defNumPins),
                   "The default pin list defined in DATA_PINS does not match the pin requirements for the default buses defined in LED_TYPES");
     
->>>>>>> bd7cd32f
     unsigned prevLen = 0;
     unsigned pinsIndex = 0;
     for (unsigned i = 0; i < WLED_MAX_BUSSES+WLED_MIN_VIRTUAL_BUSSES; i++) {
