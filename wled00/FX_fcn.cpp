/*
  WS2812FX_fcn.cpp contains all utility functions
  Harm Aldick - 2016
  www.aldick.org
  LICENSE
  The MIT License (MIT)
  Copyright (c) 2016  Harm Aldick
  Permission is hereby granted, free of charge, to any person obtaining a copy
  of this software and associated documentation files (the "Software"), to deal
  in the Software without restriction, including without limitation the rights
  to use, copy, modify, merge, publish, distribute, sublicense, and/or sell
  copies of the Software, and to permit persons to whom the Software is
  furnished to do so, subject to the following conditions:
  The above copyright notice and this permission notice shall be included in
  all copies or substantial portions of the Software.
  THE SOFTWARE IS PROVIDED "AS IS", WITHOUT WARRANTY OF ANY KIND, EXPRESS OR
  IMPLIED, INCLUDING BUT NOT LIMITED TO THE WARRANTIES OF MERCHANTABILITY,
  FITNESS FOR A PARTICULAR PURPOSE AND NONINFRINGEMENT. IN NO EVENT SHALL THE
  AUTHORS OR COPYRIGHT HOLDERS BE LIABLE FOR ANY CLAIM, DAMAGES OR OTHER
  LIABILITY, WHETHER IN AN ACTION OF CONTRACT, TORT OR OTHERWISE, ARISING FROM,
  OUT OF OR IN CONNECTION WITH THE SOFTWARE OR THE USE OR OTHER DEALINGS IN
  THE SOFTWARE.

  Modified heavily for WLED
*/
#include "wled.h"
#include "FX.h"
#include "palettes.h"

/*
  Custom per-LED mapping has moved!

  Create a file "ledmap.json" using the edit page.

  this is just an example (30 LEDs). It will first set all even, then all uneven LEDs.
  {"map":[
  0, 2, 4, 6, 8, 10, 12, 14, 16, 18, 20, 22, 24, 26, 28,
  1, 3, 5, 7, 9, 11, 13, 15, 17, 19, 21, 23, 25, 27, 29]}

  another example. Switches direction every 5 LEDs.
  {"map":[
  0, 1, 2, 3, 4, 9, 8, 7, 6, 5, 10, 11, 12, 13, 14,
  19, 18, 17, 16, 15, 20, 21, 22, 23, 24, 29, 28, 27, 26, 25]}
*/

//factory defaults LED setup
//#define PIXEL_COUNTS 30, 30, 30, 30
//#define DATA_PINS 16, 1, 3, 4
//#define DEFAULT_LED_TYPE TYPE_WS2812_RGB

#ifndef PIXEL_COUNTS
  #define PIXEL_COUNTS DEFAULT_LED_COUNT
#endif

#ifndef DATA_PINS
  #define DATA_PINS LEDPIN
#endif

#ifndef DEFAULT_LED_TYPE
  #define DEFAULT_LED_TYPE TYPE_WS2812_RGB
#endif

#ifndef DEFAULT_LED_COLOR_ORDER
  #define DEFAULT_LED_COLOR_ORDER COL_ORDER_GRB  //default to GRB
#endif


#if MAX_NUM_SEGMENTS < WLED_MAX_BUSSES
  #error "Max segments must be at least max number of busses!"
#endif


///////////////////////////////////////////////////////////////////////////////
// Segment class implementation
///////////////////////////////////////////////////////////////////////////////
uint16_t Segment::_usedSegmentData = 0U; // amount of RAM all segments use for their data[]
CRGB    *Segment::_globalLeds = nullptr;
uint16_t Segment::maxWidth = DEFAULT_LED_COUNT;
uint16_t Segment::maxHeight = 1;

// copy constructor
Segment::Segment(const Segment &orig) {
  //DEBUG_PRINTLN(F("-- Copy segment constructor --"));
  memcpy((void*)this, (void*)&orig, sizeof(Segment));
  name = nullptr;
  data = nullptr;
  _dataLen = 0;
  _t = nullptr;
  if (leds && !Segment::_globalLeds) leds = nullptr;
  if (orig.name) { name = new char[strlen(orig.name)+1]; if (name) strcpy(name, orig.name); }
  if (orig.data) { if (allocateData(orig._dataLen)) memcpy(data, orig.data, orig._dataLen); }
  if (orig._t)   { _t = new Transition(orig._t->_dur, orig._t->_briT, orig._t->_cctT, orig._t->_colorT); }
  if (orig.leds && !Segment::_globalLeds) { leds = (CRGB*)malloc(sizeof(CRGB)*length()); if (leds) memcpy(leds, orig.leds, sizeof(CRGB)*length()); }
  jMap = nullptr; //WLEDMM jMap
}

// move constructor
Segment::Segment(Segment &&orig) noexcept {
  //DEBUG_PRINTLN(F("-- Move segment constructor --"));
  memcpy((void*)this, (void*)&orig, sizeof(Segment));
  orig.name = nullptr;
  orig.data = nullptr;
  orig._dataLen = 0;
  orig._t   = nullptr;
  orig.leds = nullptr;
  orig.jMap = nullptr; //WLEDMM jMap
}

// copy assignment
Segment& Segment::operator= (const Segment &orig) {
  //DEBUG_PRINTLN(F("-- Copying segment --"));
  if (this != &orig) {
    // clean destination
    if (name) delete[] name;
    if (_t)   delete _t;
    if (leds && !Segment::_globalLeds) free(leds);
    deallocateData();
    // copy source
    memcpy((void*)this, (void*)&orig, sizeof(Segment));
    // erase pointers to allocated data
    name = nullptr;
    data = nullptr;
    _dataLen = 0;
    _t = nullptr;
    if (!Segment::_globalLeds) leds = nullptr;
    // copy source data
    if (orig.name) { name = new char[strlen(orig.name)+1]; if (name) strcpy(name, orig.name); }
    if (orig.data) { if (allocateData(orig._dataLen)) memcpy(data, orig.data, orig._dataLen); }
    if (orig._t)   { _t = new Transition(orig._t->_dur, orig._t->_briT, orig._t->_cctT, orig._t->_colorT); }
    if (orig.leds && !Segment::_globalLeds) { leds = (CRGB*)malloc(sizeof(CRGB)*length()); if (leds) memcpy(leds, orig.leds, sizeof(CRGB)*length()); }
    jMap = nullptr; //WLEDMM jMap
  }
  return *this;
}

// move assignment
Segment& Segment::operator= (Segment &&orig) noexcept {
  //DEBUG_PRINTLN(F("-- Moving segment --"));
  if (this != &orig) {
    if (name) delete[] name; // free old name
    deallocateData(); // free old runtime data
    if (_t) delete _t;
    if (leds && !Segment::_globalLeds) free(leds);
    memcpy((void*)this, (void*)&orig, sizeof(Segment));
    orig.name = nullptr;
    orig.data = nullptr;
    orig._dataLen = 0;
    orig._t   = nullptr;
    orig.leds = nullptr;
    orig.jMap = nullptr; //WLEDMM jMap
  }
  return *this;
}

bool Segment::allocateData(size_t len) {
  if (data && _dataLen == len) return true; //already allocated
  deallocateData();
  if (Segment::getUsedSegmentData() + len > MAX_SEGMENT_DATA) return false; //not enough memory
  // if possible use SPI RAM on ESP32
  #if defined(ARDUINO_ARCH_ESP32) && defined(WLED_USE_PSRAM)
  if (psramFound())
    data = (byte*) ps_malloc(len);
  else
  #endif
    data = (byte*) malloc(len);
  if (!data) return false; //allocation failed
  Segment::addUsedSegmentData(len);
  _dataLen = len;
  memset(data, 0, len);
  return true;
}

void Segment::deallocateData() {
  if (!data) return;
  free(data);
  data = nullptr;
  Segment::addUsedSegmentData(-_dataLen);
  _dataLen = 0;
}

/**
  * If reset of this segment was requested, clears runtime
  * settings of this segment.
  * Must not be called while an effect mode function is running
  * because it could access the data buffer and this method
  * may free that data buffer.
  */
void Segment::resetIfRequired() {
  if (reset) {
    if (leds && !Segment::_globalLeds) { free(leds); leds = nullptr; }
    if (transitional && _t) { transitional = false; delete _t; _t = nullptr; }
    deallocateData();
    next_time = 0; step = 0; call = 0; aux0 = 0; aux1 = 0;
    reset = false; // setOption(SEG_OPTION_RESET, false);
  }
}

void Segment::setUpLeds() {
  // deallocation happens in resetIfRequired() as it is called when segment changes or in destructor
  if (Segment::_globalLeds)
    #ifndef WLED_DISABLE_2D
    leds = &Segment::_globalLeds[start + startY*Segment::maxWidth];
    #else
    leds = &Segment::_globalLeds[start];
    #endif
  else if (!leds) {
    #if defined(ARDUINO_ARCH_ESP32) && defined(WLED_USE_PSRAM)
    if (psramFound())
      leds = (CRGB*)ps_malloc(sizeof(CRGB)*length());
    else
    #endif
      leds = (CRGB*)malloc(sizeof(CRGB)*length());
  }
}

CRGBPalette16 &Segment::loadPalette(CRGBPalette16 &targetPalette, uint8_t pal) {
  static unsigned long _lastPaletteChange = 0; // perhaps it should be per segment
  static CRGBPalette16 randomPalette = CRGBPalette16(DEFAULT_COLOR);
  static CRGBPalette16 prevRandomPalette = CRGBPalette16(CRGB(BLACK));
  byte tcp[72];
  if (pal < 245 && pal > GRADIENT_PALETTE_COUNT+13) pal = 0;
  if (pal > 245 && (strip.customPalettes.size() == 0 || 255U-pal > strip.customPalettes.size()-1)) pal = 0;
  //default palette. Differs depending on effect
  if (pal == 0) switch (mode) {
    case FX_MODE_FIRE_2012  : pal = 35; break; // heat palette
    case FX_MODE_COLORWAVES : pal = 26; break; // landscape 33
    case FX_MODE_FILLNOISE8 : pal =  9; break; // ocean colors
    case FX_MODE_NOISE16_1  : pal = 20; break; // Drywet
    case FX_MODE_NOISE16_2  : pal = 43; break; // Blue cyan yellow
    case FX_MODE_NOISE16_3  : pal = 35; break; // heat palette
    case FX_MODE_NOISE16_4  : pal = 26; break; // landscape 33
    case FX_MODE_GLITTER    : pal = 11; break; // rainbow colors
    case FX_MODE_SUNRISE    : pal = 35; break; // heat palette
    case FX_MODE_RAILWAY    : pal =  3; break; // prim + sec
  }
  switch (pal) {
    case 0: //default palette. Exceptions for specific effects above
      targetPalette = PartyColors_p; break;
    case 1: {//periodically replace palette with a random one. Transition palette change in 500ms
      uint32_t timeSinceLastChange = millis() - _lastPaletteChange;
      if (timeSinceLastChange > 5000 /*+ ((uint32_t)(255-intensity))*100*/) {
        prevRandomPalette = randomPalette;
        randomPalette = CRGBPalette16(
                        CHSV(random8(), random8(160, 255), random8(128, 255)),
                        CHSV(random8(), random8(160, 255), random8(128, 255)),
                        CHSV(random8(), random8(160, 255), random8(128, 255)),
                        CHSV(random8(), random8(160, 255), random8(128, 255)));
        _lastPaletteChange = millis();
        timeSinceLastChange = 0;
      }

      //WLEDMM: smooth transitions of palettes instead of every 5 sec with short transition
      for (int i=0; i< 16; i++) {
        targetPalette[i].r = prevRandomPalette[i].r*(5000-timeSinceLastChange)/5000 + randomPalette[i].r*timeSinceLastChange/5000;
        targetPalette[i].g = prevRandomPalette[i].g*(5000-timeSinceLastChange)/5000 + randomPalette[i].g*timeSinceLastChange/5000;
        targetPalette[i].b = prevRandomPalette[i].b*(5000-timeSinceLastChange)/5000 + randomPalette[i].b*timeSinceLastChange/5000;
      }
      break;}
    case 73: {//periodically replace palette with a random one. Transition palette change in 500ms
      uint32_t timeSinceLastChange = millis() - _lastPaletteChange;
      if (timeSinceLastChange > 5000 /*+ ((uint32_t)(255-intensity))*100*/) {
        prevRandomPalette = randomPalette;
        randomPalette = CRGBPalette16(
                        CHSV(random8(), random8(160, 255), random8(128, 255)),
                        CHSV(random8(), random8(160, 255), random8(128, 255)),
                        CHSV(random8(), random8(160, 255), random8(128, 255)),
                        CHSV(random8(), random8(160, 255), random8(128, 255)));
        _lastPaletteChange = millis();
        timeSinceLastChange = 0;
      }
      if (timeSinceLastChange <= 250) {
        targetPalette = prevRandomPalette;
        // there needs to be 255 palette blends (48) for full blend but that is too resource intensive
        // so 128 is a compromise (we need to perform full blend of the two palettes as each segment can have random
        // palette selected but only 2 static palettes are used)
        size_t noOfBlends = ((128U * timeSinceLastChange) / 250U);
        for (size_t i=0; i<noOfBlends; i++) nblendPaletteTowardPalette(targetPalette, randomPalette, 48);
      } else {
        targetPalette = randomPalette;
      }
      break;}
    case 2: {//primary color only
      CRGB prim = gamma32(colors[0]);
      targetPalette = CRGBPalette16(prim); break;}
    case 3: {//primary + secondary
      CRGB prim = gamma32(colors[0]);
      CRGB sec  = gamma32(colors[1]);
      targetPalette = CRGBPalette16(prim,prim,sec,sec); break;}
    case 4: {//primary + secondary + tertiary
      CRGB prim = gamma32(colors[0]);
      CRGB sec  = gamma32(colors[1]);
      CRGB ter  = gamma32(colors[2]);
      targetPalette = CRGBPalette16(ter,sec,prim); break;}
    case 5: {//primary + secondary (+tert if not off), more distinct
      CRGB prim = gamma32(colors[0]);
      CRGB sec  = gamma32(colors[1]);
      if (colors[2]) {
        CRGB ter = gamma32(colors[2]);
        targetPalette = CRGBPalette16(prim,prim,prim,prim,prim,sec,sec,sec,sec,sec,ter,ter,ter,ter,ter,prim);
      } else {
        targetPalette = CRGBPalette16(prim,prim,prim,prim,prim,prim,prim,prim,sec,sec,sec,sec,sec,sec,sec,sec);
      }
      break;}
    case 6: //Party colors
      targetPalette = PartyColors_p; break;
    case 7: //Cloud colors
      targetPalette = CloudColors_p; break;
    case 8: //Lava colors
      targetPalette = LavaColors_p; break;
    case 9: //Ocean colors
      targetPalette = OceanColors_p; break;
    case 10: //Forest colors
      targetPalette = ForestColors_p; break;
    case 11: //Rainbow colors
      targetPalette = RainbowColors_p; break;
    case 12: //Rainbow stripe colors
      targetPalette = RainbowStripeColors_p; break;
    case 71: //WLEDMM netmindz ar palette +1
    case 72: //WLEDMM netmindz ar palette +1
        targetPalette.loadDynamicGradientPalette(getAudioPalette(pal)); break; 
    default: //progmem palettes
      if (pal>245) {
        targetPalette = strip.customPalettes[255-pal]; // we checked bounds above
      } else {
        memcpy_P(tcp, (byte*)pgm_read_dword(&(gGradientPalettes[pal-13])), 72);
        targetPalette.loadDynamicGradientPalette(tcp);
      }
      break;
  }
  return targetPalette;
}

void Segment::startTransition(uint16_t dur) {
  if (transitional || _t) return; // already in transition no need to store anything

  // starting a transition has to occur before change so we get current values 1st
  uint8_t _briT = currentBri(on ? opacity : 0);
  uint8_t _cctT = currentBri(cct, true);
  CRGBPalette16 _palT = CRGBPalette16(DEFAULT_COLOR); loadPalette(_palT, palette);
  uint8_t _modeP = mode;
  uint32_t _colorT[NUM_COLORS];
  for (size_t i=0; i<NUM_COLORS; i++) _colorT[i] = currentColor(i, colors[i]);

  if (!_t) _t = new Transition(dur); // no previous transition running
  if (!_t) return; // failed to allocate data
  _t->_briT  = _briT;
  _t->_cctT  = _cctT;
  _t->_palT  = _palT;
  _t->_modeP = _modeP;
  for (size_t i=0; i<NUM_COLORS; i++) _t->_colorT[i] = _colorT[i];
  transitional = true; // setOption(SEG_OPTION_TRANSITIONAL, true);
}

// transition progression between 0-65535
uint16_t Segment::progress() {
  if (!transitional || !_t) return 0xFFFFU;
  uint32_t timeNow = millis();
  if (timeNow - _t->_start > _t->_dur || _t->_dur == 0) return 0xFFFFU;
  return (timeNow - _t->_start) * 0xFFFFU / _t->_dur;
}

uint8_t Segment::currentBri(uint8_t briNew, bool useCct) {
  if (transitional && _t) {
    uint32_t prog = progress() + 1;
    if (useCct) return ((briNew * prog) + _t->_cctT * (0x10000 - prog)) >> 16;
    else        return ((briNew * prog) + _t->_briT * (0x10000 - prog)) >> 16;
  } else {
    return briNew;
  }
}

uint8_t Segment::currentMode(uint8_t newMode) {
  return (progress()>32767U) ? newMode : _t->_modeP; // change effect in the middle of transition
}

uint32_t Segment::currentColor(uint8_t slot, uint32_t colorNew) {
  return transitional && _t ? color_blend(_t->_colorT[slot], colorNew, progress(), true) : colorNew;
}

CRGBPalette16 &Segment::currentPalette(CRGBPalette16 &targetPalette, uint8_t pal) {
  loadPalette(targetPalette, pal);
  if (transitional && _t && progress() < 0xFFFFU) {
    // blend palettes
    // there are about 255 blend passes of 48 "blends" to completely blend two palettes (in _dur time)
    // minimum blend time is 100ms maximum is 65535ms
    uint32_t timeMS = millis() - _t->_start;
    uint16_t noOfBlends = (255U * timeMS / _t->_dur) - _t->_prevPaletteBlends;
    for (int i=0; i<noOfBlends; i++, _t->_prevPaletteBlends++) nblendPaletteTowardPalette(_t->_palT, targetPalette, 48);
    targetPalette = _t->_palT; // copy transitioning/temporary palette
  }
  return targetPalette;
}

void Segment::handleTransition() {
  if (!transitional) return;
  unsigned long maxWait = millis() + 20;
  if (mode == FX_MODE_STATIC && next_time > maxWait) next_time = maxWait;
  if (progress() == 0xFFFFU) {
    if (_t) {
      if (_t->_modeP != mode) markForReset();
      delete _t;
      _t = nullptr;
    }
    transitional = false; // finish transitioning segment
  }
}

void Segment::set(uint16_t i1, uint16_t i2, uint8_t grp, uint8_t spc, uint16_t ofs, uint16_t i1Y, uint16_t i2Y) {
  //return if neither bounds nor grouping have changed
  bool boundsUnchanged = (start == i1 && stop == i2);
  #ifndef WLED_DISABLE_2D
  if (Segment::maxHeight>1) boundsUnchanged &= (startY == i1Y && stopY == i2Y); // 2D
  #endif
  if (boundsUnchanged
      && (!grp || (grouping == grp && spacing == spc))
      && (ofs == UINT16_MAX || ofs == offset)) return;

  if (stop) fill(BLACK); //turn old segment range off
  if (i2 <= i1) { //disable segment
    stop = 0;
    markForReset();
    return;
  }
  if (i1 < Segment::maxWidth || (i1 >= Segment::maxWidth*Segment::maxHeight && i1 < strip.getLengthTotal())) start = i1; // Segment::maxWidth equals strip.getLengthTotal() for 1D
  stop = i2 > Segment::maxWidth*Segment::maxHeight ? MIN(i2,strip.getLengthTotal()) : (i2 > Segment::maxWidth ? Segment::maxWidth : MAX(1,i2));
  startY = 0;
  stopY  = 1;
  #ifndef WLED_DISABLE_2D
  if (Segment::maxHeight>1) { // 2D
    if (i1Y < Segment::maxHeight) startY = i1Y;
    stopY = i2Y > Segment::maxHeight ? Segment::maxHeight : MAX(1,i2Y);
  }
  #endif
  if (grp) {
    grouping = grp;
    spacing = spc;
  }
  if (ofs < UINT16_MAX) offset = ofs;
  markForReset();
  if (!boundsUnchanged) refreshLightCapabilities();
}


bool Segment::setColor(uint8_t slot, uint32_t c) { //returns true if changed
  if (slot >= NUM_COLORS || c == colors[slot]) return false;
  if (!_isRGB && !_hasW) {
    if (slot == 0 && c == BLACK) return false; // on/off segment cannot have primary color black
    if (slot == 1 && c != BLACK) return false; // on/off segment cannot have secondary color non black
  }
  if (fadeTransition) startTransition(strip.getTransition()); // start transition prior to change
  colors[slot] = c;
  stateChanged = true; // send UDP/WS broadcast
  return true;
}

void Segment::setCCT(uint16_t k) {
  if (k > 255) { //kelvin value, convert to 0-255
    if (k < 1900)  k = 1900;
    if (k > 10091) k = 10091;
    k = (k - 1900) >> 5;
  }
  if (cct == k) return;
  if (fadeTransition) startTransition(strip.getTransition()); // start transition prior to change
  cct = k;
  stateChanged = true; // send UDP/WS broadcast
}

void Segment::setOpacity(uint8_t o) {
  if (opacity == o) return;
  if (fadeTransition) startTransition(strip.getTransition()); // start transition prior to change
  opacity = o;
  stateChanged = true; // send UDP/WS broadcast
}

void Segment::setOption(uint8_t n, bool val) {
  bool prevOn = on;
  if (fadeTransition && n == SEG_OPTION_ON && val != prevOn) startTransition(strip.getTransition()); // start transition prior to change
  if (val) options |=   0x01 << n;
  else     options &= ~(0x01 << n);
  if (!(n == SEG_OPTION_SELECTED || n == SEG_OPTION_RESET || n == SEG_OPTION_TRANSITIONAL)) stateChanged = true; // send UDP/WS broadcast
}

void Segment::setMode(uint8_t fx, bool loadDefaults) {
  //WLEDMM: return to old setting if not explicitly set
  static int16_t oldMap = -1;
  static int16_t oldSim = -1;
  static int16_t oldPalette = -1;
  static byte oldReverse = -1;
  static byte oldMirror = -1;
  static byte oldReverse_y = -1;
  static byte oldMirror_y = -1;
  // if we have a valid mode & is not reserved
  if (fx < strip.getModeCount() && strncmp_P("RSVD", strip.getModeData(fx), 4)) {
    if (fx != mode) {
      startTransition(strip.getTransition()); // set effect transitions
      //markForReset(); // transition will handle this
      mode = fx;

      // load default values from effect string
      if (loadDefaults) {
        int16_t sOpt;
        sOpt = extractModeDefaults(fx, "sx");   speed     = (sOpt >= 0) ? sOpt : DEFAULT_SPEED;
        sOpt = extractModeDefaults(fx, "ix");   intensity = (sOpt >= 0) ? sOpt : DEFAULT_INTENSITY;
        sOpt = extractModeDefaults(fx, "c1");   custom1   = (sOpt >= 0) ? sOpt : DEFAULT_C1;
        sOpt = extractModeDefaults(fx, "c2");   custom2   = (sOpt >= 0) ? sOpt : DEFAULT_C2;
        sOpt = extractModeDefaults(fx, "c3");   custom3   = (sOpt >= 0) ? sOpt : DEFAULT_C3;
        sOpt = extractModeDefaults(fx, "o1");   check1    = (sOpt >= 0) ? (bool)sOpt : false;
        sOpt = extractModeDefaults(fx, "o2");   check2    = (sOpt >= 0) ? (bool)sOpt : false;
        sOpt = extractModeDefaults(fx, "o3");   check3    = (sOpt >= 0) ? (bool)sOpt : false;
        //WLEDMM: return to old setting if not explicitly set
        sOpt = extractModeDefaults(fx, "m12");  if (sOpt >= 0) {if (oldMap==-1) oldMap = map1D2D; map1D2D   = constrain(sOpt, 0, 7);} else {if (oldMap!=-1) map1D2D = oldMap; oldMap = -1;}
        sOpt = extractModeDefaults(fx, "si");   if (sOpt >= 0) {if (oldSim==-1) oldSim = soundSim; soundSim  = constrain(sOpt, 0, 7);} else {if (oldSim!=-1) soundSim = oldSim; oldSim = -1;}
        sOpt = extractModeDefaults(fx, "rev");  if (sOpt >= 0) {if (oldReverse==-1) oldReverse = reverse; reverse   = (bool)sOpt;} else {if (oldReverse!=-1) reverse = oldReverse==1; oldReverse = -1;}
        sOpt = extractModeDefaults(fx, "mi");   if (sOpt >= 0) {if (oldMirror==-1) oldMirror = mirror; mirror  = (bool)sOpt;} else {if (oldMirror!=-1) mirror = oldMirror==1; oldMirror = -1;} // NOTE: setting this option is a risky business
        sOpt = extractModeDefaults(fx, "rY");   if (sOpt >= 0) {if (oldReverse_y==-1) oldReverse_y = reverse_y; reverse_y = (bool)sOpt;} else {if (oldReverse_y!=-1) reverse_y = oldReverse_y==1; oldReverse_y = -1;}
        sOpt = extractModeDefaults(fx, "mY");   if (sOpt >= 0) {if (oldMirror_y==-1) oldMirror_y = mirror_y; mirror_y  = (bool)sOpt;} else {if (oldMirror_y!=-1) mirror_y = oldMirror_y==1; oldMirror_y = -1;} // NOTE: setting this option is a risky business
        sOpt = extractModeDefaults(fx, "pal");  if (sOpt >= 0) {if (oldPalette==-1) oldPalette = palette; setPalette(sOpt);} else {if (oldPalette!=-1) setPalette(oldPalette); oldPalette = -1;}
      }
      stateChanged = true; // send UDP/WS broadcast
    }
  }
}

void Segment::setPalette(uint8_t pal) {
  if (pal < 245 && pal > GRADIENT_PALETTE_COUNT+13) pal = 0; // built in palettes
  if (pal > 245 && (strip.customPalettes.size() == 0 || 255U-pal > strip.customPalettes.size()-1)) pal = 0; // custom palettes
  if (pal != palette) {
    if (strip.paletteFade) startTransition(strip.getTransition());
    palette = pal;
    stateChanged = true; // send UDP/WS broadcast
  }
}

// 2D matrix
uint16_t Segment::virtualWidth() const {
  uint16_t groupLen = groupLength();
  uint16_t vWidth = ((transpose ? height() : width()) + groupLen - 1) / groupLen;
  if (mirror) vWidth = (vWidth + 1) /2;  // divide by 2 if mirror, leave at least a single LED
  return vWidth;
}

uint16_t Segment::virtualHeight() const {
  uint16_t groupLen = groupLength();
  uint16_t vHeight = ((transpose ? width() : height()) + groupLen - 1) / groupLen;
  if (mirror_y) vHeight = (vHeight + 1) /2;  // divide by 2 if mirror, leave at least a single LED
  return vHeight;
}

uint16_t Segment::nrOfVStrips() const {
  uint16_t vLen = 1;
#ifndef WLED_DISABLE_2D
  if (is2D()) {
    switch (map1D2D) {
      case M12_pBar:
        vLen = virtualWidth();
        break;
      case M12_sCircle: //WLEDMM
        vLen = (virtualWidth() + virtualHeight()) / 6; // take third of the average width
        break;
      case M12_sBlock: //WLEDMM
        vLen = (virtualWidth() + virtualHeight()) / 8; // take half of the average width
        break;
    }
  }
#endif
  return vLen;
}

//WLEDMM jMap
struct XandY {
  uint8_t x;
  uint8_t y;
};
struct ArrayAndSize {
  uint8_t size;
  XandY *array;
};
class JMapC {
  public:
    char previousSegmentName[50] = "";

    ~JMapC() {
      USER_PRINTLN("~JMapC");
      deletejVectorMap();
    }
    void deletejVectorMap() {
      if (jVectorMap.size() > 0) {
        USER_PRINTLN("delete jVectorMap");
        for (size_t i=0; i<jVectorMap.size(); i++)
          delete jVectorMap[i].array; 
        jVectorMap.clear();
      }
    }
    uint16_t length() {
      updatejMapDoc();
      size_t size = jVectorMap.size();
      if (size > 0)
        return size;
      else
        return SEGMENT.virtualWidth() * SEGMENT.virtualHeight(); //pixels
    }
    void setPixelColor(uint16_t i, uint32_t col) {
      updatejMapDoc();
      if (jVectorMap.size() > i) {
        if (i==0) {
          SEGMENT.fadeToBlackBy(10); //as not all pixels used
        }
        for (int j=0; j<jVectorMap[i].size; j++) {
          SEGMENT.setPixelColorXY(jVectorMap[i].array[j].x * scale, jVectorMap[i].array[j].y * scale, col);
        }
      }
    }
    uint32_t getPixelColor(uint16_t i) {
      updatejMapDoc();
      if (jVectorMap.size() > 0)
        return SEGMENT.getPixelColorXY(jVectorMap[i].array[0].x * scale, jVectorMap[i].array[0].y * scale);
      else
        return 0;
    }
  private:
    std::vector<ArrayAndSize> jVectorMap; 
    StaticJsonDocument<4096> docChunk; //must fit forks with about 32 points each
    uint8_t scale;

    void updatejMapDoc() {
      if (SEGMENT.name == nullptr && jVectorMap.size() > 0) {
        deletejVectorMap();
      }
      else if (SEGMENT.name != nullptr && strcmp(SEGMENT.name, previousSegmentName) != 0) {
        uint32_t dataSize = 0;
        deletejVectorMap();
        USER_PRINT("New "); USER_PRINTLN(SEGMENT.name);
        char jMapFileName[50];
        strcpy(jMapFileName, "/");
        strcat(jMapFileName, SEGMENT.name);
        strcat(jMapFileName, ".json");
        File jMapFile;
        jMapFile = WLED_FS.open(jMapFileName, "r");

        uint8_t maxWidth = 0;
        uint8_t maxHeight = 0;

        //https://arduinojson.org/v6/how-to/deserialize-a-very-large-document/
        jMapFile.find("[");
        do {
          DeserializationError err = deserializeJson(docChunk, jMapFile);
          // serializeJson(docChunk, Serial); USER_PRINTLN();
          // USER_PRINTF("docChunk  %u / %u%% (%u %u %u) %u\n", (unsigned int)docChunk.memoryUsage(), 100 * docChunk.memoryUsage() / docChunk.capacity(), (unsigned int)docChunk.size(), docChunk.overflowed(), (unsigned int)docChunk.nesting(), jMapFile.size());
          if (err) 
          {
            USER_PRINTF("deserializeJson() of parseTree failed with code %s\n", err.c_str());
            delete[] SEGMENT.name; SEGMENT.name = nullptr; //need to clear the name as otherwise continuously loaded
            return;
          }

          if (docChunk.is<JsonArray>()) { //each item is or an array of arrays (fork) or an array of x,y (no fork)
            //fill the vector with arrays and get the width and height of the jMap

            JsonArray arrayChunk = docChunk.as<JsonArray>();
            ArrayAndSize arrayAndSize;
            arrayAndSize.size = 0;
            if (arrayChunk[0].is<JsonArray>()) { //if array of arrays
              arrayAndSize.array = new XandY[arrayChunk.size()];
              for (JsonVariant arrayElement: arrayChunk) {
                maxWidth = MAX(maxWidth, arrayElement[0].as<uint8_t>());
                maxHeight = MAX(maxHeight, arrayElement[1].as<uint8_t>());
                arrayAndSize.array[arrayAndSize.size].x = arrayElement[0].as<uint8_t>();
                arrayAndSize.array[arrayAndSize.size].y = arrayElement[1].as<uint8_t>();
                arrayAndSize.size++;
                dataSize += sizeof(XandY);
              }
            }
            else { // if array (of x and y)
              arrayAndSize.array = new XandY[1];
              maxWidth = MAX(maxWidth, arrayChunk[0].as<uint8_t>());
              maxHeight = MAX(maxHeight, arrayChunk[1].as<uint8_t>());
              arrayAndSize.array[arrayAndSize.size].x = arrayChunk[0].as<uint8_t>();
              arrayAndSize.array[arrayAndSize.size].y = arrayChunk[1].as<uint8_t>();
              arrayAndSize.size++;
              dataSize += sizeof(XandY);
            }
            jVectorMap.push_back(arrayAndSize);
            dataSize += sizeof(arrayAndSize);
          }

        } while (jMapFile.findUntil(",", "]"));

        maxWidth++; maxHeight++;
        scale = MIN(SEGMENT.virtualWidth() / maxWidth, SEGMENT.virtualHeight() / maxHeight);

        dataSize += sizeof(jVectorMap);
        USER_PRINT("dataSize ");
        USER_PRINT(dataSize);
        USER_PRINT(" scale ");
        USER_PRINTLN(scale);
        strcpy(previousSegmentName, SEGMENT.name);
      }
    } //updatejMapDoc
}; //class JMapC

//WLEDMM jMap
void Segment::createjMap() {
  if (!jMap) {
    USER_PRINTLN("createjMap");
    jMap = new JMapC();
  }
}

//WLEDMM jMap
void Segment::deletejMap() {
  //Should be called from ~Segment but causes crash (and ~Segment is called quite often...)
  if (jMap) {
    USER_PRINTLN("deletejMap");
    delete (JMapC *)jMap; jMap = nullptr;
  }
}

// 1D strip
uint16_t Segment::virtualLength() const {
#ifndef WLED_DISABLE_2D
  if (is2D()) {
    uint16_t vW = virtualWidth();
    uint16_t vH = virtualHeight();
    uint16_t vLen = vW * vH; // use all pixels from segment
    switch (map1D2D) {
      case M12_pBar:
        vLen = vH;
        break;
      case M12_pCorner:
      case M12_pArc:
        vLen = max(vW,vH); // get the longest dimension
        break;
      case M12_jMap: //WLEDMM jMap
        if (jMap)
          vLen = ((JMapC *)jMap)->length();
        break;
      case M12_sCircle: //WLEDMM
        vLen = max(vW,vH); // get the longest dimension
        // vLen = (virtualWidth() + virtualHeight()) * 3;
        break;
      case M12_sBlock: //WLEDMM
        if (nrOfVStrips()>1)
          vLen = max(vW,vH) * 4;//0.5; // get the longest dimension
        else 
          vLen = max(vW,vH) * 0.5; // get the longest dimension
        break;
    }
    return vLen;
  }
#endif
  uint16_t groupLen = groupLength();
  uint16_t vLength = (length() + groupLen - 1) / groupLen;
  if (mirror) vLength = (vLength + 1) /2;  // divide by 2 if mirror, leave at least a single LED
  return vLength;
}

//WLEDMM used for M12_sBlock
void xyFromBlock(uint16_t &x,uint16_t &y, uint16_t i, uint16_t vW, uint16_t vH, uint16_t vStrip) {
  float i2;
  if (i<=SEGLEN*0.25) { //top, left to right
    i2 = i/(SEGLEN*0.25);
    x = vW / 2 - vStrip - 1 + i2 * vStrip * 2;
    y = vH / 2 - vStrip - 1;
  }
  else if (i <= SEGLEN * 0.5) { //right, top to bottom
    i2 = (i-SEGLEN*0.25)/(SEGLEN*0.25);
    x = vW / 2 + vStrip;
    y = vH / 2 - vStrip - 1 + i2 * vStrip * 2;
  }
  else if (i <= SEGLEN * 0.75) { //bottom, right to left
    i2 = (i-SEGLEN*0.5)/(SEGLEN*0.25);
    x = vW / 2 + vStrip - i2 * vStrip * 2;
    y = vH / 2 + vStrip;
  }
  else if (i <= SEGLEN) { //left, bottom to top
    i2 = (i-SEGLEN*0.75)/(SEGLEN*0.25);
    x = vW / 2 - vStrip - 1;
    y = vH / 2 + vStrip - i2 * vStrip * 2;
  }

}

void IRAM_ATTR_YN Segment::setPixelColor(int i, uint32_t col) //WLEDMM: IRAM_ATTR conditionaly
{
#ifndef WLED_DISABLE_2D
  int vStrip = i>>16; // hack to allow running on virtual strips (2D segment columns/rows)
#endif
  i &= 0xFFFF;

  if (i >= virtualLength() || i<0) return;  // if pixel would fall out of segment just exit

#ifndef WLED_DISABLE_2D
  if (is2D()) {
    uint16_t vH = virtualHeight();  // segment height in logical pixels
    uint16_t vW = virtualWidth();
    switch (map1D2D) {
      case M12_Pixels:
        // use all available pixels as a long strip
        setPixelColorXY(i % vW, i / vW, col);
        break;
      case M12_pBar:
        // expand 1D effect vertically or have it play on virtual strips
        if (vStrip>0) setPixelColorXY(vStrip - 1, vH - i - 1, col);
        else          for (int x = 0; x < vW; x++) setPixelColorXY(x, vH - i - 1, col);
        break;
      case M12_pArc:
        // expand in circular fashion from center
        if (i==0)
          setPixelColorXY(0, 0, col);
        else {
          //WLEDMM: drawArc(0, 0, i, col); could work as alternative

          float step = HALF_PI / (2.85f*i);
          for (float rad = 0.0f; rad <= HALF_PI+step/2; rad += step) {
            // may want to try float version as well (with or without antialiasing)
            int x = roundf(sin_t(rad) * i);
            int y = roundf(cos_t(rad) * i);
            setPixelColorXY(x, y, col);
          }
          // Bresenham’s Algorithm (may not fill every pixel)
          //int d = 3 - (2*i);
          //int y = i, x = 0;
          //while (y >= x) {
          //  setPixelColorXY(x, y, col);
          //  setPixelColorXY(y, x, col);
          //  x++;
          //  if (d > 0) {
          //    y--;
          //    d += 4 * (x - y) + 10;
          //  } else {
          //    d += 4 * x + 6;
          //  }
          //}
        }
        break;
      case M12_pCorner:
        for (int x = 0; x <= i; x++) setPixelColorXY(x, i, col);
        for (int y = 0; y <  i; y++) setPixelColorXY(i, y, col);
        break;
      case M12_jMap: //WLEDMM jMap
        if (jMap)
          ((JMapC *)jMap)->setPixelColor(i, col);
        break;
      case M12_sCircle: //WLEDMM
        if (vStrip > 0)
        {
          int x = roundf(sin_t(360*i/SEGLEN*DEG_TO_RAD) * vW * (vStrip+1)/nrOfVStrips());
          int y = roundf(cos_t(360*i/SEGLEN*DEG_TO_RAD) * vW * (vStrip+1)/nrOfVStrips());
          setPixelColorXY(x + vW/2, y + vH/2, col);
        }
        else // pArc -> circle
          drawArc(vW/2, vH/2, i/2, col);
        break;
      case M12_sBlock: //WLEDMM
        if (vStrip > 0)
        {
          //vStrip+1 is distance from centre, i is how much of the square is filled
          uint16_t x=0,y=0;
          xyFromBlock(x,y, i, vW, vH, (vStrip+1)*2);
          setPixelColorXY(x, y, col);
        }
        else { // pCorner -> block
          for (int x = vW / 2 - i - 1; x <= vW / 2 + i; x++) { // top and bottom horizontal lines
              setPixelColorXY(x, vH / 2 - i - 1, col);
              setPixelColorXY(x, vH / 2 + i    , col);
          }
          for (int y = vH / 2 - i - 1 + 1; y <= vH / 2 + i - 1; y++) { //left and right vertical lines
            setPixelColorXY(vW / 2 - i - 1, y, col);
            setPixelColorXY(vW / 2 + i    , y, col);
          }
        }
        break;
    }
    return;
  } else if (Segment::maxHeight!=1 && (width()==1 || height()==1)) {
    if (start < Segment::maxWidth*Segment::maxHeight) {
      // we have a vertical or horizontal 1D segment (WARNING: virtual...() may be transposed)
      int x = 0, y = 0;
      if (virtualHeight()>1) y = i;
      if (virtualWidth() >1) x = i;
      setPixelColorXY(x, y, col);
      return;
    }
  }
#endif

  if (leds) leds[i] = col;

  uint16_t len = length();
  uint8_t _bri_t = currentBri(on ? opacity : 0);
  if (!_bri_t && !transitional) return;
  if (_bri_t < 255) {
    byte r = scale8(R(col), _bri_t);
    byte g = scale8(G(col), _bri_t);
    byte b = scale8(B(col), _bri_t);
    byte w = scale8(W(col), _bri_t);
    col = RGBW32(r, g, b, w);
  }

  // expand pixel (taking into account start, grouping, spacing [and offset])
  i = i * groupLength();
  if (reverse) { // is segment reversed?
    if (mirror) { // is segment mirrored?
      i = (len - 1) / 2 - i;  //only need to index half the pixels
    } else {
      i = (len - 1) - i;
    }
  }
  i += start; // starting pixel in a group

  // set all the pixels in the group
  for (int j = 0; j < grouping; j++) {
    uint16_t indexSet = i + ((reverse) ? -j : j);
    if (indexSet >= start && indexSet < stop) {
      if (mirror) { //set the corresponding mirrored pixel
        uint16_t indexMir = stop - indexSet + start - 1;
        indexMir += offset; // offset/phase
        if (indexMir >= stop) indexMir -= len; // wrap
        strip.setPixelColor(indexMir, col);
      }
      indexSet += offset; // offset/phase
      if (indexSet >= stop) indexSet -= len; // wrap
      strip.setPixelColor(indexSet, col);
    }
  }
}

// anti-aliased normalized version of setPixelColor()
void Segment::setPixelColor(float i, uint32_t col, bool aa)
{
  int vStrip = int(i/10.0f); // hack to allow running on virtual strips (2D segment columns/rows)
  i -= int(i);

  if (i<0.0f || i>1.0f) return; // not normalized

  float fC = i * (virtualLength()-1);
  if (aa) {
    uint16_t iL = roundf(fC-0.49f);
    uint16_t iR = roundf(fC+0.49f);
    float    dL = (fC - iL)*(fC - iL);
    float    dR = (iR - fC)*(iR - fC);
    uint32_t cIL = getPixelColor(iL | (vStrip<<16));
    uint32_t cIR = getPixelColor(iR | (vStrip<<16));
    if (iR!=iL) {
      // blend L pixel
      cIL = color_blend(col, cIL, uint8_t(dL*255.0f));
      setPixelColor(iL | (vStrip<<16), cIL);
      // blend R pixel
      cIR = color_blend(col, cIR, uint8_t(dR*255.0f));
      setPixelColor(iR | (vStrip<<16), cIR);
    } else {
      // exact match (x & y land on a pixel)
      setPixelColor(iL | (vStrip<<16), col);
    }
  } else {
    setPixelColor(uint16_t(roundf(fC)) | (vStrip<<16), col);
  }
}

uint32_t Segment::getPixelColor(int i)
{
#ifndef WLED_DISABLE_2D
  int vStrip = i>>16;
#endif
  i &= 0xFFFF;

#ifndef WLED_DISABLE_2D
  if (is2D()) {
    uint16_t vH = virtualHeight();  // segment height in logical pixels
    uint16_t vW = virtualWidth();
    switch (map1D2D) {
      case M12_Pixels:
        return getPixelColorXY(i % vW, i / vW);
        break;
      case M12_pBar:
        if (vStrip>0) return getPixelColorXY(vStrip - 1, vH - i -1);
        else          return getPixelColorXY(0, vH - i -1);
        break;
      case M12_pArc:
      case M12_pCorner:
        // use longest dimension
        return vW>vH ? getPixelColorXY(i, 0) : getPixelColorXY(0, i);
        break;
      case M12_jMap: //WLEDMM jMap
        if (jMap)
          return ((JMapC *)jMap)->getPixelColor(i);
        break;
      case M12_sCircle: //WLEDMM
        if (vStrip > 0)
        {
          int x = roundf(sin_t(360*i/SEGLEN*DEG_TO_RAD) * vW * (vStrip+1)/nrOfVStrips());
          int y = roundf(cos_t(360*i/SEGLEN*DEG_TO_RAD) * vW * (vStrip+1)/nrOfVStrips());
          return getPixelColorXY(x + vW/2, y + vH/2);
        }
        else
          return vW>vH ? getPixelColorXY(i, 0) : getPixelColorXY(0, i);
        break;
      case M12_sBlock: //WLEDMM
        if (vStrip > 0)
        {
          uint16_t x=0,y=0;
          xyFromBlock(x,y, i, vW, vH, (vStrip+1)*2);
          return getPixelColorXY(x, y);
        }
        else
          return getPixelColorXY(vW / 2, vH / 2 - i - 1);
        break;
    }
    return 0;
  }
#endif

  if (leds) return RGBW32(leds[i].r, leds[i].g, leds[i].b, 0);

  if (reverse) i = virtualLength() - i - 1;
  i *= groupLength();
  i += start;
  /* offset/phase */
  i += offset;
  if (i >= stop) i -= length();
  return strip.getPixelColor(i);
}

uint8_t Segment::differs(Segment& b) const {
  uint8_t d = 0;
  if (start != b.start)         d |= SEG_DIFFERS_BOUNDS;
  if (stop != b.stop)           d |= SEG_DIFFERS_BOUNDS;
  if (offset != b.offset)       d |= SEG_DIFFERS_GSO;
  if (grouping != b.grouping)   d |= SEG_DIFFERS_GSO;
  if (spacing != b.spacing)     d |= SEG_DIFFERS_GSO;
  if (opacity != b.opacity)     d |= SEG_DIFFERS_BRI;
  if (mode != b.mode)           d |= SEG_DIFFERS_FX;
  if (speed != b.speed)         d |= SEG_DIFFERS_FX;
  if (intensity != b.intensity) d |= SEG_DIFFERS_FX;
  if (palette != b.palette)     d |= SEG_DIFFERS_FX;
  if (custom1 != b.custom1)     d |= SEG_DIFFERS_FX;
  if (custom2 != b.custom2)     d |= SEG_DIFFERS_FX;
  if (custom3 != b.custom3)     d |= SEG_DIFFERS_FX;
  if (startY != b.startY)       d |= SEG_DIFFERS_BOUNDS;
  if (stopY != b.stopY)         d |= SEG_DIFFERS_BOUNDS;

  //bit pattern: (msb first) sound:3, mapping:3, transposed, mirrorY, reverseY, [transitional, reset,] paused, mirrored, on, reverse, [selected]
  if ((options & 0b1111111110011110U) != (b.options & 0b1111111110011110U)) d |= SEG_DIFFERS_OPT;
  if ((options & 0x0001U) != (b.options & 0x0001U))                         d |= SEG_DIFFERS_SEL;
  for (uint8_t i = 0; i < NUM_COLORS; i++) if (colors[i] != b.colors[i])    d |= SEG_DIFFERS_COL;

  return d;
}

void Segment::refreshLightCapabilities() {
  uint8_t capabilities = 0;
  uint16_t segStartIdx = 0xFFFFU;
  uint16_t segStopIdx  = 0;

  if (start < Segment::maxWidth * Segment::maxHeight) {
    // we are withing 2D matrix (includes 1D segments)
    for (int y = startY; y < stopY; y++) for (int x = start; x < stop; x++) {
      uint16_t index = x + Segment::maxWidth * y;
      if (index < strip.customMappingSize) index = strip.customMappingTable[index]; // convert logical address to physical
      if (index < 0xFFFFU) {
        if (segStartIdx > index) segStartIdx = index;
        if (segStopIdx  < index) segStopIdx  = index;
      }
      if (segStartIdx == segStopIdx) segStopIdx++; // we only have 1 pixel segment
    }
  } else {
    // we are on the strip located after the matrix
    segStartIdx = start;
    segStopIdx  = stop;
  }

  for (uint8_t b = 0; b < busses.getNumBusses(); b++) {
    Bus *bus = busses.getBus(b);
    if (bus == nullptr || bus->getLength()==0) break;
    if (!bus->isOk()) continue;
    if (bus->getStart() >= segStopIdx) continue;
    if (bus->getStart() + bus->getLength() <= segStartIdx) continue;

    //uint8_t type = bus->getType();
    if (bus->hasRGB() || (cctFromRgb && bus->hasCCT())) capabilities |= SEG_CAPABILITY_RGB;
    if (!cctFromRgb && bus->hasCCT())                   capabilities |= SEG_CAPABILITY_CCT;
    if (correctWB && (bus->hasRGB() || bus->hasCCT()))  capabilities |= SEG_CAPABILITY_CCT; //white balance correction (CCT slider)
    if (bus->hasWhite()) {
      uint8_t aWM = Bus::getGlobalAWMode() == AW_GLOBAL_DISABLED ? bus->getAutoWhiteMode() : Bus::getGlobalAWMode();
      bool whiteSlider = (aWM == RGBW_MODE_DUAL || aWM == RGBW_MODE_MANUAL_ONLY); // white slider allowed
      // if auto white calculation from RGB is active (Accurate/Brighter), force RGB controls even if there are no RGB busses
      if (!whiteSlider) capabilities |= SEG_CAPABILITY_RGB;
      // if auto white calculation from RGB is disabled/optional (None/Dual), allow white channel adjustments
      if ( whiteSlider) capabilities |= SEG_CAPABILITY_W;
    }
  }
  _capabilities = capabilities;
}

/*
 * Fills segment with color
 */
void Segment::fill(uint32_t c) {
  const uint16_t cols = is2D() ? virtualWidth() : virtualLength();
  const uint16_t rows = virtualHeight(); // will be 1 for 1D
  for(uint16_t y = 0; y < rows; y++) for (uint16_t x = 0; x < cols; x++) {
    if (is2D()) setPixelColorXY(x, y, c);
    else        setPixelColor(x, c);
  }
}

// Blends the specified color with the existing pixel color.
void Segment::blendPixelColor(int n, uint32_t color, uint8_t blend) {
  setPixelColor(n, color_blend(getPixelColor(n), color, blend));
}

// Adds the specified color with the existing pixel color perserving color balance.
void Segment::addPixelColor(int n, uint32_t color) {
  setPixelColor(n, color_add(getPixelColor(n), color));
}

void Segment::fadePixelColor(uint16_t n, uint8_t fade) {
  CRGB pix = CRGB(getPixelColor(n)).nscale8_video(fade);
  setPixelColor(n, pix);
}

/*
 * fade out function, higher rate = quicker fade
 */
void Segment::fade_out(uint8_t rate) {
  const uint16_t cols = is2D() ? virtualWidth() : virtualLength();
  const uint16_t rows = virtualHeight(); // will be 1 for 1D

  rate = (255-rate) >> 1;
  float mappedRate = float(rate) +1.1;

  uint32_t color = colors[1]; // SEGCOLOR(1); // target color
  int w2 = W(color);
  int r2 = R(color);
  int g2 = G(color);
  int b2 = B(color);

  for (uint16_t y = 0; y < rows; y++) for (uint16_t x = 0; x < cols; x++) {
    color = is2D() ? getPixelColorXY(x, y) : getPixelColor(x);
    int w1 = W(color);
    int r1 = R(color);
    int g1 = G(color);
    int b1 = B(color);

    int wdelta = (w2 - w1) / mappedRate;
    int rdelta = (r2 - r1) / mappedRate;
    int gdelta = (g2 - g1) / mappedRate;
    int bdelta = (b2 - b1) / mappedRate;

    // if fade isn't complete, make sure delta is at least 1 (fixes rounding issues)
    wdelta += (w2 == w1) ? 0 : (w2 > w1) ? 1 : -1;
    rdelta += (r2 == r1) ? 0 : (r2 > r1) ? 1 : -1;
    gdelta += (g2 == g1) ? 0 : (g2 > g1) ? 1 : -1;
    bdelta += (b2 == b1) ? 0 : (b2 > b1) ? 1 : -1;

    if (is2D()) setPixelColorXY(x, y, r1 + rdelta, g1 + gdelta, b1 + bdelta, w1 + wdelta);
    else        setPixelColor(x, r1 + rdelta, g1 + gdelta, b1 + bdelta, w1 + wdelta);
  }
}

// fades all pixels to black using nscale8()
void Segment::fadeToBlackBy(uint8_t fadeBy) {
  const uint16_t cols = is2D() ? virtualWidth() : virtualLength();
  const uint16_t rows = virtualHeight(); // will be 1 for 1D

  for (uint16_t y = 0; y < rows; y++) for (uint16_t x = 0; x < cols; x++) {
    if (is2D()) setPixelColorXY(x, y, CRGB(getPixelColorXY(x,y)).nscale8(255-fadeBy));
    else        setPixelColor(x, CRGB(getPixelColor(x)).nscale8(255-fadeBy));
  }
}

/*
 * blurs segment content, source: FastLED colorutils.cpp
 */
void Segment::blur(uint8_t blur_amount)
{
#ifndef WLED_DISABLE_2D
  if (is2D()) {
    // compatibility with 2D
    const uint16_t cols = virtualWidth();
    const uint16_t rows = virtualHeight();
    for (uint16_t i = 0; i < rows; i++) blurRow(i, blur_amount); // blur all rows
    for (uint16_t k = 0; k < cols; k++) blurCol(k, blur_amount); // blur all columns
    return;
  }
#endif
  uint8_t keep = 255 - blur_amount;
  uint8_t seep = blur_amount >> 1;
  CRGB carryover = CRGB::Black;
  for(uint16_t i = 0; i < virtualLength(); i++)
  {
    CRGB cur = CRGB(getPixelColor(i));
    CRGB part = cur;
    part.nscale8(seep);
    cur.nscale8(keep);
    cur += carryover;
    if(i > 0) {
      uint32_t c = getPixelColor(i-1);
      uint8_t r = R(c);
      uint8_t g = G(c);
      uint8_t b = B(c);
      setPixelColor(i-1, qadd8(r, part.red), qadd8(g, part.green), qadd8(b, part.blue));
    }
    setPixelColor(i,cur.red, cur.green, cur.blue);
    carryover = part;
  }
}

/*
 * Put a value 0 to 255 in to get a color value.
 * The colours are a transition r -> g -> b -> back to r
 * Inspired by the Adafruit examples.
 */
uint32_t Segment::color_wheel(uint8_t pos) {
  if (palette) return color_from_palette(pos, false, true, 0);
  pos = 255 - pos;
  if(pos < 85) {
    return ((uint32_t)(255 - pos * 3) << 16) | ((uint32_t)(0) << 8) | (pos * 3);
  } else if(pos < 170) {
    pos -= 85;
    return ((uint32_t)(0) << 16) | ((uint32_t)(pos * 3) << 8) | (255 - pos * 3);
  } else {
    pos -= 170;
    return ((uint32_t)(pos * 3) << 16) | ((uint32_t)(255 - pos * 3) << 8) | (0);
  }
}

/*
 * Returns a new, random wheel index with a minimum distance of 42 from pos.
 */
uint8_t Segment::get_random_wheel_index(uint8_t pos) {
  uint8_t r = 0, x = 0, y = 0, d = 0;

  while(d < 42) {
    r = random8();
    x = abs(pos - r);
    y = 255 - x;
    d = MIN(x, y);
  }
  return r;
}

/*
 * Gets a single color from the currently selected palette.
 * @param i Palette Index (if mapping is true, the full palette will be _virtualSegmentLength long, if false, 255). Will wrap around automatically.
 * @param mapping if true, LED position in segment is considered for color
 * @param wrap FastLED palettes will usually wrap back to the start smoothly. Set false to get a hard edge
 * @param mcol If the default palette 0 is selected, return the standard color 0, 1 or 2 instead. If >2, Party palette is used instead
 * @param pbri Value to scale the brightness of the returned color by. Default is 255. (no scaling)
 * @returns Single color from palette
 */
uint32_t Segment::color_from_palette(uint16_t i, bool mapping, bool wrap, uint8_t mcol, uint8_t pbri)
{
  // default palette or no RGB support on segment
  if ((palette == 0 && mcol < NUM_COLORS) || !_isRGB) {
    uint32_t color = currentColor(mcol, colors[mcol]);
    color = gamma32(color);
    if (pbri == 255) return color;
    return RGBW32(scale8_video(R(color),pbri), scale8_video(G(color),pbri), scale8_video(B(color),pbri), scale8_video(W(color),pbri));
  }

  uint8_t paletteIndex = i;
  if (mapping && virtualLength() > 1) paletteIndex = (i*255)/(virtualLength() -1);
  if (!wrap) paletteIndex = scale8(paletteIndex, 240); //cut off blend at palette "end"
  CRGB fastled_col;
  CRGBPalette16 curPal;
  if (transitional && _t) curPal = _t->_palT;
  else                    loadPalette(curPal, palette);
  fastled_col = ColorFromPalette(curPal, paletteIndex, pbri, (strip.paletteBlend == 3)? NOBLEND:LINEARBLEND); // NOTE: paletteBlend should be global

  return RGBW32(fastled_col.r, fastled_col.g, fastled_col.b, 0);
}

 //WLEDMM netmindz ar palette
uint8_t * Segment::getAudioPalette(int pal) {
  // https://forum.makerforums.info/t/hi-is-it-possible-to-define-a-gradient-palette-at-runtime-the-define-gradient-palette-uses-the/63339
  
  um_data_t *um_data;
  if (!usermods.getUMData(&um_data, USERMOD_ID_AUDIOREACTIVE)) {
    um_data = simulateSound(SEGMENT.soundSim);
  }
  uint8_t *fftResult = (uint8_t*)um_data->u_data[2];

  static uint8_t xyz[16];  // Needs to be 4 times however many colors are being used.
                           // 3 colors = 12, 4 colors = 16, etc.

  xyz[0] = 0;  // anchor of first color - must be zero
  xyz[1] = 0;
  xyz[2] = 0;
  xyz[3] = 0;
  
  CRGB rgb = getCRGBForBand(1, fftResult, pal);
  xyz[4] = 1;  // anchor of first color
  xyz[5] = rgb.r;
  xyz[6] = rgb.g;
  xyz[7] = rgb.b;
  
  rgb = getCRGBForBand(4, fftResult, pal);
  xyz[8] = 128;
  xyz[9] = rgb.r;
  xyz[10] = rgb.g;
  xyz[11] = rgb.b;
  
  rgb = getCRGBForBand(8, fftResult, pal);
  xyz[12] = 255;  // anchor of last color - must be 255
  xyz[13] = rgb.r;
  xyz[14] = rgb.g;
  xyz[15] = rgb.b;

  return xyz;
}


///////////////////////////////////////////////////////////////////////////////
// WS2812FX class implementation
///////////////////////////////////////////////////////////////////////////////

//WLEDMM from util.cpp
// enumerate all ledmapX.json files on FS and extract ledmap names if existing
void WS2812FX::enumerateLedmaps() {
  ledMaps = 1;
  for (size_t i=1; i<10; i++) {
    char fileName[33];
    sprintf_P(fileName, PSTR("/ledmap%d.json"), i);
    bool isFile = WLED_FS.exists(fileName);

        #ifndef ESP8266
    if (ledmapNames[i-1]) { //clear old name
      delete[] ledmapNames[i-1];
      ledmapNames[i-1] = nullptr;
    }
    #endif

    if (isFile) {
      ledMaps |= 1 << i;

      #ifndef ESP8266
      if (requestJSONBufferLock(21)) {
        if (readObjectFromFile(fileName, nullptr, &doc)) {
          size_t len = 0;
          if (!doc["n"].isNull()) {
            // name field exists
            const char *name = doc["n"].as<const char*>();
            if (name != nullptr) len = strlen(name);
            if (len > 0 && len < 33) {
              ledmapNames[i-1] = new char[len+1];
              if (ledmapNames[i-1]) strlcpy(ledmapNames[i-1], name, 33);
            }
          }
          if (!ledmapNames[i-1]) {
            char tmp[33];
            snprintf_P(tmp, 32, PSTR("ledmap%d.json"), i);
            len = strlen(tmp);
            ledmapNames[i-1] = new char[len+1];
            if (ledmapNames[i-1]) strlcpy(ledmapNames[i-1], tmp, 33);
          }
        }
        releaseJSONBufferLock();
      }
      #endif
    }
  }
  //WLEDMM add segment names to be used as ledmap names
  uint8_t segment_index = 0;
  for (segment &seg : _segments) {
    if (seg.name != nullptr && strcmp(seg.name, "") != 0) {
      char fileName[32];
      sprintf_P(fileName, PSTR("/lm%s.json"), seg.name);
      bool isFile = WLED_FS.exists(fileName);
      if (isFile) ledMaps |= 1 << (10+segment_index);
    }
    segment_index++;
  }
}


//do not call this method from system context (network callback)
void WS2812FX::finalizeInit(void)
{
  //reset segment runtimes
  for (segment &seg : _segments) {
    seg.markForReset();
    seg.resetIfRequired();
  }

  // for the lack of better place enumerate ledmaps here
  // if we do it in json.cpp (serializeInfo()) we are getting flashes on LEDs
  // unfortunately this means we do not get updates after uploads
  enumerateLedmaps();

  _hasWhiteChannel = _isOffRefreshRequired = false;

  //if busses failed to load, add default (fresh install, FS issue, ...)
  if (busses.getNumBusses() == 0) {
    DEBUG_PRINTLN(F("No busses, init default"));
    const uint8_t defDataPins[] = {DATA_PINS};
    const uint16_t defCounts[] = {PIXEL_COUNTS};
    const uint8_t defNumBusses = ((sizeof defDataPins) / (sizeof defDataPins[0]));
    const uint8_t defNumCounts = ((sizeof defCounts)   / (sizeof defCounts[0]));
    uint16_t prevLen = 0;
    for (uint8_t i = 0; i < defNumBusses && i < WLED_MAX_BUSSES+WLED_MIN_VIRTUAL_BUSSES; i++) {
      uint8_t defPin[] = {defDataPins[i]};
      uint16_t start = prevLen;
      uint16_t count = defCounts[(i < defNumCounts) ? i : defNumCounts -1];
      prevLen += count;
      BusConfig defCfg = BusConfig(DEFAULT_LED_TYPE, defPin, start, count, DEFAULT_LED_COLOR_ORDER, false, 0, RGBW_MODE_MANUAL_ONLY);
      if (busses.add(defCfg) == -1) break;
    }
  }

  _length = 0;
  for (uint8_t i=0; i<busses.getNumBusses(); i++) {
    Bus *bus = busses.getBus(i);
    if (bus == nullptr) continue;
    if (bus->getStart() + bus->getLength() > MAX_LEDS) break;
    //RGBW mode is enabled if at least one of the strips is RGBW
    _hasWhiteChannel |= bus->hasWhite();
    //refresh is required to remain off if at least one of the strips requires the refresh.
    _isOffRefreshRequired |= bus->isOffRefreshRequired();
    uint16_t busEnd = bus->getStart() + bus->getLength();
    if (busEnd > _length) _length = busEnd;
    #ifdef ESP8266
    if ((!IS_DIGITAL(bus->getType()) || IS_2PIN(bus->getType()))) continue;
    uint8_t pins[5];
    if (!bus->getPins(pins)) continue;
    BusDigital* bd = static_cast<BusDigital*>(bus);
    if (pins[0] == 3) bd->reinit();
    #endif
  }

  if (isMatrix) setUpMatrix();
  else {
    Segment::maxWidth  = _length;
    Segment::maxHeight = 1;
  }

  //initialize leds array. TBD: realloc if nr of leds change
  if (Segment::_globalLeds) {
    purgeSegments(true);
    free(Segment::_globalLeds);
    Segment::_globalLeds = nullptr;
  }
  if (useLedsArray) {
    size_t arrSize = sizeof(CRGB) * getLengthTotal();
    #if defined(ARDUINO_ARCH_ESP32) && defined(WLED_USE_PSRAM)
    if (psramFound())
      Segment::_globalLeds = (CRGB*) ps_malloc(arrSize);
    else
    #endif
      Segment::_globalLeds = (CRGB*) malloc(arrSize);
    memset(Segment::_globalLeds, 0, arrSize);
  }

  //segments are created in makeAutoSegments();
  DEBUG_PRINTLN(F("Loading custom palettes"));
  loadCustomPalettes(); // (re)load all custom palettes
  DEBUG_PRINTLN(F("Loading custom ledmaps"));
  deserializeMap();     // (re)load default ledmap
}

void WS2812FX::service() {
  uint32_t nowUp = millis(); // Be aware, millis() rolls over every 49 days
  now = nowUp + timebase;
  if (nowUp - _lastShow < MIN_SHOW_DELAY) return;
  bool doShow = false;

  _isServicing = true;
  _segment_index = 0;
  for (segment &seg : _segments) {
    // reset the segment runtime data if needed
    seg.resetIfRequired();

    if (!seg.isActive()) continue;

    // last condition ensures all solid segments are updated at the same time
    if(nowUp > seg.next_time || _triggered || (doShow && seg.mode == FX_MODE_STATIC))
    {
      if (seg.grouping == 0) seg.grouping = 1; //sanity check
      doShow = true;
      uint16_t delay = FRAMETIME;

      if (!seg.freeze) { //only run effect function if not frozen
        _virtualSegmentLength = seg.virtualLength();
        _colors_t[0] = seg.currentColor(0, seg.colors[0]);
        _colors_t[1] = seg.currentColor(1, seg.colors[1]);
        _colors_t[2] = seg.currentColor(2, seg.colors[2]);
        seg.currentPalette(_currentPalette, seg.palette);

        if (!cctFromRgb || correctWB) busses.setSegmentCCT(seg.currentBri(seg.cct, true), correctWB);
        for (uint8_t c = 0; c < NUM_COLORS; c++) _colors_t[c] = gamma32(_colors_t[c]);

        // effect blending (execute previous effect)
        // actual code may be a bit more involved as effects have runtime data including allocated memory
        //if (seg.transitional && seg._modeP) (*_mode[seg._modeP])(progress());
        delay = (*_mode[seg.currentMode(seg.mode)])();
        if (seg.mode != FX_MODE_HALLOWEEN_EYES) seg.call++;
        if (seg.transitional && delay > FRAMETIME) delay = FRAMETIME; // force faster updates during transition

        seg.handleTransition();
      }

      seg.next_time = nowUp + delay;
    }
    _segment_index++;
  }
  _virtualSegmentLength = 0;
  busses.setSegmentCCT(-1);
  if(doShow) {
    yield();
    show();
  }
  _triggered = false;
  _isServicing = false;
}

void IRAM_ATTR WS2812FX::setPixelColor(int i, uint32_t col)
{
  if (i < customMappingSize) i = customMappingTable[i];
<<<<<<< HEAD
  if (i >= _length) return; //WLEDMM: check after mapping
=======
  if (i >= _length) return;
>>>>>>> 3120b49d
  busses.setPixelColor(i, col);
}

uint32_t WS2812FX::getPixelColor(uint16_t i)
{
  if (i < customMappingSize) i = customMappingTable[i];
<<<<<<< HEAD
  if (i >= _length) return 0; //WLEDMM: check after mapping
=======
  if (i >= _length) return 0;
>>>>>>> 3120b49d
  return busses.getPixelColor(i);
}


//DISCLAIMER
//The following function attemps to calculate the current LED power usage,
//and will limit the brightness to stay below a set amperage threshold.
//It is NOT a measurement and NOT guaranteed to stay within the ablMilliampsMax margin.
//Stay safe with high amperage and have a reasonable safety margin!
//I am NOT to be held liable for burned down garages!

//fine tune power estimation constants for your setup
#define MA_FOR_ESP        100 //how much mA does the ESP use (Wemos D1 about 80mA, ESP32 about 120mA)
                              //you can set it to 0 if the ESP is powered by USB and the LEDs by external

void WS2812FX::estimateCurrentAndLimitBri() {
  //power limit calculation
  //each LED can draw up 195075 "power units" (approx. 53mA)
  //one PU is the power it takes to have 1 channel 1 step brighter per brightness step
  //so A=2,R=255,G=0,B=0 would use 510 PU per LED (1mA is about 3700 PU)
  bool useWackyWS2815PowerModel = false;
  byte actualMilliampsPerLed = milliampsPerLed;

  if(milliampsPerLed == 255) {
    useWackyWS2815PowerModel = true;
    actualMilliampsPerLed = 12; // from testing an actual strip
  }

  if (ablMilliampsMax < 150 || actualMilliampsPerLed == 0) { //0 mA per LED and too low numbers turn off calculation
    currentMilliamps = 0;
    busses.setBrightness(_brightness);
    return;
  }

  uint16_t pLen = getLengthPhysical();
  uint32_t puPerMilliamp = 195075 / actualMilliampsPerLed;
  uint32_t powerBudget = (ablMilliampsMax - MA_FOR_ESP) * puPerMilliamp; //100mA for ESP power
  if (powerBudget > puPerMilliamp * pLen) { //each LED uses about 1mA in standby, exclude that from power budget
    powerBudget -= puPerMilliamp * pLen;
  } else {
    powerBudget = 0;
  }

  uint32_t powerSum = 0;

  for (uint8_t b = 0; b < busses.getNumBusses(); b++) {
    Bus *bus = busses.getBus(b);
    if (bus->getType() >= TYPE_NET_DDP_RGB) continue; //exclude non-physical network busses
    uint16_t len = bus->getLength();
    uint32_t busPowerSum = 0;
    for (uint16_t i = 0; i < len; i++) { //sum up the usage of each LED
      uint32_t c = bus->getPixelColor(i);
      byte r = R(c), g = G(c), b = B(c), w = W(c);

      if(useWackyWS2815PowerModel) { //ignore white component on WS2815 power calculation
        busPowerSum += (MAX(MAX(r,g),b)) * 3;
      } else {
        busPowerSum += (r + g + b + w);
      }
    }

    if (bus->hasWhite()) { //RGBW led total output with white LEDs enabled is still 50mA, so each channel uses less
      busPowerSum *= 3;
      busPowerSum = busPowerSum >> 2; //same as /= 4
    }
    powerSum += busPowerSum;
  }

  uint32_t powerSum0 = powerSum;
  powerSum *= _brightness;

  if (powerSum > powerBudget) //scale brightness down to stay in current limit
  {
    float scale = (float)powerBudget / (float)powerSum;
    uint16_t scaleI = scale * 255;
    uint8_t scaleB = (scaleI > 255) ? 255 : scaleI;
    uint8_t newBri = scale8(_brightness, scaleB);
    busses.setBrightness(newBri); //to keep brightness uniform, sets virtual busses too
    currentMilliamps = (powerSum0 * newBri) / puPerMilliamp;
  } else {
    currentMilliamps = powerSum / puPerMilliamp;
    busses.setBrightness(_brightness);
  }
  currentMilliamps += MA_FOR_ESP; //add power of ESP back to estimate
  currentMilliamps += pLen; //add standby power back to estimate
}

void WS2812FX::show(void) {

  // avoid race condition, caputre _callback value
  show_callback callback = _callback;
  if (callback) callback();

  estimateCurrentAndLimitBri();

  // some buses send asynchronously and this method will return before
  // all of the data has been sent.
  // See https://github.com/Makuna/NeoPixelBus/wiki/ESP32-NeoMethods#neoesp32rmt-methods
  busses.show();
  unsigned long now = millis();
  unsigned long diff = now - _lastShow;
  uint16_t fpsCurr = 200;
  if (diff > 0) fpsCurr = 1000 / diff;
  _cumulativeFps = (3 * _cumulativeFps + fpsCurr) >> 2;
  _lastShow = now;
}

/**
 * Returns a true value if any of the strips are still being updated.
 * On some hardware (ESP32), strip updates are done asynchronously.
 */
bool WS2812FX::isUpdating() {
  return !busses.canAllShow();
}

/**
 * Returns the refresh rate of the LED strip. Useful for finding out whether a given setup is fast enough.
 * Only updates on show() or is set to 0 fps if last show is more than 2 secs ago, so accurary varies
 */
uint16_t WS2812FX::getFps() {
  if (millis() - _lastShow > 2000) return 0;
  return _cumulativeFps +1;
}

void WS2812FX::setTargetFps(uint8_t fps) {
  if (fps > 0 && fps <= 120) _targetFps = fps;
  _frametime = 1000 / _targetFps;
}

void WS2812FX::setMode(uint8_t segid, uint8_t m) {
  if (segid >= _segments.size()) return;

  if (m >= getModeCount()) m = getModeCount() - 1;

  if (_segments[segid].mode != m) {
    _segments[segid].startTransition(_transitionDur); // set effect transitions
    //_segments[segid].markForReset();
    _segments[segid].mode = m;
  }
}

//applies to all active and selected segments
void WS2812FX::setColor(uint8_t slot, uint32_t c) {
  if (slot >= NUM_COLORS) return;

  for (segment &seg : _segments) {
    if (seg.isActive() && seg.isSelected()) {
      seg.setColor(slot, c);
    }
  }
}

void WS2812FX::setCCT(uint16_t k) {
  for (segment &seg : _segments) {
    if (seg.isActive() && seg.isSelected()) {
      seg.setCCT(k);
    }
  }
}

void WS2812FX::setBrightness(uint8_t b, bool direct) {
  if (gammaCorrectBri) b = gamma8(b);
  if (_brightness == b) return;
  _brightness = b;
  if (_brightness == 0) { //unfreeze all segments on power off
    for (segment &seg : _segments) {
      seg.freeze = false;
    }
  }
  if (direct) {
    // would be dangerous if applied immediately (could exceed ABL), but will not output until the next show()
    busses.setBrightness(b);
  } else {
    unsigned long t = millis();
    if (_segments[0].next_time > t + 22 && t - _lastShow > MIN_SHOW_DELAY) show(); //apply brightness change immediately if no refresh soon
  }
}

uint8_t WS2812FX::getFirstSelectedSegId(void)
{
  size_t i = 0;
  for (segment &seg : _segments) {
    if (seg.isActive() && seg.isSelected()) return i;
    i++;
  }
  // if none selected, use the main segment
  return getMainSegmentId();
}

void WS2812FX::setMainSegmentId(uint8_t n) {
  _mainSegment = 0;
  if (n < _segments.size()) {
    _mainSegment = n;
  }
  return;
}

uint8_t WS2812FX::getLastActiveSegmentId(void) {
  for (size_t i = _segments.size() -1; i > 0; i--) {
    if (_segments[i].isActive()) return i;
  }
  return 0;
}

uint8_t WS2812FX::getActiveSegmentsNum(void) {
  uint8_t c = 0;
  for (size_t i = 0; i < _segments.size(); i++) {
    if (_segments[i].isActive()) c++;
  }
  return c;
}

uint16_t WS2812FX::getLengthTotal(void) {
  uint16_t len = Segment::maxWidth * Segment::maxHeight; // will be _length for 1D (see finalizeInit()) but should cover whole matrix for 2D
  if (isMatrix && _length > len) len = _length; // for 2D with trailing strip
  return len;
}

uint16_t WS2812FX::getLengthPhysical(void) {
  uint16_t len = 0;
  for (size_t b = 0; b < busses.getNumBusses(); b++) {
    Bus *bus = busses.getBus(b);
    if (bus->getType() >= TYPE_NET_DDP_RGB) continue; //exclude non-physical network busses
    len += bus->getLength();
  }
  return len;
}

//used for JSON API info.leds.rgbw. Little practical use, deprecate with info.leds.rgbw.
//returns if there is an RGBW bus (supports RGB and White, not only white)
//not influenced by auto-white mode, also true if white slider does not affect output white channel
bool WS2812FX::hasRGBWBus(void) {
  for (size_t b = 0; b < busses.getNumBusses(); b++) {
    Bus *bus = busses.getBus(b);
    if (bus == nullptr || bus->getLength()==0) break;
    if (bus->hasRGB() && bus->hasWhite()) return true;
  }
  return false;
}

bool WS2812FX::hasCCTBus(void) {
  if (cctFromRgb && !correctWB) return false;
  for (size_t b = 0; b < busses.getNumBusses(); b++) {
    Bus *bus = busses.getBus(b);
    if (bus == nullptr || bus->getLength()==0) break;
    switch (bus->getType()) {
      case TYPE_ANALOG_5CH:
      case TYPE_ANALOG_2CH:
        return true;
    }
  }
  return false;
}

void WS2812FX::purgeSegments(bool force) {
  // remove all inactive segments (from the back)
  int deleted = 0;
  if (_segments.size() <= 1) return;
  for (size_t i = _segments.size()-1; i > 0; i--)
    if (_segments[i].stop == 0 || force) {
      deleted++;
      _segments.erase(_segments.begin() + i);
    }
  if (deleted) {
    _segments.shrink_to_fit();
    if (_mainSegment >= _segments.size()) setMainSegmentId(0);
  }
}

Segment& WS2812FX::getSegment(uint8_t id) {
  return _segments[id >= _segments.size() ? getMainSegmentId() : id]; // vectors
}

void WS2812FX::setSegment(uint8_t n, uint16_t i1, uint16_t i2, uint8_t grouping, uint8_t spacing, uint16_t offset, uint16_t startY, uint16_t stopY) {
  if (n >= _segments.size()) return;
  _segments[n].set(i1, i2, grouping, spacing, offset, startY, stopY);
}

void WS2812FX::restartRuntime() {
  for (segment &seg : _segments) seg.markForReset();
}

void WS2812FX::resetSegments(bool boundsOnly) { //WLEDMM add boundsonly
  if (!boundsOnly) {
    _segments.clear(); // destructs all Segment as part of clearing
    #ifndef WLED_DISABLE_2D
    segment seg = isMatrix ? Segment(0, Segment::maxWidth, 0, Segment::maxHeight) : Segment(0, _length);
    #else
    segment seg = Segment(0, _length);
    #endif
    _segments.push_back(seg);
    _mainSegment = 0;
  } else { //WLEDMM boundsonly
    for (segment &seg : _segments) {
      #ifndef WLED_DISABLE_2D
      seg.start = 0;
      seg.stop = Segment::maxWidth;
      seg.startY = 0;
      seg.stopY = Segment::maxHeight;
      #else
      seg.start = 0;
      seg.stop = _length;
      #endif
    }
  }

}

void WS2812FX::makeAutoSegments(bool forceReset) {
  if (autoSegments) { //make one segment per bus
    uint16_t segStarts[MAX_NUM_SEGMENTS] = {0};
    uint16_t segStops [MAX_NUM_SEGMENTS] = {0};
    size_t s = 0;

    #ifndef WLED_DISABLE_2D
    // 2D segment is the 1st one using entire matrix
    if (isMatrix) {
      segStarts[0] = 0;
      segStops[0]  = Segment::maxWidth*Segment::maxHeight;
      s++;
    }
    #endif

    for (size_t i = s; i < busses.getNumBusses(); i++) {
      Bus* b = busses.getBus(i);

      segStarts[s] = b->getStart();
      segStops[s]  = segStarts[s] + b->getLength();

      #ifndef WLED_DISABLE_2D
      if (isMatrix && segStops[s] < Segment::maxWidth*Segment::maxHeight) continue; // ignore buses comprising matrix
      if (isMatrix && segStarts[s] < Segment::maxWidth*Segment::maxHeight) segStarts[s] = Segment::maxWidth*Segment::maxHeight;
      #endif

      //check for overlap with previous segments
      for (size_t j = 0; j < s; j++) {
        if (segStops[j] > segStarts[s] && segStarts[j] < segStops[s]) {
          //segments overlap, merge
          segStarts[j] = min(segStarts[s],segStarts[j]);
          segStops [j] = max(segStops [s],segStops [j]); segStops[s] = 0;
          s--;
        }
      }
      s++;
    }

    _segments.clear();
    _segments.reserve(s); // prevent reallocations
    // there is always at least one segment (but we need to differentiate between 1D and 2D)
    #ifndef WLED_DISABLE_2D
    if (isMatrix)
      _segments.push_back(Segment(0, Segment::maxWidth, 0, Segment::maxHeight));
    else
    #endif
      _segments.push_back(Segment(segStarts[0], segStops[0]));
    for (size_t i = 1; i < s; i++) {
      _segments.push_back(Segment(segStarts[i], segStops[i]));
    }

  } else {

    if (forceReset || getSegmentsNum() == 0) resetSegments();
    //expand the main seg to the entire length, but only if there are no other segments, or reset is forced
    else if (getActiveSegmentsNum() == 1) {
      size_t i = getLastActiveSegmentId();
      #ifndef WLED_DISABLE_2D
      _segments[i].start  = 0;
      _segments[i].stop   = Segment::maxWidth;
      _segments[i].startY = 0;
      _segments[i].stopY  = Segment::maxHeight;
      _segments[i].grouping = 1;
      _segments[i].spacing  = 0;
      #else
      _segments[i].start = 0;
      _segments[i].stop  = _length;
      #endif
    }
  }
  _mainSegment = 0;

  fixInvalidSegments();
}

void WS2812FX::fixInvalidSegments() {
  //make sure no segment is longer than total (sanity check)
  for (size_t i = getSegmentsNum()-1; i > 0; i--) {
    if (isMatrix) {
    #ifndef WLED_DISABLE_2D
      if (_segments[i].start >= Segment::maxWidth * Segment::maxHeight) {
        // 1D segment at the end of matrix
        if (_segments[i].start >= _length || _segments[i].startY > 0 || _segments[i].stopY > 1) { _segments.erase(_segments.begin()+i); continue; }
        if (_segments[i].stop  >  _length) _segments[i].stop = _length;
        continue;
      }
      if (_segments[i].start >= Segment::maxWidth || _segments[i].startY >= Segment::maxHeight) { _segments.erase(_segments.begin()+i); continue; }
      if (_segments[i].stop  >  Segment::maxWidth)  _segments[i].stop  = Segment::maxWidth;
      if (_segments[i].stopY >  Segment::maxHeight) _segments[i].stopY = Segment::maxHeight;
    #endif
    } else {
      if (_segments[i].start >= _length) { _segments.erase(_segments.begin()+i); continue; }
      if (_segments[i].stop  >  _length) _segments[i].stop = _length;
    }
  }
  // this is always called as the last step after finalizeInit(), update covered bus types
  for (segment &seg : _segments)
    seg.refreshLightCapabilities();
}

//true if all segments align with a bus, or if a segment covers the total length
//irrelevant in 2D set-up
bool WS2812FX::checkSegmentAlignment() {
  bool aligned = false;
  for (segment &seg : _segments) {
    for (uint8_t b = 0; b<busses.getNumBusses(); b++) {
      Bus *bus = busses.getBus(b);
      if (seg.start == bus->getStart() && seg.stop == bus->getStart() + bus->getLength()) aligned = true;
    }
    if (seg.start == 0 && seg.stop == _length) aligned = true;
    if (!aligned) return false;
  }
  return true;
}

//After this function is called, setPixelColor() will use that segment (offsets, grouping, ... will apply)
//Note: If called in an interrupt (e.g. JSON API), original segment must be restored,
//otherwise it can lead to a crash on ESP32 because _segment_index is modified while in use by the main thread
uint8_t WS2812FX::setPixelSegment(uint8_t n) {
  uint8_t prevSegId = _segment_index;
  if (n < _segments.size()) {
    _segment_index = n;
    _virtualSegmentLength = _segments[_segment_index].virtualLength();
  }
  return prevSegId;
}

void WS2812FX::setRange(uint16_t i, uint16_t i2, uint32_t col) {
  if (i2 >= i)
  {
    for (uint16_t x = i; x <= i2; x++) setPixelColor(x, col);
  } else
  {
    for (uint16_t x = i2; x <= i; x++) setPixelColor(x, col);
  }
}

void WS2812FX::setTransitionMode(bool t) {
  for (segment &seg : _segments) if (!seg.transitional) seg.startTransition(t ? _transitionDur : 0);
}

#ifdef WLED_DEBUG
void WS2812FX::printSize() {
  size_t size = 0;
  for (const Segment &seg : _segments) size += seg.getSize();
  DEBUG_PRINTF("Segments: %d -> %uB\n", _segments.size(), size);
  DEBUG_PRINTF("Modes: %d*%d=%uB\n", sizeof(mode_ptr), _mode.size(), (_mode.capacity()*sizeof(mode_ptr)));
  DEBUG_PRINTF("Data: %d*%d=%uB\n", sizeof(const char *), _modeData.size(), (_modeData.capacity()*sizeof(const char *)));
  DEBUG_PRINTF("Map: %d*%d=%uB\n", sizeof(uint16_t), (int)customMappingSize, customMappingSize*sizeof(uint16_t));
  size = getLengthTotal();
  if (useLedsArray) DEBUG_PRINTF("Buffer: %d*%u=%uB\n", sizeof(CRGB), size, size*sizeof(CRGB));
<<<<<<< HEAD
}  
=======
}
>>>>>>> 3120b49d
#endif

void WS2812FX::loadCustomPalettes() {
  byte tcp[72]; //support gradient palettes with up to 18 entries
  CRGBPalette16 targetPalette;
  customPalettes.clear(); // start fresh
  for (int index = 0; index<10; index++) {
    char fileName[32];
    sprintf_P(fileName, PSTR("/palette%d.json"), index);

    StaticJsonDocument<1536> pDoc; // barely enough to fit 72 numbers
    if (WLED_FS.exists(fileName)) {
      DEBUG_PRINT(F("Reading palette from "));
      DEBUG_PRINTLN(fileName);

      if (readObjectFromFile(fileName, nullptr, &pDoc)) {
        JsonArray pal = pDoc[F("palette")];
        if (!pal.isNull() && pal.size()>4) { // not an empty palette (at least 2 entries)
          if (pal[0].is<int>() && pal[1].is<const char *>()) {
            // we have an array of index & hex strings
            size_t palSize = MIN(pal.size(), 36);
            palSize -= palSize % 2; // make sure size is multiple of 2
            for (size_t i=0, j=0; i<palSize && pal[i].as<int>()<256; i+=2, j+=4) {
              uint8_t rgbw[] = {0,0,0,0};
              tcp[ j ] = (uint8_t) pal[ i ].as<int>(); // index
              colorFromHexString(rgbw, pal[i+1].as<const char *>()); // will catch non-string entires
              for (size_t c=0; c<3; c++) tcp[j+1+c] = rgbw[c]; // only use RGB component
              DEBUG_PRINTF("%d(%d) : %d %d %d\n", i, int(tcp[j]), int(tcp[j+1]), int(tcp[j+2]), int(tcp[j+3]));
            }
          } else {
            size_t palSize = MIN(pal.size(), 72);
            palSize -= palSize % 4; // make sure size is multiple of 4
            for (size_t i=0; i<palSize && pal[i].as<int>()<256; i+=4) {
              tcp[ i ] = (uint8_t) pal[ i ].as<int>(); // index
              tcp[i+1] = (uint8_t) pal[i+1].as<int>(); // R
              tcp[i+2] = (uint8_t) pal[i+2].as<int>(); // G
              tcp[i+3] = (uint8_t) pal[i+3].as<int>(); // B
              DEBUG_PRINTF("%d(%d) : %d %d %d\n", i, int(tcp[i]), int(tcp[i+1]), int(tcp[i+2]), int(tcp[i+3]));
            }
          }
          customPalettes.push_back(targetPalette.loadDynamicGradientPalette(tcp));
        }
      }
    } else {
      break;
    }
  }
}

//load custom mapping table from JSON file (called from finalizeInit() or deserializeState())
bool WS2812FX::deserializeMap(uint8_t n) {
  // 2D support creates its own ledmap (on the fly) if a ledmap.json exists it will overwrite built one.

  char fileName[32];
  //WLEDMM: als support segment name ledmaps
  bool isFile = false;;
  if (n<10) {
    strcpy_P(fileName, PSTR("/ledmap"));
    if (n) sprintf(fileName +7, "%d", n); //WLEDMM: trick to not include 0 in ledmap.json
    strcat(fileName, ".json");
    isFile = WLED_FS.exists(fileName);
  } else { //WLEDM add segment name as ledmap.name
    uint8_t segment_index = 0;
    for (segment &seg : _segments) {
      if (n == 10 + segment_index && !isFile && seg.name != nullptr) {
        sprintf_P(fileName, PSTR("/%s.json"), seg.name);
        isFile = WLED_FS.exists(fileName);
      }
      if (isFile) break;
      segment_index++;
    }
  }

  if (!isFile) {
    // erase custom mapping if selecting nonexistent ledmap.json (n==0)
    //WLEDM: doubt this is necessary as return false causes setupMatrix to deal with this
    if (!isMatrix && !n && customMappingTable != nullptr) {
      customMappingSize = 0;
      delete[] customMappingTable;
      customMappingTable = nullptr;
      loadedLedmap = 0; //WLEDMM
    }
    return false;
  }

  if (!requestJSONBufferLock(7)) return false;

  if (!readObjectFromFile(fileName, nullptr, &doc)) {
    releaseJSONBufferLock();
    return false; //if file does not exist just exit
  }

  USER_PRINT(F("Reading LED map from ")); //WLEDMM use USER_PRINT
  USER_PRINTLN(fileName);

  // erase old custom ledmap
  if (customMappingTable != nullptr) {
    customMappingSize = 0;
    delete[] customMappingTable;
    customMappingTable = nullptr;
    loadedLedmap = 0;
  }

  JsonArray map = doc[F("map")];
  if (!map.isNull() && map.size()) {  // not an empty map

    //WLEDMM: support ledmap file properties width and height
    if (doc[F("width")]>0 && doc[F("height")]>0) {
      Segment::maxWidth = doc[F("width")];;
      Segment::maxHeight = doc[F("height")];;
      resetSegments(true); //WLEDMM not makeAutoSegments() as we only want to change bounds
    }

    customMappingSize  = map.size();
    customMappingTable = new uint16_t[customMappingSize];

    for (uint16_t i=0; i<customMappingSize; i++) 
      customMappingTable[i] = (uint16_t) (map[i]<0 ? 0xFFFFU : map[i]);

    loadedLedmap = n;

    #ifdef WLED_DEBUG
      DEBUG_PRINTF("Custom ledmap: %d\n", loadedLedmap);
      for (uint16_t i=0; i<customMappingSize; i++) {
        if (!(i%Segment::maxWidth)) DEBUG_PRINTLN();
        DEBUG_PRINTF("%4d,", customMappingTable[i]);
      }
      DEBUG_PRINTLN();
    #endif
  }

  releaseJSONBufferLock();
  return true;
}


WS2812FX* WS2812FX::instance = nullptr;

const char JSON_mode_names[] PROGMEM = R"=====(["FX names moved"])=====";
 //WLEDMM netmindz ar palette add Audio responsive
const char JSON_palette_names[] PROGMEM = R"=====([
"Default","* Random Cycle ☾","* Color 1","* Colors 1&2","* Color Gradient","* Colors Only","Party","Cloud","Lava","Ocean",
"Forest","Rainbow","Rainbow Bands","Sunset","Rivendell","Breeze","Red & Blue","Yellowout","Analogous","Splash",
"Pastel","Sunset 2","Beach","Vintage","Departure","Landscape","Beech","Sherbet","Hult","Hult 64",
"Drywet","Jul","Grintage","Rewhi","Tertiary","Fire","Icefire","Cyane","Light Pink","Autumn",
"Magenta","Magred","Yelmag","Yelblu","Orange & Teal","Tiamat","April Night","Orangery","C9","Sakura",
"Aurora","Atlantica","C9 2","C9 New","Temperature","Aurora 2","Retro Clown","Candy","Toxy Reaf","Fairy Reaf",
"Semi Blue","Pink Candy","Red Reaf","Aqua Flash","Yelblu Hot","Lite Light","Red Flash","Blink Red","Red Shift","Red Tide",
"Candy2","Audio Responsive Ratio ☾","Audio Responsive Hue ☾","* Random Cycle 💡"
])=====";<|MERGE_RESOLUTION|>--- conflicted
+++ resolved
@@ -1516,22 +1516,14 @@
 void IRAM_ATTR WS2812FX::setPixelColor(int i, uint32_t col)
 {
   if (i < customMappingSize) i = customMappingTable[i];
-<<<<<<< HEAD
-  if (i >= _length) return; //WLEDMM: check after mapping
-=======
   if (i >= _length) return;
->>>>>>> 3120b49d
   busses.setPixelColor(i, col);
 }
 
 uint32_t WS2812FX::getPixelColor(uint16_t i)
 {
   if (i < customMappingSize) i = customMappingTable[i];
-<<<<<<< HEAD
-  if (i >= _length) return 0; //WLEDMM: check after mapping
-=======
   if (i >= _length) return 0;
->>>>>>> 3120b49d
   return busses.getPixelColor(i);
 }
 
@@ -1991,11 +1983,7 @@
   DEBUG_PRINTF("Map: %d*%d=%uB\n", sizeof(uint16_t), (int)customMappingSize, customMappingSize*sizeof(uint16_t));
   size = getLengthTotal();
   if (useLedsArray) DEBUG_PRINTF("Buffer: %d*%u=%uB\n", sizeof(CRGB), size, size*sizeof(CRGB));
-<<<<<<< HEAD
-}  
-=======
-}
->>>>>>> 3120b49d
+}
 #endif
 
 void WS2812FX::loadCustomPalettes() {
