--- conflicted
+++ resolved
@@ -542,17 +542,6 @@
         File jMapFile;
         jMapFile = WLED_FS.open(jMapFileName, "r");
 
-<<<<<<< HEAD
-        DeserializationError err = deserializeJson(*jMapDoc, jMapFile);
-        if (err) 
-        {
-          Serial.printf("deserializeJson() of parseTree failed with code %s\n", err.c_str());
-          delete[] SEGMENT.name; SEGMENT.name = nullptr; //need to clear the name as otherwise continuously loaded
-          return;
-        }
-        //get the width and height of the jMap
-=======
->>>>>>> 1912bfe9
         uint8_t maxWidth = 0;
         uint8_t maxHeight = 0;
 
