--- conflicted
+++ resolved
@@ -1361,12 +1361,8 @@
   size_t fpsCurr = 200;
   if (diff > 0) fpsCurr = 1000 / diff;
   _cumulativeFps = (3 * _cumulativeFps + fpsCurr +2) >> 2;   // "+2" for proper rounding (2/4 = 0.5)
-<<<<<<< HEAD
-  _lastShow = now;
+  _lastShow = showNow;
   usermods.rollbackOverlayDraw();
-=======
-  _lastShow = showNow;
->>>>>>> 10faaaf5
 }
 
 /**
