/*
  WS2812FX_fcn.cpp contains all utility functions
  Harm Aldick - 2016
  www.aldick.org
  LICENSE
  The MIT License (MIT)
  Copyright (c) 2016  Harm Aldick
  Permission is hereby granted, free of charge, to any person obtaining a copy
  of this software and associated documentation files (the "Software"), to deal
  in the Software without restriction, including without limitation the rights
  to use, copy, modify, merge, publish, distribute, sublicense, and/or sell
  copies of the Software, and to permit persons to whom the Software is
  furnished to do so, subject to the following conditions:
  The above copyright notice and this permission notice shall be included in
  all copies or substantial portions of the Software.
  THE SOFTWARE IS PROVIDED "AS IS", WITHOUT WARRANTY OF ANY KIND, EXPRESS OR
  IMPLIED, INCLUDING BUT NOT LIMITED TO THE WARRANTIES OF MERCHANTABILITY,
  FITNESS FOR A PARTICULAR PURPOSE AND NONINFRINGEMENT. IN NO EVENT SHALL THE
  AUTHORS OR COPYRIGHT HOLDERS BE LIABLE FOR ANY CLAIM, DAMAGES OR OTHER
  LIABILITY, WHETHER IN AN ACTION OF CONTRACT, TORT OR OTHERWISE, ARISING FROM,
  OUT OF OR IN CONNECTION WITH THE SOFTWARE OR THE USE OR OTHER DEALINGS IN
  THE SOFTWARE.

  Modified heavily for WLED
*/
#include "wled.h"
#include "FX.h"
#include "palettes.h"

/*
  Custom per-LED mapping has moved!

  Create a file "ledmap.json" using the edit page.

  this is just an example (30 LEDs). It will first set all even, then all uneven LEDs.
  {"map":[
  0, 2, 4, 6, 8, 10, 12, 14, 16, 18, 20, 22, 24, 26, 28,
  1, 3, 5, 7, 9, 11, 13, 15, 17, 19, 21, 23, 25, 27, 29]}

  another example. Switches direction every 5 LEDs.
  {"map":[
  0, 1, 2, 3, 4, 9, 8, 7, 6, 5, 10, 11, 12, 13, 14,
  19, 18, 17, 16, 15, 20, 21, 22, 23, 24, 29, 28, 27, 26, 25]}
*/

//factory defaults LED setup
//#define PIXEL_COUNTS 30, 30, 30, 30
//#define DATA_PINS 16, 1, 3, 4
//#define DEFAULT_LED_TYPE TYPE_WS2812_RGB

#ifndef PIXEL_COUNTS
  #define PIXEL_COUNTS DEFAULT_LED_COUNT
#endif

#ifndef DATA_PINS
  #define DATA_PINS LEDPIN
#endif

#ifndef DEFAULT_LED_TYPE
  #define DEFAULT_LED_TYPE TYPE_WS2812_RGB
#endif

#ifndef DEFAULT_LED_COLOR_ORDER
  #define DEFAULT_LED_COLOR_ORDER COL_ORDER_GRB  //default to GRB
#endif


#if MAX_NUM_SEGMENTS < WLED_MAX_BUSSES
  #error "Max segments must be at least max number of busses!"
#endif


///////////////////////////////////////////////////////////////////////////////
// Segment class implementation
///////////////////////////////////////////////////////////////////////////////
uint16_t Segment::_usedSegmentData = 0U; // amount of RAM all segments use for their data[]
CRGB    *Segment::_globalLeds = nullptr;
uint16_t Segment::maxWidth = DEFAULT_LED_COUNT;
uint16_t Segment::maxHeight = 1;

// copy constructor
Segment::Segment(const Segment &orig) {
  //DEBUG_PRINTLN(F("-- Copy segment constructor --"));
  memcpy((void*)this, (void*)&orig, sizeof(Segment));
  name = nullptr;
  data = nullptr;
  _dataLen = 0;
  _t = nullptr;
  if (leds && !Segment::_globalLeds) leds = nullptr;
  if (orig.name) { name = new char[strlen(orig.name)+1]; if (name) strcpy(name, orig.name); }
  if (orig.data) { if (allocateData(orig._dataLen)) memcpy(data, orig.data, orig._dataLen); }
  if (orig._t)   { _t = new Transition(orig._t->_dur, orig._t->_briT, orig._t->_cctT, orig._t->_colorT); }
  if (orig.leds && !Segment::_globalLeds) { leds = (CRGB*)malloc(sizeof(CRGB)*length()); if (leds) memcpy(leds, orig.leds, sizeof(CRGB)*length()); }
  jMap = nullptr; //WLEDMM jMap
}

// move constructor
Segment::Segment(Segment &&orig) noexcept {
  //DEBUG_PRINTLN(F("-- Move segment constructor --"));
  memcpy((void*)this, (void*)&orig, sizeof(Segment));
  orig.name = nullptr;
  orig.data = nullptr;
  orig._dataLen = 0;
  orig._t   = nullptr;
  orig.leds = nullptr;
  orig.jMap = nullptr; //WLEDMM jMap
}

// copy assignment
Segment& Segment::operator= (const Segment &orig) {
  //DEBUG_PRINTLN(F("-- Copying segment --"));
  if (this != &orig) {
    // clean destination
    if (name) delete[] name;
    if (_t)   delete _t;
    if (leds && !Segment::_globalLeds) free(leds);
    deallocateData();
    // copy source
    memcpy((void*)this, (void*)&orig, sizeof(Segment));
    // erase pointers to allocated data
    name = nullptr;
    data = nullptr;
    _dataLen = 0;
    _t = nullptr;
    if (!Segment::_globalLeds) leds = nullptr;
    // copy source data
    if (orig.name) { name = new char[strlen(orig.name)+1]; if (name) strcpy(name, orig.name); }
    if (orig.data) { if (allocateData(orig._dataLen)) memcpy(data, orig.data, orig._dataLen); }
    if (orig._t)   { _t = new Transition(orig._t->_dur, orig._t->_briT, orig._t->_cctT, orig._t->_colorT); }
    if (orig.leds && !Segment::_globalLeds) { leds = (CRGB*)malloc(sizeof(CRGB)*length()); if (leds) memcpy(leds, orig.leds, sizeof(CRGB)*length()); }
    jMap = nullptr; //WLEDMM jMap
  }
  return *this;
}

// move assignment
Segment& Segment::operator= (Segment &&orig) noexcept {
  //DEBUG_PRINTLN(F("-- Moving segment --"));
  if (this != &orig) {
    if (name) delete[] name; // free old name
    deallocateData(); // free old runtime data
    if (_t) delete _t;
    if (leds && !Segment::_globalLeds) free(leds);
    memcpy((void*)this, (void*)&orig, sizeof(Segment));
    orig.name = nullptr;
    orig.data = nullptr;
    orig._dataLen = 0;
    orig._t   = nullptr;
    orig.leds = nullptr;
    orig.jMap = nullptr; //WLEDMM jMap
  }
  return *this;
}

bool Segment::allocateData(size_t len) {
  if (data && _dataLen == len) return true; //already allocated
  deallocateData();
  if (Segment::getUsedSegmentData() + len > MAX_SEGMENT_DATA) return false; //not enough memory
  // if possible use SPI RAM on ESP32
  #if defined(ARDUINO_ARCH_ESP32) && defined(WLED_USE_PSRAM)
  if (psramFound())
    data = (byte*) ps_malloc(len);
  else
  #endif
    data = (byte*) malloc(len);
  if (!data) return false; //allocation failed
  Segment::addUsedSegmentData(len);
  _dataLen = len;
  memset(data, 0, len);
  return true;
}

void Segment::deallocateData() {
  if (!data) return;
  free(data);
  data = nullptr;
  Segment::addUsedSegmentData(-_dataLen);
  _dataLen = 0;
}

/**
  * If reset of this segment was requested, clears runtime
  * settings of this segment.
  * Must not be called while an effect mode function is running
  * because it could access the data buffer and this method
  * may free that data buffer.
  */
void Segment::resetIfRequired() {
  if (reset) {
    if (leds && !Segment::_globalLeds) { free(leds); leds = nullptr; }
    if (transitional && _t) { transitional = false; delete _t; _t = nullptr; }
    deallocateData();
    next_time = 0; step = 0; call = 0; aux0 = 0; aux1 = 0;
    reset = false; // setOption(SEG_OPTION_RESET, false);
  }
}

void Segment::setUpLeds() {
  // deallocation happens in resetIfRequired() as it is called when segment changes or in destructor
  if (Segment::_globalLeds)
    #ifndef WLED_DISABLE_2D
    leds = &Segment::_globalLeds[start + startY*Segment::maxWidth];
    #else
    leds = &Segment::_globalLeds[start];
    #endif
  else if (!leds) {
    #if defined(ARDUINO_ARCH_ESP32) && defined(WLED_USE_PSRAM)
    if (psramFound())
      leds = (CRGB*)ps_malloc(sizeof(CRGB)*length());
    else
    #endif
      leds = (CRGB*)malloc(sizeof(CRGB)*length());
  }
}

CRGBPalette16 &Segment::loadPalette(CRGBPalette16 &targetPalette, uint8_t pal) {
  static unsigned long _lastPaletteChange = 0; // perhaps it should be per segment
  static CRGBPalette16 randomPalette = CRGBPalette16(DEFAULT_COLOR);
  static CRGBPalette16 prevRandomPalette = CRGBPalette16(CRGB(BLACK));
  byte tcp[72];
  if (pal < 245 && pal > GRADIENT_PALETTE_COUNT+13) pal = 0;
  if (pal > 245 && (strip.customPalettes.size() == 0 || 255U-pal > strip.customPalettes.size()-1)) pal = 0;
  //default palette. Differs depending on effect
  if (pal == 0) switch (mode) {
    case FX_MODE_FIRE_2012  : pal = 35; break; // heat palette
    case FX_MODE_COLORWAVES : pal = 26; break; // landscape 33
    case FX_MODE_FILLNOISE8 : pal =  9; break; // ocean colors
    case FX_MODE_NOISE16_1  : pal = 20; break; // Drywet
    case FX_MODE_NOISE16_2  : pal = 43; break; // Blue cyan yellow
    case FX_MODE_NOISE16_3  : pal = 35; break; // heat palette
    case FX_MODE_NOISE16_4  : pal = 26; break; // landscape 33
    case FX_MODE_GLITTER    : pal = 11; break; // rainbow colors
    case FX_MODE_SUNRISE    : pal = 35; break; // heat palette
    case FX_MODE_RAILWAY    : pal =  3; break; // prim + sec
  }
  switch (pal) {
    case 0: //default palette. Exceptions for specific effects above
      targetPalette = PartyColors_p; break;
    case 1: {//periodically replace palette with a random one. Transition palette change in 500ms
      uint32_t timeSinceLastChange = millis() - _lastPaletteChange;
      if (timeSinceLastChange > randomPaletteChangeTime * 1000U) {
        prevRandomPalette = randomPalette;
        randomPalette = CRGBPalette16(
                        CHSV(random8(), random8(160, 255), random8(128, 255)),
                        CHSV(random8(), random8(160, 255), random8(128, 255)),
                        CHSV(random8(), random8(160, 255), random8(128, 255)),
                        CHSV(random8(), random8(160, 255), random8(128, 255)));
        _lastPaletteChange = millis();
        timeSinceLastChange = 0;
      }

      //WLEDMM: smooth transitions of palettes instead of every 5 sec with short transition
      for (int i=0; i< 16; i++) {
        targetPalette[i].r = prevRandomPalette[i].r*(5000-timeSinceLastChange)/5000 + randomPalette[i].r*timeSinceLastChange/5000;
        targetPalette[i].g = prevRandomPalette[i].g*(5000-timeSinceLastChange)/5000 + randomPalette[i].g*timeSinceLastChange/5000;
        targetPalette[i].b = prevRandomPalette[i].b*(5000-timeSinceLastChange)/5000 + randomPalette[i].b*timeSinceLastChange/5000;
      }
      break;}
    case 73: {//periodically replace palette with a random one. Transition palette change in 500ms
      uint32_t timeSinceLastChange = millis() - _lastPaletteChange;
      if (timeSinceLastChange > randomPaletteChangeTime * 1000U) {
        prevRandomPalette = randomPalette;
        randomPalette = CRGBPalette16(
                        CHSV(random8(), random8(160, 255), random8(128, 255)),
                        CHSV(random8(), random8(160, 255), random8(128, 255)),
                        CHSV(random8(), random8(160, 255), random8(128, 255)),
                        CHSV(random8(), random8(160, 255), random8(128, 255)));
        _lastPaletteChange = millis();
        timeSinceLastChange = 0;
      }
      if (timeSinceLastChange <= 250) {
        targetPalette = prevRandomPalette;
        // there needs to be 255 palette blends (48) for full blend but that is too resource intensive
        // so 128 is a compromise (we need to perform full blend of the two palettes as each segment can have random
        // palette selected but only 2 static palettes are used)
        size_t noOfBlends = ((128U * timeSinceLastChange) / 250U);
        for (size_t i=0; i<noOfBlends; i++) nblendPaletteTowardPalette(targetPalette, randomPalette, 48);
      } else {
        targetPalette = randomPalette;
      }
      break;}
    case 2: {//primary color only
      CRGB prim = gamma32(colors[0]);
      targetPalette = CRGBPalette16(prim); break;}
    case 3: {//primary + secondary
      CRGB prim = gamma32(colors[0]);
      CRGB sec  = gamma32(colors[1]);
      targetPalette = CRGBPalette16(prim,prim,sec,sec); break;}
    case 4: {//primary + secondary + tertiary
      CRGB prim = gamma32(colors[0]);
      CRGB sec  = gamma32(colors[1]);
      CRGB ter  = gamma32(colors[2]);
      targetPalette = CRGBPalette16(ter,sec,prim); break;}
    case 5: {//primary + secondary (+tert if not off), more distinct
      CRGB prim = gamma32(colors[0]);
      CRGB sec  = gamma32(colors[1]);
      if (colors[2]) {
        CRGB ter = gamma32(colors[2]);
        targetPalette = CRGBPalette16(prim,prim,prim,prim,prim,sec,sec,sec,sec,sec,ter,ter,ter,ter,ter,prim);
      } else {
        targetPalette = CRGBPalette16(prim,prim,prim,prim,prim,prim,prim,prim,sec,sec,sec,sec,sec,sec,sec,sec);
      }
      break;}
    case 6: //Party colors
      targetPalette = PartyColors_p; break;
    case 7: //Cloud colors
      targetPalette = CloudColors_p; break;
    case 8: //Lava colors
      targetPalette = LavaColors_p; break;
    case 9: //Ocean colors
      targetPalette = OceanColors_p; break;
    case 10: //Forest colors
      targetPalette = ForestColors_p; break;
    case 11: //Rainbow colors
      targetPalette = RainbowColors_p; break;
    case 12: //Rainbow stripe colors
      targetPalette = RainbowStripeColors_p; break;
    case 71: //WLEDMM netmindz ar palette +1
    case 72: //WLEDMM netmindz ar palette +2
    case 73: //WLEDMM netmindz ar palette +3
        targetPalette.loadDynamicGradientPalette(getAudioPalette(pal)); break; 
    default: //progmem palettes
      if (pal>245) {
        targetPalette = strip.customPalettes[255-pal]; // we checked bounds above
      } else {
        memcpy_P(tcp, (byte*)pgm_read_dword(&(gGradientPalettes[pal-13])), 72);
        targetPalette.loadDynamicGradientPalette(tcp);
      }
      break;
  }
  return targetPalette;
}

void Segment::startTransition(uint16_t dur) {
  if (transitional || _t) return; // already in transition no need to store anything

  // starting a transition has to occur before change so we get current values 1st
  uint8_t _briT = currentBri(on ? opacity : 0);
  uint8_t _cctT = currentBri(cct, true);
  CRGBPalette16 _palT = CRGBPalette16(DEFAULT_COLOR); loadPalette(_palT, palette);
  uint8_t _modeP = mode;
  uint32_t _colorT[NUM_COLORS];
  for (size_t i=0; i<NUM_COLORS; i++) _colorT[i] = currentColor(i, colors[i]);

  if (!_t) _t = new Transition(dur); // no previous transition running
  if (!_t) return; // failed to allocate data
  _t->_briT  = _briT;
  _t->_cctT  = _cctT;
  _t->_palT  = _palT;
  _t->_modeP = _modeP;
  for (size_t i=0; i<NUM_COLORS; i++) _t->_colorT[i] = _colorT[i];
  transitional = true; // setOption(SEG_OPTION_TRANSITIONAL, true);
}

// transition progression between 0-65535
uint16_t Segment::progress() {
  if (!transitional || !_t) return 0xFFFFU;
  uint32_t timeNow = millis();
  if (timeNow - _t->_start > _t->_dur || _t->_dur == 0) return 0xFFFFU;
  return (timeNow - _t->_start) * 0xFFFFU / _t->_dur;
}

uint8_t Segment::currentBri(uint8_t briNew, bool useCct) {
  if (transitional && _t) {
    uint32_t prog = progress() + 1;
    if (useCct) return ((briNew * prog) + _t->_cctT * (0x10000 - prog)) >> 16;
    else        return ((briNew * prog) + _t->_briT * (0x10000 - prog)) >> 16;
  } else {
    return briNew;
  }
}

uint8_t Segment::currentMode(uint8_t newMode) {
  return (progress()>32767U) ? newMode : _t->_modeP; // change effect in the middle of transition
}

uint32_t Segment::currentColor(uint8_t slot, uint32_t colorNew) {
  return transitional && _t ? color_blend(_t->_colorT[slot], colorNew, progress(), true) : colorNew;
}

CRGBPalette16 &Segment::currentPalette(CRGBPalette16 &targetPalette, uint8_t pal) {
  loadPalette(targetPalette, pal);
  if (transitional && _t && progress() < 0xFFFFU) {
    // blend palettes
    // there are about 255 blend passes of 48 "blends" to completely blend two palettes (in _dur time)
    // minimum blend time is 100ms maximum is 65535ms
    uint32_t timeMS = millis() - _t->_start;
    uint16_t noOfBlends = (255U * timeMS / _t->_dur) - _t->_prevPaletteBlends;
    for (int i=0; i<noOfBlends; i++, _t->_prevPaletteBlends++) nblendPaletteTowardPalette(_t->_palT, targetPalette, 48);
    targetPalette = _t->_palT; // copy transitioning/temporary palette
  }
  return targetPalette;
}

void Segment::handleTransition() {
  if (!transitional) return;
  unsigned long maxWait = millis() + 20;
  if (mode == FX_MODE_STATIC && next_time > maxWait) next_time = maxWait;
  if (progress() == 0xFFFFU) {
    if (_t) {
      if (_t->_modeP != mode) markForReset();
      delete _t;
      _t = nullptr;
    }
    transitional = false; // finish transitioning segment
  }
}

void Segment::set(uint16_t i1, uint16_t i2, uint8_t grp, uint8_t spc, uint16_t ofs, uint16_t i1Y, uint16_t i2Y) {
  //return if neither bounds nor grouping have changed
  bool boundsUnchanged = (start == i1 && stop == i2);
  #ifndef WLED_DISABLE_2D
  if (Segment::maxHeight>1) boundsUnchanged &= (startY == i1Y && stopY == i2Y); // 2D
  #endif
  if (boundsUnchanged
      && (!grp || (grouping == grp && spacing == spc))
      && (ofs == UINT16_MAX || ofs == offset)) return;

  if (stop) fill(BLACK); //turn old segment range off
  if (i2 <= i1) { //disable segment
    stop = 0;
    markForReset();
    return;
  }
  if (i1 < Segment::maxWidth || (i1 >= Segment::maxWidth*Segment::maxHeight && i1 < strip.getLengthTotal())) start = i1; // Segment::maxWidth equals strip.getLengthTotal() for 1D
  stop = i2 > Segment::maxWidth*Segment::maxHeight ? MIN(i2,strip.getLengthTotal()) : (i2 > Segment::maxWidth ? Segment::maxWidth : MAX(1,i2));
  startY = 0;
  stopY  = 1;
  #ifndef WLED_DISABLE_2D
  if (Segment::maxHeight>1) { // 2D
    if (i1Y < Segment::maxHeight) startY = i1Y;
    stopY = i2Y > Segment::maxHeight ? Segment::maxHeight : MAX(1,i2Y);
  }
  #endif
  if (grp) {
    grouping = grp;
    spacing = spc;
  }
  if (ofs < UINT16_MAX) offset = ofs;
  markForReset();
  if (!boundsUnchanged) refreshLightCapabilities();
}


bool Segment::setColor(uint8_t slot, uint32_t c) { //returns true if changed
  if (slot >= NUM_COLORS || c == colors[slot]) return false;
  if (!_isRGB && !_hasW) {
    if (slot == 0 && c == BLACK) return false; // on/off segment cannot have primary color black
    if (slot == 1 && c != BLACK) return false; // on/off segment cannot have secondary color non black
  }
  if (fadeTransition) startTransition(strip.getTransition()); // start transition prior to change
  colors[slot] = c;
  stateChanged = true; // send UDP/WS broadcast
  return true;
}

void Segment::setCCT(uint16_t k) {
  if (k > 255) { //kelvin value, convert to 0-255
    if (k < 1900)  k = 1900;
    if (k > 10091) k = 10091;
    k = (k - 1900) >> 5;
  }
  if (cct == k) return;
  if (fadeTransition) startTransition(strip.getTransition()); // start transition prior to change
  cct = k;
  stateChanged = true; // send UDP/WS broadcast
}

void Segment::setOpacity(uint8_t o) {
  if (opacity == o) return;
  if (fadeTransition) startTransition(strip.getTransition()); // start transition prior to change
  opacity = o;
  stateChanged = true; // send UDP/WS broadcast
}

void Segment::setOption(uint8_t n, bool val) {
  bool prevOn = on;
  if (fadeTransition && n == SEG_OPTION_ON && val != prevOn) startTransition(strip.getTransition()); // start transition prior to change
  if (val) options |=   0x01 << n;
  else     options &= ~(0x01 << n);
  if (!(n == SEG_OPTION_SELECTED || n == SEG_OPTION_RESET || n == SEG_OPTION_TRANSITIONAL)) stateChanged = true; // send UDP/WS broadcast
}

void Segment::setMode(uint8_t fx, bool loadDefaults) {
  //WLEDMM: return to old setting if not explicitly set
  static int16_t oldMap = -1;
  static int16_t oldSim = -1;
  static int16_t oldPalette = -1;
  static byte oldReverse = -1;
  static byte oldMirror = -1;
  static byte oldReverse_y = -1;
  static byte oldMirror_y = -1;
  // if we have a valid mode & is not reserved
  if (fx < strip.getModeCount() && strncmp_P("RSVD", strip.getModeData(fx), 4)) {
    if (fx != mode) {
      startTransition(strip.getTransition()); // set effect transitions
      //markForReset(); // transition will handle this
      mode = fx;

      // load default values from effect string
      if (loadDefaults) {
        int16_t sOpt;
        sOpt = extractModeDefaults(fx, "sx");   speed     = (sOpt >= 0) ? sOpt : DEFAULT_SPEED;
        sOpt = extractModeDefaults(fx, "ix");   intensity = (sOpt >= 0) ? sOpt : DEFAULT_INTENSITY;
        sOpt = extractModeDefaults(fx, "c1");   custom1   = (sOpt >= 0) ? sOpt : DEFAULT_C1;
        sOpt = extractModeDefaults(fx, "c2");   custom2   = (sOpt >= 0) ? sOpt : DEFAULT_C2;
        sOpt = extractModeDefaults(fx, "c3");   custom3   = (sOpt >= 0) ? sOpt : DEFAULT_C3;
        sOpt = extractModeDefaults(fx, "o1");   check1    = (sOpt >= 0) ? (bool)sOpt : false;
        sOpt = extractModeDefaults(fx, "o2");   check2    = (sOpt >= 0) ? (bool)sOpt : false;
        sOpt = extractModeDefaults(fx, "o3");   check3    = (sOpt >= 0) ? (bool)sOpt : false;
        //WLEDMM: return to old setting if not explicitly set
        sOpt = extractModeDefaults(fx, "m12");  if (sOpt >= 0) {if (oldMap==-1) oldMap = map1D2D; map1D2D   = constrain(sOpt, 0, 7);} else {if (oldMap!=-1) map1D2D = oldMap; oldMap = -1;}
        sOpt = extractModeDefaults(fx, "si");   if (sOpt >= 0) {if (oldSim==-1) oldSim = soundSim; soundSim  = constrain(sOpt, 0, 7);} else {if (oldSim!=-1) soundSim = oldSim; oldSim = -1;}
        sOpt = extractModeDefaults(fx, "rev");  if (sOpt >= 0) {if (oldReverse==-1) oldReverse = reverse; reverse   = (bool)sOpt;} else {if (oldReverse!=-1) reverse = oldReverse==1; oldReverse = -1;}
        sOpt = extractModeDefaults(fx, "mi");   if (sOpt >= 0) {if (oldMirror==-1) oldMirror = mirror; mirror  = (bool)sOpt;} else {if (oldMirror!=-1) mirror = oldMirror==1; oldMirror = -1;} // NOTE: setting this option is a risky business
        sOpt = extractModeDefaults(fx, "rY");   if (sOpt >= 0) {if (oldReverse_y==-1) oldReverse_y = reverse_y; reverse_y = (bool)sOpt;} else {if (oldReverse_y!=-1) reverse_y = oldReverse_y==1; oldReverse_y = -1;}
        sOpt = extractModeDefaults(fx, "mY");   if (sOpt >= 0) {if (oldMirror_y==-1) oldMirror_y = mirror_y; mirror_y  = (bool)sOpt;} else {if (oldMirror_y!=-1) mirror_y = oldMirror_y==1; oldMirror_y = -1;} // NOTE: setting this option is a risky business
        sOpt = extractModeDefaults(fx, "pal");  if (sOpt >= 0) {if (oldPalette==-1) oldPalette = palette; setPalette(sOpt);} else {if (oldPalette!=-1) setPalette(oldPalette); oldPalette = -1;}
      }
      stateChanged = true; // send UDP/WS broadcast
    }
  }
}

void Segment::setPalette(uint8_t pal) {
  if (pal < 245 && pal > GRADIENT_PALETTE_COUNT+13) pal = 0; // built in palettes
  if (pal > 245 && (strip.customPalettes.size() == 0 || 255U-pal > strip.customPalettes.size()-1)) pal = 0; // custom palettes
  if (pal != palette) {
    if (strip.paletteFade) startTransition(strip.getTransition());
    palette = pal;
    stateChanged = true; // send UDP/WS broadcast
  }
}

// 2D matrix
uint16_t Segment::virtualWidth() const {
  uint16_t groupLen = groupLength();
  uint16_t vWidth = ((transpose ? height() : width()) + groupLen - 1) / groupLen;
  if (mirror) vWidth = (vWidth + 1) /2;  // divide by 2 if mirror, leave at least a single LED
  return vWidth;
}

uint16_t Segment::virtualHeight() const {
  uint16_t groupLen = groupLength();
  uint16_t vHeight = ((transpose ? width() : height()) + groupLen - 1) / groupLen;
  if (mirror_y) vHeight = (vHeight + 1) /2;  // divide by 2 if mirror, leave at least a single LED
  return vHeight;
}

uint16_t Segment::nrOfVStrips() const {
  uint16_t vLen = 1;
#ifndef WLED_DISABLE_2D
  if (is2D()) {
    switch (map1D2D) {
      case M12_pBar:
        vLen = virtualWidth();
        break;
      case M12_sCircle: //WLEDMM
        vLen = (virtualWidth() + virtualHeight()) / 6; // take third of the average width
        break;
      case M12_sBlock: //WLEDMM
        vLen = (virtualWidth() + virtualHeight()) / 8; // take half of the average width
        break;
    }
  }
#endif
  return vLen;
}

//WLEDMM jMap
struct XandY {
  uint8_t x;
  uint8_t y;
};
struct ArrayAndSize {
  uint8_t size;
  XandY *array;
};
class JMapC {
  public:
    char previousSegmentName[50] = "";

    ~JMapC() {
      USER_PRINTLN("~JMapC");
      deletejVectorMap();
    }
    void deletejVectorMap() {
      if (jVectorMap.size() > 0) {
        USER_PRINTLN("delete jVectorMap");
        for (size_t i=0; i<jVectorMap.size(); i++)
          delete jVectorMap[i].array; 
        jVectorMap.clear();
      }
    }
    uint16_t length() {
      updatejMapDoc();
      size_t size = jVectorMap.size();
      if (size > 0)
        return size;
      else
        return SEGMENT.virtualWidth() * SEGMENT.virtualHeight(); //pixels
    }
    void setPixelColor(uint16_t i, uint32_t col) {
      updatejMapDoc();
      if (jVectorMap.size() > i) {
        if (i==0) {
          SEGMENT.fadeToBlackBy(10); //as not all pixels used
        }
        for (int j=0; j<jVectorMap[i].size; j++) {
          SEGMENT.setPixelColorXY(jVectorMap[i].array[j].x * scale, jVectorMap[i].array[j].y * scale, col);
        }
      }
    }
    uint32_t getPixelColor(uint16_t i) {
      updatejMapDoc();
      if (jVectorMap.size() > 0)
        return SEGMENT.getPixelColorXY(jVectorMap[i].array[0].x * scale, jVectorMap[i].array[0].y * scale);
      else
        return 0;
    }
  private:
    std::vector<ArrayAndSize> jVectorMap; 
    StaticJsonDocument<4096> docChunk; //must fit forks with about 32 points each
    uint8_t scale;

    void updatejMapDoc() {
      if (SEGMENT.name == nullptr && jVectorMap.size() > 0) {
        deletejVectorMap();
      }
      else if (SEGMENT.name != nullptr && strcmp(SEGMENT.name, previousSegmentName) != 0) {
        uint32_t dataSize = 0;
        deletejVectorMap();
        USER_PRINT("New "); USER_PRINTLN(SEGMENT.name);
        char jMapFileName[50];
        strcpy(jMapFileName, "/");
        strcat(jMapFileName, SEGMENT.name);
        strcat(jMapFileName, ".json");
        File jMapFile;
        jMapFile = WLED_FS.open(jMapFileName, "r");

        uint8_t maxWidth = 0;
        uint8_t maxHeight = 0;

        //https://arduinojson.org/v6/how-to/deserialize-a-very-large-document/
        jMapFile.find("[");
        do {
          DeserializationError err = deserializeJson(docChunk, jMapFile);
          // serializeJson(docChunk, Serial); USER_PRINTLN();
          // USER_PRINTF("docChunk  %u / %u%% (%u %u %u) %u\n", (unsigned int)docChunk.memoryUsage(), 100 * docChunk.memoryUsage() / docChunk.capacity(), (unsigned int)docChunk.size(), docChunk.overflowed(), (unsigned int)docChunk.nesting(), jMapFile.size());
          if (err) 
          {
            USER_PRINTF("deserializeJson() of parseTree failed with code %s\n", err.c_str());
            delete[] SEGMENT.name; SEGMENT.name = nullptr; //need to clear the name as otherwise continuously loaded
            return;
          }

          if (docChunk.is<JsonArray>()) { //each item is or an array of arrays (fork) or an array of x,y (no fork)
            //fill the vector with arrays and get the width and height of the jMap

            JsonArray arrayChunk = docChunk.as<JsonArray>();
            ArrayAndSize arrayAndSize;
            arrayAndSize.size = 0;
            if (arrayChunk[0].is<JsonArray>()) { //if array of arrays
              arrayAndSize.array = new XandY[arrayChunk.size()];
              for (JsonVariant arrayElement: arrayChunk) {
                maxWidth = MAX(maxWidth, arrayElement[0].as<uint8_t>());
                maxHeight = MAX(maxHeight, arrayElement[1].as<uint8_t>());
                arrayAndSize.array[arrayAndSize.size].x = arrayElement[0].as<uint8_t>();
                arrayAndSize.array[arrayAndSize.size].y = arrayElement[1].as<uint8_t>();
                arrayAndSize.size++;
                dataSize += sizeof(XandY);
              }
            }
            else { // if array (of x and y)
              arrayAndSize.array = new XandY[1];
              maxWidth = MAX(maxWidth, arrayChunk[0].as<uint8_t>());
              maxHeight = MAX(maxHeight, arrayChunk[1].as<uint8_t>());
              arrayAndSize.array[arrayAndSize.size].x = arrayChunk[0].as<uint8_t>();
              arrayAndSize.array[arrayAndSize.size].y = arrayChunk[1].as<uint8_t>();
              arrayAndSize.size++;
              dataSize += sizeof(XandY);
            }
            jVectorMap.push_back(arrayAndSize);
            dataSize += sizeof(arrayAndSize);
          }

        } while (jMapFile.findUntil(",", "]"));

        maxWidth++; maxHeight++;
        scale = MIN(SEGMENT.virtualWidth() / maxWidth, SEGMENT.virtualHeight() / maxHeight);

        dataSize += sizeof(jVectorMap);
        USER_PRINT("dataSize ");
        USER_PRINT(dataSize);
        USER_PRINT(" scale ");
        USER_PRINTLN(scale);
        strcpy(previousSegmentName, SEGMENT.name);
      }
    } //updatejMapDoc
}; //class JMapC

//WLEDMM jMap
void Segment::createjMap() {
  if (!jMap) {
    USER_PRINTLN("createjMap");
    jMap = new JMapC();
  }
}

//WLEDMM jMap
void Segment::deletejMap() {
  //Should be called from ~Segment but causes crash (and ~Segment is called quite often...)
  if (jMap) {
    USER_PRINTLN("deletejMap");
    delete (JMapC *)jMap; jMap = nullptr;
  }
}

// 1D strip
uint16_t Segment::virtualLength() const {
#ifndef WLED_DISABLE_2D
  if (is2D()) {
    uint16_t vW = virtualWidth();
    uint16_t vH = virtualHeight();
    uint16_t vLen = vW * vH; // use all pixels from segment
    switch (map1D2D) {
      case M12_pBar:
        vLen = vH;
        break;
      case M12_pCorner:
      case M12_pArc:
        vLen = max(vW,vH); // get the longest dimension
        break;
      case M12_jMap: //WLEDMM jMap
        if (jMap)
          vLen = ((JMapC *)jMap)->length();
        break;
      case M12_sCircle: //WLEDMM
        vLen = max(vW,vH); // get the longest dimension
        // vLen = (virtualWidth() + virtualHeight()) * 3;
        break;
      case M12_sBlock: //WLEDMM
        if (nrOfVStrips()>1)
          vLen = max(vW,vH) * 4;//0.5; // get the longest dimension
        else 
          vLen = max(vW,vH) * 0.5; // get the longest dimension
        break;
    }
    return vLen;
  }
#endif
  uint16_t groupLen = groupLength();
  uint16_t vLength = (length() + groupLen - 1) / groupLen;
  if (mirror) vLength = (vLength + 1) /2;  // divide by 2 if mirror, leave at least a single LED
  return vLength;
}

//WLEDMM used for M12_sBlock
void xyFromBlock(uint16_t &x,uint16_t &y, uint16_t i, uint16_t vW, uint16_t vH, uint16_t vStrip) {
  float i2;
  if (i<=SEGLEN*0.25) { //top, left to right
    i2 = i/(SEGLEN*0.25);
    x = vW / 2 - vStrip - 1 + i2 * vStrip * 2;
    y = vH / 2 - vStrip - 1;
  }
  else if (i <= SEGLEN * 0.5) { //right, top to bottom
    i2 = (i-SEGLEN*0.25)/(SEGLEN*0.25);
    x = vW / 2 + vStrip;
    y = vH / 2 - vStrip - 1 + i2 * vStrip * 2;
  }
  else if (i <= SEGLEN * 0.75) { //bottom, right to left
    i2 = (i-SEGLEN*0.5)/(SEGLEN*0.25);
    x = vW / 2 + vStrip - i2 * vStrip * 2;
    y = vH / 2 + vStrip;
  }
  else if (i <= SEGLEN) { //left, bottom to top
    i2 = (i-SEGLEN*0.75)/(SEGLEN*0.25);
    x = vW / 2 - vStrip - 1;
    y = vH / 2 + vStrip - i2 * vStrip * 2;
  }

}

void IRAM_ATTR_YN Segment::setPixelColor(int i, uint32_t col) //WLEDMM: IRAM_ATTR conditionaly
{
#ifndef WLED_DISABLE_2D
  int vStrip = i>>16; // hack to allow running on virtual strips (2D segment columns/rows)
#endif
  i &= 0xFFFF;

  if (i >= virtualLength() || i<0) return;  // if pixel would fall out of segment just exit

#ifndef WLED_DISABLE_2D
  if (is2D()) {
    uint16_t vH = virtualHeight();  // segment height in logical pixels
    uint16_t vW = virtualWidth();
    switch (map1D2D) {
      case M12_Pixels:
        // use all available pixels as a long strip
        setPixelColorXY(i % vW, i / vW, col);
        break;
      case M12_pBar:
        // expand 1D effect vertically or have it play on virtual strips
        if (vStrip>0) setPixelColorXY(vStrip - 1, vH - i - 1, col);
        else          for (int x = 0; x < vW; x++) setPixelColorXY(x, vH - i - 1, col);
        break;
      case M12_pArc:
        // expand in circular fashion from center
        if (i==0)
          setPixelColorXY(0, 0, col);
        else {
          //WLEDMM: drawArc(0, 0, i, col); could work as alternative

          float step = HALF_PI / (2.85f*i);
          for (float rad = 0.0f; rad <= HALF_PI+step/2; rad += step) {
            // may want to try float version as well (with or without antialiasing)
            int x = roundf(sin_t(rad) * i);
            int y = roundf(cos_t(rad) * i);
            setPixelColorXY(x, y, col);
          }
          // Bresenham’s Algorithm (may not fill every pixel)
          //int d = 3 - (2*i);
          //int y = i, x = 0;
          //while (y >= x) {
          //  setPixelColorXY(x, y, col);
          //  setPixelColorXY(y, x, col);
          //  x++;
          //  if (d > 0) {
          //    y--;
          //    d += 4 * (x - y) + 10;
          //  } else {
          //    d += 4 * x + 6;
          //  }
          //}
        }
        break;
      case M12_pCorner:
        for (int x = 0; x <= i; x++) setPixelColorXY(x, i, col);
        for (int y = 0; y <  i; y++) setPixelColorXY(i, y, col);
        break;
      case M12_jMap: //WLEDMM jMap
        if (jMap)
          ((JMapC *)jMap)->setPixelColor(i, col);
        break;
      case M12_sCircle: //WLEDMM
        if (vStrip > 0)
        {
          int x = roundf(sin_t(360*i/SEGLEN*DEG_TO_RAD) * vW * (vStrip+1)/nrOfVStrips());
          int y = roundf(cos_t(360*i/SEGLEN*DEG_TO_RAD) * vW * (vStrip+1)/nrOfVStrips());
          setPixelColorXY(x + vW/2, y + vH/2, col);
        }
        else // pArc -> circle
          drawArc(vW/2, vH/2, i/2, col);
        break;
      case M12_sBlock: //WLEDMM
        if (vStrip > 0)
        {
          //vStrip+1 is distance from centre, i is how much of the square is filled
          uint16_t x=0,y=0;
          xyFromBlock(x,y, i, vW, vH, (vStrip+1)*2);
          setPixelColorXY(x, y, col);
        }
        else { // pCorner -> block
          for (int x = vW / 2 - i - 1; x <= vW / 2 + i; x++) { // top and bottom horizontal lines
              setPixelColorXY(x, vH / 2 - i - 1, col);
              setPixelColorXY(x, vH / 2 + i    , col);
          }
          for (int y = vH / 2 - i - 1 + 1; y <= vH / 2 + i - 1; y++) { //left and right vertical lines
            setPixelColorXY(vW / 2 - i - 1, y, col);
            setPixelColorXY(vW / 2 + i    , y, col);
          }
        }
        break;
    }
    return;
  } else if (Segment::maxHeight!=1 && (width()==1 || height()==1)) {
    if (start < Segment::maxWidth*Segment::maxHeight) {
      // we have a vertical or horizontal 1D segment (WARNING: virtual...() may be transposed)
      int x = 0, y = 0;
      if (virtualHeight()>1) y = i;
      if (virtualWidth() >1) x = i;
      setPixelColorXY(x, y, col);
      return;
    }
  }
#endif

  if (leds) leds[i] = col;

  uint16_t len = length();
  uint8_t _bri_t = currentBri(on ? opacity : 0);
  if (!_bri_t && !transitional) return;
  if (_bri_t < 255) {
    byte r = scale8(R(col), _bri_t);
    byte g = scale8(G(col), _bri_t);
    byte b = scale8(B(col), _bri_t);
    byte w = scale8(W(col), _bri_t);
    col = RGBW32(r, g, b, w);
  }

  // expand pixel (taking into account start, grouping, spacing [and offset])
  i = i * groupLength();
  if (reverse) { // is segment reversed?
    if (mirror) { // is segment mirrored?
      i = (len - 1) / 2 - i;  //only need to index half the pixels
    } else {
      i = (len - 1) - i;
    }
  }
  i += start; // starting pixel in a group

  // set all the pixels in the group
  for (int j = 0; j < grouping; j++) {
    uint16_t indexSet = i + ((reverse) ? -j : j);
    if (indexSet >= start && indexSet < stop) {
      if (mirror) { //set the corresponding mirrored pixel
        uint16_t indexMir = stop - indexSet + start - 1;
        indexMir += offset; // offset/phase
        if (indexMir >= stop) indexMir -= len; // wrap
        strip.setPixelColor(indexMir, col);
      }
      indexSet += offset; // offset/phase
      if (indexSet >= stop) indexSet -= len; // wrap
      strip.setPixelColor(indexSet, col);
    }
  }
}

// anti-aliased normalized version of setPixelColor()
void Segment::setPixelColor(float i, uint32_t col, bool aa)
{
  int vStrip = int(i/10.0f); // hack to allow running on virtual strips (2D segment columns/rows)
  i -= int(i);

  if (i<0.0f || i>1.0f) return; // not normalized

  float fC = i * (virtualLength()-1);
  if (aa) {
    uint16_t iL = roundf(fC-0.49f);
    uint16_t iR = roundf(fC+0.49f);
    float    dL = (fC - iL)*(fC - iL);
    float    dR = (iR - fC)*(iR - fC);
    uint32_t cIL = getPixelColor(iL | (vStrip<<16));
    uint32_t cIR = getPixelColor(iR | (vStrip<<16));
    if (iR!=iL) {
      // blend L pixel
      cIL = color_blend(col, cIL, uint8_t(dL*255.0f));
      setPixelColor(iL | (vStrip<<16), cIL);
      // blend R pixel
      cIR = color_blend(col, cIR, uint8_t(dR*255.0f));
      setPixelColor(iR | (vStrip<<16), cIR);
    } else {
      // exact match (x & y land on a pixel)
      setPixelColor(iL | (vStrip<<16), col);
    }
  } else {
    setPixelColor(uint16_t(roundf(fC)) | (vStrip<<16), col);
  }
}

uint32_t Segment::getPixelColor(int i)
{
#ifndef WLED_DISABLE_2D
  int vStrip = i>>16;
#endif
  i &= 0xFFFF;

#ifndef WLED_DISABLE_2D
  if (is2D()) {
    uint16_t vH = virtualHeight();  // segment height in logical pixels
    uint16_t vW = virtualWidth();
    switch (map1D2D) {
      case M12_Pixels:
        return getPixelColorXY(i % vW, i / vW);
        break;
      case M12_pBar:
        if (vStrip>0) return getPixelColorXY(vStrip - 1, vH - i -1);
        else          return getPixelColorXY(0, vH - i -1);
        break;
      case M12_pArc:
      case M12_pCorner:
        // use longest dimension
        return vW>vH ? getPixelColorXY(i, 0) : getPixelColorXY(0, i);
        break;
      case M12_jMap: //WLEDMM jMap
        if (jMap)
          return ((JMapC *)jMap)->getPixelColor(i);
        break;
      case M12_sCircle: //WLEDMM
        if (vStrip > 0)
        {
          int x = roundf(sin_t(360*i/SEGLEN*DEG_TO_RAD) * vW * (vStrip+1)/nrOfVStrips());
          int y = roundf(cos_t(360*i/SEGLEN*DEG_TO_RAD) * vW * (vStrip+1)/nrOfVStrips());
          return getPixelColorXY(x + vW/2, y + vH/2);
        }
        else
          return vW>vH ? getPixelColorXY(i, 0) : getPixelColorXY(0, i);
        break;
      case M12_sBlock: //WLEDMM
        if (vStrip > 0)
        {
          uint16_t x=0,y=0;
          xyFromBlock(x,y, i, vW, vH, (vStrip+1)*2);
          return getPixelColorXY(x, y);
        }
        else
          return getPixelColorXY(vW / 2, vH / 2 - i - 1);
        break;
    }
    return 0;
  }
#endif

  if (leds) return RGBW32(leds[i].r, leds[i].g, leds[i].b, 0);

  if (reverse) i = virtualLength() - i - 1;
  i *= groupLength();
  i += start;
  /* offset/phase */
  i += offset;
  if (i >= stop) i -= length();
  return strip.getPixelColor(i);
}

uint8_t Segment::differs(Segment& b) const {
  uint8_t d = 0;
  if (start != b.start)         d |= SEG_DIFFERS_BOUNDS;
  if (stop != b.stop)           d |= SEG_DIFFERS_BOUNDS;
  if (offset != b.offset)       d |= SEG_DIFFERS_GSO;
  if (grouping != b.grouping)   d |= SEG_DIFFERS_GSO;
  if (spacing != b.spacing)     d |= SEG_DIFFERS_GSO;
  if (opacity != b.opacity)     d |= SEG_DIFFERS_BRI;
  if (mode != b.mode)           d |= SEG_DIFFERS_FX;
  if (speed != b.speed)         d |= SEG_DIFFERS_FX;
  if (intensity != b.intensity) d |= SEG_DIFFERS_FX;
  if (palette != b.palette)     d |= SEG_DIFFERS_FX;
  if (custom1 != b.custom1)     d |= SEG_DIFFERS_FX;
  if (custom2 != b.custom2)     d |= SEG_DIFFERS_FX;
  if (custom3 != b.custom3)     d |= SEG_DIFFERS_FX;
  if (startY != b.startY)       d |= SEG_DIFFERS_BOUNDS;
  if (stopY != b.stopY)         d |= SEG_DIFFERS_BOUNDS;

  //bit pattern: (msb first) sound:3, mapping:3, transposed, mirrorY, reverseY, [transitional, reset,] paused, mirrored, on, reverse, [selected]
  if ((options & 0b1111111110011110U) != (b.options & 0b1111111110011110U)) d |= SEG_DIFFERS_OPT;
  if ((options & 0x0001U) != (b.options & 0x0001U))                         d |= SEG_DIFFERS_SEL;
  for (uint8_t i = 0; i < NUM_COLORS; i++) if (colors[i] != b.colors[i])    d |= SEG_DIFFERS_COL;

  return d;
}

void Segment::refreshLightCapabilities() {
  uint8_t capabilities = 0;
  uint16_t segStartIdx = 0xFFFFU;
  uint16_t segStopIdx  = 0;

  if (start < Segment::maxWidth * Segment::maxHeight) {
    // we are withing 2D matrix (includes 1D segments)
    for (int y = startY; y < stopY; y++) for (int x = start; x < stop; x++) {
      uint16_t index = x + Segment::maxWidth * y;
      if (index < strip.customMappingSize) index = strip.customMappingTable[index]; // convert logical address to physical
      if (index < 0xFFFFU) {
        if (segStartIdx > index) segStartIdx = index;
        if (segStopIdx  < index) segStopIdx  = index;
      }
      if (segStartIdx == segStopIdx) segStopIdx++; // we only have 1 pixel segment
    }
  } else {
    // we are on the strip located after the matrix
    segStartIdx = start;
    segStopIdx  = stop;
  }

  for (uint8_t b = 0; b < busses.getNumBusses(); b++) {
    Bus *bus = busses.getBus(b);
    if (bus == nullptr || bus->getLength()==0) break;
    if (!bus->isOk()) continue;
    if (bus->getStart() >= segStopIdx) continue;
    if (bus->getStart() + bus->getLength() <= segStartIdx) continue;

    //uint8_t type = bus->getType();
    if (bus->hasRGB() || (cctFromRgb && bus->hasCCT())) capabilities |= SEG_CAPABILITY_RGB;
    if (!cctFromRgb && bus->hasCCT())                   capabilities |= SEG_CAPABILITY_CCT;
    if (correctWB && (bus->hasRGB() || bus->hasCCT()))  capabilities |= SEG_CAPABILITY_CCT; //white balance correction (CCT slider)
    if (bus->hasWhite()) {
      uint8_t aWM = Bus::getGlobalAWMode() == AW_GLOBAL_DISABLED ? bus->getAutoWhiteMode() : Bus::getGlobalAWMode();
      bool whiteSlider = (aWM == RGBW_MODE_DUAL || aWM == RGBW_MODE_MANUAL_ONLY); // white slider allowed
      // if auto white calculation from RGB is active (Accurate/Brighter), force RGB controls even if there are no RGB busses
      if (!whiteSlider) capabilities |= SEG_CAPABILITY_RGB;
      // if auto white calculation from RGB is disabled/optional (None/Dual), allow white channel adjustments
      if ( whiteSlider) capabilities |= SEG_CAPABILITY_W;
    }
  }
  _capabilities = capabilities;
}

/*
 * Fills segment with color
 */
void Segment::fill(uint32_t c) {
  const uint16_t cols = is2D() ? virtualWidth() : virtualLength();
  const uint16_t rows = virtualHeight(); // will be 1 for 1D
  for(uint16_t y = 0; y < rows; y++) for (uint16_t x = 0; x < cols; x++) {
    if (is2D()) setPixelColorXY(x, y, c);
    else        setPixelColor(x, c);
  }
}

// Blends the specified color with the existing pixel color.
void Segment::blendPixelColor(int n, uint32_t color, uint8_t blend) {
  setPixelColor(n, color_blend(getPixelColor(n), color, blend));
}

// Adds the specified color with the existing pixel color perserving color balance.
void Segment::addPixelColor(int n, uint32_t color) {
  setPixelColor(n, color_add(getPixelColor(n), color));
}

void Segment::fadePixelColor(uint16_t n, uint8_t fade) {
  CRGB pix = CRGB(getPixelColor(n)).nscale8_video(fade);
  setPixelColor(n, pix);
}

/*
 * fade out function, higher rate = quicker fade
 */
void Segment::fade_out(uint8_t rate) {
  const uint16_t cols = is2D() ? virtualWidth() : virtualLength();
  const uint16_t rows = virtualHeight(); // will be 1 for 1D

  rate = (255-rate) >> 1;
  float mappedRate = float(rate) +1.1;

  uint32_t color = colors[1]; // SEGCOLOR(1); // target color
  int w2 = W(color);
  int r2 = R(color);
  int g2 = G(color);
  int b2 = B(color);

  for (uint16_t y = 0; y < rows; y++) for (uint16_t x = 0; x < cols; x++) {
    color = is2D() ? getPixelColorXY(x, y) : getPixelColor(x);
    int w1 = W(color);
    int r1 = R(color);
    int g1 = G(color);
    int b1 = B(color);

    int wdelta = (w2 - w1) / mappedRate;
    int rdelta = (r2 - r1) / mappedRate;
    int gdelta = (g2 - g1) / mappedRate;
    int bdelta = (b2 - b1) / mappedRate;

    // if fade isn't complete, make sure delta is at least 1 (fixes rounding issues)
    wdelta += (w2 == w1) ? 0 : (w2 > w1) ? 1 : -1;
    rdelta += (r2 == r1) ? 0 : (r2 > r1) ? 1 : -1;
    gdelta += (g2 == g1) ? 0 : (g2 > g1) ? 1 : -1;
    bdelta += (b2 == b1) ? 0 : (b2 > b1) ? 1 : -1;

    if (is2D()) setPixelColorXY(x, y, r1 + rdelta, g1 + gdelta, b1 + bdelta, w1 + wdelta);
    else        setPixelColor(x, r1 + rdelta, g1 + gdelta, b1 + bdelta, w1 + wdelta);
  }
}

// fades all pixels to black using nscale8()
void Segment::fadeToBlackBy(uint8_t fadeBy) {
  const uint16_t cols = is2D() ? virtualWidth() : virtualLength();
  const uint16_t rows = virtualHeight(); // will be 1 for 1D

  for (uint16_t y = 0; y < rows; y++) for (uint16_t x = 0; x < cols; x++) {
    if (is2D()) setPixelColorXY(x, y, CRGB(getPixelColorXY(x,y)).nscale8(255-fadeBy));
    else        setPixelColor(x, CRGB(getPixelColor(x)).nscale8(255-fadeBy));
  }
}

/*
 * blurs segment content, source: FastLED colorutils.cpp
 */
void Segment::blur(uint8_t blur_amount)
{
#ifndef WLED_DISABLE_2D
  if (is2D()) {
    // compatibility with 2D
    const uint16_t cols = virtualWidth();
    const uint16_t rows = virtualHeight();
    for (uint16_t i = 0; i < rows; i++) blurRow(i, blur_amount); // blur all rows
    for (uint16_t k = 0; k < cols; k++) blurCol(k, blur_amount); // blur all columns
    return;
  }
#endif
  uint8_t keep = 255 - blur_amount;
  uint8_t seep = blur_amount >> 1;
  CRGB carryover = CRGB::Black;
  for(uint16_t i = 0; i < virtualLength(); i++)
  {
    CRGB cur = CRGB(getPixelColor(i));
    CRGB part = cur;
    part.nscale8(seep);
    cur.nscale8(keep);
    cur += carryover;
    if(i > 0) {
      uint32_t c = getPixelColor(i-1);
      uint8_t r = R(c);
      uint8_t g = G(c);
      uint8_t b = B(c);
      setPixelColor(i-1, qadd8(r, part.red), qadd8(g, part.green), qadd8(b, part.blue));
    }
    setPixelColor(i,cur.red, cur.green, cur.blue);
    carryover = part;
  }
}

/*
 * Put a value 0 to 255 in to get a color value.
 * The colours are a transition r -> g -> b -> back to r
 * Inspired by the Adafruit examples.
 */
uint32_t Segment::color_wheel(uint8_t pos) {
  if (palette) return color_from_palette(pos, false, true, 0);
  pos = 255 - pos;
  if(pos < 85) {
    return ((uint32_t)(255 - pos * 3) << 16) | ((uint32_t)(0) << 8) | (pos * 3);
  } else if(pos < 170) {
    pos -= 85;
    return ((uint32_t)(0) << 16) | ((uint32_t)(pos * 3) << 8) | (255 - pos * 3);
  } else {
    pos -= 170;
    return ((uint32_t)(pos * 3) << 16) | ((uint32_t)(255 - pos * 3) << 8) | (0);
  }
}

/*
 * Returns a new, random wheel index with a minimum distance of 42 from pos.
 */
uint8_t Segment::get_random_wheel_index(uint8_t pos) {
  uint8_t r = 0, x = 0, y = 0, d = 0;

  while(d < 42) {
    r = random8();
    x = abs(pos - r);
    y = 255 - x;
    d = MIN(x, y);
  }
  return r;
}

/*
 * Gets a single color from the currently selected palette.
 * @param i Palette Index (if mapping is true, the full palette will be _virtualSegmentLength long, if false, 255). Will wrap around automatically.
 * @param mapping if true, LED position in segment is considered for color
 * @param wrap FastLED palettes will usually wrap back to the start smoothly. Set false to get a hard edge
 * @param mcol If the default palette 0 is selected, return the standard color 0, 1 or 2 instead. If >2, Party palette is used instead
 * @param pbri Value to scale the brightness of the returned color by. Default is 255. (no scaling)
 * @returns Single color from palette
 */
uint32_t Segment::color_from_palette(uint16_t i, bool mapping, bool wrap, uint8_t mcol, uint8_t pbri)
{
  // default palette or no RGB support on segment
  if ((palette == 0 && mcol < NUM_COLORS) || !_isRGB) {
    uint32_t color = currentColor(mcol, colors[mcol]);
    color = gamma32(color);
    if (pbri == 255) return color;
    return RGBW32(scale8_video(R(color),pbri), scale8_video(G(color),pbri), scale8_video(B(color),pbri), scale8_video(W(color),pbri));
  }

  uint8_t paletteIndex = i;
  if (mapping && virtualLength() > 1) paletteIndex = (i*255)/(virtualLength() -1);
  if (!wrap) paletteIndex = scale8(paletteIndex, 240); //cut off blend at palette "end"
  CRGB fastled_col;
  CRGBPalette16 curPal;
  if (transitional && _t) curPal = _t->_palT;
  else                    loadPalette(curPal, palette);
  fastled_col = ColorFromPalette(curPal, paletteIndex, pbri, (strip.paletteBlend == 3)? NOBLEND:LINEARBLEND); // NOTE: paletteBlend should be global

  return RGBW32(fastled_col.r, fastled_col.g, fastled_col.b, 0);
}

 //WLEDMM netmindz ar palette
uint8_t * Segment::getAudioPalette(int pal) {
  // https://forum.makerforums.info/t/hi-is-it-possible-to-define-a-gradient-palette-at-runtime-the-define-gradient-palette-uses-the/63339
  
  um_data_t *um_data;
  if (!usermods.getUMData(&um_data, USERMOD_ID_AUDIOREACTIVE)) {
    um_data = simulateSound(SEGMENT.soundSim);
  }
  uint8_t *fftResult = (uint8_t*)um_data->u_data[2];

  static uint8_t xyz[16];  // Needs to be 4 times however many colors are being used.
                           // 3 colors = 12, 4 colors = 16, etc.

  xyz[0] = 0;  // anchor of first color - must be zero
  xyz[1] = 0;
  xyz[2] = 0;
  xyz[3] = 0;
  
  CRGB rgb = getCRGBForBand(1, fftResult, pal);
  xyz[4] = 1;  // anchor of first color
  xyz[5] = rgb.r;
  xyz[6] = rgb.g;
  xyz[7] = rgb.b;
  
<<<<<<< HEAD
  rgb = getCRGBForBand(128, fftResult, pal);
=======
  rgb = getCRGBForBand(4, fftResult, pal);
>>>>>>> 3e2a6848
  xyz[8] = 128;
  xyz[9] = rgb.r;
  xyz[10] = rgb.g;
  xyz[11] = rgb.b;
  
<<<<<<< HEAD
  rgb = getCRGBForBand(255, fftResult, pal);
=======
  rgb = getCRGBForBand(8, fftResult, pal);
>>>>>>> 3e2a6848
  xyz[12] = 255;  // anchor of last color - must be 255
  xyz[13] = rgb.r;
  xyz[14] = rgb.g;
  xyz[15] = rgb.b;

  return xyz;
}


///////////////////////////////////////////////////////////////////////////////
// WS2812FX class implementation
///////////////////////////////////////////////////////////////////////////////

//WLEDMM from util.cpp
// enumerate all ledmapX.json files on FS and extract ledmap names if existing
void WS2812FX::enumerateLedmaps() {
  ledMaps = 1;
  for (int i=1; i<10; i++) {
    char fileName[33];
    snprintf_P(fileName, sizeof(fileName), PSTR("/ledmap%d.json"), i);
    bool isFile = WLED_FS.exists(fileName);

        #ifndef ESP8266
    if (ledmapNames[i-1]) { //clear old name
      delete[] ledmapNames[i-1];
      ledmapNames[i-1] = nullptr;
    }
    #endif

    if (isFile) {
      ledMaps |= 1 << i;

      #ifndef ESP8266
      if (requestJSONBufferLock(21)) {
        if (readObjectFromFile(fileName, nullptr, &doc)) {
          size_t len = 0;
          if (!doc["n"].isNull()) {
            // name field exists
            const char *name = doc["n"].as<const char*>();
            if (name != nullptr) len = strlen(name);
            if (len > 0 && len < 33) {
              ledmapNames[i-1] = new char[len+1];
              if (ledmapNames[i-1]) strlcpy(ledmapNames[i-1], name, 33);
            }
          }
          if (!ledmapNames[i-1]) {
            char tmp[33];
            snprintf_P(tmp, 32, PSTR("ledmap%d.json"), i);
            len = strlen(tmp);
            ledmapNames[i-1] = new char[len+1];
            if (ledmapNames[i-1]) strlcpy(ledmapNames[i-1], tmp, 33);
          }
        }
        releaseJSONBufferLock();
      }
      #endif
    }
  }
  //WLEDMM add segment names to be used as ledmap names
  uint8_t segment_index = 0;
  for (segment &seg : _segments) {
    if (seg.name != nullptr && strcmp(seg.name, "") != 0) {
      char fileName[33];
      snprintf_P(fileName, sizeof(fileName), PSTR("/lm%s.json"), seg.name);
      bool isFile = WLED_FS.exists(fileName);
      if (isFile) ledMaps |= 1 << (10+segment_index);
    }
    segment_index++;
  }
}


//do not call this method from system context (network callback)
void WS2812FX::finalizeInit(void)
{
  //reset segment runtimes
  for (segment &seg : _segments) {
    seg.markForReset();
    seg.resetIfRequired();
  }

  // for the lack of better place enumerate ledmaps here
  // if we do it in json.cpp (serializeInfo()) we are getting flashes on LEDs
  // unfortunately this means we do not get updates after uploads
  enumerateLedmaps();

  _hasWhiteChannel = _isOffRefreshRequired = false;

  //if busses failed to load, add default (fresh install, FS issue, ...)
  if (busses.getNumBusses() == 0) {
    DEBUG_PRINTLN(F("No busses, init default"));
    const uint8_t defDataPins[] = {DATA_PINS};
    const uint16_t defCounts[] = {PIXEL_COUNTS};
    const uint8_t defNumBusses = ((sizeof defDataPins) / (sizeof defDataPins[0]));
    const uint8_t defNumCounts = ((sizeof defCounts)   / (sizeof defCounts[0]));
    uint16_t prevLen = 0;
    for (uint8_t i = 0; i < defNumBusses && i < WLED_MAX_BUSSES+WLED_MIN_VIRTUAL_BUSSES; i++) {
      uint8_t defPin[] = {defDataPins[i]};
      uint16_t start = prevLen;
      uint16_t count = defCounts[(i < defNumCounts) ? i : defNumCounts -1];
      prevLen += count;
      BusConfig defCfg = BusConfig(DEFAULT_LED_TYPE, defPin, start, count, DEFAULT_LED_COLOR_ORDER, false, 0, RGBW_MODE_MANUAL_ONLY);
      if (busses.add(defCfg) == -1) break;
    }
  }

  _length = 0;
  for (uint8_t i=0; i<busses.getNumBusses(); i++) {
    Bus *bus = busses.getBus(i);
    if (bus == nullptr) continue;
    if (bus->getStart() + bus->getLength() > MAX_LEDS) break;
    //RGBW mode is enabled if at least one of the strips is RGBW
    _hasWhiteChannel |= bus->hasWhite();
    //refresh is required to remain off if at least one of the strips requires the refresh.
    _isOffRefreshRequired |= bus->isOffRefreshRequired();
    uint16_t busEnd = bus->getStart() + bus->getLength();
    if (busEnd > _length) _length = busEnd;
    #ifdef ESP8266
    if ((!IS_DIGITAL(bus->getType()) || IS_2PIN(bus->getType()))) continue;
    uint8_t pins[5];
    if (!bus->getPins(pins)) continue;
    BusDigital* bd = static_cast<BusDigital*>(bus);
    if (pins[0] == 3) bd->reinit();
    #endif
  }

  if (isMatrix) setUpMatrix();
  else {
    Segment::maxWidth  = _length;
    Segment::maxHeight = 1;
  }

  //initialize leds array. TBD: realloc if nr of leds change
  if (Segment::_globalLeds) {
    purgeSegments(true);
    free(Segment::_globalLeds);
    Segment::_globalLeds = nullptr;
  }
  if (useLedsArray) {
    size_t arrSize = sizeof(CRGB) * getLengthTotal();
    #if defined(ARDUINO_ARCH_ESP32) && defined(WLED_USE_PSRAM)
    if (psramFound())
      Segment::_globalLeds = (CRGB*) ps_malloc(arrSize);
    else
    #endif
      Segment::_globalLeds = (CRGB*) malloc(arrSize);
    memset(Segment::_globalLeds, 0, arrSize);
  }

  //segments are created in makeAutoSegments();
  DEBUG_PRINTLN(F("Loading custom palettes"));
  loadCustomPalettes(); // (re)load all custom palettes
  DEBUG_PRINTLN(F("Loading custom ledmaps"));
  deserializeMap();     // (re)load default ledmap
}

void WS2812FX::service() {
  uint32_t nowUp = millis(); // Be aware, millis() rolls over every 49 days
  now = nowUp + timebase;
  if (nowUp - _lastShow < MIN_SHOW_DELAY) return;
  bool doShow = false;

  _isServicing = true;
  _segment_index = 0;
  for (segment &seg : _segments) {
    // reset the segment runtime data if needed
    seg.resetIfRequired();

    if (!seg.isActive()) continue;

    // last condition ensures all solid segments are updated at the same time
    if(nowUp > seg.next_time || _triggered || (doShow && seg.mode == FX_MODE_STATIC))
    {
      if (seg.grouping == 0) seg.grouping = 1; //sanity check
      doShow = true;
      uint16_t delay = FRAMETIME;

      if (!seg.freeze) { //only run effect function if not frozen
        _virtualSegmentLength = seg.virtualLength();
        _colors_t[0] = seg.currentColor(0, seg.colors[0]);
        _colors_t[1] = seg.currentColor(1, seg.colors[1]);
        _colors_t[2] = seg.currentColor(2, seg.colors[2]);
        seg.currentPalette(_currentPalette, seg.palette);

        if (!cctFromRgb || correctWB) busses.setSegmentCCT(seg.currentBri(seg.cct, true), correctWB);
        for (uint8_t c = 0; c < NUM_COLORS; c++) _colors_t[c] = gamma32(_colors_t[c]);

        // effect blending (execute previous effect)
        // actual code may be a bit more involved as effects have runtime data including allocated memory
        //if (seg.transitional && seg._modeP) (*_mode[seg._modeP])(progress());
        delay = (*_mode[seg.currentMode(seg.mode)])();
        if (seg.mode != FX_MODE_HALLOWEEN_EYES) seg.call++;
        if (seg.transitional && delay > FRAMETIME) delay = FRAMETIME; // force faster updates during transition

        seg.handleTransition();
      }

      seg.next_time = nowUp + delay;
    }
    _segment_index++;
  }
  _virtualSegmentLength = 0;
  busses.setSegmentCCT(-1);
  if(doShow) {
    yield();
    show();
  }
  _triggered = false;
  _isServicing = false;
}

void IRAM_ATTR WS2812FX::setPixelColor(int i, uint32_t col)
{
  if (i < customMappingSize) i = customMappingTable[i];
  if (i >= _length) return;
  busses.setPixelColor(i, col);
}

uint32_t WS2812FX::getPixelColor(uint16_t i)
{
  if (i < customMappingSize) i = customMappingTable[i];
  if (i >= _length) return 0;
  return busses.getPixelColor(i);
}


//DISCLAIMER
//The following function attemps to calculate the current LED power usage,
//and will limit the brightness to stay below a set amperage threshold.
//It is NOT a measurement and NOT guaranteed to stay within the ablMilliampsMax margin.
//Stay safe with high amperage and have a reasonable safety margin!
//I am NOT to be held liable for burned down garages!

//fine tune power estimation constants for your setup
#define MA_FOR_ESP        100 //how much mA does the ESP use (Wemos D1 about 80mA, ESP32 about 120mA)
                              //you can set it to 0 if the ESP is powered by USB and the LEDs by external

void WS2812FX::estimateCurrentAndLimitBri() {
  //power limit calculation
  //each LED can draw up 195075 "power units" (approx. 53mA)
  //one PU is the power it takes to have 1 channel 1 step brighter per brightness step
  //so A=2,R=255,G=0,B=0 would use 510 PU per LED (1mA is about 3700 PU)
  bool useWackyWS2815PowerModel = false;
  byte actualMilliampsPerLed = milliampsPerLed;

  if(milliampsPerLed == 255) {
    useWackyWS2815PowerModel = true;
    actualMilliampsPerLed = 12; // from testing an actual strip
  }

  if (ablMilliampsMax < 150 || actualMilliampsPerLed == 0) { //0 mA per LED and too low numbers turn off calculation
    currentMilliamps = 0;
    busses.setBrightness(_brightness);
    return;
  }

  uint16_t pLen = getLengthPhysical();
  uint32_t puPerMilliamp = 195075 / actualMilliampsPerLed;
  uint32_t powerBudget = (ablMilliampsMax - MA_FOR_ESP) * puPerMilliamp; //100mA for ESP power
  if (powerBudget > puPerMilliamp * pLen) { //each LED uses about 1mA in standby, exclude that from power budget
    powerBudget -= puPerMilliamp * pLen;
  } else {
    powerBudget = 0;
  }

  uint32_t powerSum = 0;

  for (uint8_t b = 0; b < busses.getNumBusses(); b++) {
    Bus *bus = busses.getBus(b);
    if (bus->getType() >= TYPE_NET_DDP_RGB) continue; //exclude non-physical network busses
    uint16_t len = bus->getLength();
    uint32_t busPowerSum = 0;
    for (uint16_t i = 0; i < len; i++) { //sum up the usage of each LED
      uint32_t c = bus->getPixelColor(i);
      byte r = R(c), g = G(c), b = B(c), w = W(c);

      if(useWackyWS2815PowerModel) { //ignore white component on WS2815 power calculation
        busPowerSum += (MAX(MAX(r,g),b)) * 3;
      } else {
        busPowerSum += (r + g + b + w);
      }
    }

    if (bus->hasWhite()) { //RGBW led total output with white LEDs enabled is still 50mA, so each channel uses less
      busPowerSum *= 3;
      busPowerSum = busPowerSum >> 2; //same as /= 4
    }
    powerSum += busPowerSum;
  }

  uint32_t powerSum0 = powerSum;
  powerSum *= _brightness;

  if (powerSum > powerBudget) //scale brightness down to stay in current limit
  {
    float scale = (float)powerBudget / (float)powerSum;
    uint16_t scaleI = scale * 255;
    uint8_t scaleB = (scaleI > 255) ? 255 : scaleI;
    uint8_t newBri = scale8(_brightness, scaleB);
    busses.setBrightness(newBri); //to keep brightness uniform, sets virtual busses too
    currentMilliamps = (powerSum0 * newBri) / puPerMilliamp;
  } else {
    currentMilliamps = powerSum / puPerMilliamp;
    busses.setBrightness(_brightness);
  }
  currentMilliamps += MA_FOR_ESP; //add power of ESP back to estimate
  currentMilliamps += pLen; //add standby power back to estimate
}

void WS2812FX::show(void) {

  // avoid race condition, caputre _callback value
  show_callback callback = _callback;
  if (callback) callback();

  estimateCurrentAndLimitBri();

  // some buses send asynchronously and this method will return before
  // all of the data has been sent.
  // See https://github.com/Makuna/NeoPixelBus/wiki/ESP32-NeoMethods#neoesp32rmt-methods
  busses.show();
  unsigned long now = millis();
  unsigned long diff = now - _lastShow;
  uint16_t fpsCurr = 200;
  if (diff > 0) fpsCurr = 1000 / diff;
  _cumulativeFps = (3 * _cumulativeFps + fpsCurr) >> 2;
  _lastShow = now;
}

/**
 * Returns a true value if any of the strips are still being updated.
 * On some hardware (ESP32), strip updates are done asynchronously.
 */
bool WS2812FX::isUpdating() {
  return !busses.canAllShow();
}

/**
 * Returns the refresh rate of the LED strip. Useful for finding out whether a given setup is fast enough.
 * Only updates on show() or is set to 0 fps if last show is more than 2 secs ago, so accurary varies
 */
uint16_t WS2812FX::getFps() {
  if (millis() - _lastShow > 2000) return 0;
  return _cumulativeFps +1;
}

void WS2812FX::setTargetFps(uint8_t fps) {
  if (fps > 0 && fps <= 120) _targetFps = fps;
  _frametime = 1000 / _targetFps;
}

void WS2812FX::setMode(uint8_t segid, uint8_t m) {
  if (segid >= _segments.size()) return;

  if (m >= getModeCount()) m = getModeCount() - 1;

  if (_segments[segid].mode != m) {
    _segments[segid].startTransition(_transitionDur); // set effect transitions
    //_segments[segid].markForReset();
    _segments[segid].mode = m;
  }
}

//applies to all active and selected segments
void WS2812FX::setColor(uint8_t slot, uint32_t c) {
  if (slot >= NUM_COLORS) return;

  for (segment &seg : _segments) {
    if (seg.isActive() && seg.isSelected()) {
      seg.setColor(slot, c);
    }
  }
}

void WS2812FX::setCCT(uint16_t k) {
  for (segment &seg : _segments) {
    if (seg.isActive() && seg.isSelected()) {
      seg.setCCT(k);
    }
  }
}

void WS2812FX::setBrightness(uint8_t b, bool direct) {
  if (gammaCorrectBri) b = gamma8(b);
  if (_brightness == b) return;
  _brightness = b;
  if (_brightness == 0) { //unfreeze all segments on power off
    for (segment &seg : _segments) {
      seg.freeze = false;
    }
  }
  if (direct) {
    // would be dangerous if applied immediately (could exceed ABL), but will not output until the next show()
    busses.setBrightness(b);
  } else {
    unsigned long t = millis();
    if (_segments[0].next_time > t + 22 && t - _lastShow > MIN_SHOW_DELAY) show(); //apply brightness change immediately if no refresh soon
  }
}

uint8_t WS2812FX::getFirstSelectedSegId(void)
{
  size_t i = 0;
  for (segment &seg : _segments) {
    if (seg.isActive() && seg.isSelected()) return i;
    i++;
  }
  // if none selected, use the main segment
  return getMainSegmentId();
}

void WS2812FX::setMainSegmentId(uint8_t n) {
  _mainSegment = 0;
  if (n < _segments.size()) {
    _mainSegment = n;
  }
  return;
}

uint8_t WS2812FX::getLastActiveSegmentId(void) {
  for (size_t i = _segments.size() -1; i > 0; i--) {
    if (_segments[i].isActive()) return i;
  }
  return 0;
}

uint8_t WS2812FX::getActiveSegmentsNum(void) {
  uint8_t c = 0;
  for (size_t i = 0; i < _segments.size(); i++) {
    if (_segments[i].isActive()) c++;
  }
  return c;
}

uint16_t WS2812FX::getLengthTotal(void) {
  uint16_t len = Segment::maxWidth * Segment::maxHeight; // will be _length for 1D (see finalizeInit()) but should cover whole matrix for 2D
  if (isMatrix && _length > len) len = _length; // for 2D with trailing strip
  return len;
}

uint16_t WS2812FX::getLengthPhysical(void) {
  uint16_t len = 0;
  for (size_t b = 0; b < busses.getNumBusses(); b++) {
    Bus *bus = busses.getBus(b);
    if (bus->getType() >= TYPE_NET_DDP_RGB) continue; //exclude non-physical network busses
    len += bus->getLength();
  }
  return len;
}

//used for JSON API info.leds.rgbw. Little practical use, deprecate with info.leds.rgbw.
//returns if there is an RGBW bus (supports RGB and White, not only white)
//not influenced by auto-white mode, also true if white slider does not affect output white channel
bool WS2812FX::hasRGBWBus(void) {
  for (size_t b = 0; b < busses.getNumBusses(); b++) {
    Bus *bus = busses.getBus(b);
    if (bus == nullptr || bus->getLength()==0) break;
    if (bus->hasRGB() && bus->hasWhite()) return true;
  }
  return false;
}

bool WS2812FX::hasCCTBus(void) {
  if (cctFromRgb && !correctWB) return false;
  for (size_t b = 0; b < busses.getNumBusses(); b++) {
    Bus *bus = busses.getBus(b);
    if (bus == nullptr || bus->getLength()==0) break;
    switch (bus->getType()) {
      case TYPE_ANALOG_5CH:
      case TYPE_ANALOG_2CH:
        return true;
    }
  }
  return false;
}

void WS2812FX::purgeSegments(bool force) {
  // remove all inactive segments (from the back)
  int deleted = 0;
  if (_segments.size() <= 1) return;
  for (size_t i = _segments.size()-1; i > 0; i--)
    if (_segments[i].stop == 0 || force) {
      deleted++;
      _segments.erase(_segments.begin() + i);
    }
  if (deleted) {
    _segments.shrink_to_fit();
    if (_mainSegment >= _segments.size()) setMainSegmentId(0);
  }
}

Segment& WS2812FX::getSegment(uint8_t id) {
  return _segments[id >= _segments.size() ? getMainSegmentId() : id]; // vectors
}

void WS2812FX::setSegment(uint8_t n, uint16_t i1, uint16_t i2, uint8_t grouping, uint8_t spacing, uint16_t offset, uint16_t startY, uint16_t stopY) {
  if (n >= _segments.size()) return;
  _segments[n].set(i1, i2, grouping, spacing, offset, startY, stopY);
}

void WS2812FX::restartRuntime() {
  for (segment &seg : _segments) seg.markForReset();
}

void WS2812FX::resetSegments(bool boundsOnly) { //WLEDMM add boundsonly
  if (!boundsOnly) {
    _segments.clear(); // destructs all Segment as part of clearing
    #ifndef WLED_DISABLE_2D
    segment seg = isMatrix ? Segment(0, Segment::maxWidth, 0, Segment::maxHeight) : Segment(0, _length);
    #else
    segment seg = Segment(0, _length);
    #endif
    _segments.push_back(seg);
    _mainSegment = 0;
  } else { //WLEDMM boundsonly
    for (segment &seg : _segments) {
      #ifndef WLED_DISABLE_2D
      seg.start = 0;
      seg.stop = Segment::maxWidth;
      seg.startY = 0;
      seg.stopY = Segment::maxHeight;
      #else
      seg.start = 0;
      seg.stop = _length;
      #endif
    }
  }

}

void WS2812FX::makeAutoSegments(bool forceReset) {
  if (autoSegments) { //make one segment per bus
    uint16_t segStarts[MAX_NUM_SEGMENTS] = {0};
    uint16_t segStops [MAX_NUM_SEGMENTS] = {0};
    size_t s = 0;

    #ifndef WLED_DISABLE_2D
    // 2D segment is the 1st one using entire matrix
    if (isMatrix) {
      segStarts[0] = 0;
      segStops[0]  = Segment::maxWidth*Segment::maxHeight;
      s++;
    }
    #endif

    for (size_t i = s; i < busses.getNumBusses(); i++) {
      Bus* b = busses.getBus(i);

      segStarts[s] = b->getStart();
      segStops[s]  = segStarts[s] + b->getLength();

      #ifndef WLED_DISABLE_2D
      if (isMatrix && segStops[s] < Segment::maxWidth*Segment::maxHeight) continue; // ignore buses comprising matrix
      if (isMatrix && segStarts[s] < Segment::maxWidth*Segment::maxHeight) segStarts[s] = Segment::maxWidth*Segment::maxHeight;
      #endif

      //check for overlap with previous segments
      for (size_t j = 0; j < s; j++) {
        if (segStops[j] > segStarts[s] && segStarts[j] < segStops[s]) {
          //segments overlap, merge
          segStarts[j] = min(segStarts[s],segStarts[j]);
          segStops [j] = max(segStops [s],segStops [j]); segStops[s] = 0;
          s--;
        }
      }
      s++;
    }

    _segments.clear();
    _segments.reserve(s); // prevent reallocations
    // there is always at least one segment (but we need to differentiate between 1D and 2D)
    #ifndef WLED_DISABLE_2D
    if (isMatrix)
      _segments.push_back(Segment(0, Segment::maxWidth, 0, Segment::maxHeight));
    else
    #endif
      _segments.push_back(Segment(segStarts[0], segStops[0]));
    for (size_t i = 1; i < s; i++) {
      _segments.push_back(Segment(segStarts[i], segStops[i]));
    }

  } else {

    if (forceReset || getSegmentsNum() == 0) resetSegments();
    //expand the main seg to the entire length, but only if there are no other segments, or reset is forced
    else if (getActiveSegmentsNum() == 1) {
      size_t i = getLastActiveSegmentId();
      #ifndef WLED_DISABLE_2D
      _segments[i].start  = 0;
      _segments[i].stop   = Segment::maxWidth;
      _segments[i].startY = 0;
      _segments[i].stopY  = Segment::maxHeight;
      _segments[i].grouping = 1;
      _segments[i].spacing  = 0;
      #else
      _segments[i].start = 0;
      _segments[i].stop  = _length;
      #endif
    }
  }
  _mainSegment = 0;

  fixInvalidSegments();
}

void WS2812FX::fixInvalidSegments() {
  //make sure no segment is longer than total (sanity check)
  for (size_t i = getSegmentsNum()-1; i > 0; i--) {
    if (isMatrix) {
    #ifndef WLED_DISABLE_2D
      if (_segments[i].start >= Segment::maxWidth * Segment::maxHeight) {
        // 1D segment at the end of matrix
        if (_segments[i].start >= _length || _segments[i].startY > 0 || _segments[i].stopY > 1) { _segments.erase(_segments.begin()+i); continue; }
        if (_segments[i].stop  >  _length) _segments[i].stop = _length;
        continue;
      }
      if (_segments[i].start >= Segment::maxWidth || _segments[i].startY >= Segment::maxHeight) { _segments.erase(_segments.begin()+i); continue; }
      if (_segments[i].stop  >  Segment::maxWidth)  _segments[i].stop  = Segment::maxWidth;
      if (_segments[i].stopY >  Segment::maxHeight) _segments[i].stopY = Segment::maxHeight;
    #endif
    } else {
      if (_segments[i].start >= _length) { _segments.erase(_segments.begin()+i); continue; }
      if (_segments[i].stop  >  _length) _segments[i].stop = _length;
    }
  }
  // this is always called as the last step after finalizeInit(), update covered bus types
  for (segment &seg : _segments)
    seg.refreshLightCapabilities();
}

//true if all segments align with a bus, or if a segment covers the total length
//irrelevant in 2D set-up
bool WS2812FX::checkSegmentAlignment() {
  bool aligned = false;
  for (segment &seg : _segments) {
    for (uint8_t b = 0; b<busses.getNumBusses(); b++) {
      Bus *bus = busses.getBus(b);
      if (seg.start == bus->getStart() && seg.stop == bus->getStart() + bus->getLength()) aligned = true;
    }
    if (seg.start == 0 && seg.stop == _length) aligned = true;
    if (!aligned) return false;
  }
  return true;
}

//After this function is called, setPixelColor() will use that segment (offsets, grouping, ... will apply)
//Note: If called in an interrupt (e.g. JSON API), original segment must be restored,
//otherwise it can lead to a crash on ESP32 because _segment_index is modified while in use by the main thread
uint8_t WS2812FX::setPixelSegment(uint8_t n) {
  uint8_t prevSegId = _segment_index;
  if (n < _segments.size()) {
    _segment_index = n;
    _virtualSegmentLength = _segments[_segment_index].virtualLength();
  }
  return prevSegId;
}

void WS2812FX::setRange(uint16_t i, uint16_t i2, uint32_t col) {
  if (i2 >= i)
  {
    for (uint16_t x = i; x <= i2; x++) setPixelColor(x, col);
  } else
  {
    for (uint16_t x = i2; x <= i; x++) setPixelColor(x, col);
  }
}

void WS2812FX::setTransitionMode(bool t) {
  for (segment &seg : _segments) if (!seg.transitional) seg.startTransition(t ? _transitionDur : 0);
}

#ifdef WLED_DEBUG
void WS2812FX::printSize() {
  size_t size = 0;
  for (const Segment &seg : _segments) size += seg.getSize();
  DEBUG_PRINTF("Segments: %d -> %uB\n", _segments.size(), size);
  DEBUG_PRINTF("Modes: %d*%d=%uB\n", sizeof(mode_ptr), _mode.size(), (_mode.capacity()*sizeof(mode_ptr)));
  DEBUG_PRINTF("Data: %d*%d=%uB\n", sizeof(const char *), _modeData.size(), (_modeData.capacity()*sizeof(const char *)));
  DEBUG_PRINTF("Map: %d*%d=%uB\n", sizeof(uint16_t), (int)customMappingSize, customMappingSize*sizeof(uint16_t));
  size = getLengthTotal();
  if (useLedsArray) DEBUG_PRINTF("Buffer: %d*%u=%uB\n", sizeof(CRGB), size, size*sizeof(CRGB));
}
#endif

void WS2812FX::loadCustomPalettes() {
  byte tcp[72]; //support gradient palettes with up to 18 entries
  CRGBPalette16 targetPalette;
  customPalettes.clear(); // start fresh
  for (int index = 0; index<10; index++) {
    char fileName[32];
    sprintf_P(fileName, PSTR("/palette%d.json"), index);

    StaticJsonDocument<1536> pDoc; // barely enough to fit 72 numbers
    if (WLED_FS.exists(fileName)) {
      DEBUG_PRINT(F("Reading palette from "));
      DEBUG_PRINTLN(fileName);

      if (readObjectFromFile(fileName, nullptr, &pDoc)) {
        JsonArray pal = pDoc[F("palette")];
        if (!pal.isNull() && pal.size()>4) { // not an empty palette (at least 2 entries)
          if (pal[0].is<int>() && pal[1].is<const char *>()) {
            // we have an array of index & hex strings
            size_t palSize = MIN(pal.size(), 36);
            palSize -= palSize % 2; // make sure size is multiple of 2
            for (size_t i=0, j=0; i<palSize && pal[i].as<int>()<256; i+=2, j+=4) {
              uint8_t rgbw[] = {0,0,0,0};
              tcp[ j ] = (uint8_t) pal[ i ].as<int>(); // index
              colorFromHexString(rgbw, pal[i+1].as<const char *>()); // will catch non-string entires
              for (size_t c=0; c<3; c++) tcp[j+1+c] = rgbw[c]; // only use RGB component
              DEBUG_PRINTF("%d(%d) : %d %d %d\n", i, int(tcp[j]), int(tcp[j+1]), int(tcp[j+2]), int(tcp[j+3]));
            }
          } else {
            size_t palSize = MIN(pal.size(), 72);
            palSize -= palSize % 4; // make sure size is multiple of 4
            for (size_t i=0; i<palSize && pal[i].as<int>()<256; i+=4) {
              tcp[ i ] = (uint8_t) pal[ i ].as<int>(); // index
              tcp[i+1] = (uint8_t) pal[i+1].as<int>(); // R
              tcp[i+2] = (uint8_t) pal[i+2].as<int>(); // G
              tcp[i+3] = (uint8_t) pal[i+3].as<int>(); // B
              DEBUG_PRINTF("%d(%d) : %d %d %d\n", i, int(tcp[i]), int(tcp[i+1]), int(tcp[i+2]), int(tcp[i+3]));
            }
          }
          customPalettes.push_back(targetPalette.loadDynamicGradientPalette(tcp));
        }
      }
    } else {
      break;
    }
  }
}

//load custom mapping table from JSON file (called from finalizeInit() or deserializeState())
bool WS2812FX::deserializeMap(uint8_t n) {
  // 2D support creates its own ledmap (on the fly) if a ledmap.json exists it will overwrite built one.

  char fileName[32];
  //WLEDMM: als support segment name ledmaps
  bool isFile = false;;
  if (n<10) {
    strcpy_P(fileName, PSTR("/ledmap"));
    if (n) sprintf(fileName +7, "%d", n); //WLEDMM: trick to not include 0 in ledmap.json
    strcat(fileName, ".json");
    isFile = WLED_FS.exists(fileName);
  } else { //WLEDM add segment name as ledmap.name
    uint8_t segment_index = 0;
    for (segment &seg : _segments) {
      if (n == 10 + segment_index && !isFile && seg.name != nullptr) {
        sprintf_P(fileName, PSTR("/%s.json"), seg.name);
        isFile = WLED_FS.exists(fileName);
      }
      if (isFile) break;
      segment_index++;
    }
  }

  if (!isFile) {
    // erase custom mapping if selecting nonexistent ledmap.json (n==0)
    //WLEDM: doubt this is necessary as return false causes setupMatrix to deal with this
    if (!isMatrix && !n && customMappingTable != nullptr) {
      customMappingSize = 0;
      delete[] customMappingTable;
      customMappingTable = nullptr;
      loadedLedmap = 0; //WLEDMM
    }
    return false;
  }

  if (!requestJSONBufferLock(7)) return false;

  if (!readObjectFromFile(fileName, nullptr, &doc)) {
    releaseJSONBufferLock();
    return false; //if file does not exist just exit
  }

  USER_PRINT(F("Reading LED map from ")); //WLEDMM use USER_PRINT
  USER_PRINTLN(fileName);

  // erase old custom ledmap
  if (customMappingTable != nullptr) {
    customMappingSize = 0;
    delete[] customMappingTable;
    customMappingTable = nullptr;
    loadedLedmap = 0;
  }

  JsonArray map = doc[F("map")];
  if (!map.isNull() && map.size()) {  // not an empty map

    //WLEDMM: support ledmap file properties width and height
    if (doc[F("width")]>0 && doc[F("height")]>0) {
      Segment::maxWidth = doc[F("width")];;
      Segment::maxHeight = doc[F("height")];;
      resetSegments(true); //WLEDMM not makeAutoSegments() as we only want to change bounds
    }

    customMappingSize  = map.size();
    customMappingTable = new uint16_t[customMappingSize];

    for (uint16_t i=0; i<customMappingSize; i++) 
      customMappingTable[i] = (uint16_t) (map[i]<0 ? 0xFFFFU : map[i]);

    loadedLedmap = n;

    #ifdef WLED_DEBUG
      DEBUG_PRINTF("Custom ledmap: %d\n", loadedLedmap);
      for (uint16_t i=0; i<customMappingSize; i++) {
        if (!(i%Segment::maxWidth)) DEBUG_PRINTLN();
        DEBUG_PRINTF("%4d,", customMappingTable[i]);
      }
      DEBUG_PRINTLN();
    #endif
  }

  releaseJSONBufferLock();
  return true;
}


WS2812FX* WS2812FX::instance = nullptr;

const char JSON_mode_names[] PROGMEM = R"=====(["FX names moved"])=====";
 //WLEDMM netmindz ar palette add Audio responsive
const char JSON_palette_names[] PROGMEM = R"=====([
"Default","* Random Smooth ☾","* Color 1","* Colors 1&2","* Color Gradient","* Colors Only","Party","Cloud","Lava","Ocean",
"Forest","Rainbow","Rainbow Bands","Sunset","Rivendell","Breeze","Red & Blue","Yellowout","Analogous","Splash",
"Pastel","Sunset 2","Beach","Vintage","Departure","Landscape","Beech","Sherbet","Hult","Hult 64",
"Drywet","Jul","Grintage","Rewhi","Tertiary","Fire","Icefire","Cyane","Light Pink","Autumn",
"Magenta","Magred","Yelmag","Yelblu","Orange & Teal","Tiamat","April Night","Orangery","C9","Sakura",
"Aurora","Atlantica","C9 2","C9 New","Temperature","Aurora 2","Retro Clown","Candy","Toxy Reaf","Fairy Reaf",
"Semi Blue","Pink Candy","Red Reaf","Aqua Flash","Yelblu Hot","Lite Light","Red Flash","Blink Red","Red Shift","Red Tide",
<<<<<<< HEAD
"Candy2","Audio Responsive Ratio","Audio Responsive Hue","Audio Responsive Ramp"
=======
"Candy2","Audio Responsive Ratio ☾","Audio Responsive Hue ☾","* Random Cycle"
>>>>>>> 3e2a6848
])=====";<|MERGE_RESOLUTION|>--- conflicted
+++ resolved
@@ -256,7 +256,7 @@
         targetPalette[i].b = prevRandomPalette[i].b*(5000-timeSinceLastChange)/5000 + randomPalette[i].b*timeSinceLastChange/5000;
       }
       break;}
-    case 73: {//periodically replace palette with a random one. Transition palette change in 500ms
+    case 74: {//periodically replace palette with a random one. Transition palette change in 500ms
       uint32_t timeSinceLastChange = millis() - _lastPaletteChange;
       if (timeSinceLastChange > randomPaletteChangeTime * 1000U) {
         prevRandomPalette = randomPalette;
@@ -1296,21 +1296,13 @@
   xyz[6] = rgb.g;
   xyz[7] = rgb.b;
   
-<<<<<<< HEAD
   rgb = getCRGBForBand(128, fftResult, pal);
-=======
-  rgb = getCRGBForBand(4, fftResult, pal);
->>>>>>> 3e2a6848
   xyz[8] = 128;
   xyz[9] = rgb.r;
   xyz[10] = rgb.g;
   xyz[11] = rgb.b;
   
-<<<<<<< HEAD
   rgb = getCRGBForBand(255, fftResult, pal);
-=======
-  rgb = getCRGBForBand(8, fftResult, pal);
->>>>>>> 3e2a6848
   xyz[12] = 255;  // anchor of last color - must be 255
   xyz[13] = rgb.r;
   xyz[14] = rgb.g;
@@ -2141,9 +2133,5 @@
 "Magenta","Magred","Yelmag","Yelblu","Orange & Teal","Tiamat","April Night","Orangery","C9","Sakura",
 "Aurora","Atlantica","C9 2","C9 New","Temperature","Aurora 2","Retro Clown","Candy","Toxy Reaf","Fairy Reaf",
 "Semi Blue","Pink Candy","Red Reaf","Aqua Flash","Yelblu Hot","Lite Light","Red Flash","Blink Red","Red Shift","Red Tide",
-<<<<<<< HEAD
-"Candy2","Audio Responsive Ratio","Audio Responsive Hue","Audio Responsive Ramp"
-=======
-"Candy2","Audio Responsive Ratio ☾","Audio Responsive Hue ☾","* Random Cycle"
->>>>>>> 3e2a6848
+"Candy2","Audio Responsive Ratio ☾","Audio Responsive Hue ☾","Audio Responsive Ramp","* Random Cycle"
 ])=====";