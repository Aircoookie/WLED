/*
  WS2812FX_fcn.cpp contains all utility functions
  Harm Aldick - 2016
  www.aldick.org

  Copyright (c) 2016  Harm Aldick
  Licensed under the EUPL v. 1.2 or later
  Adapted from code originally licensed under the MIT license

  Modified heavily for WLED
*/
#include "wled.h"
#include "FX.h"
#include "palettes.h"

/*
  Custom per-LED mapping has moved!

  Create a file "ledmap.json" using the edit page.

  this is just an example (30 LEDs). It will first set all even, then all uneven LEDs.
  {"map":[
  0, 2, 4, 6, 8, 10, 12, 14, 16, 18, 20, 22, 24, 26, 28,
  1, 3, 5, 7, 9, 11, 13, 15, 17, 19, 21, 23, 25, 27, 29]}

  another example. Switches direction every 5 LEDs.
  {"map":[
  0, 1, 2, 3, 4, 9, 8, 7, 6, 5, 10, 11, 12, 13, 14,
  19, 18, 17, 16, 15, 20, 21, 22, 23, 24, 29, 28, 27, 26, 25]}
*/

#ifndef PIXEL_COUNTS
  #define PIXEL_COUNTS DEFAULT_LED_COUNT
#endif

#ifndef DATA_PINS
  #define DATA_PINS DEFAULT_LED_PIN
#endif

#ifndef LED_TYPES
  #define LED_TYPES DEFAULT_LED_TYPE
#endif

#ifndef DEFAULT_LED_COLOR_ORDER
  #define DEFAULT_LED_COLOR_ORDER COL_ORDER_GRB  //default to GRB
#endif


#if MAX_NUM_SEGMENTS < WLED_MAX_BUSSES
  #error "Max segments must be at least max number of busses!"
#endif

static constexpr unsigned sumPinsRequired(const unsigned* current, size_t count) {
 return (count > 0) ? (Bus::getNumberOfPins(*current) + sumPinsRequired(current+1,count-1)) : 0;
}

static constexpr bool validatePinsAndTypes(const unsigned* types, unsigned numTypes, unsigned numPins ) {
  // Pins provided < pins required -> always invalid
  // Pins provided = pins required -> always valid
  // Pins provided > pins required -> valid if excess pins are a product of last type pins since it will be repeated
  return (sumPinsRequired(types, numTypes) > numPins) ? false :
          (numPins - sumPinsRequired(types, numTypes)) % Bus::getNumberOfPins(types[numTypes-1]) == 0;
}


///////////////////////////////////////////////////////////////////////////////
// Segment class implementation
///////////////////////////////////////////////////////////////////////////////
unsigned      Segment::_usedSegmentData   = 0U; // amount of RAM all segments use for their data[]
uint16_t      Segment::maxWidth           = DEFAULT_LED_COUNT;
uint16_t      Segment::maxHeight          = 1;
unsigned      Segment::_vLength           = 0;
unsigned      Segment::_vWidth            = 0;
unsigned      Segment::_vHeight           = 0;
uint8_t       Segment::_segBri            = 0;
uint32_t      Segment::_currentColors[NUM_COLORS] = {0,0,0};
bool          Segment::_colorScaled       = false;
CRGBPalette16 Segment::_currentPalette    = CRGBPalette16(CRGB::Black);
CRGBPalette16 Segment::_randomPalette     = generateRandomPalette();  // was CRGBPalette16(DEFAULT_COLOR);
CRGBPalette16 Segment::_newRandomPalette  = generateRandomPalette();  // was CRGBPalette16(DEFAULT_COLOR);
uint16_t      Segment::_lastPaletteChange = 0; // perhaps it should be per segment
uint16_t      Segment::_lastPaletteBlend  = 0; //in millis (lowest 16 bits only)
uint16_t      Segment::_transitionprogress  = 0xFFFF;

#ifndef WLED_DISABLE_MODE_BLEND
bool Segment::_modeBlend = false;
#endif

// copy constructor
Segment::Segment(const Segment &orig) {
  //DEBUG_PRINTF_P(PSTR("-- Copy segment constructor: %p -> %p\n"), &orig, this);
  memcpy((void*)this, (void*)&orig, sizeof(Segment));
  _t = nullptr; // copied segment cannot be in transition
  name = nullptr;
  data = nullptr;
  _dataLen = 0;
  if (orig.name) { name = new char[strlen(orig.name)+1]; if (name) strcpy(name, orig.name); }
  if (orig.data) { if (allocateData(orig._dataLen)) memcpy(data, orig.data, orig._dataLen); }
}

// move constructor
Segment::Segment(Segment &&orig) noexcept {
  //DEBUG_PRINTF_P(PSTR("-- Move segment constructor: %p -> %p\n"), &orig, this);
  memcpy((void*)this, (void*)&orig, sizeof(Segment));
  orig._t   = nullptr; // old segment cannot be in transition any more
  orig.name = nullptr;
  orig.data = nullptr;
  orig._dataLen = 0;
}

// copy assignment
Segment& Segment::operator= (const Segment &orig) {
  //DEBUG_PRINTF_P(PSTR("-- Copying segment: %p -> %p\n"), &orig, this);
  if (this != &orig) {
    // clean destination
    if (name) { delete[] name; name = nullptr; }
    stopTransition();
    deallocateData();
    // copy source
    memcpy((void*)this, (void*)&orig, sizeof(Segment));
    // erase pointers to allocated data
    data = nullptr;
    _dataLen = 0;
    // copy source data
    if (orig.name) { name = new char[strlen(orig.name)+1]; if (name) strcpy(name, orig.name); }
    if (orig.data) { if (allocateData(orig._dataLen)) memcpy(data, orig.data, orig._dataLen); }
  }
  return *this;
}

// move assignment
Segment& Segment::operator= (Segment &&orig) noexcept {
  //DEBUG_PRINTF_P(PSTR("-- Moving segment: %p -> %p\n"), &orig, this);
  if (this != &orig) {
    if (name) { delete[] name; name = nullptr; } // free old name
    stopTransition();
    deallocateData(); // free old runtime data
    memcpy((void*)this, (void*)&orig, sizeof(Segment));
    orig.name = nullptr;
    orig.data = nullptr;
    orig._dataLen = 0;
    orig._t   = nullptr; // old segment cannot be in transition
  }
  return *this;
}

// allocates effect data buffer on heap and initialises (erases) it
bool IRAM_ATTR_YN Segment::allocateData(size_t len) {
  if (len == 0) return false; // nothing to do
  if (data && _dataLen >= len) {          // already allocated enough (reduce fragmentation)
    if (call == 0) memset(data, 0, len);  // erase buffer if called during effect initialisation
    return true;
  }
  //DEBUG_PRINTF_P(PSTR("--   Allocating data (%d): %p\n", len, this);
  deallocateData(); // if the old buffer was smaller release it first
  if (Segment::getUsedSegmentData() + len > MAX_SEGMENT_DATA) {
    // not enough memory
    DEBUG_PRINT(F("!!! Effect RAM depleted: "));
    DEBUG_PRINTF_P(PSTR("%d/%d !!!\n"), len, Segment::getUsedSegmentData());
    errorFlag = ERR_NORAM;
    return false;
  }
  // do not use SPI RAM on ESP32 since it is slow
  data = (byte*)calloc(len, sizeof(byte));
  if (!data) { DEBUG_PRINTLN(F("!!! Allocation failed. !!!")); return false; } // allocation failed
  Segment::addUsedSegmentData(len);
  //DEBUG_PRINTF_P(PSTR("---  Allocated data (%p): %d/%d -> %p\n"), this, len, Segment::getUsedSegmentData(), data);
  _dataLen = len;
  return true;
}

void IRAM_ATTR_YN Segment::deallocateData() {
  if (!data) { _dataLen = 0; return; }
  //DEBUG_PRINTF_P(PSTR("---  Released data (%p): %d/%d -> %p\n"), this, _dataLen, Segment::getUsedSegmentData(), data);
  if ((Segment::getUsedSegmentData() > 0) && (_dataLen > 0)) { // check that we don't have a dangling / inconsistent data pointer
    free(data);
  } else {
    DEBUG_PRINTF_P(PSTR("---- Released data (%p): inconsistent UsedSegmentData (%d/%d), cowardly refusing to free nothing.\n"), this, _dataLen, Segment::getUsedSegmentData());
  }
  data = nullptr;
  Segment::addUsedSegmentData(_dataLen <= Segment::getUsedSegmentData() ? -_dataLen : -Segment::getUsedSegmentData());
  _dataLen = 0;
}

/**
  * If reset of this segment was requested, clears runtime
  * settings of this segment.
  * Must not be called while an effect mode function is running
  * because it could access the data buffer and this method
  * may free that data buffer.
  */
void Segment::resetIfRequired() {
  if (!reset) return;
  //DEBUG_PRINTF_P(PSTR("-- Segment reset: %p\n"), this);
  if (data && _dataLen > 0) memset(data, 0, _dataLen);  // prevent heap fragmentation (just erase buffer instead of deallocateData())
  next_time = 0; step = 0; call = 0; aux0 = 0; aux1 = 0;
  reset = false;
}

CRGBPalette16 &Segment::loadPalette(CRGBPalette16 &targetPalette, uint8_t pal) {
  if (pal < 245 && pal > GRADIENT_PALETTE_COUNT+13) pal = 0;
  if (pal > 245 && (strip.customPalettes.size() == 0 || 255U-pal > strip.customPalettes.size()-1)) pal = 0; // TODO remove strip dependency by moving customPalettes out of strip
  //default palette. Differs depending on effect
  if (pal == 0) pal = _default_palette; //load default palette set in FX _data, party colors as default
  switch (pal) {
    case 0: //default palette. Exceptions for specific effects above
      targetPalette = PartyColors_p; break;
    case 1: //randomly generated palette
      targetPalette = _randomPalette; //random palette is generated at intervals in handleRandomPalette()
      break;
    case 2: {//primary color only
      CRGB prim = gamma32(colors[0]);
      targetPalette = CRGBPalette16(prim); break;}
    case 3: {//primary + secondary
      CRGB prim = gamma32(colors[0]);
      CRGB sec  = gamma32(colors[1]);
      targetPalette = CRGBPalette16(prim,prim,sec,sec); break;}
    case 4: {//primary + secondary + tertiary
      CRGB prim = gamma32(colors[0]);
      CRGB sec  = gamma32(colors[1]);
      CRGB ter  = gamma32(colors[2]);
      targetPalette = CRGBPalette16(ter,sec,prim); break;}
    case 5: {//primary + secondary (+tertiary if not off), more distinct
      CRGB prim = gamma32(colors[0]);
      CRGB sec  = gamma32(colors[1]);
      if (colors[2]) {
        CRGB ter = gamma32(colors[2]);
        targetPalette = CRGBPalette16(prim,prim,prim,prim,prim,sec,sec,sec,sec,sec,ter,ter,ter,ter,ter,prim);
      } else {
        targetPalette = CRGBPalette16(prim,prim,prim,prim,prim,prim,prim,prim,sec,sec,sec,sec,sec,sec,sec,sec);
      }
      break;}
    default: //progmem palettes
      if (pal>245) {
        targetPalette = strip.customPalettes[255-pal]; // we checked bounds above
      } else if (pal < 13) { // palette 6 - 12, fastled palettes
        targetPalette = *fastledPalettes[pal-6];
      } else {
        byte tcp[72];
        memcpy_P(tcp, (byte*)pgm_read_dword(&(gGradientPalettes[pal-13])), 72);
        targetPalette.loadDynamicGradientPalette(tcp);
      }
      break;
  }
  return targetPalette;
}

void Segment::startTransition(uint16_t dur) {
  if (dur == 0) {
    if (isInTransition()) _t->_dur = dur; // this will stop transition in next handleTransition()
    return;
  }
  if (isInTransition()) return; // already in transition no need to store anything

  // starting a transition has to occur before change so we get current values 1st
  _t = new Transition(dur); // no previous transition running
  if (!_t) return; // failed to allocate data

  //DEBUG_PRINTF_P(PSTR("-- Started transition: %p (%p)\n"), this, _t);
  loadPalette(_t->_palT, palette);
  _t->_briT           = on ? opacity : 0;
  _t->_cctT           = cct;
#ifndef WLED_DISABLE_MODE_BLEND
  if (modeBlending) {
    swapSegenv(_t->_segT);
    _t->_modeT          = mode;
    _t->_segT._dataLenT = 0;
    _t->_segT._dataT    = nullptr;
    if (_dataLen > 0 && data) {
      _t->_segT._dataT = (byte *)malloc(_dataLen);
      if (_t->_segT._dataT) {
        //DEBUG_PRINTF_P(PSTR("--  Allocated duplicate data (%d) for %p: %p\n"), _dataLen, this, _t->_segT._dataT);
        memcpy(_t->_segT._dataT, data, _dataLen);
        _t->_segT._dataLenT = _dataLen;
      }
    }
  } else {
    for (size_t i=0; i<NUM_COLORS; i++) _t->_segT._colorT[i] = colors[i];
  }
#else
  for (size_t i=0; i<NUM_COLORS; i++) _t->_colorT[i] = colors[i];
#endif
}

void Segment::stopTransition() {
  if (isInTransition()) {
    //DEBUG_PRINTF_P(PSTR("-- Stopping transition: %p\n"), this);
    #ifndef WLED_DISABLE_MODE_BLEND
    if (_t->_segT._dataT && _t->_segT._dataLenT > 0) {
      //DEBUG_PRINTF_P(PSTR("--  Released duplicate data (%d) for %p: %p\n"), _t->_segT._dataLenT, this, _t->_segT._dataT);
      free(_t->_segT._dataT);
      _t->_segT._dataT = nullptr;
      _t->_segT._dataLenT = 0;
    }
    #endif
    delete _t;
    _t = nullptr;
  }
}

// transition progression between 0-65535
inline void Segment::updateTransitionProgress() {
  _transitionprogress = 0xFFFFU;
  if (isInTransition()) {
    unsigned diff = millis() - _t->_start;
    if (_t->_dur > 0 && diff < _t->_dur) _transitionprogress = diff * 0xFFFFU / _t->_dur;
  }
}

#ifndef WLED_DISABLE_MODE_BLEND
void Segment::swapSegenv(tmpsegd_t &tmpSeg) {
  //DEBUG_PRINTF_P(PSTR("--  Saving temp seg: %p->(%p) [%d->%p]\n"), this, &tmpSeg, _dataLen, data);
  tmpSeg._optionsT   = options;
  for (size_t i=0; i<NUM_COLORS; i++) tmpSeg._colorT[i] = colors[i];
  tmpSeg._speedT     = speed;
  tmpSeg._intensityT = intensity;
  tmpSeg._custom1T   = custom1;
  tmpSeg._custom2T   = custom2;
  tmpSeg._custom3T   = custom3;
  tmpSeg._check1T    = check1;
  tmpSeg._check2T    = check2;
  tmpSeg._check3T    = check3;
  tmpSeg._aux0T      = aux0;
  tmpSeg._aux1T      = aux1;
  tmpSeg._stepT      = step;
  tmpSeg._callT      = call;
  tmpSeg._dataT      = data;
  tmpSeg._dataLenT   = _dataLen;
  if (_t && &tmpSeg != &(_t->_segT)) {
    // swap SEGENV with transitional data
    options   = _t->_segT._optionsT;
    for (size_t i=0; i<NUM_COLORS; i++) colors[i] = _t->_segT._colorT[i];
    speed     = _t->_segT._speedT;
    intensity = _t->_segT._intensityT;
    custom1   = _t->_segT._custom1T;
    custom2   = _t->_segT._custom2T;
    custom3   = _t->_segT._custom3T;
    check1    = _t->_segT._check1T;
    check2    = _t->_segT._check2T;
    check3    = _t->_segT._check3T;
    aux0      = _t->_segT._aux0T;
    aux1      = _t->_segT._aux1T;
    step      = _t->_segT._stepT;
    call      = _t->_segT._callT;
    data      = _t->_segT._dataT;
    _dataLen  = _t->_segT._dataLenT;
  }
}

void Segment::restoreSegenv(tmpsegd_t &tmpSeg) {
  //DEBUG_PRINTF_P(PSTR("--  Restoring temp seg: %p->(%p) [%d->%p]\n"), &tmpSeg, this, _dataLen, data);
  if (_t && &(_t->_segT) != &tmpSeg) {
    // update possibly changed variables to keep old effect running correctly
    _t->_segT._aux0T = aux0;
    _t->_segT._aux1T = aux1;
    _t->_segT._stepT = step;
    _t->_segT._callT = call;
    //if (_t->_segT._dataT != data) DEBUG_PRINTF_P(PSTR("---  data re-allocated: (%p) %p -> %p\n"), this, _t->_segT._dataT, data);
    _t->_segT._dataT = data;
    _t->_segT._dataLenT = _dataLen;
  }
  options   = tmpSeg._optionsT;
  for (size_t i=0; i<NUM_COLORS; i++) colors[i] = tmpSeg._colorT[i];
  speed     = tmpSeg._speedT;
  intensity = tmpSeg._intensityT;
  custom1   = tmpSeg._custom1T;
  custom2   = tmpSeg._custom2T;
  custom3   = tmpSeg._custom3T;
  check1    = tmpSeg._check1T;
  check2    = tmpSeg._check2T;
  check3    = tmpSeg._check3T;
  aux0      = tmpSeg._aux0T;
  aux1      = tmpSeg._aux1T;
  step      = tmpSeg._stepT;
  call      = tmpSeg._callT;
  data      = tmpSeg._dataT;
  _dataLen  = tmpSeg._dataLenT;
}
#endif

uint8_t Segment::currentBri(bool useCct) const {
  unsigned prog = progress();
  if (prog < 0xFFFFU) {
    unsigned curBri = (useCct ? cct : (on ? opacity : 0)) * prog;
    curBri += (useCct ? _t->_cctT : _t->_briT) * (0xFFFFU - prog);
    return curBri / 0xFFFFU;
  }
  return (useCct ? cct : (on ? opacity : 0));
}

uint8_t Segment::currentMode() const {
#ifndef WLED_DISABLE_MODE_BLEND
  unsigned prog = progress();
  if (modeBlending && prog < 0xFFFFU) return _t->_modeT;
#endif
  return mode;
}

uint32_t Segment::currentColor(uint8_t slot) const {
  if (slot >= NUM_COLORS) slot = 0;
#ifndef WLED_DISABLE_MODE_BLEND
  return isInTransition() ? color_blend16(_t->_segT._colorT[slot], colors[slot], progress()) : colors[slot];
#else
  return isInTransition() ? color_blend16(_t->_colorT[slot], colors[slot], progress()) : colors[slot];
#endif
}

// pre-calculate drawing parameters for faster access (based on the idea from @softhack007 from MM fork)
void Segment::beginDraw() {
  _vWidth  = virtualWidth();
  _vHeight = virtualHeight();
  _vLength = virtualLength();
  _segBri  = currentBri();
  // adjust gamma for effects
  for (unsigned i = 0; i < NUM_COLORS; i++) {
    #ifndef WLED_DISABLE_MODE_BLEND
    uint32_t col = isInTransition() ? color_blend16(_t->_segT._colorT[i], colors[i], progress()) : colors[i];
    #else
    uint32_t col = isInTransition() ? color_blend16(_t->_colorT[i], colors[i], progress()) : colors[i];
    #endif
    _currentColors[i] = gamma32(col);
  }
  // load palette into _currentPalette
  loadPalette(_currentPalette, palette);
  unsigned prog = progress();
  if (strip.paletteFade && prog < 0xFFFFU) {
    // blend palettes
    // there are about 255 blend passes of 48 "blends" to completely blend two palettes (in _dur time)
    // minimum blend time is 100ms maximum is 65535ms
    unsigned noOfBlends = ((255U * prog) / 0xFFFFU) - _t->_prevPaletteBlends;
    for (unsigned i = 0; i < noOfBlends; i++, _t->_prevPaletteBlends++) nblendPaletteTowardPalette(_t->_palT, _currentPalette, 48);
    _currentPalette = _t->_palT; // copy transitioning/temporary palette
  }
}

// relies on WS2812FX::service() to call it for each frame
void Segment::handleRandomPalette() {
  // is it time to generate a new palette?
  if ((uint16_t)((uint16_t)(millis() / 1000U) - _lastPaletteChange) > randomPaletteChangeTime){
        _newRandomPalette = useHarmonicRandomPalette ? generateHarmonicRandomPalette(_randomPalette) : generateRandomPalette();
        _lastPaletteChange = (uint16_t)(millis() / 1000U);
        _lastPaletteBlend = (uint16_t)((uint16_t)millis() - 512); // starts blending immediately
  }

  // if palette transitions is enabled, blend it according to Transition Time (if longer than minimum given by service calls)
  if (strip.paletteFade) {
    // assumes that 128 updates are sufficient to blend a palette, so shift by 7 (can be more, can be less)
    // in reality there need to be 255 blends to fully blend two entirely different palettes
    if ((uint16_t)((uint16_t)millis() - _lastPaletteBlend) < strip.getTransition() >> 7) return; // not yet time to fade, delay the update
    _lastPaletteBlend = (uint16_t)millis();
  }
  nblendPaletteTowardPalette(_randomPalette, _newRandomPalette, 48);
}

// sets Segment geometry (length or width/height and grouping, spacing and offset as well as 2D mapping)
// strip must be suspended (strip.suspend()) before calling this function
// this function may call fill() to clear pixels if spacing or mapping changed (which requires setting _vWidth, _vHeight, _vLength or beginDraw())
void Segment::setGeometry(uint16_t i1, uint16_t i2, uint8_t grp, uint8_t spc, uint16_t ofs, uint16_t i1Y, uint16_t i2Y, uint8_t m12) {
  // return if neither bounds nor grouping have changed
  bool boundsUnchanged = (start == i1 && stop == i2);
  #ifndef WLED_DISABLE_2D
  if (Segment::maxHeight>1) boundsUnchanged &= (startY == i1Y && stopY == i2Y); // 2D
  #endif
  if (boundsUnchanged
      && (!grp || (grouping == grp && spacing == spc))
      && (ofs == UINT16_MAX || ofs == offset)
      && (m12 == map1D2D)
     ) return;

  stateChanged = true; // send UDP/WS broadcast

  if (stop || spc != spacing || m12 != map1D2D) {
    _vWidth  = virtualWidth();
    _vHeight = virtualHeight();
    _vLength = virtualLength();
    _segBri  = currentBri();
    fill(BLACK); // turn old segment range off or clears pixels if changing spacing (requires _vWidth/_vHeight/_vLength/_segBri)
  }
  if (grp) { // prevent assignment of 0
    grouping = grp;
    spacing = spc;
  } else {
    grouping = 1;
    spacing = 0;
  }
  if (ofs < UINT16_MAX) offset = ofs;
  map1D2D  = constrain(m12, 0, 7);

  DEBUG_PRINT(F("setUp segment: ")); DEBUG_PRINT(i1);
  DEBUG_PRINT(','); DEBUG_PRINT(i2);
  DEBUG_PRINT(F(" -> ")); DEBUG_PRINT(i1Y);
  DEBUG_PRINT(','); DEBUG_PRINTLN(i2Y);
  markForReset();
  if (boundsUnchanged) return;

  // apply change immediately
  if (i2 <= i1) { //disable segment
    stop = 0;
    return;
  }
  if (i1 < Segment::maxWidth || (i1 >= Segment::maxWidth*Segment::maxHeight && i1 < strip.getLengthTotal())) start = i1; // Segment::maxWidth equals strip.getLengthTotal() for 1D
  stop = i2 > Segment::maxWidth*Segment::maxHeight ? MIN(i2,strip.getLengthTotal()) : (i2 > Segment::maxWidth ? Segment::maxWidth : MAX(1,i2));
  startY = 0;
  stopY  = 1;
  #ifndef WLED_DISABLE_2D
  if (Segment::maxHeight>1) { // 2D
    if (i1Y < Segment::maxHeight) startY = i1Y;
    stopY = i2Y > Segment::maxHeight ? Segment::maxHeight : MAX(1,i2Y);
  }
  #endif
  // safety check
  if (start >= stop || startY >= stopY) {
    stop = 0;
    return;
  }
  refreshLightCapabilities();
}


Segment &Segment::setColor(uint8_t slot, uint32_t c) {
  if (slot >= NUM_COLORS || c == colors[slot]) return *this;
  if (!_isRGB && !_hasW) {
    if (slot == 0 && c == BLACK) return *this; // on/off segment cannot have primary color black
    if (slot == 1 && c != BLACK) return *this; // on/off segment cannot have secondary color non black
  }
  if (fadeTransition) startTransition(strip.getTransition()); // start transition prior to change
  colors[slot] = c;
  stateChanged = true; // send UDP/WS broadcast
  return *this;
}

Segment &Segment::setCCT(uint16_t k) {
  if (k > 255) { //kelvin value, convert to 0-255
    if (k < 1900)  k = 1900;
    if (k > 10091) k = 10091;
    k = (k - 1900) >> 5;
  }
  if (cct != k) {
    //DEBUGFX_PRINTF_P(PSTR("- Starting CCT transition: %d\n"), k);
    startTransition(strip.getTransition()); // start transition prior to change
    cct = k;
    stateChanged = true; // send UDP/WS broadcast
  }
  return *this;
}

Segment &Segment::setOpacity(uint8_t o) {
  if (opacity != o) {
    //DEBUGFX_PRINTF_P(PSTR("- Starting opacity transition: %d\n"), o);
    startTransition(strip.getTransition()); // start transition prior to change
    opacity = o;
    stateChanged = true; // send UDP/WS broadcast
  }
  return *this;
}

Segment &Segment::setOption(uint8_t n, bool val) {
  bool prevOn = on;
  if (fadeTransition && n == SEG_OPTION_ON && val != prevOn) startTransition(strip.getTransition()); // start transition prior to change
  if (val) options |=   0x01 << n;
  else     options &= ~(0x01 << n);
  if (!(n == SEG_OPTION_SELECTED || n == SEG_OPTION_RESET)) stateChanged = true; // send UDP/WS broadcast
  return *this;
}

Segment &Segment::setMode(uint8_t fx, bool loadDefaults) {
  // skip reserved
  while (fx < strip.getModeCount() && strncmp_P("RSVD", strip.getModeData(fx), 4) == 0) fx++;
  if (fx >= strip.getModeCount()) fx = 0; // set solid mode
  // if we have a valid mode & is not reserved
  if (fx != mode) {
#ifndef WLED_DISABLE_MODE_BLEND
    if (modeBlending) startTransition(strip.getTransition()); // set effect transitions
#endif
    mode = fx;
    int sOpt;
    // load default values from effect string
    if (loadDefaults) {
      sOpt = extractModeDefaults(fx, "sx");  speed     = (sOpt >= 0) ? sOpt : DEFAULT_SPEED;
      sOpt = extractModeDefaults(fx, "ix");  intensity = (sOpt >= 0) ? sOpt : DEFAULT_INTENSITY;
      sOpt = extractModeDefaults(fx, "c1");  custom1   = (sOpt >= 0) ? sOpt : DEFAULT_C1;
      sOpt = extractModeDefaults(fx, "c2");  custom2   = (sOpt >= 0) ? sOpt : DEFAULT_C2;
      sOpt = extractModeDefaults(fx, "c3");  custom3   = (sOpt >= 0) ? sOpt : DEFAULT_C3;
      sOpt = extractModeDefaults(fx, "o1");  check1    = (sOpt >= 0) ? (bool)sOpt : false;
      sOpt = extractModeDefaults(fx, "o2");  check2    = (sOpt >= 0) ? (bool)sOpt : false;
      sOpt = extractModeDefaults(fx, "o3");  check3    = (sOpt >= 0) ? (bool)sOpt : false;
      sOpt = extractModeDefaults(fx, "m12"); if (sOpt >= 0) map1D2D   = constrain(sOpt, 0, 7); else map1D2D = M12_Pixels;  // reset mapping if not defined (2D FX may not work)
      sOpt = extractModeDefaults(fx, "si");  if (sOpt >= 0) soundSim  = constrain(sOpt, 0, 3);
      sOpt = extractModeDefaults(fx, "rev"); if (sOpt >= 0) reverse   = (bool)sOpt;
      sOpt = extractModeDefaults(fx, "mi");  if (sOpt >= 0) mirror    = (bool)sOpt; // NOTE: setting this option is a risky business
      sOpt = extractModeDefaults(fx, "rY");  if (sOpt >= 0) reverse_y = (bool)sOpt;
      sOpt = extractModeDefaults(fx, "mY");  if (sOpt >= 0) mirror_y  = (bool)sOpt; // NOTE: setting this option is a risky business
      sOpt = extractModeDefaults(fx, "pal"); if (sOpt >= 0) setPalette(sOpt); //else setPalette(0);
    }
    sOpt = extractModeDefaults(fx, "pal"); // always extract 'pal' to set _default_palette
    if(sOpt <= 0) sOpt = 6; // partycolors if zero or not set
    _default_palette = sOpt; // _deault_palette is loaded into pal0 in loadPalette() (if selected)
    markForReset();
    stateChanged = true; // send UDP/WS broadcast
  }
  return *this;
}

Segment &Segment::setPalette(uint8_t pal) {
  if (pal < 245 && pal > GRADIENT_PALETTE_COUNT+13) pal = 0; // built in palettes
  if (pal > 245 && (strip.customPalettes.size() == 0 || 255U-pal > strip.customPalettes.size()-1)) pal = 0; // custom palettes
  if (pal != palette) {
    if (strip.paletteFade) startTransition(strip.getTransition());
    palette = pal;
    stateChanged = true; // send UDP/WS broadcast
  }
  return *this;
}

// 2D matrix
unsigned Segment::virtualWidth() const {
  unsigned groupLen = groupLength();
  unsigned vWidth = ((transpose ? height() : width()) + groupLen - 1) / groupLen;
  if (mirror) vWidth = (vWidth + 1) /2;  // divide by 2 if mirror, leave at least a single LED
  return vWidth;
}

unsigned Segment::virtualHeight() const {
  unsigned groupLen = groupLength();
  unsigned vHeight = ((transpose ? width() : height()) + groupLen - 1) / groupLen;
  if (mirror_y) vHeight = (vHeight + 1) /2;  // divide by 2 if mirror, leave at least a single LED
  return vHeight;
}

// Constants for mapping mode "Pinwheel"
#ifndef WLED_DISABLE_2D
constexpr int Pinwheel_Steps_Small = 72;       // no holes up to 16x16
constexpr int Pinwheel_Size_Small  = 16;       // larger than this -> use "Medium"
constexpr int Pinwheel_Steps_Medium = 192;     // no holes up to 32x32
constexpr int Pinwheel_Size_Medium  = 32;      // larger than this -> use "Big"
constexpr int Pinwheel_Steps_Big = 304;        // no holes up to 50x50
constexpr int Pinwheel_Size_Big  = 50;         // larger than this -> use "XL"
constexpr int Pinwheel_Steps_XL  = 368;
constexpr float Int_to_Rad_Small = (DEG_TO_RAD * 360) / Pinwheel_Steps_Small;  // conversion: from 0...72 to Radians
constexpr float Int_to_Rad_Med =   (DEG_TO_RAD * 360) / Pinwheel_Steps_Medium; // conversion: from 0...192 to Radians
constexpr float Int_to_Rad_Big =   (DEG_TO_RAD * 360) / Pinwheel_Steps_Big;    // conversion: from 0...304 to Radians
constexpr float Int_to_Rad_XL =    (DEG_TO_RAD * 360) / Pinwheel_Steps_XL;     // conversion: from 0...368 to Radians

constexpr int Fixed_Scale = 512;               // fixpoint scaling factor (9bit for fraction)

// Pinwheel helper function: pixel index to radians
static float getPinwheelAngle(int i, int vW, int vH) {
  int maxXY = max(vW, vH);
  if (maxXY <= Pinwheel_Size_Small)  return float(i) * Int_to_Rad_Small;
  if (maxXY <= Pinwheel_Size_Medium) return float(i) * Int_to_Rad_Med;
  if (maxXY <= Pinwheel_Size_Big)    return float(i) * Int_to_Rad_Big;
  // else
  return float(i) * Int_to_Rad_XL;
}
// Pinwheel helper function: matrix dimensions to number of rays
static int getPinwheelLength(int vW, int vH) {
  int maxXY = max(vW, vH);
  if (maxXY <= Pinwheel_Size_Small)  return Pinwheel_Steps_Small;
  if (maxXY <= Pinwheel_Size_Medium) return Pinwheel_Steps_Medium;
  if (maxXY <= Pinwheel_Size_Big)    return Pinwheel_Steps_Big;
  // else
  return Pinwheel_Steps_XL;
}
#endif

// 1D strip
uint16_t Segment::virtualLength() const {
#ifndef WLED_DISABLE_2D
  if (is2D()) {
    unsigned vW = virtualWidth();
    unsigned vH = virtualHeight();
    unsigned vLen;
    switch (map1D2D) {
      case M12_pBar:
        vLen = vH;
        break;
      case M12_pCorner:
        vLen = max(vW,vH); // get the longest dimension
        break;
      case M12_pArc:
        vLen = sqrt16(vH*vH + vW*vW); // use diagonal
        break;
      case M12_sPinwheel:
        vLen = getPinwheelLength(vW, vH);
        break;
      default:
        vLen = vW * vH; // use all pixels from segment
        break;
    }
    return vLen;
  }
#endif
  unsigned groupLen = groupLength(); // is always >= 1
  unsigned vLength = (length() + groupLen - 1) / groupLen;
  if (mirror) vLength = (vLength + 1) /2;  // divide by 2 if mirror, leave at least a single LED
  return vLength;
}

void IRAM_ATTR_YN Segment::setPixelColor(int i, uint32_t col)
{
  if (!isActive() || i < 0) return; // not active or invalid index
#ifndef WLED_DISABLE_2D
  int vStrip = 0;
#endif
  int vL = vLength();
  // if the 1D effect is using virtual strips "i" will have virtual strip id stored in upper 16 bits
  // in such case "i" will be > virtualLength()
  if (i >= vL) {
    // check if this is a virtual strip
    #ifndef WLED_DISABLE_2D
    vStrip = i>>16; // hack to allow running on virtual strips (2D segment columns/rows)
    i &= 0xFFFF;    //truncate vstrip index
    if (i >= vL) return;  // if pixel would still fall out of segment just exit
    #else
    return;
    #endif
  }

#ifndef WLED_DISABLE_2D
  if (is2D()) {
    const int vW = vWidth();   // segment width in logical pixels (can be 0 if segment is inactive)
    const int vH = vHeight();  // segment height in logical pixels (is always >= 1)
    // pre-scale color for all pixels
    col = color_fade(col, _segBri);
    _colorScaled = true;
    switch (map1D2D) {
      case M12_Pixels:
        // use all available pixels as a long strip
        setPixelColorXY(i % vW, i / vW, col);
        break;
      case M12_pBar:
        // expand 1D effect vertically or have it play on virtual strips
        if (vStrip > 0) setPixelColorXY(vStrip - 1, vH - i - 1, col);
        else for (int x = 0; x < vW; x++) setPixelColorXY(x, vH - i - 1, col);
        break;
      case M12_pArc:
        // expand in circular fashion from center
        if (i == 0)
          setPixelColorXY(0, 0, col);
        else {
          float r = i;
          float step = HALF_PI / (2.8284f * r + 4); // we only need (PI/4)/(r/sqrt(2)+1) steps
          for (float rad = 0.0f; rad <= (HALF_PI/2)+step/2; rad += step) {
            int x = roundf(sin_t(rad) * r);
            int y = roundf(cos_t(rad) * r);
            // exploit symmetry
            setPixelColorXY(x, y, col);
            setPixelColorXY(y, x, col);
          }
          // Bresenham’s Algorithm (may not fill every pixel)
          //int d = 3 - (2*i);
          //int y = i, x = 0;
          //while (y >= x) {
          //  setPixelColorXY(x, y, col);
          //  setPixelColorXY(y, x, col);
          //  x++;
          //  if (d > 0) {
          //    y--;
          //    d += 4 * (x - y) + 10;
          //  } else {
          //    d += 4 * x + 6;
          //  }
          //}
        }
        break;
      case M12_pCorner:
        for (int x = 0; x <= i; x++) setPixelColorXY(x, i, col);
        for (int y = 0; y <  i; y++) setPixelColorXY(i, y, col);
        break;
      case M12_sPinwheel: {
        // i = angle --> 0 - 296  (Big), 0 - 192  (Medium), 0 - 72 (Small)
        float centerX = roundf((vW-1) / 2.0f);
        float centerY = roundf((vH-1) / 2.0f);
        float angleRad = getPinwheelAngle(i, vW, vH); // angle in radians
        float cosVal = cos_t(angleRad);
        float sinVal = sin_t(angleRad);

        // avoid re-painting the same pixel
        int lastX = INT_MIN; // impossible position
        int lastY = INT_MIN; // impossible position
        // draw line at angle, starting at center and ending at the segment edge
        // we use fixed point math for better speed. Starting distance is 0.5 for better rounding
        // int_fast16_t and int_fast32_t types changed to int, minimum bits commented
        int posx = (centerX + 0.5f * cosVal) * Fixed_Scale; // X starting position in fixed point 18 bit
        int posy = (centerY + 0.5f * sinVal) * Fixed_Scale; // Y starting position in fixed point 18 bit
        int inc_x = cosVal * Fixed_Scale; // X increment per step (fixed point) 10 bit
        int inc_y = sinVal * Fixed_Scale; // Y increment per step (fixed point) 10 bit

        int32_t maxX = vW * Fixed_Scale; // X edge in fixedpoint
        int32_t maxY = vH * Fixed_Scale; // Y edge in fixedpoint

        // Odd rays start further from center if prevRay started at center.
        static int prevRay = INT_MIN; // previous ray number
        if ((i % 2 == 1) && (i - 1 == prevRay || i + 1 == prevRay)) {
          int jump = min(vW/3, vH/3); // can add 2 if using medium pinwheel
          posx += inc_x * jump;
          posy += inc_y * jump;
        }
        prevRay = i;

        // draw ray until we hit any edge
        while ((posx >= 0) && (posy >= 0) && (posx < maxX)  && (posy < maxY))  {
          // scale down to integer (compiler will replace division with appropriate bitshift)
          int x = posx / Fixed_Scale;
          int y = posy / Fixed_Scale;
          // set pixel
          if (x != lastX || y != lastY) setPixelColorXY(x, y, col);  // only paint if pixel position is different
          lastX = x;
          lastY = y;
          // advance to next position
          posx += inc_x;
          posy += inc_y;
        }
        break;
      }
    }
    _colorScaled = false;
    return;
  } else if (Segment::maxHeight != 1 && (width() == 1 || height() == 1)) {
    if (start < Segment::maxWidth*Segment::maxHeight) {
      // we have a vertical or horizontal 1D segment (WARNING: virtual...() may be transposed)
      int x = 0, y = 0;
      if (vHeight() > 1) y = i;
      if (vWidth()  > 1) x = i;
      setPixelColorXY(x, y, col);
      return;
    }
  }
#endif

  unsigned len = length();
  // if color is unscaled
  if (!_colorScaled) col = color_fade(col, _segBri);

  // expand pixel (taking into account start, grouping, spacing [and offset])
  i = i * groupLength();
  if (reverse) { // is segment reversed?
    if (mirror) { // is segment mirrored?
      i = (len - 1) / 2 - i;  //only need to index half the pixels
    } else {
      i = (len - 1) - i;
    }
  }
  i += start; // starting pixel in a group

  uint32_t tmpCol = col;
  // set all the pixels in the group
  for (int j = 0; j < grouping; j++) {
    unsigned indexSet = i + ((reverse) ? -j : j);
    if (indexSet >= start && indexSet < stop) {
      if (mirror) { //set the corresponding mirrored pixel
        unsigned indexMir = stop - indexSet + start - 1;
        indexMir += offset; // offset/phase
        if (indexMir >= stop) indexMir -= len; // wrap
#ifndef WLED_DISABLE_MODE_BLEND
        if (_modeBlend) tmpCol = color_blend16(strip.getPixelColor(indexMir), col, uint16_t(0xFFFFU - progress()));
#endif
        strip.setPixelColor(indexMir, tmpCol);
      }
      indexSet += offset; // offset/phase
      if (indexSet >= stop) indexSet -= len; // wrap
#ifndef WLED_DISABLE_MODE_BLEND
      if (_modeBlend) tmpCol = color_blend16(strip.getPixelColor(indexSet), col, uint16_t(0xFFFFU - progress()));
#endif
      strip.setPixelColor(indexSet, tmpCol);
    }
  }
}

#ifdef WLED_USE_AA_PIXELS
// anti-aliased normalized version of setPixelColor()
void Segment::setPixelColor(float i, uint32_t col, bool aa)
{
  if (!isActive()) return; // not active
  int vStrip = int(i/10.0f); // hack to allow running on virtual strips (2D segment columns/rows)
  i -= int(i);

  if (i<0.0f || i>1.0f) return; // not normalized

  float fC = i * (virtualLength()-1);
  if (aa) {
    unsigned iL = roundf(fC-0.49f);
    unsigned iR = roundf(fC+0.49f);
    float    dL = (fC - iL)*(fC - iL);
    float    dR = (iR - fC)*(iR - fC);
    uint32_t cIL = getPixelColor(iL | (vStrip<<16));
    uint32_t cIR = getPixelColor(iR | (vStrip<<16));
    if (iR!=iL) {
      // blend L pixel
      cIL = color_blend(col, cIL, uint8_t(dL*255.0f));
      setPixelColor(iL | (vStrip<<16), cIL);
      // blend R pixel
      cIR = color_blend(col, cIR, uint8_t(dR*255.0f));
      setPixelColor(iR | (vStrip<<16), cIR);
    } else {
      // exact match (x & y land on a pixel)
      setPixelColor(iL | (vStrip<<16), col);
    }
  } else {
    setPixelColor(int(roundf(fC)) | (vStrip<<16), col);
  }
}
#endif

uint32_t IRAM_ATTR_YN Segment::getPixelColor(int i) const
{
  if (!isActive()) return 0; // not active

#ifndef WLED_DISABLE_2D
  if (is2D()) {
    const int vW = vWidth();   // segment width in logical pixels (can be 0 if segment is inactive)
    const int vH = vHeight();  // segment height in logical pixels (is always >= 1)
    switch (map1D2D) {
      case M12_Pixels:
        return getPixelColorXY(i % vW, i / vW);
        break;
      case M12_pBar: {
        int vStrip = i>>16; // virtual strips are only relevant in Bar expansion mode
        if (vStrip > 0) return getPixelColorXY(vStrip - 1, vH - (i & 0xFFFF) -1);
        else            return getPixelColorXY(0, vH - i -1);
        break; }
      case M12_pArc:
        if (i >= vW && i >= vH) {
          unsigned vI = sqrt16(i*i/2);
          return getPixelColorXY(vI,vI); // use diagonal
        }
      case M12_pCorner:
        // use longest dimension
        return vW>vH ? getPixelColorXY(i, 0) : getPixelColorXY(0, i);
        break;
      case M12_sPinwheel:
        // not 100% accurate, returns pixel at outer edge
        // i = angle --> 0 - 296  (Big), 0 - 192  (Medium), 0 - 72 (Small)
        float centerX = roundf((vW-1) / 2.0f);
        float centerY = roundf((vH-1) / 2.0f);
        float angleRad = getPinwheelAngle(i, vW, vH); // angle in radians
        float cosVal = cos_t(angleRad);
        float sinVal = sin_t(angleRad);

        int posx = (centerX + 0.5f * cosVal) * Fixed_Scale; // X starting position in fixed point 18 bit
        int posy = (centerY + 0.5f * sinVal) * Fixed_Scale; // Y starting position in fixed point 18 bit
        int inc_x = cosVal * Fixed_Scale; // X increment per step (fixed point) 10 bit
        int inc_y = sinVal * Fixed_Scale; // Y increment per step (fixed point) 10 bit
        int32_t maxX = vW * Fixed_Scale; // X edge in fixedpoint
        int32_t maxY = vH * Fixed_Scale; // Y edge in fixedpoint

        // trace ray from center until we hit any edge - to avoid rounding problems, we use the same method as in setPixelColor
        int x = INT_MIN;
        int y = INT_MIN;
        while ((posx >= 0) && (posy >= 0) && (posx < maxX)  && (posy < maxY))  {
          // scale down to integer (compiler will replace division with appropriate bitshift)
          x = posx / Fixed_Scale;
          y = posy / Fixed_Scale;
          // advance to next position
          posx += inc_x;
          posy += inc_y;
        }
        return getPixelColorXY(x, y);
        break;
      }
    return 0;
  }
#endif

  if (reverse) i = vLength() - i - 1;
  i *= groupLength();
  i += start;
  // offset/phase
  i += offset;
  if (i >= stop) i -= length();
  return strip.getPixelColor(i);
}

uint8_t Segment::differs(const Segment& b) const {
  uint8_t d = 0;
  if (start != b.start)         d |= SEG_DIFFERS_BOUNDS;
  if (stop != b.stop)           d |= SEG_DIFFERS_BOUNDS;
  if (offset != b.offset)       d |= SEG_DIFFERS_GSO;
  if (grouping != b.grouping)   d |= SEG_DIFFERS_GSO;
  if (spacing != b.spacing)     d |= SEG_DIFFERS_GSO;
  if (opacity != b.opacity)     d |= SEG_DIFFERS_BRI;
  if (mode != b.mode)           d |= SEG_DIFFERS_FX;
  if (speed != b.speed)         d |= SEG_DIFFERS_FX;
  if (intensity != b.intensity) d |= SEG_DIFFERS_FX;
  if (palette != b.palette)     d |= SEG_DIFFERS_FX;
  if (custom1 != b.custom1)     d |= SEG_DIFFERS_FX;
  if (custom2 != b.custom2)     d |= SEG_DIFFERS_FX;
  if (custom3 != b.custom3)     d |= SEG_DIFFERS_FX;
  if (startY != b.startY)       d |= SEG_DIFFERS_BOUNDS;
  if (stopY != b.stopY)         d |= SEG_DIFFERS_BOUNDS;

  //bit pattern: (msb first)
  // set:2, sound:2, mapping:3, transposed, mirrorY, reverseY, [reset,] paused, mirrored, on, reverse, [selected]
  if ((options & 0b1111111111011110U) != (b.options & 0b1111111111011110U)) d |= SEG_DIFFERS_OPT;
  if ((options & 0x0001U) != (b.options & 0x0001U))                         d |= SEG_DIFFERS_SEL;
  for (unsigned i = 0; i < NUM_COLORS; i++) if (colors[i] != b.colors[i])   d |= SEG_DIFFERS_COL;

  return d;
}

void Segment::refreshLightCapabilities() {
  unsigned capabilities = 0;
  unsigned segStartIdx = 0xFFFFU;
  unsigned segStopIdx  = 0;

  if (!isActive()) {
    _capabilities = 0;
    return;
  }

  if (start < Segment::maxWidth * Segment::maxHeight) {
    // we are withing 2D matrix (includes 1D segments)
    for (int y = startY; y < stopY; y++) for (int x = start; x < stop; x++) {
      unsigned index = strip.getMappedPixelIndex(x + Segment::maxWidth * y); // convert logical address to physical
      if (index < 0xFFFFU) {
        if (segStartIdx > index) segStartIdx = index;
        if (segStopIdx  < index) segStopIdx  = index;
      }
      if (segStartIdx == segStopIdx) segStopIdx++; // we only have 1 pixel segment
    }
  } else {
    // we are on the strip located after the matrix
    segStartIdx = start;
    segStopIdx  = stop;
  }

  for (unsigned b = 0; b < BusManager::getNumBusses(); b++) {
    Bus *bus = BusManager::getBus(b);
    if (bus == nullptr || bus->getLength()==0) break;
    if (!bus->isOk()) continue;
    if (bus->getStart() >= segStopIdx) continue;
    if (bus->getStart() + bus->getLength() <= segStartIdx) continue;

    if (bus->hasRGB() || (strip.cctFromRgb && bus->hasCCT())) capabilities |= SEG_CAPABILITY_RGB;
    if (!strip.cctFromRgb && bus->hasCCT())                   capabilities |= SEG_CAPABILITY_CCT;
    if (strip.correctWB && (bus->hasRGB() || bus->hasCCT()))  capabilities |= SEG_CAPABILITY_CCT; //white balance correction (CCT slider)
    if (bus->hasWhite()) {
      unsigned aWM = Bus::getGlobalAWMode() == AW_GLOBAL_DISABLED ? bus->getAutoWhiteMode() : Bus::getGlobalAWMode();
      bool whiteSlider = (aWM == RGBW_MODE_DUAL || aWM == RGBW_MODE_MANUAL_ONLY); // white slider allowed
      // if auto white calculation from RGB is active (Accurate/Brighter), force RGB controls even if there are no RGB busses
      if (!whiteSlider) capabilities |= SEG_CAPABILITY_RGB;
      // if auto white calculation from RGB is disabled/optional (None/Dual), allow white channel adjustments
      if ( whiteSlider) capabilities |= SEG_CAPABILITY_W;
    }
  }
  _capabilities = capabilities;
}

/*
 * Fills segment with color
 */
void Segment::fill(uint32_t c) {
  if (!isActive()) return; // not active
  const int cols = is2D() ? vWidth() : vLength();
  const int rows = vHeight(); // will be 1 for 1D
  // pre-scale color for all pixels
  c = color_fade(c, _segBri);
  _colorScaled = true;
  for (int y = 0; y < rows; y++) for (int x = 0; x < cols; x++) {
    if (is2D()) setPixelColorXY(x, y, c);
    else        setPixelColor(x, c);
  }
  _colorScaled = false;
}

/*
 * fade out function, higher rate = quicker fade
 */
void Segment::fade_out(uint8_t rate) {
  if (!isActive()) return; // not active
  const int cols = is2D() ? vWidth() : vLength();
  const int rows = vHeight(); // will be 1 for 1D

  rate = (255-rate) >> 1;
  float mappedRate = 1.0f / (float(rate) + 1.1f);

  uint32_t color = colors[1]; // SEGCOLOR(1); // target color
  int w2 = W(color);
  int r2 = R(color);
  int g2 = G(color);
  int b2 = B(color);

  for (int y = 0; y < rows; y++) for (int x = 0; x < cols; x++) {
    color = is2D() ? getPixelColorXY(x, y) : getPixelColor(x);
    if (color == colors[1]) continue; // already at target color
    int w1 = W(color);
    int r1 = R(color);
    int g1 = G(color);
    int b1 = B(color);

    int wdelta = (w2 - w1) * mappedRate;
    int rdelta = (r2 - r1) * mappedRate;
    int gdelta = (g2 - g1) * mappedRate;
    int bdelta = (b2 - b1) * mappedRate;

    // if fade isn't complete, make sure delta is at least 1 (fixes rounding issues)
    wdelta += (w2 == w1) ? 0 : (w2 > w1) ? 1 : -1;
    rdelta += (r2 == r1) ? 0 : (r2 > r1) ? 1 : -1;
    gdelta += (g2 == g1) ? 0 : (g2 > g1) ? 1 : -1;
    bdelta += (b2 == b1) ? 0 : (b2 > b1) ? 1 : -1;

    if (is2D()) setPixelColorXY(x, y, r1 + rdelta, g1 + gdelta, b1 + bdelta, w1 + wdelta);
    else        setPixelColor(x, r1 + rdelta, g1 + gdelta, b1 + bdelta, w1 + wdelta);
  }
}

// fades all pixels to black using nscale8()
void Segment::fadeToBlackBy(uint8_t fadeBy) {
  if (!isActive() || fadeBy == 0) return;   // optimization - no scaling to apply
  const int cols = is2D() ? vWidth() : vLength();
  const int rows = vHeight(); // will be 1 for 1D

  for (int y = 0; y < rows; y++) for (int x = 0; x < cols; x++) {
    if (is2D()) setPixelColorXY(x, y, color_fade(getPixelColorXY(x,y), 255-fadeBy));
    else        setPixelColor(x, color_fade(getPixelColor(x), 255-fadeBy));
  }
}

/*
 * blurs segment content, source: FastLED colorutils.cpp
 * Note: for blur_amount > 215 this function does not work properly (creates alternating pattern)
 */
void Segment::blur(uint8_t blur_amount, bool smear) {
  if (!isActive() || blur_amount == 0) return; // optimization: 0 means "don't blur"
#ifndef WLED_DISABLE_2D
  if (is2D()) {
    // compatibility with 2D
    blur2D(blur_amount, blur_amount, smear); // symmetrical 2D blur
    //box_blur(map(blur_amount,1,255,1,3), smear);
    return;
  }
#endif
  uint8_t keep = smear ? 255 : 255 - blur_amount;
<<<<<<< HEAD
  uint8_t seep = blur_amount >> 1;
  unsigned vlength = virtualLength();
=======
  uint8_t seep = blur_amount >> (1 + smear);
  unsigned vlength = vLength();
>>>>>>> ff26f54b
  uint32_t carryover = BLACK;
  uint32_t lastnew;
  uint32_t last;
  uint32_t curnew = BLACK;
  for (unsigned i = 0; i < vlength; i++) {
    uint32_t cur = getPixelColor(i);
    uint32_t part = color_fade(cur, seep);
    curnew = color_fade(cur, keep);
    if (i > 0) {
      if (carryover) curnew = color_add(curnew, carryover);
      uint32_t prev = color_add(lastnew, part);
      // optimization: only set pixel if color has changed
      if (last != prev) setPixelColor(i - 1, prev);
    } else setPixelColor(i, curnew); // first pixel
    lastnew = curnew;
    last = cur; // save original value for comparison on next iteration
    carryover = part;
  }
  setPixelColor(vlength - 1, curnew);
}

/*
 * Put a value 0 to 255 in to get a color value.
 * The colours are a transition r -> g -> b -> back to r
 * Inspired by the Adafruit examples.
 */
uint32_t Segment::color_wheel(uint8_t pos) const {
  if (palette) return color_from_palette(pos, false, true, 0); // perhaps "strip.paletteBlend < 2" should be better instead of "true"
  uint8_t w = W(getCurrentColor(0));
  pos = 255 - pos;
  if (pos < 85) {
    return RGBW32((255 - pos * 3), 0, (pos * 3), w);
  } else if (pos < 170) {
    pos -= 85;
    return RGBW32(0, (pos * 3), (255 - pos * 3), w);
  } else {
    pos -= 170;
    return RGBW32((pos * 3), (255 - pos * 3), 0, w);
  }
}

/*
 * Gets a single color from the currently selected palette.
 * @param i Palette Index (if mapping is true, the full palette will be _virtualSegmentLength long, if false, 255). Will wrap around automatically.
 * @param mapping if true, LED position in segment is considered for color
 * @param wrap FastLED palettes will usually wrap back to the start smoothly. Set false to get a hard edge
 * @param mcol If the default palette 0 is selected, return the standard color 0, 1 or 2 instead. If >2, Party palette is used instead
 * @param pbri Value to scale the brightness of the returned color by. Default is 255. (no scaling)
 * @returns Single color from palette
 */
uint32_t Segment::color_from_palette(uint16_t i, bool mapping, bool wrap, uint8_t mcol, uint8_t pbri) const {
  uint32_t color = getCurrentColor(mcol < NUM_COLORS ? mcol : 0);
  // default palette or no RGB support on segment
  if ((palette == 0 && mcol < NUM_COLORS) || !_isRGB) {
    return color_fade(color, pbri, true);
  }

  const int vL = vLength();
  unsigned paletteIndex = i;
  if (mapping && vL > 1) paletteIndex = (i*255)/(vL -1);
  // paletteBlend: 0 - wrap when moving, 1 - always wrap, 2 - never wrap, 3 - none (undefined)
  if (!wrap && strip.paletteBlend != 3) paletteIndex = scale8(paletteIndex, 240); //cut off blend at palette "end"
  CRGBW palcol = ColorFromPalette(_currentPalette, paletteIndex, pbri, (strip.paletteBlend == 3)? NOBLEND:LINEARBLEND); // NOTE: paletteBlend should be global
  palcol.w = W(color);

  return palcol.color32;
}


///////////////////////////////////////////////////////////////////////////////
// WS2812FX class implementation
///////////////////////////////////////////////////////////////////////////////

//do not call this method from system context (network callback)
void WS2812FX::finalizeInit() {
  //reset segment runtimes
  restartRuntime();

  // for the lack of better place enumerate ledmaps here
  // if we do it in json.cpp (serializeInfo()) we are getting flashes on LEDs
  // unfortunately this means we do not get updates after uploads
  // the other option is saving UI settings which will cause enumeration
  enumerateLedmaps();

  _hasWhiteChannel = _isOffRefreshRequired = false;

  //if busses failed to load, add default (fresh install, FS issue, ...)
  if (BusManager::getNumBusses() == 0) {
    DEBUG_PRINTLN(F("No busses, init default"));
    constexpr unsigned defDataTypes[] = {LED_TYPES};
    constexpr unsigned defDataPins[] = {DATA_PINS};
    constexpr unsigned defCounts[] = {PIXEL_COUNTS};
    constexpr unsigned defNumTypes = ((sizeof defDataTypes) / (sizeof defDataTypes[0]));
    constexpr unsigned defNumPins = ((sizeof defDataPins) / (sizeof defDataPins[0]));
    constexpr unsigned defNumCounts = ((sizeof defCounts) / (sizeof defCounts[0]));

    static_assert(validatePinsAndTypes(defDataTypes, defNumTypes, defNumPins),
                  "The default pin list defined in DATA_PINS does not match the pin requirements for the default buses defined in LED_TYPES");

    unsigned prevLen = 0;
    unsigned pinsIndex = 0;
    for (unsigned i = 0; i < WLED_MAX_BUSSES+WLED_MIN_VIRTUAL_BUSSES; i++) {
      uint8_t defPin[OUTPUT_MAX_PINS];
      // if we have less types than requested outputs and they do not align, use last known type to set current type
      unsigned dataType = defDataTypes[(i < defNumTypes) ? i : defNumTypes -1];
      unsigned busPins = Bus::getNumberOfPins(dataType);

      // if we need more pins than available all outputs have been configured
      if (pinsIndex + busPins > defNumPins) break;

      // Assign all pins first so we can check for conflicts on this bus
      for (unsigned j = 0; j < busPins && j < OUTPUT_MAX_PINS; j++) defPin[j] = defDataPins[pinsIndex + j];

      for (unsigned j = 0; j < busPins && j < OUTPUT_MAX_PINS; j++) {
        bool validPin = true;
        // When booting without config (1st boot) we need to make sure GPIOs defined for LED output don't clash with hardware
        // i.e. DEBUG (GPIO1), DMX (2), SPI RAM/FLASH (16&17 on ESP32-WROVER/PICO), read/only pins, etc.
        // Pin should not be already allocated, read/only or defined for current bus
        while (PinManager::isPinAllocated(defPin[j]) || !PinManager::isPinOk(defPin[j],true)) {
          if (validPin) {
            DEBUG_PRINTLN(F("Some of the provided pins cannot be used to configure this LED output."));
            defPin[j] = 1; // start with GPIO1 and work upwards
            validPin = false;
          } else if (defPin[j] < WLED_NUM_PINS) {
            defPin[j]++;
          } else {
            DEBUG_PRINTLN(F("No available pins left! Can't configure output."));
            return;
          }
          // is the newly assigned pin already defined or used previously?
          // try next in line until there are no clashes or we run out of pins
          bool clash;
          do {
            clash = false;
            // check for conflicts on current bus
            for (const auto &pin : defPin) {
              if (&pin != &defPin[j] && pin == defPin[j]) {
                clash = true;
                break;
              }
            }
            // We already have a clash on current bus, no point checking next buses
            if (!clash) {
              // check for conflicts in defined pins
              for (const auto &pin : defDataPins) {
                if (pin == defPin[j]) {
                  clash = true;
                  break;
                }
              }
            }
            if (clash) defPin[j]++;
            if (defPin[j] >= WLED_NUM_PINS) break;
          } while (clash);
        }
      }
      pinsIndex += busPins;

      unsigned start = prevLen;
      // if we have less counts than pins and they do not align, use last known count to set current count
      unsigned count = defCounts[(i < defNumCounts) ? i : defNumCounts -1];
      // analog always has length 1
      if (Bus::isPWM(dataType) || Bus::isOnOff(dataType)) count = 1;
      prevLen += count;
      BusConfig defCfg = BusConfig(dataType, defPin, start, count, DEFAULT_LED_COLOR_ORDER, false, 0, RGBW_MODE_MANUAL_ONLY, 0, useGlobalLedBuffer);
      if (BusManager::add(defCfg) == -1) break;
    }
  }

  _length = 0;
  for (int i=0; i<BusManager::getNumBusses(); i++) {
    Bus *bus = BusManager::getBus(i);
    if (bus == nullptr) continue;
    if (bus->getStart() + bus->getLength() > MAX_LEDS) break;
    //RGBW mode is enabled if at least one of the strips is RGBW
    _hasWhiteChannel |= bus->hasWhite();
    //refresh is required to remain off if at least one of the strips requires the refresh.
    _isOffRefreshRequired |= bus->isOffRefreshRequired() && !bus->isPWM(); // use refresh bit for phase shift with analog
    unsigned busEnd = bus->getStart() + bus->getLength();
    if (busEnd > _length) _length = busEnd;

    // This must be done after all buses have been created, as some kinds (parallel I2S) interact
    bus->begin();
  }

  Segment::maxWidth  = _length;
  Segment::maxHeight = 1;

  //segments are created in makeAutoSegments();
  DEBUG_PRINTLN(F("Loading custom palettes"));
  loadCustomPalettes(); // (re)load all custom palettes
  DEBUG_PRINTLN(F("Loading custom ledmaps"));
  deserializeMap();     // (re)load default ledmap (will also setUpMatrix() if ledmap does not exist)
}

void WS2812FX::service() {
  unsigned long nowUp = millis(); // Be aware, millis() rolls over every 49 days
  now = nowUp + timebase;
  if (_suspend) return;
  unsigned long elapsed = nowUp - _lastServiceShow;

  if (elapsed <= MIN_FRAME_DELAY) return;                                        // keep wifi alive - no matter if triggered or unlimited
  if ( !_triggered && (_targetFps != FPS_UNLIMITED)) {                           // unlimited mode = no frametime
    if (elapsed < _frametime) return;                                            // too early for service
  }

  bool doShow = false;

  _isServicing = true;
  _segment_index = 0;

  for (segment &seg : _segments) {
    if (_suspend) return; // immediately stop processing segments if suspend requested during service()

    // process transition (mode changes in the middle of transition)
    seg.handleTransition();
    // reset the segment runtime data if needed
    seg.resetIfRequired();

    if (!seg.isActive()) continue;

    // last condition ensures all solid segments are updated at the same time
    if (nowUp >= seg.next_time || _triggered || (doShow && seg.mode == FX_MODE_STATIC))
    {
      doShow = true;
      unsigned frameDelay = FRAMETIME;

      if (!seg.freeze) { //only run effect function if not frozen
        int oldCCT = BusManager::getSegmentCCT(); // store original CCT value (actually it is not Segment based)
        // when correctWB is true we need to correct/adjust RGB value according to desired CCT value, but it will also affect actual WW/CW ratio
        // when cctFromRgb is true we implicitly calculate WW and CW from RGB values
        if (cctFromRgb) BusManager::setSegmentCCT(-1);
        else            BusManager::setSegmentCCT(seg.currentBri(true), correctWB);
        // Effect blending
        // When two effects are being blended, each may have different segment data, this
        // data needs to be saved first and then restored before running previous mode.
        // The blending will largely depend on the effect behaviour since actual output (LEDs) may be
        // overwritten by later effect. To enable seamless blending for every effect, additional LED buffer
        // would need to be allocated for each effect and then blended together for each pixel.
        [[maybe_unused]] uint8_t tmpMode = seg.currentMode();  // this will return old mode while in transition
        seg.beginDraw();                      // set up parameters for get/setPixelColor()
        frameDelay = (*_mode[seg.mode])();    // run new/current mode
#ifndef WLED_DISABLE_MODE_BLEND
        if (modeBlending && seg.mode != tmpMode) {
          Segment::tmpsegd_t _tmpSegData;
          Segment::modeBlend(true);           // set semaphore
          seg.swapSegenv(_tmpSegData);        // temporarily store new mode state (and swap it with transitional state)
          seg.beginDraw();                    // set up parameters for get/setPixelColor()
          unsigned d2 = (*_mode[tmpMode])();  // run old mode
          seg.restoreSegenv(_tmpSegData);     // restore mode state (will also update transitional state)
          frameDelay = min(frameDelay,d2);              // use shortest delay
          Segment::modeBlend(false);          // unset semaphore
        }
#endif
        seg.call++;
        if (seg.isInTransition() && frameDelay > FRAMETIME) frameDelay = FRAMETIME; // force faster updates during transition
        BusManager::setSegmentCCT(oldCCT); // restore old CCT for ABL adjustments
      }

      seg.next_time = nowUp + frameDelay;
    }
    _segment_index++;
  }
  _isServicing = false;
  _triggered = false;

  #ifdef WLED_DEBUG
  if ((_targetFps != FPS_UNLIMITED) && (millis() - nowUp > _frametime)) DEBUG_PRINTF_P(PSTR("Slow effects %u/%d.\n"), (unsigned)(millis()-nowUp), (int)_frametime);
  #endif
  if (doShow) {
    yield();
    Segment::handleRandomPalette(); // slowly transition random palette; move it into for loop when each segment has individual random palette
    show();
    _lastServiceShow = nowUp; // update timestamp, for precise FPS control
  }
  #ifdef WLED_DEBUG
  if ((_targetFps != FPS_UNLIMITED) && (millis() - nowUp > _frametime)) DEBUG_PRINTF_P(PSTR("Slow strip %u/%d.\n"), (unsigned)(millis()-nowUp), (int)_frametime);
  #endif
}

void IRAM_ATTR WS2812FX::setPixelColor(unsigned i, uint32_t col) {
  i = getMappedPixelIndex(i);
  if (i >= _length) return;
  BusManager::setPixelColor(i, col);
}

uint32_t IRAM_ATTR WS2812FX::getPixelColor(unsigned i) const {
  i = getMappedPixelIndex(i);
  if (i >= _length) return 0;
  return BusManager::getPixelColor(i);
}

void WS2812FX::show() {
  // avoid race condition, capture _callback value
  show_callback callback = _callback;
  if (callback) callback();
  unsigned long showNow = millis();

  // some buses send asynchronously and this method will return before
  // all of the data has been sent.
  // See https://github.com/Makuna/NeoPixelBus/wiki/ESP32-NeoMethods#neoesp32rmt-methods
  BusManager::show();

  size_t diff = showNow - _lastShow;

  if (diff > 0) { // skip calculation if no time has passed
    size_t fpsCurr = (1000 << FPS_CALC_SHIFT) / diff; // fixed point math
    _cumulativeFps = (FPS_CALC_AVG * _cumulativeFps + fpsCurr + FPS_CALC_AVG / 2) / (FPS_CALC_AVG + 1);   // "+FPS_CALC_AVG/2" for proper rounding
    _lastShow = showNow;
  }
}

void WS2812FX::setTargetFps(unsigned fps) {
  if (fps <= 250) _targetFps = fps;
  if (_targetFps > 0) _frametime = 1000 / _targetFps;
  else _frametime = MIN_FRAME_DELAY;     // unlimited mode
}

void WS2812FX::setCCT(uint16_t k) {
  for (segment &seg : _segments) {
    if (seg.isActive() && seg.isSelected()) {
      seg.setCCT(k);
    }
  }
}

// direct=true either expects the caller to call show() themselves (realtime modes) or be ok waiting for the next frame for the change to apply
// direct=false immediately triggers an effect redraw
void WS2812FX::setBrightness(uint8_t b, bool direct) {
  if (gammaCorrectBri) b = gamma8(b);
  if (_brightness == b) return;
  _brightness = b;
  if (_brightness == 0) { //unfreeze all segments on power off
    for (segment &seg : _segments) {
      seg.freeze = false;
    }
  }
  // setting brightness with NeoPixelBusLg has no effect on already painted pixels,
  // so we need to force an update to existing buffer
  BusManager::setBrightness(b);
  if (!direct) {
    unsigned long t = millis();
    if (_segments[0].next_time > t + 22 && t - _lastShow > MIN_FRAME_DELAY) trigger(); //apply brightness change immediately if no refresh soon
  }
}

uint8_t WS2812FX::getActiveSegsLightCapabilities(bool selectedOnly) const {
  uint8_t totalLC = 0;
  for (const segment &seg : _segments) {
    if (seg.isActive() && (!selectedOnly || seg.isSelected())) totalLC |= seg.getLightCapabilities();
  }
  return totalLC;
}

uint8_t WS2812FX::getFirstSelectedSegId() const {
  size_t i = 0;
  for (const segment &seg : _segments) {
    if (seg.isActive() && seg.isSelected()) return i;
    i++;
  }
  // if none selected, use the main segment
  return getMainSegmentId();
}

void WS2812FX::setMainSegmentId(unsigned n) {
  _mainSegment = 0;
  if (n < _segments.size()) {
    _mainSegment = n;
  }
  return;
}

uint8_t WS2812FX::getLastActiveSegmentId() const {
  for (size_t i = _segments.size() -1; i > 0; i--) {
    if (_segments[i].isActive()) return i;
  }
  return 0;
}

uint8_t WS2812FX::getActiveSegmentsNum() const {
  uint8_t c = 0;
  for (size_t i = 0; i < _segments.size(); i++) {
    if (_segments[i].isActive()) c++;
  }
  return c;
}

uint16_t WS2812FX::getLengthTotal() const {
  unsigned len = Segment::maxWidth * Segment::maxHeight; // will be _length for 1D (see finalizeInit()) but should cover whole matrix for 2D
  if (isMatrix && _length > len) len = _length; // for 2D with trailing strip
  return len;
}

uint16_t WS2812FX::getLengthPhysical() const {
  unsigned len = 0;
  for (size_t b = 0; b < BusManager::getNumBusses(); b++) {
    Bus *bus = BusManager::getBus(b);
    if (bus->isVirtual()) continue; //exclude non-physical network busses
    len += bus->getLength();
  }
  return len;
}

//used for JSON API info.leds.rgbw. Little practical use, deprecate with info.leds.rgbw.
//returns if there is an RGBW bus (supports RGB and White, not only white)
//not influenced by auto-white mode, also true if white slider does not affect output white channel
bool WS2812FX::hasRGBWBus() const {
  for (size_t b = 0; b < BusManager::getNumBusses(); b++) {
    Bus *bus = BusManager::getBus(b);
    if (bus == nullptr || bus->getLength()==0) break;
    if (bus->hasRGB() && bus->hasWhite()) return true;
  }
  return false;
}

bool WS2812FX::hasCCTBus() const {
  if (cctFromRgb && !correctWB) return false;
  for (size_t b = 0; b < BusManager::getNumBusses(); b++) {
    Bus *bus = BusManager::getBus(b);
    if (bus == nullptr || bus->getLength()==0) break;
    if (bus->hasCCT()) return true;
  }
  return false;
}

void WS2812FX::purgeSegments() {
  // remove all inactive segments (from the back)
  int deleted = 0;
  if (_segments.size() <= 1) return;
  for (size_t i = _segments.size()-1; i > 0; i--)
    if (_segments[i].stop == 0) {
      deleted++;
      _segments.erase(_segments.begin() + i);
    }
  if (deleted) {
    _segments.shrink_to_fit();
    setMainSegmentId(0);
  }
}

Segment& WS2812FX::getSegment(unsigned id) {
  return _segments[id >= _segments.size() ? getMainSegmentId() : id]; // vectors
}

void WS2812FX::resetSegments() {
  _segments.clear(); // destructs all Segment as part of clearing
  #ifndef WLED_DISABLE_2D
  segment seg = isMatrix ? Segment(0, Segment::maxWidth, 0, Segment::maxHeight) : Segment(0, _length);
  #else
  segment seg = Segment(0, _length);
  #endif
  _segments.push_back(seg);
  _segments.shrink_to_fit(); // just in case ...
  _mainSegment = 0;
}

void WS2812FX::makeAutoSegments(bool forceReset) {
  if (autoSegments) { //make one segment per bus
    unsigned segStarts[MAX_NUM_SEGMENTS] = {0};
    unsigned segStops [MAX_NUM_SEGMENTS] = {0};
    size_t s = 0;

    #ifndef WLED_DISABLE_2D
    // 2D segment is the 1st one using entire matrix
    if (isMatrix) {
      segStarts[0] = 0;
      segStops[0]  = Segment::maxWidth*Segment::maxHeight;
      s++;
    }
    #endif

    for (size_t i = s; i < BusManager::getNumBusses(); i++) {
      Bus* b = BusManager::getBus(i);

      segStarts[s] = b->getStart();
      segStops[s]  = segStarts[s] + b->getLength();

      #ifndef WLED_DISABLE_2D
      if (isMatrix && segStops[s] <= Segment::maxWidth*Segment::maxHeight) continue; // ignore buses comprising matrix
      if (isMatrix && segStarts[s] < Segment::maxWidth*Segment::maxHeight) segStarts[s] = Segment::maxWidth*Segment::maxHeight;
      #endif

      //check for overlap with previous segments
      for (size_t j = 0; j < s; j++) {
        if (segStops[j] > segStarts[s] && segStarts[j] < segStops[s]) {
          //segments overlap, merge
          segStarts[j] = min(segStarts[s],segStarts[j]);
          segStops [j] = max(segStops [s],segStops [j]); segStops[s] = 0;
          s--;
        }
      }
      s++;
    }

    _segments.clear();
    _segments.reserve(s); // prevent reallocations
    // there is always at least one segment (but we need to differentiate between 1D and 2D)
    #ifndef WLED_DISABLE_2D
    if (isMatrix)
      _segments.push_back(Segment(0, Segment::maxWidth, 0, Segment::maxHeight));
    else
    #endif
      _segments.push_back(Segment(segStarts[0], segStops[0]));
    for (size_t i = 1; i < s; i++) {
      _segments.push_back(Segment(segStarts[i], segStops[i]));
    }
    DEBUG_PRINTF_P(PSTR("%d auto segments created.\n"), _segments.size());

  } else {

    if (forceReset || getSegmentsNum() == 0) resetSegments();
    //expand the main seg to the entire length, but only if there are no other segments, or reset is forced
    else if (getActiveSegmentsNum() == 1) {
      size_t i = getLastActiveSegmentId();
      #ifndef WLED_DISABLE_2D
      _segments[i].start  = 0;
      _segments[i].stop   = Segment::maxWidth;
      _segments[i].startY = 0;
      _segments[i].stopY  = Segment::maxHeight;
      _segments[i].grouping = 1;
      _segments[i].spacing  = 0;
      #else
      _segments[i].start = 0;
      _segments[i].stop  = _length;
      #endif
    }
  }
  _mainSegment = 0;

  fixInvalidSegments();
}

void WS2812FX::fixInvalidSegments() {
  //make sure no segment is longer than total (sanity check)
  for (size_t i = getSegmentsNum()-1; i > 0; i--) {
    if (isMatrix) {
    #ifndef WLED_DISABLE_2D
      if (_segments[i].start >= Segment::maxWidth * Segment::maxHeight) {
        // 1D segment at the end of matrix
        if (_segments[i].start >= _length || _segments[i].startY > 0 || _segments[i].stopY > 1) { _segments.erase(_segments.begin()+i); continue; }
        if (_segments[i].stop  >  _length) _segments[i].stop = _length;
        continue;
      }
      if (_segments[i].start >= Segment::maxWidth || _segments[i].startY >= Segment::maxHeight) { _segments.erase(_segments.begin()+i); continue; }
      if (_segments[i].stop  >  Segment::maxWidth)  _segments[i].stop  = Segment::maxWidth;
      if (_segments[i].stopY >  Segment::maxHeight) _segments[i].stopY = Segment::maxHeight;
    #endif
    } else {
      if (_segments[i].start >= _length) { _segments.erase(_segments.begin()+i); continue; }
      if (_segments[i].stop  >  _length) _segments[i].stop = _length;
    }
  }
  // if any segments were deleted free memory
  purgeSegments();
  // this is always called as the last step after finalizeInit(), update covered bus types
  for (segment &seg : _segments)
    seg.refreshLightCapabilities();
}

//true if all segments align with a bus, or if a segment covers the total length
//irrelevant in 2D set-up
bool WS2812FX::checkSegmentAlignment() {
  bool aligned = false;
  for (segment &seg : _segments) {
    for (unsigned b = 0; b<BusManager::getNumBusses(); b++) {
      Bus *bus = BusManager::getBus(b);
      if (seg.start == bus->getStart() && seg.stop == bus->getStart() + bus->getLength()) aligned = true;
    }
    if (seg.start == 0 && seg.stop == _length) aligned = true;
    if (!aligned) return false;
  }
  return true;
}

// used by analog clock overlay
void WS2812FX::setRange(uint16_t i, uint16_t i2, uint32_t col) {
  if (i2 < i) std::swap(i,i2);
  for (unsigned x = i; x <= i2; x++) setPixelColor(x, col);
}

#ifdef WLED_DEBUG
void WS2812FX::printSize() {
  size_t size = 0;
  for (const Segment &seg : _segments) size += seg.getSize();
  DEBUG_PRINTF_P(PSTR("Segments: %d -> %u/%dB\n"), _segments.size(), size, Segment::getUsedSegmentData());
  for (const Segment &seg : _segments) DEBUG_PRINTF_P(PSTR("  Seg: %d,%d [A=%d, 2D=%d, RGB=%d, W=%d, CCT=%d]\n"), seg.width(), seg.height(), seg.isActive(), seg.is2D(), seg.hasRGB(), seg.hasWhite(), seg.isCCT());
  DEBUG_PRINTF_P(PSTR("Modes: %d*%d=%uB\n"), sizeof(mode_ptr), _mode.size(), (_mode.capacity()*sizeof(mode_ptr)));
  DEBUG_PRINTF_P(PSTR("Data: %d*%d=%uB\n"), sizeof(const char *), _modeData.size(), (_modeData.capacity()*sizeof(const char *)));
  DEBUG_PRINTF_P(PSTR("Map: %d*%d=%uB\n"), sizeof(uint16_t), (int)customMappingSize, customMappingSize*sizeof(uint16_t));
}
#endif

void WS2812FX::loadCustomPalettes() {
  byte tcp[72]; //support gradient palettes with up to 18 entries
  CRGBPalette16 targetPalette;
  customPalettes.clear(); // start fresh
  for (int index = 0; index<10; index++) {
    char fileName[32];
    sprintf_P(fileName, PSTR("/palette%d.json"), index);

    StaticJsonDocument<1536> pDoc; // barely enough to fit 72 numbers
    if (WLED_FS.exists(fileName)) {
      DEBUG_PRINT(F("Reading palette from "));
      DEBUG_PRINTLN(fileName);

      if (readObjectFromFile(fileName, nullptr, &pDoc)) {
        JsonArray pal = pDoc[F("palette")];
        if (!pal.isNull() && pal.size()>3) { // not an empty palette (at least 2 entries)
          if (pal[0].is<int>() && pal[1].is<const char *>()) {
            // we have an array of index & hex strings
            size_t palSize = MIN(pal.size(), 36);
            palSize -= palSize % 2; // make sure size is multiple of 2
            for (size_t i=0, j=0; i<palSize && pal[i].as<int>()<256; i+=2, j+=4) {
              uint8_t rgbw[] = {0,0,0,0};
              tcp[ j ] = (uint8_t) pal[ i ].as<int>(); // index
              colorFromHexString(rgbw, pal[i+1].as<const char *>()); // will catch non-string entires
              for (size_t c=0; c<3; c++) tcp[j+1+c] = gamma8(rgbw[c]); // only use RGB component
              DEBUG_PRINTF_P(PSTR("%d(%d) : %d %d %d\n"), i, int(tcp[j]), int(tcp[j+1]), int(tcp[j+2]), int(tcp[j+3]));
            }
          } else {
            size_t palSize = MIN(pal.size(), 72);
            palSize -= palSize % 4; // make sure size is multiple of 4
            for (size_t i=0; i<palSize && pal[i].as<int>()<256; i+=4) {
              tcp[ i ] = (uint8_t) pal[ i ].as<int>(); // index
              tcp[i+1] = gamma8((uint8_t) pal[i+1].as<int>()); // R
              tcp[i+2] = gamma8((uint8_t) pal[i+2].as<int>()); // G
              tcp[i+3] = gamma8((uint8_t) pal[i+3].as<int>()); // B
              DEBUG_PRINTF_P(PSTR("%d(%d) : %d %d %d\n"), i, int(tcp[i]), int(tcp[i+1]), int(tcp[i+2]), int(tcp[i+3]));
            }
          }
          customPalettes.push_back(targetPalette.loadDynamicGradientPalette(tcp));
        } else {
          DEBUG_PRINTLN(F("Wrong palette format."));
        }
      }
    } else {
      break;
    }
  }
}

//load custom mapping table from JSON file (called from finalizeInit() or deserializeState())
bool WS2812FX::deserializeMap(unsigned n) {
  // 2D support creates its own ledmap (on the fly) if a ledmap.json exists it will overwrite built one.

  char fileName[32];
  strcpy_P(fileName, PSTR("/ledmap"));
  if (n) sprintf(fileName +7, "%d", n);
  strcat_P(fileName, PSTR(".json"));
  bool isFile = WLED_FS.exists(fileName);

  customMappingSize = 0; // prevent use of mapping if anything goes wrong
  currentLedmap = 0;
  if (n == 0 || isFile) interfaceUpdateCallMode = CALL_MODE_WS_SEND; // schedule WS update (to inform UI)

  if (!isFile && n==0 && isMatrix) {
    setUpMatrix();
    return false;
  }

  if (!isFile || !requestJSONBufferLock(7)) return false;

  if (!readObjectFromFile(fileName, nullptr, pDoc)) {
    DEBUG_PRINT(F("ERROR Invalid ledmap in ")); DEBUG_PRINTLN(fileName);
    releaseJSONBufferLock();
    return false; // if file does not load properly then exit
  }

  JsonObject root = pDoc->as<JsonObject>();
  // if we are loading default ledmap (at boot) set matrix width and height from the ledmap (compatible with WLED MM ledmaps)
  if (isMatrix && n == 0 && (!root[F("width")].isNull() || !root[F("height")].isNull())) {
    Segment::maxWidth  = min(max(root[F("width")].as<int>(), 1), 128);
    Segment::maxHeight = min(max(root[F("height")].as<int>(), 1), 128);
  }

  if (customMappingTable) delete[] customMappingTable;
  customMappingTable = new uint16_t[getLengthTotal()];

  if (customMappingTable) {
    DEBUG_PRINT(F("Reading LED map from ")); DEBUG_PRINTLN(fileName);
    JsonArray map = root[F("map")];
    if (!map.isNull() && map.size()) {  // not an empty map
      customMappingSize = min((unsigned)map.size(), (unsigned)getLengthTotal());
      for (unsigned i=0; i<customMappingSize; i++) customMappingTable[i] = (uint16_t) (map[i]<0 ? 0xFFFFU : map[i]);
      currentLedmap = n;
    }
  } else {
    DEBUG_PRINTLN(F("ERROR LED map allocation error."));
  }

  releaseJSONBufferLock();
  return (customMappingSize > 0);
}


WS2812FX* WS2812FX::instance = nullptr;

const char JSON_mode_names[] PROGMEM = R"=====(["FX names moved"])=====";
const char JSON_palette_names[] PROGMEM = R"=====([
"Default","* Random Cycle","* Color 1","* Colors 1&2","* Color Gradient","* Colors Only","Party","Cloud","Lava","Ocean",
"Forest","Rainbow","Rainbow Bands","Sunset","Rivendell","Breeze","Red & Blue","Yellowout","Analogous","Splash",
"Pastel","Sunset 2","Beach","Vintage","Departure","Landscape","Beech","Sherbet","Hult","Hult 64",
"Drywet","Jul","Grintage","Rewhi","Tertiary","Fire","Icefire","Cyane","Light Pink","Autumn",
"Magenta","Magred","Yelmag","Yelblu","Orange & Teal","Tiamat","April Night","Orangery","C9","Sakura",
"Aurora","Atlantica","C9 2","C9 New","Temperature","Aurora 2","Retro Clown","Candy","Toxy Reaf","Fairy Reaf",
"Semi Blue","Pink Candy","Red Reaf","Aqua Flash","Yelblu Hot","Lite Light","Red Flash","Blink Red","Red Shift","Red Tide",
"Candy2","Traffic Light"
])=====";<|MERGE_RESOLUTION|>--- conflicted
+++ resolved
@@ -1131,13 +1131,8 @@
   }
 #endif
   uint8_t keep = smear ? 255 : 255 - blur_amount;
-<<<<<<< HEAD
   uint8_t seep = blur_amount >> 1;
-  unsigned vlength = virtualLength();
-=======
-  uint8_t seep = blur_amount >> (1 + smear);
   unsigned vlength = vLength();
->>>>>>> ff26f54b
   uint32_t carryover = BLACK;
   uint32_t lastnew;
   uint32_t last;
