/*
  WS2812FX_fcn.cpp contains all utility functions
  Harm Aldick - 2016
  www.aldick.org
  LICENSE
  The MIT License (MIT)
  Copyright (c) 2016  Harm Aldick
  Permission is hereby granted, free of charge, to any person obtaining a copy
  of this software and associated documentation files (the "Software"), to deal
  in the Software without restriction, including without limitation the rights
  to use, copy, modify, merge, publish, distribute, sublicense, and/or sell
  copies of the Software, and to permit persons to whom the Software is
  furnished to do so, subject to the following conditions:
  The above copyright notice and this permission notice shall be included in
  all copies or substantial portions of the Software.
  THE SOFTWARE IS PROVIDED "AS IS", WITHOUT WARRANTY OF ANY KIND, EXPRESS OR
  IMPLIED, INCLUDING BUT NOT LIMITED TO THE WARRANTIES OF MERCHANTABILITY,
  FITNESS FOR A PARTICULAR PURPOSE AND NONINFRINGEMENT. IN NO EVENT SHALL THE
  AUTHORS OR COPYRIGHT HOLDERS BE LIABLE FOR ANY CLAIM, DAMAGES OR OTHER
  LIABILITY, WHETHER IN AN ACTION OF CONTRACT, TORT OR OTHERWISE, ARISING FROM,
  OUT OF OR IN CONNECTION WITH THE SOFTWARE OR THE USE OR OTHER DEALINGS IN
  THE SOFTWARE.

  Modified heavily for WLED
*/
#include "wled.h"
#include "FX.h"
#include "palettes.h"

/*
  Custom per-LED mapping has moved!

  Create a file "ledmap.json" using the edit page.

  this is just an example (30 LEDs). It will first set all even, then all uneven LEDs.
  {"map":[
  0, 2, 4, 6, 8, 10, 12, 14, 16, 18, 20, 22, 24, 26, 28,
  1, 3, 5, 7, 9, 11, 13, 15, 17, 19, 21, 23, 25, 27, 29]}

  another example. Switches direction every 5 LEDs.
  {"map":[
  0, 1, 2, 3, 4, 9, 8, 7, 6, 5, 10, 11, 12, 13, 14,
  19, 18, 17, 16, 15, 20, 21, 22, 23, 24, 29, 28, 27, 26, 25]}
*/

//factory defaults LED setup
//#define PIXEL_COUNTS 30, 30, 30, 30
//#define DATA_PINS 16, 1, 3, 4
//#define DEFAULT_LED_TYPE TYPE_WS2812_RGB

#ifndef PIXEL_COUNTS
  #define PIXEL_COUNTS DEFAULT_LED_COUNT
#endif

#ifndef DATA_PINS
  #define DATA_PINS LEDPIN
#endif

#ifndef DEFAULT_LED_TYPE
  #define DEFAULT_LED_TYPE TYPE_WS2812_RGB
#endif

#ifndef DEFAULT_LED_COLOR_ORDER
  #define DEFAULT_LED_COLOR_ORDER COL_ORDER_GRB  //default to GRB
#endif


#if MAX_NUM_SEGMENTS < WLED_MAX_BUSSES
  #error "Max segments must be at least max number of busses!"
#endif


///////////////////////////////////////////////////////////////////////////////
// Segment class implementation
///////////////////////////////////////////////////////////////////////////////
uint16_t Segment::_usedSegmentData = 0U; // amount of RAM all segments use for their data[]
CRGB    *Segment::_globalLeds = nullptr;
uint16_t Segment::maxWidth = DEFAULT_LED_COUNT;
uint16_t Segment::maxHeight = 1;

// copy constructor
Segment::Segment(const Segment &orig) {
  //DEBUG_PRINTLN(F("-- Copy segment constructor --"));
  memcpy(this, &orig, sizeof(Segment));
  name = nullptr;
  data = nullptr;
  _dataLen = 0;
  _t = nullptr;
  if (leds && !Segment::_globalLeds) leds = nullptr;
  if (orig.name) { name = new char[strlen(orig.name)+1]; if (name) strcpy(name, orig.name); }
  if (orig.data) { if (allocateData(orig._dataLen)) memcpy(data, orig.data, orig._dataLen); }
  if (orig._t)   { _t = new Transition(orig._t->_dur, orig._t->_briT, orig._t->_cctT, orig._t->_colorT); }
  if (orig.leds && !Segment::_globalLeds) { leds = (CRGB*)malloc(sizeof(CRGB)*length()); if (leds) memcpy(leds, orig.leds, sizeof(CRGB)*length()); }
  jMap = nullptr; //WLEDMM jMap
}

// move constructor
Segment::Segment(Segment &&orig) noexcept {
  //DEBUG_PRINTLN(F("-- Move segment constructor --"));
  memcpy(this, &orig, sizeof(Segment));
  orig.name = nullptr;
  orig.data = nullptr;
  orig._dataLen = 0;
  orig._t   = nullptr;
  orig.leds = nullptr;
  orig.jMap = nullptr; //WLEDMM jMap
}

// copy assignment
Segment& Segment::operator= (const Segment &orig) {
  //DEBUG_PRINTLN(F("-- Copying segment --"));
  if (this != &orig) {
    // clean destination
    if (name) delete[] name;
    if (_t)   delete _t;
    if (leds && !Segment::_globalLeds) free(leds);
    deallocateData();
    // copy source
    memcpy(this, &orig, sizeof(Segment));
    // erase pointers to allocated data
    name = nullptr;
    data = nullptr;
    _dataLen = 0;
    _t = nullptr;
    if (!Segment::_globalLeds) leds = nullptr;
    // copy source data
    if (orig.name) { name = new char[strlen(orig.name)+1]; if (name) strcpy(name, orig.name); }
    if (orig.data) { if (allocateData(orig._dataLen)) memcpy(data, orig.data, orig._dataLen); }
    if (orig._t)   { _t = new Transition(orig._t->_dur, orig._t->_briT, orig._t->_cctT, orig._t->_colorT); }
    if (orig.leds && !Segment::_globalLeds) { leds = (CRGB*)malloc(sizeof(CRGB)*length()); if (leds) memcpy(leds, orig.leds, sizeof(CRGB)*length()); }
    jMap = nullptr; //WLEDMM jMap
  }
  return *this;
}

// move assignment
Segment& Segment::operator= (Segment &&orig) noexcept {
  //DEBUG_PRINTLN(F("-- Moving segment --"));
  if (this != &orig) {
    if (name) delete[] name; // free old name
    deallocateData(); // free old runtime data
    if (_t) delete _t;
    if (leds && !Segment::_globalLeds) free(leds);
    memcpy(this, &orig, sizeof(Segment));
    orig.name = nullptr;
    orig.data = nullptr;
    orig._dataLen = 0;
    orig._t   = nullptr;
    orig.leds = nullptr;
    orig.jMap = nullptr; //WLEDMM jMap
  }
  return *this;
}

bool Segment::allocateData(size_t len) {
  if (data && _dataLen == len) return true; //already allocated
  deallocateData();
  if (Segment::getUsedSegmentData() + len > MAX_SEGMENT_DATA) return false; //not enough memory
  // if possible use SPI RAM on ESP32
  #if defined(ARDUINO_ARCH_ESP32) && defined(WLED_USE_PSRAM)
  if (psramFound())
    data = (byte*) ps_malloc(len);
  else
  #endif
    data = (byte*) malloc(len);
  if (!data) return false; //allocation failed
  Segment::addUsedSegmentData(len);
  _dataLen = len;
  memset(data, 0, len);
  return true;
}

void Segment::deallocateData() {
  if (!data) return;
  free(data);
  data = nullptr;
  Segment::addUsedSegmentData(-_dataLen);
  _dataLen = 0;
}

/**
  * If reset of this segment was requested, clears runtime
  * settings of this segment.
  * Must not be called while an effect mode function is running
  * because it could access the data buffer and this method
  * may free that data buffer.
  */
void Segment::resetIfRequired() {
  if (reset) {
    if (leds && !Segment::_globalLeds) { free(leds); leds = nullptr; }
    //if (_t) { delete _t; _t = nullptr; transitional = false; }
    next_time = 0; step = 0; call = 0; aux0 = 0; aux1 = 0;
    reset = false; // setOption(SEG_OPTION_RESET, false);
  }
}

void Segment::setUpLeds() {
  // deallocation happens in resetIfRequired() as it is called when segment changes or in destructor
  if (Segment::_globalLeds)
    #ifndef WLED_DISABLE_2D
    leds = &Segment::_globalLeds[start + startY*Segment::maxWidth];
    #else
    leds = &Segment::_globalLeds[start];
    #endif
  else if (!leds) {
    #if defined(ARDUINO_ARCH_ESP32) && defined(WLED_USE_PSRAM)
    if (psramFound())
      leds = (CRGB*)ps_malloc(sizeof(CRGB)*length());
    else
    #endif
      leds = (CRGB*)malloc(sizeof(CRGB)*length());
  }
}

CRGBPalette16 &Segment::loadPalette(CRGBPalette16 &targetPalette, uint8_t pal) {
  static unsigned long _lastPaletteChange = 0; // perhaps it should be per segment
  static CRGBPalette16 randomPalette = CRGBPalette16(DEFAULT_COLOR);
  static CRGBPalette16 prevRandomPalette = CRGBPalette16(CRGB(BLACK));
  byte tcp[72];
  if (pal < 245 && pal > GRADIENT_PALETTE_COUNT+13) pal = 0;
  if (pal > 245 && (strip.customPalettes.size() == 0 || 255U-pal > strip.customPalettes.size()-1)) pal = 0;
  //default palette. Differs depending on effect
  if (pal == 0) switch (mode) {
    case FX_MODE_FIRE_2012  : pal = 35; break; // heat palette
    case FX_MODE_COLORWAVES : pal = 26; break; // landscape 33
    case FX_MODE_FILLNOISE8 : pal =  9; break; // ocean colors
    case FX_MODE_NOISE16_1  : pal = 20; break; // Drywet
    case FX_MODE_NOISE16_2  : pal = 43; break; // Blue cyan yellow
    case FX_MODE_NOISE16_3  : pal = 35; break; // heat palette
    case FX_MODE_NOISE16_4  : pal = 26; break; // landscape 33
    case FX_MODE_GLITTER    : pal = 11; break; // rainbow colors
    case FX_MODE_SUNRISE    : pal = 35; break; // heat palette
    case FX_MODE_FLOW       : pal =  6; break; // party
  }
  switch (pal) {
    case 0: //default palette. Exceptions for specific effects above
      targetPalette = PartyColors_p; break;
    case 1: {//periodically replace palette with a random one. Transition palette change in 500ms
      uint32_t timeSinceLastChange = millis() - _lastPaletteChange;
      if (timeSinceLastChange > 5000 /*+ ((uint32_t)(255-intensity))*100*/) {
        prevRandomPalette = randomPalette;
        randomPalette = CRGBPalette16(
                        CHSV(random8(), random8(160, 255), random8(128, 255)),
                        CHSV(random8(), random8(160, 255), random8(128, 255)),
                        CHSV(random8(), random8(160, 255), random8(128, 255)),
                        CHSV(random8(), random8(160, 255), random8(128, 255)));
        _lastPaletteChange = millis();
        timeSinceLastChange = 0;
      }
      if (timeSinceLastChange <= 500) {
        targetPalette = prevRandomPalette;
        // there needs to be 255 palette blends (48) for full blend but that is too resource intensive
        // so 128 is a compromise (we need to perform full blend of the two palettes as each segment can have random
        // palette selected but only 2 static palettes are used)
        size_t noOfBlends = ((128U * timeSinceLastChange) / 500U);
        for (size_t i=0; i<noOfBlends; i++) nblendPaletteTowardPalette(targetPalette, randomPalette, 48);
      } else {
        targetPalette = randomPalette;
      }
      break;}
    case 2: {//primary color only
      CRGB prim = gamma32(colors[0]);
      targetPalette = CRGBPalette16(prim); break;}
    case 3: {//primary + secondary
      CRGB prim = gamma32(colors[0]);
      CRGB sec  = gamma32(colors[1]);
      targetPalette = CRGBPalette16(prim,prim,sec,sec); break;}
    case 4: {//primary + secondary + tertiary
      CRGB prim = gamma32(colors[0]);
      CRGB sec  = gamma32(colors[1]);
      CRGB ter  = gamma32(colors[2]);
      targetPalette = CRGBPalette16(ter,sec,prim); break;}
    case 5: {//primary + secondary (+tert if not off), more distinct
      CRGB prim = gamma32(colors[0]);
      CRGB sec  = gamma32(colors[1]);
      if (colors[2]) {
        CRGB ter = gamma32(colors[2]);
        targetPalette = CRGBPalette16(prim,prim,prim,prim,prim,sec,sec,sec,sec,sec,ter,ter,ter,ter,ter,prim);
      } else {
        targetPalette = CRGBPalette16(prim,prim,prim,prim,prim,prim,prim,prim,sec,sec,sec,sec,sec,sec,sec,sec);
      }
      break;}
    case 6: //Party colors
      targetPalette = PartyColors_p; break;
    case 7: //Cloud colors
      targetPalette = CloudColors_p; break;
    case 8: //Lava colors
      targetPalette = LavaColors_p; break;
    case 9: //Ocean colors
      targetPalette = OceanColors_p; break;
    case 10: //Forest colors
      targetPalette = ForestColors_p; break;
    case 11: //Rainbow colors
      targetPalette = RainbowColors_p; break;
    case 12: //Rainbow stripe colors
      targetPalette = RainbowStripeColors_p; break;
    case 71: //WLEDMM netmindz ar palette +1
    case 72: //WLEDMM netmindz ar palette +1
        targetPalette.loadDynamicGradientPalette(getAudioPalette(pal)); break; 
    default: //progmem palettes
      if (pal>245) {
        targetPalette = strip.customPalettes[255-pal]; // we checked bounds above
      } else {
        memcpy_P(tcp, (byte*)pgm_read_dword(&(gGradientPalettes[pal-13])), 72);
        targetPalette.loadDynamicGradientPalette(tcp);
      }
      break;
  }
  return targetPalette;
}

void Segment::startTransition(uint16_t dur) {
  if (transitional || _t) return; // already in transition no need to store anything

  // starting a transition has to occur before change so we get current values 1st
  uint8_t _briT = currentBri(on ? opacity : 0);
  uint8_t _cctT = currentBri(cct, true);
  CRGBPalette16 _palT = CRGBPalette16(DEFAULT_COLOR); loadPalette(_palT, palette);
  uint8_t _modeP = mode;
  uint32_t _colorT[NUM_COLORS];
  for (size_t i=0; i<NUM_COLORS; i++) _colorT[i] = currentColor(i, colors[i]);

  if (!_t) _t = new Transition(dur); // no previous transition running
  if (!_t) return; // failed to allocate data
  _t->_briT  = _briT;
  _t->_cctT  = _cctT;
  _t->_palT  = _palT;
  _t->_modeP = _modeP;
  for (size_t i=0; i<NUM_COLORS; i++) _t->_colorT[i] = _colorT[i];
  transitional = true; // setOption(SEG_OPTION_TRANSITIONAL, true);
}

// transition progression between 0-65535
uint16_t Segment::progress() {
  if (!transitional || !_t) return 0xFFFFU;
  uint32_t timeNow = millis();
  if (timeNow - _t->_start > _t->_dur || _t->_dur == 0) return 0xFFFFU;
  return (timeNow - _t->_start) * 0xFFFFU / _t->_dur;
}

uint8_t Segment::currentBri(uint8_t briNew, bool useCct) {
  if (transitional && _t) {
    uint32_t prog = progress() + 1;
    if (useCct) return ((briNew * prog) + _t->_cctT * (0x10000 - prog)) >> 16;
    else        return ((briNew * prog) + _t->_briT * (0x10000 - prog)) >> 16;
  } else {
    return briNew;
  }
}

uint8_t Segment::currentMode(uint8_t newMode) {
  return (progress()>32767U) ? newMode : _t->_modeP; // change effect in the middle of transition
}

uint32_t Segment::currentColor(uint8_t slot, uint32_t colorNew) {
  return transitional && _t ? color_blend(_t->_colorT[slot], colorNew, progress(), true) : colorNew;
}

CRGBPalette16 &Segment::currentPalette(CRGBPalette16 &targetPalette, uint8_t pal) {
  loadPalette(targetPalette, pal);
  if (transitional && _t && progress() < 0xFFFFU) {
    // blend palettes
    // there are about 255 blend passes of 48 "blends" to completely blend two palettes (in _dur time)
    // minimum blend time is 100ms maximum is 65535ms
    uint32_t timeMS = millis() - _t->_start;
    uint16_t noOfBlends = (255U * timeMS / _t->_dur) - _t->_prevPaletteBlends;
    for (int i=0; i<noOfBlends; i++, _t->_prevPaletteBlends++) nblendPaletteTowardPalette(_t->_palT, targetPalette, 48);
    targetPalette = _t->_palT; // copy transitioning/temporary palette
  }
  return targetPalette;
}

void Segment::handleTransition() {
  if (!transitional) return;
  unsigned long maxWait = millis() + 20;
  if (mode == FX_MODE_STATIC && next_time > maxWait) next_time = maxWait;
  if (progress() == 0xFFFFU) {
    if (_t) {
      if (_t->_modeP != mode) markForReset();
      delete _t;
      _t = nullptr;
    }
    transitional = false; // finish transitioning segment
  }
}

void Segment::set(uint16_t i1, uint16_t i2, uint8_t grp, uint8_t spc, uint16_t ofs, uint16_t i1Y, uint16_t i2Y) {
  //return if neither bounds nor grouping have changed
  bool boundsUnchanged = (start == i1 && stop == i2);
  #ifndef WLED_DISABLE_2D
  if (Segment::maxHeight>1) boundsUnchanged &= (startY == i1Y && stopY == i2Y); // 2D
  #endif
  if (boundsUnchanged
      && (!grp || (grouping == grp && spacing == spc))
      && (ofs == UINT16_MAX || ofs == offset)) return;

  if (stop) fill(BLACK); //turn old segment range off
  if (i2 <= i1) { //disable segment
    stop = 0;
    markForReset();
    return;
  }
  if (i1 < Segment::maxWidth) start = i1; // Segment::maxWidth equals strip.getLengthTotal() for 1D
  stop = i2 > Segment::maxWidth ? Segment::maxWidth : MAX(1,i2);
  startY = 0;
  stopY  = 1;
  #ifndef WLED_DISABLE_2D
  if (Segment::maxHeight>1) { // 2D
    if (i1Y < Segment::maxHeight) startY = i1Y;
    stopY = i2Y > Segment::maxHeight ? Segment::maxHeight : MAX(1,i2Y);
  }
  #endif
  if (grp) {
    grouping = grp;
    spacing = spc;
  }
  if (ofs < UINT16_MAX) offset = ofs;
  markForReset();
  if (!boundsUnchanged) refreshLightCapabilities();
}


bool Segment::setColor(uint8_t slot, uint32_t c) { //returns true if changed
  if (slot >= NUM_COLORS || c == colors[slot]) return false;
  if (fadeTransition) startTransition(strip.getTransition()); // start transition prior to change
  colors[slot] = c;
  stateChanged = true; // send UDP/WS broadcast
  return true;
}

void Segment::setCCT(uint16_t k) {
  if (k > 255) { //kelvin value, convert to 0-255
    if (k < 1900)  k = 1900;
    if (k > 10091) k = 10091;
    k = (k - 1900) >> 5;
  }
  if (cct == k) return;
  if (fadeTransition) startTransition(strip.getTransition()); // start transition prior to change
  cct = k;
  stateChanged = true; // send UDP/WS broadcast
}

void Segment::setOpacity(uint8_t o) {
  if (opacity == o) return;
  if (fadeTransition) startTransition(strip.getTransition()); // start transition prior to change
  opacity = o;
  stateChanged = true; // send UDP/WS broadcast
}

void Segment::setOption(uint8_t n, bool val) {
  bool prevOn = on;
  if (fadeTransition && n == SEG_OPTION_ON && val != prevOn) startTransition(strip.getTransition()); // start transition prior to change
  if (val) options |=   0x01 << n;
  else     options &= ~(0x01 << n);
  if (!(n == SEG_OPTION_SELECTED || n == SEG_OPTION_RESET || n == SEG_OPTION_TRANSITIONAL)) stateChanged = true; // send UDP/WS broadcast
}

void Segment::setMode(uint8_t fx, bool loadDefaults) {
  // if we have a valid mode & is not reserved
  if (fx < strip.getModeCount() && strncmp_P("RSVD", strip.getModeData(fx), 4)) {
    if (fx != mode) {
      startTransition(strip.getTransition()); // set effect transitions
      //markForReset(); // transition will handle this
      mode = fx;

      // load default values from effect string
      if (loadDefaults) {
        int16_t sOpt;
        sOpt = extractModeDefaults(fx, "sx");   if (sOpt >= 0) speed     = sOpt;
        sOpt = extractModeDefaults(fx, "ix");   if (sOpt >= 0) intensity = sOpt;
        sOpt = extractModeDefaults(fx, "c1");   if (sOpt >= 0) custom1   = sOpt;
        sOpt = extractModeDefaults(fx, "c2");   if (sOpt >= 0) custom2   = sOpt;
        sOpt = extractModeDefaults(fx, "c3");   if (sOpt >= 0) custom3   = sOpt;
        // sOpt = extractModeDefaults(fx, "m12");  if (sOpt >= 0) map1D2D   = constrain(sOpt, 0, 7);
        sOpt = extractModeDefaults(fx, "si");   if (sOpt >= 0) soundSim  = constrain(sOpt, 0, 7);
        sOpt = extractModeDefaults(fx, "rev");  if (sOpt >= 0) reverse   = (bool)sOpt;
        sOpt = extractModeDefaults(fx, "mi");   if (sOpt >= 0) mirror    = (bool)sOpt; // NOTE: setting this option is a risky business
        sOpt = extractModeDefaults(fx, "rY");   if (sOpt >= 0) reverse_y = (bool)sOpt;
        sOpt = extractModeDefaults(fx, "mY");   if (sOpt >= 0) mirror_y  = (bool)sOpt; // NOTE: setting this option is a risky business
        sOpt = extractModeDefaults(fx, "pal");  if (sOpt >= 0) setPalette(sOpt);
      }
      stateChanged = true; // send UDP/WS broadcast
    }
  }
}

void Segment::setPalette(uint8_t pal) {
  if (pal < 245 && pal > GRADIENT_PALETTE_COUNT+13) pal = 0; // built in palettes
  if (pal > 245 && (strip.customPalettes.size() == 0 || 255U-pal > strip.customPalettes.size()-1)) pal = 0; // custom palettes
  if (pal != palette) {
    if (strip.paletteFade) startTransition(strip.getTransition());
    palette = pal;
    stateChanged = true; // send UDP/WS broadcast
  }
}

// 2D matrix
uint16_t Segment::virtualWidth() const {
  uint16_t groupLen = groupLength();
  uint16_t vWidth = ((transpose ? height() : width()) + groupLen - 1) / groupLen;
  if (mirror) vWidth = (vWidth + 1) /2;  // divide by 2 if mirror, leave at least a single LED
  return vWidth;
}

uint16_t Segment::virtualHeight() const {
  uint16_t groupLen = groupLength();
  uint16_t vHeight = ((transpose ? width() : height()) + groupLen - 1) / groupLen;
  if (mirror_y) vHeight = (vHeight + 1) /2;  // divide by 2 if mirror, leave at least a single LED
  return vHeight;
}

uint16_t Segment::nrOfVStrips() const {
  uint16_t vLen = 1;
#ifndef WLED_DISABLE_2D
  if (is2D()) {
    switch (map1D2D) {
      case M12_pBar:
        vLen = virtualWidth();
        break;
      case M12_sCircle: //WLEDMM
        vLen = (virtualWidth() + virtualHeight()) / 6; // take third of the average width
        break;
      case M12_sBlock: //WLEDMM
        vLen = (virtualWidth() + virtualHeight()) / 8; // take half of the average width
        break;
    }
  }
#endif
  return vLen;
}

//WLEDMM jMap
struct XandY {
  uint8_t x;
  uint8_t y;
};
struct ArrayAndSize {
  uint8_t size;
  XandY *array;
};
class JMapC {
  public:
    char previousSegmentName[50] = "";

    ~JMapC() {
      Serial.println("~JMapC");
      deletejVectorMap();
    }
    void deletejVectorMap() {
      if (jVectorMap.size() > 0) {
        Serial.println("delete jVectorMap");
        for (int i=0; i<jVectorMap.size(); i++)
          delete jVectorMap[i].array; 
        jVectorMap.clear();
      }
    }
    uint16_t length() {
      updatejMapDoc();
      size_t size = jVectorMap.size();
      if (size > 0)
        return size;
      else
        return SEGMENT.virtualWidth() * SEGMENT.virtualHeight(); //pixels
    }
    void setPixelColor(uint16_t i, uint32_t col) {
      updatejMapDoc();
      if (jVectorMap.size() > i) {
        if (i==0) {
          SEGMENT.fadeToBlackBy(10); //as not all pixels used
        }
        for (int j=0; j<jVectorMap[i].size; j++) {
          SEGMENT.setPixelColorXY(jVectorMap[i].array[j].x * scale, jVectorMap[i].array[j].y * scale, col);
        }
      }
    }
    uint32_t getPixelColor(uint16_t i) {
      updatejMapDoc();
      if (jVectorMap.size() > 0)
        return SEGMENT.getPixelColorXY(jVectorMap[i].array[0].x * scale, jVectorMap[i].array[0].y * scale);
      else
        return 0;
    }
  private:
    std::vector<ArrayAndSize> jVectorMap; 
    StaticJsonDocument<4096> docChunk; //must fit forks with about 32 points each
    uint8_t scale;

    void updatejMapDoc() {
      if (SEGMENT.name == nullptr && jVectorMap.size() > 0) {
        deletejVectorMap();
      }
      else if (SEGMENT.name != nullptr && strcmp(SEGMENT.name, previousSegmentName) != 0) {
        uint32_t dataSize = 0;
        deletejVectorMap();
        Serial.print("New "); Serial.println(SEGMENT.name);
        char jMapFileName[50];
        strcpy(jMapFileName, "/");
        strcat(jMapFileName, SEGMENT.name);
        strcat(jMapFileName, ".jmap");
        File jMapFile;
        jMapFile = WLED_FS.open(jMapFileName, "r");

        uint8_t maxWidth = 0;
        uint8_t maxHeight = 0;

        //https://arduinojson.org/v6/how-to/deserialize-a-very-large-document/
        jMapFile.find("[");
        do {
          DeserializationError err = deserializeJson(docChunk, jMapFile);
          // serializeJson(docChunk, Serial); Serial.println();
          // Serial.printf("docChunk  %u / %u%% (%u %u %u) %u\n", (unsigned int)docChunk.memoryUsage(), 100 * docChunk.memoryUsage() / docChunk.capacity(), (unsigned int)docChunk.size(), docChunk.overflowed(), (unsigned int)docChunk.nesting(), jMapFile.size());
          if (err) 
          {
            Serial.printf("deserializeJson() of parseTree failed with code %s\n", err.c_str());
            delete[] SEGMENT.name; SEGMENT.name = nullptr; //need to clear the name as otherwise continuously loaded
            return;
          }

          if (docChunk.is<JsonArray>()) { //each item is or an array of arrays (fork) or an array of x,y (no fork)
            //fill the vector with arrays and get the width and height of the jMap

            JsonArray arrayChunk = docChunk.as<JsonArray>();
            ArrayAndSize arrayAndSize;
            arrayAndSize.size = 0;
            if (arrayChunk[0].is<JsonArray>()) { //if array of arrays
              arrayAndSize.array = new XandY[arrayChunk.size()];
              for (JsonVariant arrayElement: arrayChunk) {
                maxWidth = MAX(maxWidth, arrayElement[0].as<uint8_t>());
                maxHeight = MAX(maxHeight, arrayElement[1].as<uint8_t>());
                arrayAndSize.array[arrayAndSize.size].x = arrayElement[0].as<uint8_t>();
                arrayAndSize.array[arrayAndSize.size].y = arrayElement[1].as<uint8_t>();
                arrayAndSize.size++;
                dataSize += sizeof(XandY);
              }
            }
            else { // if array (of x and y)
              arrayAndSize.array = new XandY[1];
              maxWidth = MAX(maxWidth, arrayChunk[0].as<uint8_t>());
              maxHeight = MAX(maxHeight, arrayChunk[1].as<uint8_t>());
              arrayAndSize.array[arrayAndSize.size].x = arrayChunk[0].as<uint8_t>();
              arrayAndSize.array[arrayAndSize.size].y = arrayChunk[1].as<uint8_t>();
              arrayAndSize.size++;
              dataSize += sizeof(XandY);
            }
            jVectorMap.push_back(arrayAndSize);
            dataSize += sizeof(arrayAndSize);
          }

        } while (jMapFile.findUntil(",", "]"));

        maxWidth++; maxHeight++;
        scale = MIN(SEGMENT.virtualWidth() / maxWidth, SEGMENT.virtualHeight() / maxHeight);

        dataSize += sizeof(jVectorMap);
        Serial.print("dataSize ");
        Serial.print(dataSize);
        Serial.print(" scale ");
        Serial.println(scale);
        strcpy(previousSegmentName, SEGMENT.name);
      }
    } //updatejMapDoc
}; //class JMapC

//WLEDMM jMap
void Segment::createjMap() {
  if (!jMap) {
    Serial.println("createjMap");
    jMap = new JMapC();
  }
}

//WLEDMM jMap
void Segment::deletejMap() {
  //Should be called from ~Segment but causes crash (and ~Segment is called quite often...)
  if (jMap) {
    Serial.println("deletejMap");
    delete (JMapC *)jMap; jMap = nullptr;
  }
}

// 1D strip
uint16_t Segment::virtualLength() const {
#ifndef WLED_DISABLE_2D
  if (is2D()) {
    uint16_t vW = virtualWidth();
    uint16_t vH = virtualHeight();
    uint16_t vLen = vW * vH; // use all pixels from segment
    switch (map1D2D) {
      case M12_pBar:
        vLen = vH;
        break;
      case M12_pCorner:
      case M12_pArc:
        vLen = max(vW,vH); // get the longest dimension
        break;
      case M12_jMap: //WLEDMM jMap
        if (jMap)
          vLen = ((JMapC *)jMap)->length();
        break;
      case M12_sCircle: //WLEDMM
        vLen = max(vW,vH); // get the longest dimension
        // vLen = (virtualWidth() + virtualHeight()) * 3;
        break;
      case M12_sBlock: //WLEDMM
        if (nrOfVStrips()>1)
          vLen = max(vW,vH) * 4;//0.5; // get the longest dimension
        else 
          vLen = max(vW,vH) * 0.5; // get the longest dimension
        break;
    }
    return vLen;
  }
#endif
  uint16_t groupLen = groupLength();
  uint16_t vLength = (length() + groupLen - 1) / groupLen;
  if (mirror) vLength = (vLength + 1) /2;  // divide by 2 if mirror, leave at least a single LED
  return vLength;
}

//WLEDMM used for M12_sBlock
void xyFromBlock(uint16_t &x,uint16_t &y, uint16_t i, uint16_t vW, uint16_t vH, uint16_t vStrip) {
  float i2;
  if (i<=SEGLEN*0.25) { //top, left to right
    i2 = i/(SEGLEN*0.25);
    x = vW / 2 - vStrip - 1 + i2 * vStrip * 2;
    y = vH / 2 - vStrip - 1;
  }
  else if (i <= SEGLEN * 0.5) { //right, top to bottom
    i2 = (i-SEGLEN*0.25)/(SEGLEN*0.25);
    x = vW / 2 + vStrip;
    y = vH / 2 - vStrip - 1 + i2 * vStrip * 2;
  }
  else if (i <= SEGLEN * 0.75) { //bottom, right to left
    i2 = (i-SEGLEN*0.5)/(SEGLEN*0.25);
    x = vW / 2 + vStrip - i2 * vStrip * 2;
    y = vH / 2 + vStrip;
  }
  else if (i <= SEGLEN) { //left, bottom to top
    i2 = (i-SEGLEN*0.75)/(SEGLEN*0.25);
    x = vW / 2 - vStrip - 1;
    y = vH / 2 + vStrip - i2 * vStrip * 2;
  }

}

void IRAM_ATTR_YN Segment::setPixelColor(int i, uint32_t col) //WLEDMM: IRAM_ATTR conditionaly
{
  int vStrip = i>>16; // hack to allow running on virtual strips (2D segment columns/rows)
  i &= 0xFFFF;

  if (i >= virtualLength() || i<0) return;  // if pixel would fall out of segment just exit

#ifndef WLED_DISABLE_2D
  if (is2D()) {
    uint16_t vH = virtualHeight();  // segment height in logical pixels
    uint16_t vW = virtualWidth();
    switch (map1D2D) {
      case M12_Pixels:
        // use all available pixels as a long strip
        setPixelColorXY(i % vW, i / vW, col);
        break;
      case M12_pBar:
        // expand 1D effect vertically or have it play on virtual strips
        if (vStrip>0) setPixelColorXY(vStrip - 1, vH - i - 1, col);
        else          for (int x = 0; x < vW; x++) setPixelColorXY(x, vH - i - 1, col);
        break;
      case M12_pArc:
        // expand in circular fashion from center
        if (i==0)
          setPixelColorXY(0, 0, col);
<<<<<<< HEAD
        else
          drawArc(0, 0, i, col);
=======
        else {
          float step = HALF_PI / (2.85f*i);
          for (float rad = 0.0f; rad <= HALF_PI+step/2; rad += step) {
            // may want to try float version as well (with or without antialiasing)
            int x = roundf(sin_t(rad) * i);
            int y = roundf(cos_t(rad) * i);
            setPixelColorXY(x, y, col);
          }
          // Bresenham’s Algorithm
          //int d = 3 - (2*i);
          //int y = i, x = 0;
          //while (y >= x) {
          //  setPixelColorXY(x, y, col);
          //  setPixelColorXY(y, x, col);
          //  x++;
          //  if (d > 0) {
          //    y--;
          //    d += 4 * (x - y) + 10;
          //  } else {
          //    d += 4 * x + 6;
          //  }
          //}
        }
>>>>>>> 929bb70e
        break;
      case M12_pCorner:
        for (int x = 0; x <= i; x++) setPixelColorXY(x, i, col);
        for (int y = 0; y <  i; y++) setPixelColorXY(i, y, col);
        break;
      case M12_jMap: //WLEDMM jMap
        if (jMap)
          ((JMapC *)jMap)->setPixelColor(i, col);
        break;
      case M12_sCircle: //WLEDMM
        if (vStrip > 0)
        {
          int x = roundf(sin_t(360*i/SEGLEN*DEG_TO_RAD) * vW * (vStrip+1)/nrOfVStrips());
          int y = roundf(cos_t(360*i/SEGLEN*DEG_TO_RAD) * vW * (vStrip+1)/nrOfVStrips());
          setPixelColorXY(x + vW/2, y + vH/2, col);
        }
        else // pArc -> circle
          drawArc(vW/2, vH/2, i/2, col);
        break;
      case M12_sBlock: //WLEDMM
        if (vStrip > 0)
        {
          //vStrip+1 is distance from centre, i is how much of the square is filled
          uint16_t x=0,y=0;
          xyFromBlock(x,y, i, vW, vH, (vStrip+1)*2);
          setPixelColorXY(x, y, col);
        }
        else { // pCorner -> block
          for (int x = vW / 2 - i - 1; x <= vW / 2 + i; x++) { // top and bottom horizontal lines
              setPixelColorXY(x, vH / 2 - i - 1, col);
              setPixelColorXY(x, vH / 2 + i    , col);
          }
          for (int y = vH / 2 - i - 1 + 1; y <= vH / 2 + i - 1; y++) { //left and right vertical lines
            setPixelColorXY(vW / 2 - i - 1, y, col);
            setPixelColorXY(vW / 2 + i    , y, col);
          }
        }
        break;
    }
    return;
  } else if (Segment::maxHeight!=1 && (width()==1 || height()==1)) {
    // we have a vertical or horizontal 1D segment (WARNING: virtual...() may be transposed)
    int x = 0, y = 0;
    if (virtualHeight()>1) y = i;
    if (virtualWidth() >1) x = i;
    setPixelColorXY(x, y, col);
    return;
  }
#endif

  if (leds) leds[i] = col;

  uint16_t len = length();
  uint8_t _bri_t = currentBri(on ? opacity : 0);
  if (!_bri_t) return;
  if (_bri_t < 255) {
    byte r = scale8(R(col), _bri_t);
    byte g = scale8(G(col), _bri_t);
    byte b = scale8(B(col), _bri_t);
    byte w = scale8(W(col), _bri_t);
    col = RGBW32(r, g, b, w);
  }

  // expand pixel (taking into account start, grouping, spacing [and offset])
  i = i * groupLength();
  if (reverse) { // is segment reversed?
    if (mirror) { // is segment mirrored?
      i = (len - 1) / 2 - i;  //only need to index half the pixels
    } else {
      i = (len - 1) - i;
    }
  }
  i += start; // starting pixel in a group

  // set all the pixels in the group
  for (int j = 0; j < grouping; j++) {
    uint16_t indexSet = i + ((reverse) ? -j : j);
    if (indexSet >= start && indexSet < stop) {
      if (mirror) { //set the corresponding mirrored pixel
        uint16_t indexMir = stop - indexSet + start - 1;
        indexMir += offset; // offset/phase
        if (indexMir >= stop) indexMir -= len; // wrap
        strip.setPixelColor(indexMir, col);
      }
      indexSet += offset; // offset/phase
      if (indexSet >= stop) indexSet -= len; // wrap
      strip.setPixelColor(indexSet, col);
    }
  }
}

// anti-aliased normalized version of setPixelColor()
void Segment::setPixelColor(float i, uint32_t col, bool aa)
{
  int vStrip = int(i/10.0f); // hack to allow running on virtual strips (2D segment columns/rows)
  i -= int(i);

  if (i<0.0f || i>1.0f) return; // not normalized

  float fC = i * (virtualLength()-1);
  if (aa) {
    uint16_t iL = roundf(fC-0.49f);
    uint16_t iR = roundf(fC+0.49f);
    float    dL = (fC - iL)*(fC - iL);
    float    dR = (iR - fC)*(iR - fC);
    uint32_t cIL = getPixelColor(iL | (vStrip<<16));
    uint32_t cIR = getPixelColor(iR | (vStrip<<16));
    if (iR!=iL) {
      // blend L pixel
      cIL = color_blend(col, cIL, uint8_t(dL*255.0f));
      setPixelColor(iL | (vStrip<<16), cIL);
      // blend R pixel
      cIR = color_blend(col, cIR, uint8_t(dR*255.0f));
      setPixelColor(iR | (vStrip<<16), cIR);
    } else {
      // exact match (x & y land on a pixel)
      setPixelColor(iL | (vStrip<<16), col);
    }
  } else {
    setPixelColor(uint16_t(roundf(fC)) | (vStrip<<16), col);
  }
}

uint32_t Segment::getPixelColor(int i)
{
  int vStrip = i>>16;
  i &= 0xFFFF;

#ifndef WLED_DISABLE_2D
  if (is2D()) {
    uint16_t vH = virtualHeight();  // segment height in logical pixels
    uint16_t vW = virtualWidth();
    switch (map1D2D) {
      case M12_Pixels:
        return getPixelColorXY(i % vW, i / vW);
        break;
      case M12_pBar:
        if (vStrip>0) return getPixelColorXY(vStrip - 1, vH - i -1);
        else          return getPixelColorXY(0, vH - i -1);
        break;
      case M12_pArc:
      case M12_pCorner:
        // use longest dimension
        return vW>vH ? getPixelColorXY(i, 0) : getPixelColorXY(0, i);
        break;
      case M12_jMap: //WLEDMM jMap
        if (jMap)
          return ((JMapC *)jMap)->getPixelColor(i);
        break;
      case M12_sCircle: //WLEDMM
        if (vStrip > 0)
        {
          int x = roundf(sin_t(360*i/SEGLEN*DEG_TO_RAD) * vW * (vStrip+1)/nrOfVStrips());
          int y = roundf(cos_t(360*i/SEGLEN*DEG_TO_RAD) * vW * (vStrip+1)/nrOfVStrips());
          return getPixelColorXY(x + vW/2, y + vH/2);
        }
        else
          return vW>vH ? getPixelColorXY(i, 0) : getPixelColorXY(0, i);
        break;
      case M12_sBlock: //WLEDMM
        if (vStrip > 0)
        {
          uint16_t x=0,y=0;
          xyFromBlock(x,y, i, vW, vH, (vStrip+1)*2);
          return getPixelColorXY(x, y);
        }
        else
          return getPixelColorXY(vW / 2, vH / 2 - i - 1);
        break;
    }
    return 0;
  }
#endif

  if (leds) return RGBW32(leds[i].r, leds[i].g, leds[i].b, 0);

  if (reverse) i = virtualLength() - i - 1;
  i *= groupLength();
  i += start;
  /* offset/phase */
  i += offset;
  if (i >= stop) i -= length();
  return strip.getPixelColor(i);
}

uint8_t Segment::differs(Segment& b) const {
  uint8_t d = 0;
  if (start != b.start)         d |= SEG_DIFFERS_BOUNDS;
  if (stop != b.stop)           d |= SEG_DIFFERS_BOUNDS;
  if (offset != b.offset)       d |= SEG_DIFFERS_GSO;
  if (grouping != b.grouping)   d |= SEG_DIFFERS_GSO;
  if (spacing != b.spacing)     d |= SEG_DIFFERS_GSO;
  if (opacity != b.opacity)     d |= SEG_DIFFERS_BRI;
  if (mode != b.mode)           d |= SEG_DIFFERS_FX;
  if (speed != b.speed)         d |= SEG_DIFFERS_FX;
  if (intensity != b.intensity) d |= SEG_DIFFERS_FX;
  if (palette != b.palette)     d |= SEG_DIFFERS_FX;
  if (custom1 != b.custom1)     d |= SEG_DIFFERS_FX;
  if (custom2 != b.custom2)     d |= SEG_DIFFERS_FX;
  if (custom3 != b.custom3)     d |= SEG_DIFFERS_FX;
  if (startY != b.startY)       d |= SEG_DIFFERS_BOUNDS;
  if (stopY != b.stopY)         d |= SEG_DIFFERS_BOUNDS;

  //bit pattern: (msb first) sound:3, mapping:3, transposed, mirrorY, reverseY, [transitional, reset,] paused, mirrored, on, reverse, [selected]
  if ((options & 0b1111111110011110U) != (b.options & 0b1111111110011110U)) d |= SEG_DIFFERS_OPT;
  if ((options & 0x0001U) != (b.options & 0x0001U))                         d |= SEG_DIFFERS_SEL;
  for (uint8_t i = 0; i < NUM_COLORS; i++) if (colors[i] != b.colors[i])    d |= SEG_DIFFERS_COL;

  return d;
}

void Segment::refreshLightCapabilities() {
  uint8_t capabilities = 0x01;

  for (uint8_t b = 0; b < busses.getNumBusses(); b++) {
    Bus *bus = busses.getBus(b);
    if (bus == nullptr || bus->getLength()==0) break;
    if (!bus->isOk()) continue;
    if (bus->getStart() >= stop) continue;
    if (bus->getStart() + bus->getLength() <= start) continue;

    uint8_t type = bus->getType();
    if (type == TYPE_ONOFF || type == TYPE_ANALOG_1CH || (!cctFromRgb && type == TYPE_ANALOG_2CH)) capabilities &= 0xFE; // does not support RGB
    if (bus->isRgbw()) capabilities |= 0x02; // segment supports white channel
    if (!cctFromRgb) {
      switch (type) {
        case TYPE_ANALOG_5CH:
        case TYPE_ANALOG_2CH:
          capabilities |= 0x04; //segment supports white CCT
      }
    }
    if (correctWB && !(type == TYPE_ANALOG_1CH || type == TYPE_ONOFF)) capabilities |= 0x04; //white balance correction (uses CCT slider)
    uint8_t aWM = Bus::getAutoWhiteMode()<255 ? Bus::getAutoWhiteMode() : bus->getAWMode();
    bool whiteSlider = (aWM == RGBW_MODE_DUAL || aWM == RGBW_MODE_MANUAL_ONLY); // white slider allowed
    if (bus->isRgbw() && (whiteSlider || !(capabilities & 0x01))) capabilities |= 0x08; // allow white channel adjustments (AWM allows or is not RGB)
  }
  _capabilities = capabilities;
}

/*
 * Fills segment with color
 */
void Segment::fill(uint32_t c) {
  const uint16_t cols = is2D() ? virtualWidth() : virtualLength();
  const uint16_t rows = virtualHeight(); // will be 1 for 1D
  for(uint16_t y = 0; y < rows; y++) for (uint16_t x = 0; x < cols; x++) {
    if (is2D()) setPixelColorXY(x, y, c);
    else        setPixelColor(x, c);
  }
}

// Blends the specified color with the existing pixel color.
void Segment::blendPixelColor(int n, uint32_t color, uint8_t blend) {
  setPixelColor(n, color_blend(getPixelColor(n), color, blend));
}

// Adds the specified color with the existing pixel color perserving color balance.
void Segment::addPixelColor(int n, uint32_t color) {
  setPixelColor(n, color_add(getPixelColor(n), color));
}

void Segment::fadePixelColor(uint16_t n, uint8_t fade) {
  CRGB pix = CRGB(getPixelColor(n)).nscale8_video(fade);
  setPixelColor(n, pix);
}

/*
 * fade out function, higher rate = quicker fade
 */
void Segment::fade_out(uint8_t rate) {
  const uint16_t cols = is2D() ? virtualWidth() : virtualLength();
  const uint16_t rows = virtualHeight(); // will be 1 for 1D

  rate = (255-rate) >> 1;
  float mappedRate = float(rate) +1.1;

  uint32_t color = colors[1]; // SEGCOLOR(1); // target color
  int w2 = W(color);
  int r2 = R(color);
  int g2 = G(color);
  int b2 = B(color);

  for (uint16_t y = 0; y < rows; y++) for (uint16_t x = 0; x < cols; x++) {
    color = is2D() ? getPixelColorXY(x, y) : getPixelColor(x);
    int w1 = W(color);
    int r1 = R(color);
    int g1 = G(color);
    int b1 = B(color);

    int wdelta = (w2 - w1) / mappedRate;
    int rdelta = (r2 - r1) / mappedRate;
    int gdelta = (g2 - g1) / mappedRate;
    int bdelta = (b2 - b1) / mappedRate;

    // if fade isn't complete, make sure delta is at least 1 (fixes rounding issues)
    wdelta += (w2 == w1) ? 0 : (w2 > w1) ? 1 : -1;
    rdelta += (r2 == r1) ? 0 : (r2 > r1) ? 1 : -1;
    gdelta += (g2 == g1) ? 0 : (g2 > g1) ? 1 : -1;
    bdelta += (b2 == b1) ? 0 : (b2 > b1) ? 1 : -1;

    if (is2D()) setPixelColorXY(x, y, r1 + rdelta, g1 + gdelta, b1 + bdelta, w1 + wdelta);
    else        setPixelColor(x, r1 + rdelta, g1 + gdelta, b1 + bdelta, w1 + wdelta);
  }
}

// fades all pixels to black using nscale8()
void Segment::fadeToBlackBy(uint8_t fadeBy) {
  const uint16_t cols = is2D() ? virtualWidth() : virtualLength();
  const uint16_t rows = virtualHeight(); // will be 1 for 1D

  for (uint16_t y = 0; y < rows; y++) for (uint16_t x = 0; x < cols; x++) {
    if (is2D()) setPixelColorXY(x, y, CRGB(getPixelColorXY(x,y)).nscale8(255-fadeBy));
    else        setPixelColor(x, CRGB(getPixelColor(x)).nscale8(255-fadeBy));
  }
}

/*
 * blurs segment content, source: FastLED colorutils.cpp
 */
void Segment::blur(uint8_t blur_amount)
{
#ifndef WLED_DISABLE_2D
  if (is2D()) {
    // compatibility with 2D
    const uint16_t cols = virtualWidth();
    const uint16_t rows = virtualHeight();
    for (uint16_t i = 0; i < rows; i++) blurRow(i, blur_amount); // blur all rows
    for (uint16_t k = 0; k < cols; k++) blurCol(k, blur_amount); // blur all columns
    return;
  }
#endif
  uint8_t keep = 255 - blur_amount;
  uint8_t seep = blur_amount >> 1;
  CRGB carryover = CRGB::Black;
  for(uint16_t i = 0; i < virtualLength(); i++)
  {
    CRGB cur = CRGB(getPixelColor(i));
    CRGB part = cur;
    part.nscale8(seep);
    cur.nscale8(keep);
    cur += carryover;
    if(i > 0) {
      uint32_t c = getPixelColor(i-1);
      uint8_t r = R(c);
      uint8_t g = G(c);
      uint8_t b = B(c);
      setPixelColor(i-1, qadd8(r, part.red), qadd8(g, part.green), qadd8(b, part.blue));
    }
    setPixelColor(i,cur.red, cur.green, cur.blue);
    carryover = part;
  }
}

/*
 * Put a value 0 to 255 in to get a color value.
 * The colours are a transition r -> g -> b -> back to r
 * Inspired by the Adafruit examples.
 */
uint32_t Segment::color_wheel(uint8_t pos) { // TODO
  if (palette) return color_from_palette(pos, false, true, 0);
  pos = 255 - pos;
  if(pos < 85) {
    return ((uint32_t)(255 - pos * 3) << 16) | ((uint32_t)(0) << 8) | (pos * 3);
  } else if(pos < 170) {
    pos -= 85;
    return ((uint32_t)(0) << 16) | ((uint32_t)(pos * 3) << 8) | (255 - pos * 3);
  } else {
    pos -= 170;
    return ((uint32_t)(pos * 3) << 16) | ((uint32_t)(255 - pos * 3) << 8) | (0);
  }
}

/*
 * Returns a new, random wheel index with a minimum distance of 42 from pos.
 */
uint8_t Segment::get_random_wheel_index(uint8_t pos) {
  uint8_t r = 0, x = 0, y = 0, d = 0;

  while(d < 42) {
    r = random8();
    x = abs(pos - r);
    y = 255 - x;
    d = MIN(x, y);
  }
  return r;
}

/*
 * Gets a single color from the currently selected palette.
 * @param i Palette Index (if mapping is true, the full palette will be _virtualSegmentLength long, if false, 255). Will wrap around automatically.
 * @param mapping if true, LED position in segment is considered for color
 * @param wrap FastLED palettes will usally wrap back to the start smoothly. Set false to get a hard edge
 * @param mcol If the default palette 0 is selected, return the standard color 0, 1 or 2 instead. If >2, Party palette is used instead
 * @param pbri Value to scale the brightness of the returned color by. Default is 255. (no scaling)
 * @returns Single color from palette
 */
uint32_t Segment::color_from_palette(uint16_t i, bool mapping, bool wrap, uint8_t mcol, uint8_t pbri)
{
  // default palette or no RGB support on segment
  if ((palette == 0 && mcol < NUM_COLORS) || !_isRGB) {
    uint32_t color = currentColor(mcol, colors[mcol]);
    color = gamma32(color);
    if (pbri == 255) return color;
    return RGBW32(scale8_video(R(color),pbri), scale8_video(G(color),pbri), scale8_video(B(color),pbri), scale8_video(W(color),pbri));
  }

  uint8_t paletteIndex = i;
  if (mapping && virtualLength() > 1) paletteIndex = (i*255)/(virtualLength() -1);
  if (!wrap) paletteIndex = scale8(paletteIndex, 240); //cut off blend at palette "end"
  CRGB fastled_col;
  CRGBPalette16 curPal;
  if (transitional && _t) curPal = _t->_palT;
  else                    loadPalette(curPal, palette);
  fastled_col = ColorFromPalette(curPal, paletteIndex, pbri, (strip.paletteBlend == 3)? NOBLEND:LINEARBLEND); // NOTE: paletteBlend should be global

  return RGBW32(fastled_col.r, fastled_col.g, fastled_col.b, 0);
}

 //WLEDMM netmindz ar palette
uint8_t * Segment::getAudioPalette(int pal) {
  // https://forum.makerforums.info/t/hi-is-it-possible-to-define-a-gradient-palette-at-runtime-the-define-gradient-palette-uses-the/63339
  
  um_data_t *um_data;
  if (!usermods.getUMData(&um_data, USERMOD_ID_AUDIOREACTIVE)) {
    um_data = simulateSound(SEGMENT.soundSim);
  }
  uint8_t *fftResult = (uint8_t*)um_data->u_data[2];

  static uint8_t xyz[12];  // Needs to be 4 times however many colors are being used.
                           // 3 colors = 12, 4 colors = 16, etc.

  CRGB rgb = getCRGBForBand(0, fftResult, pal);
  
  xyz[0] = 0;  // anchor of first color - must be zero
  xyz[1] = rgb.r;
  xyz[2] = rgb.g;
  xyz[3] = rgb.b;

  rgb = getCRGBForBand(4, fftResult, pal);
  xyz[4] = 128;
  xyz[5] = rgb.r;
  xyz[6] = rgb.g;
  xyz[7] = rgb.b;
  
  rgb = getCRGBForBand(8, fftResult, pal);
  xyz[8] = 255;  // anchor of last color - must be 255
  xyz[9] = rgb.r;
  xyz[10] = rgb.g;
  xyz[11] = rgb.b;

  return xyz;
}


///////////////////////////////////////////////////////////////////////////////
// WS2812FX class implementation
///////////////////////////////////////////////////////////////////////////////

//do not call this method from system context (network callback)
void WS2812FX::finalizeInit(void)
{
  //reset segment runtimes
  for (segment &seg : _segments) {
    seg.markForReset();
    seg.resetIfRequired();
  }

  // for the lack of better place enumerate ledmaps here
  // if we do it in json.cpp (serializeInfo()) we are getting flashes on LEDs
  // unfortunately this means we do not get updates after uploads
  enumerateLedmaps();

  _hasWhiteChannel = _isOffRefreshRequired = false;

  //if busses failed to load, add default (fresh install, FS issue, ...)
  if (busses.getNumBusses() == 0) {
    DEBUG_PRINTLN(F("No busses, init default"));
    const uint8_t defDataPins[] = {DATA_PINS};
    const uint16_t defCounts[] = {PIXEL_COUNTS};
    const uint8_t defNumBusses = ((sizeof defDataPins) / (sizeof defDataPins[0]));
    const uint8_t defNumCounts = ((sizeof defCounts)   / (sizeof defCounts[0]));
    uint16_t prevLen = 0;
    for (uint8_t i = 0; i < defNumBusses && i < WLED_MAX_BUSSES+WLED_MIN_VIRTUAL_BUSSES; i++) {
      uint8_t defPin[] = {defDataPins[i]};
      uint16_t start = prevLen;
      uint16_t count = defCounts[(i < defNumCounts) ? i : defNumCounts -1];
      prevLen += count;
      BusConfig defCfg = BusConfig(DEFAULT_LED_TYPE, defPin, start, count, DEFAULT_LED_COLOR_ORDER, false, 0, RGBW_MODE_MANUAL_ONLY);
      if (busses.add(defCfg) == -1) break;
    }
  }

  _length = 0;
  for (uint8_t i=0; i<busses.getNumBusses(); i++) {
    Bus *bus = busses.getBus(i);
    if (bus == nullptr) continue;
    if (bus->getStart() + bus->getLength() > MAX_LEDS) break;
    //RGBW mode is enabled if at least one of the strips is RGBW
    _hasWhiteChannel |= bus->isRgbw();
    //refresh is required to remain off if at least one of the strips requires the refresh.
    _isOffRefreshRequired |= bus->isOffRefreshRequired();
    uint16_t busEnd = bus->getStart() + bus->getLength();
    if (busEnd > _length) _length = busEnd;
    #ifdef ESP8266
    if ((!IS_DIGITAL(bus->getType()) || IS_2PIN(bus->getType()))) continue;
    uint8_t pins[5];
    if (!bus->getPins(pins)) continue;
    BusDigital* bd = static_cast<BusDigital*>(bus);
    if (pins[0] == 3) bd->reinit();
    #endif
  }

  if (!isMatrix) { // if 2D then max values defined in setUpMatrix() using panel set-up
    Segment::maxWidth  = _length;
    Segment::maxHeight = 1;
   }

  //initialize leds array. TBD: realloc if nr of leds change
  if (Segment::_globalLeds) {
    purgeSegments(true);
    free(Segment::_globalLeds);
    Segment::_globalLeds = nullptr;
  }
  if (useLedsArray) {
    #if defined(ARDUINO_ARCH_ESP32) && defined(WLED_USE_PSRAM)
    if (psramFound())
      Segment::_globalLeds = (CRGB*) ps_malloc(sizeof(CRGB) * _length);
    else
    #endif
      Segment::_globalLeds = (CRGB*) malloc(sizeof(CRGB) * _length);
    memset(Segment::_globalLeds, 0, sizeof(CRGB) * _length);
  }

  //segments are created in makeAutoSegments();
  loadCustomPalettes(); // (re)load all custom palettes
  deserializeMap();     // (re)load default ledmap
}

void WS2812FX::service() {
  uint32_t nowUp = millis(); // Be aware, millis() rolls over every 49 days
  now = nowUp + timebase;
  if (nowUp - _lastShow < MIN_SHOW_DELAY) return;
  bool doShow = false;

  _isServicing = true;
  _segment_index = 0;
  for (segment &seg : _segments) {
    // reset the segment runtime data if needed
    seg.resetIfRequired();

    if (!seg.isActive()) continue;

    // last condition ensures all solid segments are updated at the same time
    if(nowUp > seg.next_time || _triggered || (doShow && seg.mode == FX_MODE_STATIC))
    {
      if (seg.grouping == 0) seg.grouping = 1; //sanity check
      doShow = true;
      uint16_t delay = FRAMETIME;

      if (!seg.freeze) { //only run effect function if not frozen
        _virtualSegmentLength = seg.virtualLength();
        _colors_t[0] = seg.currentColor(0, seg.colors[0]);
        _colors_t[1] = seg.currentColor(1, seg.colors[1]);
        _colors_t[2] = seg.currentColor(2, seg.colors[2]);
        seg.currentPalette(_currentPalette, seg.palette);

        if (!cctFromRgb || correctWB) busses.setSegmentCCT(seg.currentBri(seg.cct, true), correctWB);
        for (uint8_t c = 0; c < NUM_COLORS; c++) _colors_t[c] = gamma32(_colors_t[c]);

        // effect blending (execute previous effect)
        // actual code may be a bit more involved as effects have runtime data including allocated memory
        //if (seg.transitional && seg._modeP) (*_mode[seg._modeP])(progress());
        delay = (*_mode[seg.currentMode(seg.mode)])();
        if (seg.mode != FX_MODE_HALLOWEEN_EYES) seg.call++;
        if (seg.transitional && delay > FRAMETIME) delay = FRAMETIME; // force faster updates during transition

        seg.handleTransition();
      }

      seg.next_time = nowUp + delay;
    }
    _segment_index++;
  }
  _virtualSegmentLength = 0;
  busses.setSegmentCCT(-1);
  if(doShow) {
    yield();
    show();
  }
  _triggered = false;
  _isServicing = false;
}

void IRAM_ATTR WS2812FX::setPixelColor(int i, uint32_t col)
{
  if (i >= _length) return;
  if (i < customMappingSize) i = customMappingTable[i];
  busses.setPixelColor(i, col);
}

uint32_t WS2812FX::getPixelColor(uint16_t i)
{
  if (i >= _length) return 0;
  if (i < customMappingSize) i = customMappingTable[i];
  return busses.getPixelColor(i);
}


//DISCLAIMER
//The following function attemps to calculate the current LED power usage,
//and will limit the brightness to stay below a set amperage threshold.
//It is NOT a measurement and NOT guaranteed to stay within the ablMilliampsMax margin.
//Stay safe with high amperage and have a reasonable safety margin!
//I am NOT to be held liable for burned down garages!

//fine tune power estimation constants for your setup
#define MA_FOR_ESP        100 //how much mA does the ESP use (Wemos D1 about 80mA, ESP32 about 120mA)
                              //you can set it to 0 if the ESP is powered by USB and the LEDs by external

void WS2812FX::estimateCurrentAndLimitBri() {
  //power limit calculation
  //each LED can draw up 195075 "power units" (approx. 53mA)
  //one PU is the power it takes to have 1 channel 1 step brighter per brightness step
  //so A=2,R=255,G=0,B=0 would use 510 PU per LED (1mA is about 3700 PU)
  bool useWackyWS2815PowerModel = false;
  byte actualMilliampsPerLed = milliampsPerLed;

  if(milliampsPerLed == 255) {
    useWackyWS2815PowerModel = true;
    actualMilliampsPerLed = 12; // from testing an actual strip
  }

  if (ablMilliampsMax < 150 || actualMilliampsPerLed == 0) { //0 mA per LED and too low numbers turn off calculation
    currentMilliamps = 0;
    busses.setBrightness(_brightness);
    return;
  }

  uint16_t pLen = getLengthPhysical();
  uint32_t puPerMilliamp = 195075 / actualMilliampsPerLed;
  uint32_t powerBudget = (ablMilliampsMax - MA_FOR_ESP) * puPerMilliamp; //100mA for ESP power
  if (powerBudget > puPerMilliamp * pLen) { //each LED uses about 1mA in standby, exclude that from power budget
    powerBudget -= puPerMilliamp * pLen;
  } else {
    powerBudget = 0;
  }

  uint32_t powerSum = 0;

  for (uint8_t b = 0; b < busses.getNumBusses(); b++) {
    Bus *bus = busses.getBus(b);
    if (bus->getType() >= TYPE_NET_DDP_RGB) continue; //exclude non-physical network busses
    uint16_t len = bus->getLength();
    uint32_t busPowerSum = 0;
    for (uint16_t i = 0; i < len; i++) { //sum up the usage of each LED
      uint32_t c = bus->getPixelColor(i);
      byte r = R(c), g = G(c), b = B(c), w = W(c);

      if(useWackyWS2815PowerModel) { //ignore white component on WS2815 power calculation
        busPowerSum += (MAX(MAX(r,g),b)) * 3;
      } else {
        busPowerSum += (r + g + b + w);
      }
    }

    if (bus->isRgbw()) { //RGBW led total output with white LEDs enabled is still 50mA, so each channel uses less
      busPowerSum *= 3;
      busPowerSum = busPowerSum >> 2; //same as /= 4
    }
    powerSum += busPowerSum;
  }

  uint32_t powerSum0 = powerSum;
  powerSum *= _brightness;

  if (powerSum > powerBudget) //scale brightness down to stay in current limit
  {
    float scale = (float)powerBudget / (float)powerSum;
    uint16_t scaleI = scale * 255;
    uint8_t scaleB = (scaleI > 255) ? 255 : scaleI;
    uint8_t newBri = scale8(_brightness, scaleB);
    busses.setBrightness(newBri); //to keep brightness uniform, sets virtual busses too
    currentMilliamps = (powerSum0 * newBri) / puPerMilliamp;
  } else {
    currentMilliamps = powerSum / puPerMilliamp;
    busses.setBrightness(_brightness);
  }
  currentMilliamps += MA_FOR_ESP; //add power of ESP back to estimate
  currentMilliamps += pLen; //add standby power back to estimate
}

void WS2812FX::show(void) {

  // avoid race condition, caputre _callback value
  show_callback callback = _callback;
  if (callback) callback();

  estimateCurrentAndLimitBri();

  // some buses send asynchronously and this method will return before
  // all of the data has been sent.
  // See https://github.com/Makuna/NeoPixelBus/wiki/ESP32-NeoMethods#neoesp32rmt-methods
  busses.show();
  unsigned long now = millis();
  unsigned long diff = now - _lastShow;
  uint16_t fpsCurr = 200;
  if (diff > 0) fpsCurr = 1000 / diff;
  _cumulativeFps = (3 * _cumulativeFps + fpsCurr) >> 2;
  _lastShow = now;
}

/**
 * Returns a true value if any of the strips are still being updated.
 * On some hardware (ESP32), strip updates are done asynchronously.
 */
bool WS2812FX::isUpdating() {
  return !busses.canAllShow();
}

/**
 * Returns the refresh rate of the LED strip. Useful for finding out whether a given setup is fast enough.
 * Only updates on show() or is set to 0 fps if last show is more than 2 secs ago, so accurary varies
 */
uint16_t WS2812FX::getFps() {
  if (millis() - _lastShow > 2000) return 0;
  return _cumulativeFps +1;
}

void WS2812FX::setTargetFps(uint8_t fps) {
  if (fps > 0 && fps <= 120) _targetFps = fps;
  _frametime = 1000 / _targetFps;
}

void WS2812FX::setMode(uint8_t segid, uint8_t m) {
  if (segid >= _segments.size()) return;

  if (m >= getModeCount()) m = getModeCount() - 1;

  if (_segments[segid].mode != m) {
    _segments[segid].startTransition(_transitionDur); // set effect transitions
    //_segments[segid].markForReset();
    _segments[segid].mode = m;
  }
}

//applies to all active and selected segments
void WS2812FX::setColor(uint8_t slot, uint32_t c) {
  if (slot >= NUM_COLORS) return;

  for (segment &seg : _segments) {
    if (seg.isActive() && seg.isSelected()) {
      seg.setColor(slot, c);
    }
  }
}

void WS2812FX::setCCT(uint16_t k) {
  for (segment &seg : _segments) {
    if (seg.isActive() && seg.isSelected()) {
      seg.setCCT(k);
    }
  }
}

void WS2812FX::setBrightness(uint8_t b, bool direct) {
  if (gammaCorrectBri) b = gamma8(b);
  if (_brightness == b) return;
  _brightness = b;
  if (_brightness == 0) { //unfreeze all segments on power off
    for (segment &seg : _segments) {
      seg.freeze = false;
    }
  }
  if (direct) {
    // would be dangerous if applied immediately (could exceed ABL), but will not output until the next show()
    busses.setBrightness(b);
  } else {
    unsigned long t = millis();
    if (_segments[0].next_time > t + 22 && t - _lastShow > MIN_SHOW_DELAY) show(); //apply brightness change immediately if no refresh soon
  }
}

uint8_t WS2812FX::getFirstSelectedSegId(void)
{
  size_t i = 0;
  for (segment &seg : _segments) {
    if (seg.isActive() && seg.isSelected()) return i;
    i++;
  }
  // if none selected, use the main segment
  return getMainSegmentId();
}

void WS2812FX::setMainSegmentId(uint8_t n) {
  _mainSegment = 0;
  if (n < _segments.size()) {
    _mainSegment = n;
  }
  return;
}

uint8_t WS2812FX::getLastActiveSegmentId(void) {
  for (size_t i = _segments.size() -1; i > 0; i--) {
    if (_segments[i].isActive()) return i;
  }
  return 0;
}

uint8_t WS2812FX::getActiveSegmentsNum(void) {
  uint8_t c = 0;
  for (size_t i = 0; i < _segments.size(); i++) {
    if (_segments[i].isActive()) c++;
  }
  return c;
}

uint16_t WS2812FX::getLengthPhysical(void) {
  uint16_t len = 0;
  for (size_t b = 0; b < busses.getNumBusses(); b++) {
    Bus *bus = busses.getBus(b);
    if (bus->getType() >= TYPE_NET_DDP_RGB) continue; //exclude non-physical network busses
    len += bus->getLength();
  }
  return len;
}

//used for JSON API info.leds.rgbw. Little practical use, deprecate with info.leds.rgbw.
//returns if there is an RGBW bus (supports RGB and White, not only white)
//not influenced by auto-white mode, also true if white slider does not affect output white channel
bool WS2812FX::hasRGBWBus(void) {
  for (size_t b = 0; b < busses.getNumBusses(); b++) {
    Bus *bus = busses.getBus(b);
    if (bus == nullptr || bus->getLength()==0) break;
    switch (bus->getType()) {
      case TYPE_SK6812_RGBW:
      case TYPE_TM1814:
      case TYPE_ANALOG_4CH:
        return true;
    }
  }
  return false;
}

bool WS2812FX::hasCCTBus(void) {
  if (cctFromRgb && !correctWB) return false;
  for (size_t b = 0; b < busses.getNumBusses(); b++) {
    Bus *bus = busses.getBus(b);
    if (bus == nullptr || bus->getLength()==0) break;
    switch (bus->getType()) {
      case TYPE_ANALOG_5CH:
      case TYPE_ANALOG_2CH:
        return true;
    }
  }
  return false;
}

void WS2812FX::purgeSegments(bool force) {
  // remove all inactive segments (from the back)
  int deleted = 0;
  if (_segments.size() <= 1) return;
  for (size_t i = _segments.size()-1; i > 0; i--)
    if (_segments[i].stop == 0 || force) {
      DEBUG_PRINT(F("Purging segment segment: ")); DEBUG_PRINTLN(i);
      deleted++;
      _segments.erase(_segments.begin() + i);
    }
  if (deleted) {
    _segments.shrink_to_fit();
    if (_mainSegment >= _segments.size()) setMainSegmentId(0);
  }
}

Segment& WS2812FX::getSegment(uint8_t id) {
  return _segments[id >= _segments.size() ? getMainSegmentId() : id]; // vectors
}

void WS2812FX::setSegment(uint8_t n, uint16_t i1, uint16_t i2, uint8_t grouping, uint8_t spacing, uint16_t offset, uint16_t startY, uint16_t stopY) {
  if (n >= _segments.size()) return;
  _segments[n].set(i1, i2, grouping, spacing, offset, startY, stopY);
}

void WS2812FX::restartRuntime() {
  for (segment &seg : _segments) seg.markForReset();
}

void WS2812FX::resetSegments() {
  _segments.clear(); // destructs all Segment as part of clearing
  #ifndef WLED_DISABLE_2D
  segment seg = isMatrix ? Segment(0, Segment::maxWidth, 0, Segment::maxHeight) : Segment(0, _length);
  #else
  segment seg = Segment(0, _length);
  #endif
  _segments.push_back(seg);
  _mainSegment = 0;
}

void WS2812FX::makeAutoSegments(bool forceReset) {
  if (isMatrix) {
    #ifndef WLED_DISABLE_2D
    // only create 1 2D segment
    if (forceReset || getSegmentsNum() == 0) resetSegments(); // initialises 1 segment
    else if (getActiveSegmentsNum() == 1) {
      size_t i = getLastActiveSegmentId();
      _segments[i].start  = 0;
      _segments[i].stop   = Segment::maxWidth;
      _segments[i].startY = 0;
      _segments[i].stopY  = Segment::maxHeight;
      _segments[i].grouping = 1;
      _segments[i].spacing  = 0;
      _mainSegment = i;
    }
    #endif
  } else if (autoSegments) { //make one segment per bus
    uint16_t segStarts[MAX_NUM_SEGMENTS] = {0};
    uint16_t segStops [MAX_NUM_SEGMENTS] = {0};
    uint8_t s = 0;
    for (uint8_t i = 0; i < busses.getNumBusses(); i++) {
      Bus* b = busses.getBus(i);

      segStarts[s] = b->getStart();
      segStops[s]  = segStarts[s] + b->getLength();

      //check for overlap with previous segments
      for (size_t j = 0; j < s; j++) {
        if (segStops[j] > segStarts[s] && segStarts[j] < segStops[s]) {
          //segments overlap, merge
          segStarts[j] = min(segStarts[s],segStarts[j]);
          segStops [j] = max(segStops [s],segStops [j]); segStops[s] = 0;
          s--;
        }
      }
      s++;
    }
    _segments.clear();
    for (size_t i = 0; i < s; i++) {
      Segment seg = Segment(segStarts[i], segStops[i]);
      seg.selected = true;
      _segments.push_back(seg);
    }
    _mainSegment = 0;
  } else {
    if (forceReset || getSegmentsNum() == 0) resetSegments();
    //expand the main seg to the entire length, but only if there are no other segments, or reset is forced
    else if (getActiveSegmentsNum() == 1) {
      size_t i = getLastActiveSegmentId();
      _segments[i].start = 0;
      _segments[i].stop  = _length;
      _mainSegment = 0;
    }
  }

  fixInvalidSegments();
}

void WS2812FX::fixInvalidSegments() {
  //make sure no segment is longer than total (sanity check)
  for (size_t i = getSegmentsNum()-1; i > 0; i--) {
    if (_segments[i].start >= _length) { _segments.erase(_segments.begin()+i); continue; }
    if (_segments[i].stop  >  _length) _segments[i].stop = _length;
    // this is always called as the last step after finalizeInit(), update covered bus types
    _segments[i].refreshLightCapabilities();
  }
}

//true if all segments align with a bus, or if a segment covers the total length
bool WS2812FX::checkSegmentAlignment() {
  bool aligned = false;
  for (segment &seg : _segments) {
    for (uint8_t b = 0; b<busses.getNumBusses(); b++) {
      Bus *bus = busses.getBus(b);
      if (seg.start == bus->getStart() && seg.stop == bus->getStart() + bus->getLength()) aligned = true;
    }
    if (seg.start == 0 && seg.stop == _length) aligned = true;
    if (!aligned) return false;
  }
  return true;
}

//After this function is called, setPixelColor() will use that segment (offsets, grouping, ... will apply)
//Note: If called in an interrupt (e.g. JSON API), original segment must be restored,
//otherwise it can lead to a crash on ESP32 because _segment_index is modified while in use by the main thread
uint8_t WS2812FX::setPixelSegment(uint8_t n)
{
  uint8_t prevSegId = _segment_index;
  if (n < _segments.size()) {
    _segment_index = n;
    _virtualSegmentLength = _segments[_segment_index].virtualLength();
  }
  return prevSegId;
}

void WS2812FX::setRange(uint16_t i, uint16_t i2, uint32_t col)
{
  if (i2 >= i)
  {
    for (uint16_t x = i; x <= i2; x++) setPixelColor(x, col);
  } else
  {
    for (uint16_t x = i2; x <= i; x++) setPixelColor(x, col);
  }
}

void WS2812FX::setTransitionMode(bool t)
{
  for (segment &seg : _segments) if (!seg.transitional) seg.startTransition(t ? _transitionDur : 0);
}

#ifdef WLED_DEBUG
void WS2812FX::printSize()
{
  size_t size = 0;
  for (const Segment &seg : _segments) size += seg.getSize();
  DEBUG_PRINTF("Segments: %d -> %uB\n", _segments.size(), size);
  DEBUG_PRINTF("Modes: %d*%d=%uB\n", sizeof(mode_ptr), _mode.size(), (_mode.capacity()*sizeof(mode_ptr)));
  DEBUG_PRINTF("Data: %d*%d=%uB\n", sizeof(const char *), _modeData.size(), (_modeData.capacity()*sizeof(const char *)));
  DEBUG_PRINTF("Map: %d*%d=%uB\n", sizeof(uint16_t), (int)customMappingSize, customMappingSize*sizeof(uint16_t));
  if (useLedsArray) DEBUG_PRINTF("Buffer: %d*%d=%uB\n", sizeof(CRGB), (int)_length, _length*sizeof(CRGB));
}
#endif

void WS2812FX::loadCustomPalettes()
{
  byte tcp[72]; //support gradient palettes with up to 18 entries
  CRGBPalette16 targetPalette;
  customPalettes.clear(); // start fresh
  for (int index = 0; index<10; index++) {
    char fileName[32];
    sprintf_P(fileName, PSTR("/palette%d.json"), index);

    StaticJsonDocument<1536> pDoc; // barely enough to fit 72 numbers
    if (WLED_FS.exists(fileName)) {
      DEBUG_PRINT(F("Reading palette from "));
      DEBUG_PRINTLN(fileName);

      if (readObjectFromFile(fileName, nullptr, &pDoc)) {
        JsonArray pal = pDoc[F("palette")];
        if (!pal.isNull() && pal.size()>4) { // not an empty palette (at least 2 entries)
          if (pal[0].is<int>() && pal[1].is<const char *>()) {
            // we have an array of index & hex strings
            size_t palSize = MIN(pal.size(), 36);
            palSize -= palSize % 2; // make sure size is multiple of 2
            for (size_t i=0, j=0; i<palSize && pal[i].as<int>()<256; i+=2, j+=4) {
              uint8_t rgbw[] = {0,0,0,0};
              tcp[ j ] = (uint8_t) pal[ i ].as<int>(); // index
              colorFromHexString(rgbw, pal[i+1].as<const char *>()); // will catch non-string entires
              for (size_t c=0; c<3; c++) tcp[j+1+c] = rgbw[c]; // only use RGB component
              DEBUG_PRINTF("%d(%d) : %d %d %d\n", i, int(tcp[j]), int(tcp[j+1]), int(tcp[j+2]), int(tcp[j+3]));
            }
          } else {
            size_t palSize = MIN(pal.size(), 72);
            palSize -= palSize % 4; // make sure size is multiple of 4
            for (size_t i=0; i<palSize && pal[i].as<int>()<256; i+=4) {
              tcp[ i ] = (uint8_t) pal[ i ].as<int>(); // index
              tcp[i+1] = (uint8_t) pal[i+1].as<int>(); // R
              tcp[i+2] = (uint8_t) pal[i+2].as<int>(); // G
              tcp[i+3] = (uint8_t) pal[i+3].as<int>(); // B
              DEBUG_PRINTF("%d(%d) : %d %d %d\n", i, int(tcp[i]), int(tcp[i+1]), int(tcp[i+2]), int(tcp[i+3]));
            }
          }
          customPalettes.push_back(targetPalette.loadDynamicGradientPalette(tcp));
        }
      }
    } else {
      break;
    }
  }
}

//load custom mapping table from JSON file (called from finalizeInit() or deserializeState())
void WS2812FX::deserializeMap(uint8_t n) {
  // WLEDMM: also supports isMatrix

  char fileName[32];
  strcpy_P(fileName, PSTR("/ledmap"));
  if (n) sprintf(fileName +7, "%d", n);
  strcat(fileName, ".json");
  bool isFile = WLED_FS.exists(fileName);

  if (!isFile) {
    // erase custom mapping if selecting nonexistent ledmap.json (n==0)
    if (!n && customMappingTable != nullptr) {
      //WLEDMM: if isMatrix then not erase but back to matrix default 
      if (isMatrix)
        setUpMatrix(true);
      else {
        customMappingSize = 0;
        delete[] customMappingTable;
        customMappingTable = nullptr;
      }
    }
    return;
  }

  if (!requestJSONBufferLock(7)) return;

  DEBUG_PRINT(F("Reading LED map from "));
  DEBUG_PRINTLN(fileName);

  if (!readObjectFromFile(fileName, nullptr, &doc)) {
    releaseJSONBufferLock();
    return; //if file does not exist just exit
  }

  // erase old custom ledmap
  if (customMappingTable != nullptr) {
    customMappingSize = 0;
    delete[] customMappingTable;
    customMappingTable = nullptr;
  }

  JsonArray map = doc[F("map")];
  if (!map.isNull() && map.size()) {  // not an empty map
    //WLEDMM: if isMatrix then customMap size is whole matrix
#ifndef WLED_DISABLE_2D
    if (isMatrix)
      customMappingSize = Segment::maxWidth * Segment::maxHeight;
    else
#endif
      customMappingSize  = map.size();
    customMappingTable = new uint16_t[customMappingSize];
    for (uint16_t i=0; i<MIN(map.size(),customMappingSize); i++) {
      customMappingTable[i] = (uint16_t) map[i];
    }
    setUpMatrix(false); //WLEDMM: apply logical to physical mapping after the ledmap
  }
  else 
    setUpMatrix(true); //WLEDMM: if no map then back to matrix default 

  releaseJSONBufferLock();
}


WS2812FX* WS2812FX::instance = nullptr;

//Bus static member definition, would belong in bus_manager.cpp
int16_t Bus::_cct = -1;
uint8_t Bus::_cctBlend = 0;
uint8_t Bus::_gAWM = 255;

const char JSON_mode_names[] PROGMEM = R"=====(["FX names moved"])=====";
 //WLEDMM netmindz ar palette add Audio responsive
const char JSON_palette_names[] PROGMEM = R"=====([
"Default","* Random Cycle","* Color 1","* Colors 1&2","* Color Gradient","* Colors Only","Party","Cloud","Lava","Ocean",
"Forest","Rainbow","Rainbow Bands","Sunset","Rivendell","Breeze","Red & Blue","Yellowout","Analogous","Splash",
"Pastel","Sunset 2","Beach","Vintage","Departure","Landscape","Beech","Sherbet","Hult","Hult 64",
"Drywet","Jul","Grintage","Rewhi","Tertiary","Fire","Icefire","Cyane","Light Pink","Autumn",
"Magenta","Magred","Yelmag","Yelblu","Orange & Teal","Tiamat","April Night","Orangery","C9","Sakura",
"Aurora","Atlantica","C9 2","C9 New","Temperature","Aurora 2","Retro Clown","Candy","Toxy Reaf","Fairy Reaf",
"Semi Blue","Pink Candy","Red Reaf","Aqua Flash","Yelblu Hot","Lite Light","Red Flash","Blink Red","Red Shift","Red Tide",
"Candy2","Audio Responsive Ratio","Audio Responsive Hue"
])=====";<|MERGE_RESOLUTION|>--- conflicted
+++ resolved
@@ -768,34 +768,8 @@
         // expand in circular fashion from center
         if (i==0)
           setPixelColorXY(0, 0, col);
-<<<<<<< HEAD
         else
-          drawArc(0, 0, i, col);
-=======
-        else {
-          float step = HALF_PI / (2.85f*i);
-          for (float rad = 0.0f; rad <= HALF_PI+step/2; rad += step) {
-            // may want to try float version as well (with or without antialiasing)
-            int x = roundf(sin_t(rad) * i);
-            int y = roundf(cos_t(rad) * i);
-            setPixelColorXY(x, y, col);
-          }
-          // Bresenham’s Algorithm
-          //int d = 3 - (2*i);
-          //int y = i, x = 0;
-          //while (y >= x) {
-          //  setPixelColorXY(x, y, col);
-          //  setPixelColorXY(y, x, col);
-          //  x++;
-          //  if (d > 0) {
-          //    y--;
-          //    d += 4 * (x - y) + 10;
-          //  } else {
-          //    d += 4 * x + 6;
-          //  }
-          //}
-        }
->>>>>>> 929bb70e
+          drawArc(0, 0, i, col); //WLEDMM: drawArc will take care if drawing
         break;
       case M12_pCorner:
         for (int x = 0; x <= i; x++) setPixelColorXY(x, i, col);
