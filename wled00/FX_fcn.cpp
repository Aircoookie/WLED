/*
  WS2812FX_fcn.cpp contains all utility functions
  Harm Aldick - 2016
  www.aldick.org
  LICENSE
  The MIT License (MIT)
  Copyright (c) 2016  Harm Aldick
  Permission is hereby granted, free of charge, to any person obtaining a copy
  of this software and associated documentation files (the "Software"), to deal
  in the Software without restriction, including without limitation the rights
  to use, copy, modify, merge, publish, distribute, sublicense, and/or sell
  copies of the Software, and to permit persons to whom the Software is
  furnished to do so, subject to the following conditions:
  The above copyright notice and this permission notice shall be included in
  all copies or substantial portions of the Software.
  THE SOFTWARE IS PROVIDED "AS IS", WITHOUT WARRANTY OF ANY KIND, EXPRESS OR
  IMPLIED, INCLUDING BUT NOT LIMITED TO THE WARRANTIES OF MERCHANTABILITY,
  FITNESS FOR A PARTICULAR PURPOSE AND NONINFRINGEMENT. IN NO EVENT SHALL THE
  AUTHORS OR COPYRIGHT HOLDERS BE LIABLE FOR ANY CLAIM, DAMAGES OR OTHER
  LIABILITY, WHETHER IN AN ACTION OF CONTRACT, TORT OR OTHERWISE, ARISING FROM,
  OUT OF OR IN CONNECTION WITH THE SOFTWARE OR THE USE OR OTHER DEALINGS IN
  THE SOFTWARE.

  Modified heavily for WLED
*/
#include "wled.h"
#include "FX.h"
#include "palettes.h"

/*
  Custom per-LED mapping has moved!

  Create a file "ledmap.json" using the edit page.

  this is just an example (30 LEDs). It will first set all even, then all uneven LEDs.
  {"map":[
  0, 2, 4, 6, 8, 10, 12, 14, 16, 18, 20, 22, 24, 26, 28,
  1, 3, 5, 7, 9, 11, 13, 15, 17, 19, 21, 23, 25, 27, 29]}

  another example. Switches direction every 5 LEDs.
  {"map":[
  0, 1, 2, 3, 4, 9, 8, 7, 6, 5, 10, 11, 12, 13, 14,
  19, 18, 17, 16, 15, 20, 21, 22, 23, 24, 29, 28, 27, 26, 25]}
*/

//factory defaults LED setup
//#define PIXEL_COUNTS 30, 30, 30, 30
//#define DATA_PINS 16, 1, 3, 4
//#define DEFAULT_LED_TYPE TYPE_WS2812_RGB

#ifndef PIXEL_COUNTS
  #define PIXEL_COUNTS DEFAULT_LED_COUNT
#endif

#ifndef DATA_PINS
  #define DATA_PINS LEDPIN
#endif

#ifndef DEFAULT_LED_TYPE
  #define DEFAULT_LED_TYPE TYPE_WS2812_RGB
#endif

#ifndef DEFAULT_LED_COLOR_ORDER
  #define DEFAULT_LED_COLOR_ORDER COL_ORDER_GRB  //default to GRB
#endif


#if MAX_NUM_SEGMENTS < WLED_MAX_BUSSES
  #error "Max segments must be at least max number of busses!"
#endif


///////////////////////////////////////////////////////////////////////////////
// Segment class implementation
///////////////////////////////////////////////////////////////////////////////
uint16_t Segment::_usedSegmentData = 0U; // amount of RAM all segments use for their data[]
CRGB    *Segment::_globalLeds = nullptr;
uint16_t Segment::maxWidth = DEFAULT_LED_COUNT;
uint16_t Segment::maxHeight = 1;

// copy constructor
Segment::Segment(const Segment &orig) {
  //DEBUG_PRINTLN(F("-- Copy segment constructor --"));
  memcpy(this, &orig, sizeof(Segment));
  name = nullptr;
  data = nullptr;
  _dataLen = 0;
  _t = nullptr;
  if (leds && !Segment::_globalLeds) leds = nullptr;
  if (orig.name) { name = new char[strlen(orig.name)+1]; if (name) strcpy(name, orig.name); }
  if (orig.data) { if (allocateData(orig._dataLen)) memcpy(data, orig.data, orig._dataLen); }
  if (orig._t)   { _t = new Transition(orig._t->_dur, orig._t->_briT, orig._t->_cctT, orig._t->_colorT); }
  if (orig.leds && !Segment::_globalLeds) { leds = (CRGB*)malloc(sizeof(CRGB)*length()); if (leds) memcpy(leds, orig.leds, sizeof(CRGB)*length()); }
  jMap = nullptr; //WLEDMM jMap
}

// move constructor
Segment::Segment(Segment &&orig) noexcept {
  //DEBUG_PRINTLN(F("-- Move segment constructor --"));
  memcpy(this, &orig, sizeof(Segment));
  orig.name = nullptr;
  orig.data = nullptr;
  orig._dataLen = 0;
  orig._t   = nullptr;
  orig.leds = nullptr;
  orig.jMap = nullptr; //WLEDMM jMap
}

// copy assignment
Segment& Segment::operator= (const Segment &orig) {
  //DEBUG_PRINTLN(F("-- Copying segment --"));
  if (this != &orig) {
    // clean destination
    if (name) delete[] name;
    if (_t)   delete _t;
    if (leds && !Segment::_globalLeds) free(leds);
    deallocateData();
    // copy source
    memcpy(this, &orig, sizeof(Segment));
    // erase pointers to allocated data
    name = nullptr;
    data = nullptr;
    _dataLen = 0;
    _t = nullptr;
    if (!Segment::_globalLeds) leds = nullptr;
    // copy source data
    if (orig.name) { name = new char[strlen(orig.name)+1]; if (name) strcpy(name, orig.name); }
    if (orig.data) { if (allocateData(orig._dataLen)) memcpy(data, orig.data, orig._dataLen); }
    if (orig._t)   { _t = new Transition(orig._t->_dur, orig._t->_briT, orig._t->_cctT, orig._t->_colorT); }
    if (orig.leds && !Segment::_globalLeds) { leds = (CRGB*)malloc(sizeof(CRGB)*length()); if (leds) memcpy(leds, orig.leds, sizeof(CRGB)*length()); }
    jMap = nullptr; //WLEDMM jMap
  }
  return *this;
}

// move assignment
Segment& Segment::operator= (Segment &&orig) noexcept {
  //DEBUG_PRINTLN(F("-- Moving segment --"));
  if (this != &orig) {
    if (name) delete[] name; // free old name
    deallocateData(); // free old runtime data
    if (_t) delete _t;
    if (leds && !Segment::_globalLeds) free(leds);
    memcpy(this, &orig, sizeof(Segment));
    orig.name = nullptr;
    orig.data = nullptr;
    orig._dataLen = 0;
    orig._t   = nullptr;
    orig.leds = nullptr;
    orig.jMap = nullptr; //WLEDMM jMap
  }
  return *this;
}

bool Segment::allocateData(size_t len) {
  if (data && _dataLen == len) return true; //already allocated
  deallocateData();
  if (Segment::getUsedSegmentData() + len > MAX_SEGMENT_DATA) return false; //not enough memory
  // if possible use SPI RAM on ESP32
  #if defined(ARDUINO_ARCH_ESP32) && defined(WLED_USE_PSRAM)
  if (psramFound())
    data = (byte*) ps_malloc(len);
  else
  #endif
    data = (byte*) malloc(len);
  if (!data) return false; //allocation failed
  Segment::addUsedSegmentData(len);
  _dataLen = len;
  memset(data, 0, len);
  return true;
}

void Segment::deallocateData() {
  if (!data) return;
  free(data);
  data = nullptr;
  Segment::addUsedSegmentData(-_dataLen);
  _dataLen = 0;
}

/**
  * If reset of this segment was requested, clears runtime
  * settings of this segment.
  * Must not be called while an effect mode function is running
  * because it could access the data buffer and this method
  * may free that data buffer.
  */
void Segment::resetIfRequired() {
  if (reset) {
    if (leds && !Segment::_globalLeds) { free(leds); leds = nullptr; }
    //if (_t) { delete _t; _t = nullptr; transitional = false; }
    next_time = 0; step = 0; call = 0; aux0 = 0; aux1 = 0;
    reset = false; // setOption(SEG_OPTION_RESET, false);
  }
}

void Segment::setUpLeds() {
  // deallocation happens in resetIfRequired() as it is called when segment changes or in destructor
  if (Segment::_globalLeds)
    #ifndef WLED_DISABLE_2D
    leds = &Segment::_globalLeds[start + startY*Segment::maxWidth];
    #else
    leds = &Segment::_globalLeds[start];
    #endif
  else if (!leds) {
    #if defined(ARDUINO_ARCH_ESP32) && defined(WLED_USE_PSRAM)
    if (psramFound())
      leds = (CRGB*)ps_malloc(sizeof(CRGB)*length());
    else
    #endif
      leds = (CRGB*)malloc(sizeof(CRGB)*length());
  }
}

CRGBPalette16 &Segment::loadPalette(CRGBPalette16 &targetPalette, uint8_t pal) {
  static unsigned long _lastPaletteChange = 0; // perhaps it should be per segment
  static CRGBPalette16 randomPalette = CRGBPalette16(DEFAULT_COLOR);
  static CRGBPalette16 prevRandomPalette = CRGBPalette16(CRGB(BLACK));
  byte tcp[72];
  if (pal < 245 && pal > GRADIENT_PALETTE_COUNT+13) pal = 0;
  if (pal > 245 && (strip.customPalettes.size() == 0 || 255U-pal > strip.customPalettes.size()-1)) pal = 0;
  //default palette. Differs depending on effect
  if (pal == 0) switch (mode) {
    case FX_MODE_FIRE_2012  : pal = 35; break; // heat palette
    case FX_MODE_COLORWAVES : pal = 26; break; // landscape 33
    case FX_MODE_FILLNOISE8 : pal =  9; break; // ocean colors
    case FX_MODE_NOISE16_1  : pal = 20; break; // Drywet
    case FX_MODE_NOISE16_2  : pal = 43; break; // Blue cyan yellow
    case FX_MODE_NOISE16_3  : pal = 35; break; // heat palette
    case FX_MODE_NOISE16_4  : pal = 26; break; // landscape 33
    case FX_MODE_GLITTER    : pal = 11; break; // rainbow colors
    case FX_MODE_SUNRISE    : pal = 35; break; // heat palette
    case FX_MODE_RAILWAY    : pal =  3; break; // prim + sec
  }
  switch (pal) {
    case 0: //default palette. Exceptions for specific effects above
      targetPalette = PartyColors_p; break;
    case 1: {//periodically replace palette with a random one. Transition palette change in 500ms
      uint32_t timeSinceLastChange = millis() - _lastPaletteChange;
      if (timeSinceLastChange > 5000 /*+ ((uint32_t)(255-intensity))*100*/) {
        prevRandomPalette = randomPalette;
        randomPalette = CRGBPalette16(
                        CHSV(random8(), random8(160, 255), random8(128, 255)),
                        CHSV(random8(), random8(160, 255), random8(128, 255)),
                        CHSV(random8(), random8(160, 255), random8(128, 255)),
                        CHSV(random8(), random8(160, 255), random8(128, 255)));
        _lastPaletteChange = millis();
        timeSinceLastChange = 0;
      }

      //WLEDMM: smooth transitions of palettes instead of every 5 sec with short transition
      for (int i=0; i< 16; i++) {
        targetPalette[i].r = prevRandomPalette[i].r*(5000-timeSinceLastChange)/5000 + randomPalette[i].r*timeSinceLastChange/5000;
        targetPalette[i].g = prevRandomPalette[i].g*(5000-timeSinceLastChange)/5000 + randomPalette[i].g*timeSinceLastChange/5000;
        targetPalette[i].b = prevRandomPalette[i].b*(5000-timeSinceLastChange)/5000 + randomPalette[i].b*timeSinceLastChange/5000;
      }
      break;}
    case 73: {//periodically replace palette with a random one. Transition palette change in 500ms
      uint32_t timeSinceLastChange = millis() - _lastPaletteChange;
      if (timeSinceLastChange > 5000 /*+ ((uint32_t)(255-intensity))*100*/) {
        prevRandomPalette = randomPalette;
        randomPalette = CRGBPalette16(
                        CHSV(random8(), random8(160, 255), random8(128, 255)),
                        CHSV(random8(), random8(160, 255), random8(128, 255)),
                        CHSV(random8(), random8(160, 255), random8(128, 255)),
                        CHSV(random8(), random8(160, 255), random8(128, 255)));
        _lastPaletteChange = millis();
        timeSinceLastChange = 0;
      }
      if (timeSinceLastChange <= 250) {
        targetPalette = prevRandomPalette;
        // there needs to be 255 palette blends (48) for full blend but that is too resource intensive
        // so 128 is a compromise (we need to perform full blend of the two palettes as each segment can have random
        // palette selected but only 2 static palettes are used)
        size_t noOfBlends = ((128U * timeSinceLastChange) / 250U);
        for (size_t i=0; i<noOfBlends; i++) nblendPaletteTowardPalette(targetPalette, randomPalette, 48);
      } else {
        targetPalette = randomPalette;
      }
      break;}
    case 2: {//primary color only
      CRGB prim = gamma32(colors[0]);
      targetPalette = CRGBPalette16(prim); break;}
    case 3: {//primary + secondary
      CRGB prim = gamma32(colors[0]);
      CRGB sec  = gamma32(colors[1]);
      targetPalette = CRGBPalette16(prim,prim,sec,sec); break;}
    case 4: {//primary + secondary + tertiary
      CRGB prim = gamma32(colors[0]);
      CRGB sec  = gamma32(colors[1]);
      CRGB ter  = gamma32(colors[2]);
      targetPalette = CRGBPalette16(ter,sec,prim); break;}
    case 5: {//primary + secondary (+tert if not off), more distinct
      CRGB prim = gamma32(colors[0]);
      CRGB sec  = gamma32(colors[1]);
      if (colors[2]) {
        CRGB ter = gamma32(colors[2]);
        targetPalette = CRGBPalette16(prim,prim,prim,prim,prim,sec,sec,sec,sec,sec,ter,ter,ter,ter,ter,prim);
      } else {
        targetPalette = CRGBPalette16(prim,prim,prim,prim,prim,prim,prim,prim,sec,sec,sec,sec,sec,sec,sec,sec);
      }
      break;}
    case 6: //Party colors
      targetPalette = PartyColors_p; break;
    case 7: //Cloud colors
      targetPalette = CloudColors_p; break;
    case 8: //Lava colors
      targetPalette = LavaColors_p; break;
    case 9: //Ocean colors
      targetPalette = OceanColors_p; break;
    case 10: //Forest colors
      targetPalette = ForestColors_p; break;
    case 11: //Rainbow colors
      targetPalette = RainbowColors_p; break;
    case 12: //Rainbow stripe colors
      targetPalette = RainbowStripeColors_p; break;
    case 71: //WLEDMM netmindz ar palette +1
    case 72: //WLEDMM netmindz ar palette +1
        targetPalette.loadDynamicGradientPalette(getAudioPalette(pal)); break; 
    default: //progmem palettes
      if (pal>245) {
        targetPalette = strip.customPalettes[255-pal]; // we checked bounds above
      } else {
        memcpy_P(tcp, (byte*)pgm_read_dword(&(gGradientPalettes[pal-13])), 72);
        targetPalette.loadDynamicGradientPalette(tcp);
      }
      break;
  }
  return targetPalette;
}

void Segment::startTransition(uint16_t dur) {
  if (transitional || _t) return; // already in transition no need to store anything

  // starting a transition has to occur before change so we get current values 1st
  uint8_t _briT = currentBri(on ? opacity : 0);
  uint8_t _cctT = currentBri(cct, true);
  CRGBPalette16 _palT = CRGBPalette16(DEFAULT_COLOR); loadPalette(_palT, palette);
  uint8_t _modeP = mode;
  uint32_t _colorT[NUM_COLORS];
  for (size_t i=0; i<NUM_COLORS; i++) _colorT[i] = currentColor(i, colors[i]);

  if (!_t) _t = new Transition(dur); // no previous transition running
  if (!_t) return; // failed to allocate data
  _t->_briT  = _briT;
  _t->_cctT  = _cctT;
  _t->_palT  = _palT;
  _t->_modeP = _modeP;
  for (size_t i=0; i<NUM_COLORS; i++) _t->_colorT[i] = _colorT[i];
  transitional = true; // setOption(SEG_OPTION_TRANSITIONAL, true);
}

// transition progression between 0-65535
uint16_t Segment::progress() {
  if (!transitional || !_t) return 0xFFFFU;
  uint32_t timeNow = millis();
  if (timeNow - _t->_start > _t->_dur || _t->_dur == 0) return 0xFFFFU;
  return (timeNow - _t->_start) * 0xFFFFU / _t->_dur;
}

uint8_t Segment::currentBri(uint8_t briNew, bool useCct) {
  if (transitional && _t) {
    uint32_t prog = progress() + 1;
    if (useCct) return ((briNew * prog) + _t->_cctT * (0x10000 - prog)) >> 16;
    else        return ((briNew * prog) + _t->_briT * (0x10000 - prog)) >> 16;
  } else {
    return briNew;
  }
}

uint8_t Segment::currentMode(uint8_t newMode) {
  return (progress()>32767U) ? newMode : _t->_modeP; // change effect in the middle of transition
}

uint32_t Segment::currentColor(uint8_t slot, uint32_t colorNew) {
  return transitional && _t ? color_blend(_t->_colorT[slot], colorNew, progress(), true) : colorNew;
}

CRGBPalette16 &Segment::currentPalette(CRGBPalette16 &targetPalette, uint8_t pal) {
  loadPalette(targetPalette, pal);
  if (transitional && _t && progress() < 0xFFFFU) {
    // blend palettes
    // there are about 255 blend passes of 48 "blends" to completely blend two palettes (in _dur time)
    // minimum blend time is 100ms maximum is 65535ms
    uint32_t timeMS = millis() - _t->_start;
    uint16_t noOfBlends = (255U * timeMS / _t->_dur) - _t->_prevPaletteBlends;
    for (int i=0; i<noOfBlends; i++, _t->_prevPaletteBlends++) nblendPaletteTowardPalette(_t->_palT, targetPalette, 48);
    targetPalette = _t->_palT; // copy transitioning/temporary palette
  }
  return targetPalette;
}

void Segment::handleTransition() {
  if (!transitional) return;
  unsigned long maxWait = millis() + 20;
  if (mode == FX_MODE_STATIC && next_time > maxWait) next_time = maxWait;
  if (progress() == 0xFFFFU) {
    if (_t) {
      if (_t->_modeP != mode) markForReset();
      delete _t;
      _t = nullptr;
    }
    transitional = false; // finish transitioning segment
  }
}

void Segment::set(uint16_t i1, uint16_t i2, uint8_t grp, uint8_t spc, uint16_t ofs, uint16_t i1Y, uint16_t i2Y) {
  //return if neither bounds nor grouping have changed
  bool boundsUnchanged = (start == i1 && stop == i2);
  #ifndef WLED_DISABLE_2D
  if (Segment::maxHeight>1) boundsUnchanged &= (startY == i1Y && stopY == i2Y); // 2D
  #endif
  if (boundsUnchanged
      && (!grp || (grouping == grp && spacing == spc))
      && (ofs == UINT16_MAX || ofs == offset)) return;

  if (stop) fill(BLACK); //turn old segment range off
  if (i2 <= i1) { //disable segment
    stop = 0;
    markForReset();
    return;
  }
  if (i1 < Segment::maxWidth || (i1 >= Segment::maxWidth*Segment::maxHeight && i1 < strip.getLengthTotal())) start = i1; // Segment::maxWidth equals strip.getLengthTotal() for 1D
  stop = i2 > Segment::maxWidth*Segment::maxHeight ? MIN(i2,strip.getLengthTotal()) : (i2 > Segment::maxWidth ? Segment::maxWidth : MAX(1,i2));
  startY = 0;
  stopY  = 1;
  #ifndef WLED_DISABLE_2D
  if (Segment::maxHeight>1) { // 2D
    if (i1Y < Segment::maxHeight) startY = i1Y;
    stopY = i2Y > Segment::maxHeight ? Segment::maxHeight : MAX(1,i2Y);
  }
  #endif
  if (grp) {
    grouping = grp;
    spacing = spc;
  }
  if (ofs < UINT16_MAX) offset = ofs;
  markForReset();
  if (!boundsUnchanged) refreshLightCapabilities();
}


bool Segment::setColor(uint8_t slot, uint32_t c) { //returns true if changed
  if (slot >= NUM_COLORS || c == colors[slot]) return false;
  if (fadeTransition) startTransition(strip.getTransition()); // start transition prior to change
  colors[slot] = c;
  stateChanged = true; // send UDP/WS broadcast
  return true;
}

void Segment::setCCT(uint16_t k) {
  if (k > 255) { //kelvin value, convert to 0-255
    if (k < 1900)  k = 1900;
    if (k > 10091) k = 10091;
    k = (k - 1900) >> 5;
  }
  if (cct == k) return;
  if (fadeTransition) startTransition(strip.getTransition()); // start transition prior to change
  cct = k;
  stateChanged = true; // send UDP/WS broadcast
}

void Segment::setOpacity(uint8_t o) {
  if (opacity == o) return;
  if (fadeTransition) startTransition(strip.getTransition()); // start transition prior to change
  opacity = o;
  stateChanged = true; // send UDP/WS broadcast
}

void Segment::setOption(uint8_t n, bool val) {
  bool prevOn = on;
  if (fadeTransition && n == SEG_OPTION_ON && val != prevOn) startTransition(strip.getTransition()); // start transition prior to change
  if (val) options |=   0x01 << n;
  else     options &= ~(0x01 << n);
  if (!(n == SEG_OPTION_SELECTED || n == SEG_OPTION_RESET || n == SEG_OPTION_TRANSITIONAL)) stateChanged = true; // send UDP/WS broadcast
}

void Segment::setMode(uint8_t fx, bool loadDefaults) {
  //WLEDMM: return to old setting if not explicitly set
  static int16_t oldMap = -1;
  static int16_t oldSim = -1;
  static int16_t oldPalette = -1;
  static byte oldReverse = -1;
  static byte oldMirror = -1;
  static byte oldReverse_y = -1;
  static byte oldMirror_y = -1;
  // if we have a valid mode & is not reserved
  if (fx < strip.getModeCount() && strncmp_P("RSVD", strip.getModeData(fx), 4)) {
    if (fx != mode) {
      startTransition(strip.getTransition()); // set effect transitions
      //markForReset(); // transition will handle this
      mode = fx;

      // load default values from effect string
      if (loadDefaults) {
        int16_t sOpt;
        sOpt = extractModeDefaults(fx, "sx");   speed     = (sOpt >= 0) ? sOpt : DEFAULT_SPEED;
        sOpt = extractModeDefaults(fx, "ix");   intensity = (sOpt >= 0) ? sOpt : DEFAULT_INTENSITY;
        sOpt = extractModeDefaults(fx, "c1");   custom1   = (sOpt >= 0) ? sOpt : DEFAULT_C1;
        sOpt = extractModeDefaults(fx, "c2");   custom2   = (sOpt >= 0) ? sOpt : DEFAULT_C2;
        sOpt = extractModeDefaults(fx, "c3");   custom3   = (sOpt >= 0) ? sOpt : DEFAULT_C3;
        sOpt = extractModeDefaults(fx, "o1");   check1    = (sOpt >= 0) ? (bool)sOpt : false;
        sOpt = extractModeDefaults(fx, "o2");   check2    = (sOpt >= 0) ? (bool)sOpt : false;
        sOpt = extractModeDefaults(fx, "o3");   check3    = (sOpt >= 0) ? (bool)sOpt : false;
        //WLEDMM: return to old setting if not explicitly set
        sOpt = extractModeDefaults(fx, "m12");  if (sOpt >= 0) {if (oldMap==-1) oldMap = map1D2D; map1D2D   = constrain(sOpt, 0, 7);} else {if (oldMap!=-1) map1D2D = oldMap; oldMap = -1;}
        sOpt = extractModeDefaults(fx, "si");   if (sOpt >= 0) {if (oldSim==-1) oldSim = soundSim; soundSim  = constrain(sOpt, 0, 7);} else {if (oldSim!=-1) soundSim = oldSim; oldSim = -1;}
        sOpt = extractModeDefaults(fx, "rev");  if (sOpt >= 0) {if (oldReverse==-1) oldReverse = reverse; reverse   = (bool)sOpt;} else {if (oldReverse!=-1) reverse = oldReverse==1; oldReverse = -1;}
        sOpt = extractModeDefaults(fx, "mi");   if (sOpt >= 0) {if (oldMirror==-1) oldMirror = mirror; mirror  = (bool)sOpt;} else {if (oldMirror!=-1) mirror = oldMirror==1; oldMirror = -1;} // NOTE: setting this option is a risky business
        sOpt = extractModeDefaults(fx, "rY");   if (sOpt >= 0) {if (oldReverse_y==-1) oldReverse_y = reverse_y; reverse_y = (bool)sOpt;} else {if (oldReverse_y!=-1) reverse_y = oldReverse_y==1; oldReverse_y = -1;}
        sOpt = extractModeDefaults(fx, "mY");   if (sOpt >= 0) {if (oldMirror_y==-1) oldMirror_y = mirror_y; mirror_y  = (bool)sOpt;} else {if (oldMirror_y!=-1) mirror_y = oldMirror_y==1; oldMirror_y = -1;} // NOTE: setting this option is a risky business
        sOpt = extractModeDefaults(fx, "pal");  if (sOpt >= 0) {if (oldPalette==-1) oldPalette = palette; setPalette(sOpt);} else {if (oldPalette!=-1) setPalette(oldPalette); oldPalette = -1;}
      }
      stateChanged = true; // send UDP/WS broadcast
    }
  }
}

void Segment::setPalette(uint8_t pal) {
  if (pal < 245 && pal > GRADIENT_PALETTE_COUNT+13) pal = 0; // built in palettes
  if (pal > 245 && (strip.customPalettes.size() == 0 || 255U-pal > strip.customPalettes.size()-1)) pal = 0; // custom palettes
  if (pal != palette) {
    if (strip.paletteFade) startTransition(strip.getTransition());
    palette = pal;
    stateChanged = true; // send UDP/WS broadcast
  }
}

// 2D matrix
uint16_t Segment::virtualWidth() const {
  uint16_t groupLen = groupLength();
  uint16_t vWidth = ((transpose ? height() : width()) + groupLen - 1) / groupLen;
  if (mirror) vWidth = (vWidth + 1) /2;  // divide by 2 if mirror, leave at least a single LED
  return vWidth;
}

uint16_t Segment::virtualHeight() const {
  uint16_t groupLen = groupLength();
  uint16_t vHeight = ((transpose ? width() : height()) + groupLen - 1) / groupLen;
  if (mirror_y) vHeight = (vHeight + 1) /2;  // divide by 2 if mirror, leave at least a single LED
  return vHeight;
}

uint16_t Segment::nrOfVStrips() const {
  uint16_t vLen = 1;
#ifndef WLED_DISABLE_2D
  if (is2D()) {
    switch (map1D2D) {
      case M12_pBar:
        vLen = virtualWidth();
        break;
      case M12_sCircle: //WLEDMM
        vLen = (virtualWidth() + virtualHeight()) / 6; // take third of the average width
        break;
      case M12_sBlock: //WLEDMM
        vLen = (virtualWidth() + virtualHeight()) / 8; // take half of the average width
        break;
    }
  }
#endif
  return vLen;
}

//WLEDMM jMap
struct XandY {
  uint8_t x;
  uint8_t y;
};
struct ArrayAndSize {
  uint8_t size;
  XandY *array;
};
class JMapC {
  public:
    char previousSegmentName[50] = "";

    ~JMapC() {
      Serial.println("~JMapC");
      deletejVectorMap();
    }
    void deletejVectorMap() {
      if (jVectorMap.size() > 0) {
        Serial.println("delete jVectorMap");
        for (size_t i=0; i<jVectorMap.size(); i++)
          delete jVectorMap[i].array; 
        jVectorMap.clear();
      }
    }
    uint16_t length() {
      updatejMapDoc();
      size_t size = jVectorMap.size();
      if (size > 0)
        return size;
      else
        return SEGMENT.virtualWidth() * SEGMENT.virtualHeight(); //pixels
    }
    void setPixelColor(uint16_t i, uint32_t col) {
      updatejMapDoc();
      if (jVectorMap.size() > i) {
        if (i==0) {
          SEGMENT.fadeToBlackBy(10); //as not all pixels used
        }
        for (int j=0; j<jVectorMap[i].size; j++) {
          SEGMENT.setPixelColorXY(jVectorMap[i].array[j].x * scale, jVectorMap[i].array[j].y * scale, col);
        }
      }
    }
    uint32_t getPixelColor(uint16_t i) {
      updatejMapDoc();
      if (jVectorMap.size() > 0)
        return SEGMENT.getPixelColorXY(jVectorMap[i].array[0].x * scale, jVectorMap[i].array[0].y * scale);
      else
        return 0;
    }
  private:
    std::vector<ArrayAndSize> jVectorMap; 
    StaticJsonDocument<4096> docChunk; //must fit forks with about 32 points each
    uint8_t scale;

    void updatejMapDoc() {
      if (SEGMENT.name == nullptr && jVectorMap.size() > 0) {
        deletejVectorMap();
      }
      else if (SEGMENT.name != nullptr && strcmp(SEGMENT.name, previousSegmentName) != 0) {
        uint32_t dataSize = 0;
        deletejVectorMap();
        Serial.print("New "); Serial.println(SEGMENT.name);
        char jMapFileName[50];
        strcpy(jMapFileName, "/");
        strcat(jMapFileName, SEGMENT.name);
        strcat(jMapFileName, ".jmap");
        File jMapFile;
        jMapFile = WLED_FS.open(jMapFileName, "r");

        uint8_t maxWidth = 0;
        uint8_t maxHeight = 0;

        //https://arduinojson.org/v6/how-to/deserialize-a-very-large-document/
        jMapFile.find("[");
        do {
          DeserializationError err = deserializeJson(docChunk, jMapFile);
          // serializeJson(docChunk, Serial); Serial.println();
          // Serial.printf("docChunk  %u / %u%% (%u %u %u) %u\n", (unsigned int)docChunk.memoryUsage(), 100 * docChunk.memoryUsage() / docChunk.capacity(), (unsigned int)docChunk.size(), docChunk.overflowed(), (unsigned int)docChunk.nesting(), jMapFile.size());
          if (err) 
          {
            Serial.printf("deserializeJson() of parseTree failed with code %s\n", err.c_str());
            delete[] SEGMENT.name; SEGMENT.name = nullptr; //need to clear the name as otherwise continuously loaded
            return;
          }

          if (docChunk.is<JsonArray>()) { //each item is or an array of arrays (fork) or an array of x,y (no fork)
            //fill the vector with arrays and get the width and height of the jMap

            JsonArray arrayChunk = docChunk.as<JsonArray>();
            ArrayAndSize arrayAndSize;
            arrayAndSize.size = 0;
            if (arrayChunk[0].is<JsonArray>()) { //if array of arrays
              arrayAndSize.array = new XandY[arrayChunk.size()];
              for (JsonVariant arrayElement: arrayChunk) {
                maxWidth = MAX(maxWidth, arrayElement[0].as<uint8_t>());
                maxHeight = MAX(maxHeight, arrayElement[1].as<uint8_t>());
                arrayAndSize.array[arrayAndSize.size].x = arrayElement[0].as<uint8_t>();
                arrayAndSize.array[arrayAndSize.size].y = arrayElement[1].as<uint8_t>();
                arrayAndSize.size++;
                dataSize += sizeof(XandY);
              }
            }
            else { // if array (of x and y)
              arrayAndSize.array = new XandY[1];
              maxWidth = MAX(maxWidth, arrayChunk[0].as<uint8_t>());
              maxHeight = MAX(maxHeight, arrayChunk[1].as<uint8_t>());
              arrayAndSize.array[arrayAndSize.size].x = arrayChunk[0].as<uint8_t>();
              arrayAndSize.array[arrayAndSize.size].y = arrayChunk[1].as<uint8_t>();
              arrayAndSize.size++;
              dataSize += sizeof(XandY);
            }
            jVectorMap.push_back(arrayAndSize);
            dataSize += sizeof(arrayAndSize);
          }

        } while (jMapFile.findUntil(",", "]"));

        maxWidth++; maxHeight++;
        scale = MIN(SEGMENT.virtualWidth() / maxWidth, SEGMENT.virtualHeight() / maxHeight);

        dataSize += sizeof(jVectorMap);
        Serial.print("dataSize ");
        Serial.print(dataSize);
        Serial.print(" scale ");
        Serial.println(scale);
        strcpy(previousSegmentName, SEGMENT.name);
      }
    } //updatejMapDoc
}; //class JMapC

//WLEDMM jMap
void Segment::createjMap() {
  if (!jMap) {
    Serial.println("createjMap");
    jMap = new JMapC();
  }
}

//WLEDMM jMap
void Segment::deletejMap() {
  //Should be called from ~Segment but causes crash (and ~Segment is called quite often...)
  if (jMap) {
    Serial.println("deletejMap");
    delete (JMapC *)jMap; jMap = nullptr;
  }
}

// 1D strip
uint16_t Segment::virtualLength() const {
#ifndef WLED_DISABLE_2D
  if (is2D()) {
    uint16_t vW = virtualWidth();
    uint16_t vH = virtualHeight();
    uint16_t vLen = vW * vH; // use all pixels from segment
    switch (map1D2D) {
      case M12_pBar:
        vLen = vH;
        break;
      case M12_pCorner:
      case M12_pArc:
        vLen = max(vW,vH); // get the longest dimension
        break;
      case M12_jMap: //WLEDMM jMap
        if (jMap)
          vLen = ((JMapC *)jMap)->length();
        break;
      case M12_sCircle: //WLEDMM
        vLen = max(vW,vH); // get the longest dimension
        // vLen = (virtualWidth() + virtualHeight()) * 3;
        break;
      case M12_sBlock: //WLEDMM
        if (nrOfVStrips()>1)
          vLen = max(vW,vH) * 4;//0.5; // get the longest dimension
        else 
          vLen = max(vW,vH) * 0.5; // get the longest dimension
        break;
    }
    return vLen;
  }
#endif
  uint16_t groupLen = groupLength();
  uint16_t vLength = (length() + groupLen - 1) / groupLen;
  if (mirror) vLength = (vLength + 1) /2;  // divide by 2 if mirror, leave at least a single LED
  return vLength;
}

//WLEDMM used for M12_sBlock
void xyFromBlock(uint16_t &x,uint16_t &y, uint16_t i, uint16_t vW, uint16_t vH, uint16_t vStrip) {
  float i2;
  if (i<=SEGLEN*0.25) { //top, left to right
    i2 = i/(SEGLEN*0.25);
    x = vW / 2 - vStrip - 1 + i2 * vStrip * 2;
    y = vH / 2 - vStrip - 1;
  }
  else if (i <= SEGLEN * 0.5) { //right, top to bottom
    i2 = (i-SEGLEN*0.25)/(SEGLEN*0.25);
    x = vW / 2 + vStrip;
    y = vH / 2 - vStrip - 1 + i2 * vStrip * 2;
  }
  else if (i <= SEGLEN * 0.75) { //bottom, right to left
    i2 = (i-SEGLEN*0.5)/(SEGLEN*0.25);
    x = vW / 2 + vStrip - i2 * vStrip * 2;
    y = vH / 2 + vStrip;
  }
  else if (i <= SEGLEN) { //left, bottom to top
    i2 = (i-SEGLEN*0.75)/(SEGLEN*0.25);
    x = vW / 2 - vStrip - 1;
    y = vH / 2 + vStrip - i2 * vStrip * 2;
  }

}

void IRAM_ATTR_YN Segment::setPixelColor(int i, uint32_t col) //WLEDMM: IRAM_ATTR conditionaly
{
  int vStrip = i>>16; // hack to allow running on virtual strips (2D segment columns/rows)
  i &= 0xFFFF;

  if (i >= virtualLength() || i<0) return;  // if pixel would fall out of segment just exit

#ifndef WLED_DISABLE_2D
  if (is2D()) {
    uint16_t vH = virtualHeight();  // segment height in logical pixels
    uint16_t vW = virtualWidth();
    switch (map1D2D) {
      case M12_Pixels:
        // use all available pixels as a long strip
        setPixelColorXY(i % vW, i / vW, col);
        break;
      case M12_pBar:
        // expand 1D effect vertically or have it play on virtual strips
        if (vStrip>0) setPixelColorXY(vStrip - 1, vH - i - 1, col);
        else          for (int x = 0; x < vW; x++) setPixelColorXY(x, vH - i - 1, col);
        break;
      case M12_pArc:
        // expand in circular fashion from center
        if (i==0)
          setPixelColorXY(0, 0, col);
        else {
          //WLEDMM: drawArc(0, 0, i, col); could work as alternative

          float step = HALF_PI / (2.85f*i);
          for (float rad = 0.0f; rad <= HALF_PI+step/2; rad += step) {
            // may want to try float version as well (with or without antialiasing)
            int x = roundf(sin_t(rad) * i);
            int y = roundf(cos_t(rad) * i);
            setPixelColorXY(x, y, col);
          }
          // Bresenham’s Algorithm (may not fill every pixel)
          //int d = 3 - (2*i);
          //int y = i, x = 0;
          //while (y >= x) {
          //  setPixelColorXY(x, y, col);
          //  setPixelColorXY(y, x, col);
          //  x++;
          //  if (d > 0) {
          //    y--;
          //    d += 4 * (x - y) + 10;
          //  } else {
          //    d += 4 * x + 6;
          //  }
          //}
        }
        break;
      case M12_pCorner:
        for (int x = 0; x <= i; x++) setPixelColorXY(x, i, col);
        for (int y = 0; y <  i; y++) setPixelColorXY(i, y, col);
        break;
      case M12_jMap: //WLEDMM jMap
        if (jMap)
          ((JMapC *)jMap)->setPixelColor(i, col);
        break;
      case M12_sCircle: //WLEDMM
        if (vStrip > 0)
        {
          int x = roundf(sin_t(360*i/SEGLEN*DEG_TO_RAD) * vW * (vStrip+1)/nrOfVStrips());
          int y = roundf(cos_t(360*i/SEGLEN*DEG_TO_RAD) * vW * (vStrip+1)/nrOfVStrips());
          setPixelColorXY(x + vW/2, y + vH/2, col);
        }
        else // pArc -> circle
          drawArc(vW/2, vH/2, i/2, col);
        break;
      case M12_sBlock: //WLEDMM
        if (vStrip > 0)
        {
          //vStrip+1 is distance from centre, i is how much of the square is filled
          uint16_t x=0,y=0;
          xyFromBlock(x,y, i, vW, vH, (vStrip+1)*2);
          setPixelColorXY(x, y, col);
        }
        else { // pCorner -> block
          for (int x = vW / 2 - i - 1; x <= vW / 2 + i; x++) { // top and bottom horizontal lines
              setPixelColorXY(x, vH / 2 - i - 1, col);
              setPixelColorXY(x, vH / 2 + i    , col);
          }
          for (int y = vH / 2 - i - 1 + 1; y <= vH / 2 + i - 1; y++) { //left and right vertical lines
            setPixelColorXY(vW / 2 - i - 1, y, col);
            setPixelColorXY(vW / 2 + i    , y, col);
          }
        }
        break;
    }
    return;
  } else if (Segment::maxHeight!=1 && (width()==1 || height()==1)) {
    if (start < Segment::maxWidth*Segment::maxHeight) {
      // we have a vertical or horizontal 1D segment (WARNING: virtual...() may be transposed)
      int x = 0, y = 0;
      if (virtualHeight()>1) y = i;
      if (virtualWidth() >1) x = i;
      setPixelColorXY(x, y, col);
      return;
    }
  }
#endif

  if (leds) leds[i] = col;

  uint16_t len = length();
  uint8_t _bri_t = currentBri(on ? opacity : 0);
  if (!_bri_t && !transitional) return;
  if (_bri_t < 255) {
    byte r = scale8(R(col), _bri_t);
    byte g = scale8(G(col), _bri_t);
    byte b = scale8(B(col), _bri_t);
    byte w = scale8(W(col), _bri_t);
    col = RGBW32(r, g, b, w);
  }

  // expand pixel (taking into account start, grouping, spacing [and offset])
  i = i * groupLength();
  if (reverse) { // is segment reversed?
    if (mirror) { // is segment mirrored?
      i = (len - 1) / 2 - i;  //only need to index half the pixels
    } else {
      i = (len - 1) - i;
    }
  }
  i += start; // starting pixel in a group

  // set all the pixels in the group
  for (int j = 0; j < grouping; j++) {
    uint16_t indexSet = i + ((reverse) ? -j : j);
    if (indexSet >= start && indexSet < stop) {
      if (mirror) { //set the corresponding mirrored pixel
        uint16_t indexMir = stop - indexSet + start - 1;
        indexMir += offset; // offset/phase
        if (indexMir >= stop) indexMir -= len; // wrap
        strip.setPixelColor(indexMir, col);
      }
      indexSet += offset; // offset/phase
      if (indexSet >= stop) indexSet -= len; // wrap
      strip.setPixelColor(indexSet, col);
    }
  }
}

// anti-aliased normalized version of setPixelColor()
void Segment::setPixelColor(float i, uint32_t col, bool aa)
{
  int vStrip = int(i/10.0f); // hack to allow running on virtual strips (2D segment columns/rows)
  i -= int(i);

  if (i<0.0f || i>1.0f) return; // not normalized

  float fC = i * (virtualLength()-1);
  if (aa) {
    uint16_t iL = roundf(fC-0.49f);
    uint16_t iR = roundf(fC+0.49f);
    float    dL = (fC - iL)*(fC - iL);
    float    dR = (iR - fC)*(iR - fC);
    uint32_t cIL = getPixelColor(iL | (vStrip<<16));
    uint32_t cIR = getPixelColor(iR | (vStrip<<16));
    if (iR!=iL) {
      // blend L pixel
      cIL = color_blend(col, cIL, uint8_t(dL*255.0f));
      setPixelColor(iL | (vStrip<<16), cIL);
      // blend R pixel
      cIR = color_blend(col, cIR, uint8_t(dR*255.0f));
      setPixelColor(iR | (vStrip<<16), cIR);
    } else {
      // exact match (x & y land on a pixel)
      setPixelColor(iL | (vStrip<<16), col);
    }
  } else {
    setPixelColor(uint16_t(roundf(fC)) | (vStrip<<16), col);
  }
}

uint32_t Segment::getPixelColor(int i)
{
  int vStrip = i>>16;
  i &= 0xFFFF;

#ifndef WLED_DISABLE_2D
  if (is2D()) {
    uint16_t vH = virtualHeight();  // segment height in logical pixels
    uint16_t vW = virtualWidth();
    switch (map1D2D) {
      case M12_Pixels:
        return getPixelColorXY(i % vW, i / vW);
        break;
      case M12_pBar:
        if (vStrip>0) return getPixelColorXY(vStrip - 1, vH - i -1);
        else          return getPixelColorXY(0, vH - i -1);
        break;
      case M12_pArc:
      case M12_pCorner:
        // use longest dimension
        return vW>vH ? getPixelColorXY(i, 0) : getPixelColorXY(0, i);
        break;
      case M12_jMap: //WLEDMM jMap
        if (jMap)
          return ((JMapC *)jMap)->getPixelColor(i);
        break;
      case M12_sCircle: //WLEDMM
        if (vStrip > 0)
        {
          int x = roundf(sin_t(360*i/SEGLEN*DEG_TO_RAD) * vW * (vStrip+1)/nrOfVStrips());
          int y = roundf(cos_t(360*i/SEGLEN*DEG_TO_RAD) * vW * (vStrip+1)/nrOfVStrips());
          return getPixelColorXY(x + vW/2, y + vH/2);
        }
        else
          return vW>vH ? getPixelColorXY(i, 0) : getPixelColorXY(0, i);
        break;
      case M12_sBlock: //WLEDMM
        if (vStrip > 0)
        {
          uint16_t x=0,y=0;
          xyFromBlock(x,y, i, vW, vH, (vStrip+1)*2);
          return getPixelColorXY(x, y);
        }
        else
          return getPixelColorXY(vW / 2, vH / 2 - i - 1);
        break;
    }
    return 0;
  }
#endif

  if (leds) return RGBW32(leds[i].r, leds[i].g, leds[i].b, 0);

  if (reverse) i = virtualLength() - i - 1;
  i *= groupLength();
  i += start;
  /* offset/phase */
  i += offset;
  if (i >= stop) i -= length();
  return strip.getPixelColor(i);
}

uint8_t Segment::differs(Segment& b) const {
  uint8_t d = 0;
  if (start != b.start)         d |= SEG_DIFFERS_BOUNDS;
  if (stop != b.stop)           d |= SEG_DIFFERS_BOUNDS;
  if (offset != b.offset)       d |= SEG_DIFFERS_GSO;
  if (grouping != b.grouping)   d |= SEG_DIFFERS_GSO;
  if (spacing != b.spacing)     d |= SEG_DIFFERS_GSO;
  if (opacity != b.opacity)     d |= SEG_DIFFERS_BRI;
  if (mode != b.mode)           d |= SEG_DIFFERS_FX;
  if (speed != b.speed)         d |= SEG_DIFFERS_FX;
  if (intensity != b.intensity) d |= SEG_DIFFERS_FX;
  if (palette != b.palette)     d |= SEG_DIFFERS_FX;
  if (custom1 != b.custom1)     d |= SEG_DIFFERS_FX;
  if (custom2 != b.custom2)     d |= SEG_DIFFERS_FX;
  if (custom3 != b.custom3)     d |= SEG_DIFFERS_FX;
  if (startY != b.startY)       d |= SEG_DIFFERS_BOUNDS;
  if (stopY != b.stopY)         d |= SEG_DIFFERS_BOUNDS;

  //bit pattern: (msb first) sound:3, mapping:3, transposed, mirrorY, reverseY, [transitional, reset,] paused, mirrored, on, reverse, [selected]
  if ((options & 0b1111111110011110U) != (b.options & 0b1111111110011110U)) d |= SEG_DIFFERS_OPT;
  if ((options & 0x0001U) != (b.options & 0x0001U))                         d |= SEG_DIFFERS_SEL;
  for (uint8_t i = 0; i < NUM_COLORS; i++) if (colors[i] != b.colors[i])    d |= SEG_DIFFERS_COL;

  return d;
}

void Segment::refreshLightCapabilities() {
  uint8_t capabilities = 0;
  uint16_t segStartIdx = 0xFFFFU;
  uint16_t segStopIdx  = 0;

  if (start < Segment::maxWidth * Segment::maxHeight) {
    // we are withing 2D matrix (includes 1D segments)
    for (int y = startY; y < stopY; y++) for (int x = start; x < stop; x++) {
      uint16_t index = x + Segment::maxWidth * y;
      if (index < strip.customMappingSize) index = strip.customMappingTable[index]; // convert logical address to physical
      if (index < 0xFFFFU) {
        if (segStartIdx > index) segStartIdx = index;
        if (segStopIdx  < index) segStopIdx  = index;
      }
    }
  } else {
    // we are on the strip located after the matrix
    segStartIdx = start;
    segStopIdx  = stop;
  }

  for (uint8_t b = 0; b < busses.getNumBusses(); b++) {
    Bus *bus = busses.getBus(b);
    if (bus == nullptr || bus->getLength()==0) break;
    if (!bus->isOk()) continue;
    if (bus->getStart() >= segStopIdx) continue;
    if (bus->getStart() + bus->getLength() <= segStartIdx) continue;

    //uint8_t type = bus->getType();
    if (bus->hasRGB() || (cctFromRgb && bus->hasCCT())) capabilities |= SEG_CAPABILITY_RGB;
    if (!cctFromRgb && bus->hasCCT())                   capabilities |= SEG_CAPABILITY_CCT;
    if (correctWB && (bus->hasRGB() || bus->hasCCT()))  capabilities |= SEG_CAPABILITY_CCT; //white balance correction (CCT slider)
    if (bus->hasWhite()) {
      uint8_t aWM = Bus::getGlobalAWMode() == AW_GLOBAL_DISABLED ? bus->getAutoWhiteMode() : Bus::getGlobalAWMode();
      bool whiteSlider = (aWM == RGBW_MODE_DUAL || aWM == RGBW_MODE_MANUAL_ONLY); // white slider allowed
      // if auto white calculation from RGB is active (Accurate/Brighter), force RGB controls even if there are no RGB busses
      if (!whiteSlider) capabilities |= SEG_CAPABILITY_RGB;
      // if auto white calculation from RGB is disabled/optional (None/Dual), allow white channel adjustments
      if ( whiteSlider) capabilities |= SEG_CAPABILITY_W;
    }
  }
  _capabilities = capabilities;
}

/*
 * Fills segment with color
 */
void Segment::fill(uint32_t c) {
  const uint16_t cols = is2D() ? virtualWidth() : virtualLength();
  const uint16_t rows = virtualHeight(); // will be 1 for 1D
  for(uint16_t y = 0; y < rows; y++) for (uint16_t x = 0; x < cols; x++) {
    if (is2D()) setPixelColorXY(x, y, c);
    else        setPixelColor(x, c);
  }
}

// Blends the specified color with the existing pixel color.
void Segment::blendPixelColor(int n, uint32_t color, uint8_t blend) {
  setPixelColor(n, color_blend(getPixelColor(n), color, blend));
}

// Adds the specified color with the existing pixel color perserving color balance.
void Segment::addPixelColor(int n, uint32_t color) {
  setPixelColor(n, color_add(getPixelColor(n), color));
}

void Segment::fadePixelColor(uint16_t n, uint8_t fade) {
  CRGB pix = CRGB(getPixelColor(n)).nscale8_video(fade);
  setPixelColor(n, pix);
}

/*
 * fade out function, higher rate = quicker fade
 */
void Segment::fade_out(uint8_t rate) {
  const uint16_t cols = is2D() ? virtualWidth() : virtualLength();
  const uint16_t rows = virtualHeight(); // will be 1 for 1D

  rate = (255-rate) >> 1;
  float mappedRate = float(rate) +1.1;

  uint32_t color = colors[1]; // SEGCOLOR(1); // target color
  int w2 = W(color);
  int r2 = R(color);
  int g2 = G(color);
  int b2 = B(color);

  for (uint16_t y = 0; y < rows; y++) for (uint16_t x = 0; x < cols; x++) {
    color = is2D() ? getPixelColorXY(x, y) : getPixelColor(x);
    int w1 = W(color);
    int r1 = R(color);
    int g1 = G(color);
    int b1 = B(color);

    int wdelta = (w2 - w1) / mappedRate;
    int rdelta = (r2 - r1) / mappedRate;
    int gdelta = (g2 - g1) / mappedRate;
    int bdelta = (b2 - b1) / mappedRate;

    // if fade isn't complete, make sure delta is at least 1 (fixes rounding issues)
    wdelta += (w2 == w1) ? 0 : (w2 > w1) ? 1 : -1;
    rdelta += (r2 == r1) ? 0 : (r2 > r1) ? 1 : -1;
    gdelta += (g2 == g1) ? 0 : (g2 > g1) ? 1 : -1;
    bdelta += (b2 == b1) ? 0 : (b2 > b1) ? 1 : -1;

    if (is2D()) setPixelColorXY(x, y, r1 + rdelta, g1 + gdelta, b1 + bdelta, w1 + wdelta);
    else        setPixelColor(x, r1 + rdelta, g1 + gdelta, b1 + bdelta, w1 + wdelta);
  }
}

// fades all pixels to black using nscale8()
void Segment::fadeToBlackBy(uint8_t fadeBy) {
  const uint16_t cols = is2D() ? virtualWidth() : virtualLength();
  const uint16_t rows = virtualHeight(); // will be 1 for 1D

  for (uint16_t y = 0; y < rows; y++) for (uint16_t x = 0; x < cols; x++) {
    if (is2D()) setPixelColorXY(x, y, CRGB(getPixelColorXY(x,y)).nscale8(255-fadeBy));
    else        setPixelColor(x, CRGB(getPixelColor(x)).nscale8(255-fadeBy));
  }
}

/*
 * blurs segment content, source: FastLED colorutils.cpp
 */
void Segment::blur(uint8_t blur_amount)
{
#ifndef WLED_DISABLE_2D
  if (is2D()) {
    // compatibility with 2D
    const uint16_t cols = virtualWidth();
    const uint16_t rows = virtualHeight();
    for (uint16_t i = 0; i < rows; i++) blurRow(i, blur_amount); // blur all rows
    for (uint16_t k = 0; k < cols; k++) blurCol(k, blur_amount); // blur all columns
    return;
  }
#endif
  uint8_t keep = 255 - blur_amount;
  uint8_t seep = blur_amount >> 1;
  CRGB carryover = CRGB::Black;
  for(uint16_t i = 0; i < virtualLength(); i++)
  {
    CRGB cur = CRGB(getPixelColor(i));
    CRGB part = cur;
    part.nscale8(seep);
    cur.nscale8(keep);
    cur += carryover;
    if(i > 0) {
      uint32_t c = getPixelColor(i-1);
      uint8_t r = R(c);
      uint8_t g = G(c);
      uint8_t b = B(c);
      setPixelColor(i-1, qadd8(r, part.red), qadd8(g, part.green), qadd8(b, part.blue));
    }
    setPixelColor(i,cur.red, cur.green, cur.blue);
    carryover = part;
  }
}

/*
 * Put a value 0 to 255 in to get a color value.
 * The colours are a transition r -> g -> b -> back to r
 * Inspired by the Adafruit examples.
 */
uint32_t Segment::color_wheel(uint8_t pos) {
  if (palette) return color_from_palette(pos, false, true, 0);
  pos = 255 - pos;
  if(pos < 85) {
    return ((uint32_t)(255 - pos * 3) << 16) | ((uint32_t)(0) << 8) | (pos * 3);
  } else if(pos < 170) {
    pos -= 85;
    return ((uint32_t)(0) << 16) | ((uint32_t)(pos * 3) << 8) | (255 - pos * 3);
  } else {
    pos -= 170;
    return ((uint32_t)(pos * 3) << 16) | ((uint32_t)(255 - pos * 3) << 8) | (0);
  }
}

/*
 * Returns a new, random wheel index with a minimum distance of 42 from pos.
 */
uint8_t Segment::get_random_wheel_index(uint8_t pos) {
  uint8_t r = 0, x = 0, y = 0, d = 0;

  while(d < 42) {
    r = random8();
    x = abs(pos - r);
    y = 255 - x;
    d = MIN(x, y);
  }
  return r;
}

/*
 * Gets a single color from the currently selected palette.
 * @param i Palette Index (if mapping is true, the full palette will be _virtualSegmentLength long, if false, 255). Will wrap around automatically.
 * @param mapping if true, LED position in segment is considered for color
 * @param wrap FastLED palettes will usually wrap back to the start smoothly. Set false to get a hard edge
 * @param mcol If the default palette 0 is selected, return the standard color 0, 1 or 2 instead. If >2, Party palette is used instead
 * @param pbri Value to scale the brightness of the returned color by. Default is 255. (no scaling)
 * @returns Single color from palette
 */
uint32_t Segment::color_from_palette(uint16_t i, bool mapping, bool wrap, uint8_t mcol, uint8_t pbri)
{
  // default palette or no RGB support on segment
  if ((palette == 0 && mcol < NUM_COLORS) || !_isRGB) {
    uint32_t color = currentColor(mcol, colors[mcol]);
    color = gamma32(color);
    if (pbri == 255) return color;
    return RGBW32(scale8_video(R(color),pbri), scale8_video(G(color),pbri), scale8_video(B(color),pbri), scale8_video(W(color),pbri));
  }

  uint8_t paletteIndex = i;
  if (mapping && virtualLength() > 1) paletteIndex = (i*255)/(virtualLength() -1);
  if (!wrap) paletteIndex = scale8(paletteIndex, 240); //cut off blend at palette "end"
  CRGB fastled_col;
  CRGBPalette16 curPal;
  if (transitional && _t) curPal = _t->_palT;
  else                    loadPalette(curPal, palette);
  fastled_col = ColorFromPalette(curPal, paletteIndex, pbri, (strip.paletteBlend == 3)? NOBLEND:LINEARBLEND); // NOTE: paletteBlend should be global

  return RGBW32(fastled_col.r, fastled_col.g, fastled_col.b, 0);
}

 //WLEDMM netmindz ar palette
uint8_t * Segment::getAudioPalette(int pal) {
  // https://forum.makerforums.info/t/hi-is-it-possible-to-define-a-gradient-palette-at-runtime-the-define-gradient-palette-uses-the/63339
  
  um_data_t *um_data;
  if (!usermods.getUMData(&um_data, USERMOD_ID_AUDIOREACTIVE)) {
    um_data = simulateSound(SEGMENT.soundSim);
  }
  uint8_t *fftResult = (uint8_t*)um_data->u_data[2];

  static uint8_t xyz[16];  // Needs to be 4 times however many colors are being used.
                           // 3 colors = 12, 4 colors = 16, etc.

  xyz[0] = 0;  // anchor of first color - must be zero
  xyz[1] = 0;
  xyz[2] = 0;
  xyz[3] = 0;
  
  CRGB rgb = getCRGBForBand(1, fftResult, pal);
  xyz[4] = 1;  // anchor of first color
  xyz[5] = rgb.r;
  xyz[6] = rgb.g;
  xyz[7] = rgb.b;
  
  rgb = getCRGBForBand(4, fftResult, pal);
  xyz[8] = 128;
  xyz[9] = rgb.r;
  xyz[10] = rgb.g;
  xyz[11] = rgb.b;
  
  rgb = getCRGBForBand(8, fftResult, pal);
  xyz[12] = 255;  // anchor of last color - must be 255
  xyz[13] = rgb.r;
  xyz[14] = rgb.g;
  xyz[15] = rgb.b;

  return xyz;
}


///////////////////////////////////////////////////////////////////////////////
// WS2812FX class implementation
///////////////////////////////////////////////////////////////////////////////

//WLEDMM from 
void WS2812FX::enumerateLedmaps() {
  ledMaps = 1;
  for (size_t i=1; i<10; i++) {
    char fileName[16];
    sprintf_P(fileName, PSTR("/ledmap%d.json"), i);
    bool isFile = WLED_FS.exists(fileName);
    if (isFile) ledMaps |= 1 << i;
  }
  //WLEDMM add segment names to be used as ledmap names
  uint8_t segment_index = 0;
  for (segment &seg : _segments) {
    if (seg.name != nullptr && strcmp(seg.name, "") != 0) {
      char fileName[32];
      sprintf_P(fileName, PSTR("/lm%s.json"), seg.name);
      bool isFile = WLED_FS.exists(fileName);
      if (isFile) ledMaps |= 1 << (10+segment_index);
    }
    segment_index++;
  }
}


//do not call this method from system context (network callback)
void WS2812FX::finalizeInit(void)
{
  //reset segment runtimes
  for (segment &seg : _segments) {
    seg.markForReset();
    seg.resetIfRequired();
  }

  // for the lack of better place enumerate ledmaps here
  // if we do it in json.cpp (serializeInfo()) we are getting flashes on LEDs
  // unfortunately this means we do not get updates after uploads
  enumerateLedmaps();

  _hasWhiteChannel = _isOffRefreshRequired = false;

  //if busses failed to load, add default (fresh install, FS issue, ...)
  if (busses.getNumBusses() == 0) {
    DEBUG_PRINTLN(F("No busses, init default"));
    const uint8_t defDataPins[] = {DATA_PINS};
    const uint16_t defCounts[] = {PIXEL_COUNTS};
    const uint8_t defNumBusses = ((sizeof defDataPins) / (sizeof defDataPins[0]));
    const uint8_t defNumCounts = ((sizeof defCounts)   / (sizeof defCounts[0]));
    uint16_t prevLen = 0;
    for (uint8_t i = 0; i < defNumBusses && i < WLED_MAX_BUSSES+WLED_MIN_VIRTUAL_BUSSES; i++) {
      uint8_t defPin[] = {defDataPins[i]};
      uint16_t start = prevLen;
      uint16_t count = defCounts[(i < defNumCounts) ? i : defNumCounts -1];
      prevLen += count;
      BusConfig defCfg = BusConfig(DEFAULT_LED_TYPE, defPin, start, count, DEFAULT_LED_COLOR_ORDER, false, 0, RGBW_MODE_MANUAL_ONLY);
      if (busses.add(defCfg) == -1) break;
    }
  }

  _length = 0;
  for (uint8_t i=0; i<busses.getNumBusses(); i++) {
    Bus *bus = busses.getBus(i);
    if (bus == nullptr) continue;
    if (bus->getStart() + bus->getLength() > MAX_LEDS) break;
    //RGBW mode is enabled if at least one of the strips is RGBW
    _hasWhiteChannel |= bus->hasWhite();
    //refresh is required to remain off if at least one of the strips requires the refresh.
    _isOffRefreshRequired |= bus->isOffRefreshRequired();
    uint16_t busEnd = bus->getStart() + bus->getLength();
    if (busEnd > _length) _length = busEnd;
    #ifdef ESP8266
    if ((!IS_DIGITAL(bus->getType()) || IS_2PIN(bus->getType()))) continue;
    uint8_t pins[5];
    if (!bus->getPins(pins)) continue;
    BusDigital* bd = static_cast<BusDigital*>(bus);
    if (pins[0] == 3) bd->reinit();
    #endif
  }

  if (isMatrix) setUpMatrix();
  else {
    Segment::maxWidth  = _length;
    Segment::maxHeight = 1;
  }

  //initialize leds array. TBD: realloc if nr of leds change
  if (Segment::_globalLeds) {
    purgeSegments(true);
    free(Segment::_globalLeds);
    Segment::_globalLeds = nullptr;
  }
  if (useLedsArray) {
    size_t arrSize = sizeof(CRGB) * MAX(_length, Segment::maxWidth*Segment::maxHeight);
    #if defined(ARDUINO_ARCH_ESP32) && defined(WLED_USE_PSRAM)
    if (psramFound())
      Segment::_globalLeds = (CRGB*) ps_malloc(arrSize);
    else
    #endif
      Segment::_globalLeds = (CRGB*) malloc(arrSize);
    memset(Segment::_globalLeds, 0, arrSize);
  }

  //segments are created in makeAutoSegments();
  DEBUG_PRINTLN(F("Loading custom palettes"));
  loadCustomPalettes(); // (re)load all custom palettes
  DEBUG_PRINTLN(F("Loading custom ledmaps"));
  deserializeMap();     // (re)load default ledmap
}

void WS2812FX::service() {
  uint32_t nowUp = millis(); // Be aware, millis() rolls over every 49 days
  now = nowUp + timebase;
  if (nowUp - _lastShow < MIN_SHOW_DELAY) return;
  bool doShow = false;

  _isServicing = true;
  _segment_index = 0;
  for (segment &seg : _segments) {
    // reset the segment runtime data if needed
    seg.resetIfRequired();

    if (!seg.isActive()) continue;

    // last condition ensures all solid segments are updated at the same time
    if(nowUp > seg.next_time || _triggered || (doShow && seg.mode == FX_MODE_STATIC))
    {
      if (seg.grouping == 0) seg.grouping = 1; //sanity check
      doShow = true;
      uint16_t delay = FRAMETIME;

      if (!seg.freeze) { //only run effect function if not frozen
        _virtualSegmentLength = seg.virtualLength();
        _colors_t[0] = seg.currentColor(0, seg.colors[0]);
        _colors_t[1] = seg.currentColor(1, seg.colors[1]);
        _colors_t[2] = seg.currentColor(2, seg.colors[2]);
        seg.currentPalette(_currentPalette, seg.palette);

        if (!cctFromRgb || correctWB) busses.setSegmentCCT(seg.currentBri(seg.cct, true), correctWB);
        for (uint8_t c = 0; c < NUM_COLORS; c++) _colors_t[c] = gamma32(_colors_t[c]);

        // effect blending (execute previous effect)
        // actual code may be a bit more involved as effects have runtime data including allocated memory
        //if (seg.transitional && seg._modeP) (*_mode[seg._modeP])(progress());
        delay = (*_mode[seg.currentMode(seg.mode)])();
        if (seg.mode != FX_MODE_HALLOWEEN_EYES) seg.call++;
        if (seg.transitional && delay > FRAMETIME) delay = FRAMETIME; // force faster updates during transition

        seg.handleTransition();
      }

      seg.next_time = nowUp + delay;
    }
    _segment_index++;
  }
  _virtualSegmentLength = 0;
  busses.setSegmentCCT(-1);
  if(doShow) {
    yield();
    show();
  }
  _triggered = false;
  _isServicing = false;
}

void IRAM_ATTR WS2812FX::setPixelColor(int i, uint32_t col)
{
  if (i >= _length) return;
  if (i < customMappingSize) i = customMappingTable[i];
  busses.setPixelColor(i, col);
}

uint32_t WS2812FX::getPixelColor(uint16_t i)
{
  if (i >= _length) return 0;
  if (i < customMappingSize) i = customMappingTable[i];
  return busses.getPixelColor(i);
}


//DISCLAIMER
//The following function attemps to calculate the current LED power usage,
//and will limit the brightness to stay below a set amperage threshold.
//It is NOT a measurement and NOT guaranteed to stay within the ablMilliampsMax margin.
//Stay safe with high amperage and have a reasonable safety margin!
//I am NOT to be held liable for burned down garages!

//fine tune power estimation constants for your setup
#define MA_FOR_ESP        100 //how much mA does the ESP use (Wemos D1 about 80mA, ESP32 about 120mA)
                              //you can set it to 0 if the ESP is powered by USB and the LEDs by external

void WS2812FX::estimateCurrentAndLimitBri() {
  //power limit calculation
  //each LED can draw up 195075 "power units" (approx. 53mA)
  //one PU is the power it takes to have 1 channel 1 step brighter per brightness step
  //so A=2,R=255,G=0,B=0 would use 510 PU per LED (1mA is about 3700 PU)
  bool useWackyWS2815PowerModel = false;
  byte actualMilliampsPerLed = milliampsPerLed;

  if(milliampsPerLed == 255) {
    useWackyWS2815PowerModel = true;
    actualMilliampsPerLed = 12; // from testing an actual strip
  }

  if (ablMilliampsMax < 150 || actualMilliampsPerLed == 0) { //0 mA per LED and too low numbers turn off calculation
    currentMilliamps = 0;
    busses.setBrightness(_brightness);
    return;
  }

  uint16_t pLen = getLengthPhysical();
  uint32_t puPerMilliamp = 195075 / actualMilliampsPerLed;
  uint32_t powerBudget = (ablMilliampsMax - MA_FOR_ESP) * puPerMilliamp; //100mA for ESP power
  if (powerBudget > puPerMilliamp * pLen) { //each LED uses about 1mA in standby, exclude that from power budget
    powerBudget -= puPerMilliamp * pLen;
  } else {
    powerBudget = 0;
  }

  uint32_t powerSum = 0;

  for (uint8_t b = 0; b < busses.getNumBusses(); b++) {
    Bus *bus = busses.getBus(b);
    if (bus->getType() >= TYPE_NET_DDP_RGB) continue; //exclude non-physical network busses
    uint16_t len = bus->getLength();
    uint32_t busPowerSum = 0;
    for (uint16_t i = 0; i < len; i++) { //sum up the usage of each LED
      uint32_t c = bus->getPixelColor(i);
      byte r = R(c), g = G(c), b = B(c), w = W(c);

      if(useWackyWS2815PowerModel) { //ignore white component on WS2815 power calculation
        busPowerSum += (MAX(MAX(r,g),b)) * 3;
      } else {
        busPowerSum += (r + g + b + w);
      }
    }

    if (bus->hasWhite()) { //RGBW led total output with white LEDs enabled is still 50mA, so each channel uses less
      busPowerSum *= 3;
      busPowerSum = busPowerSum >> 2; //same as /= 4
    }
    powerSum += busPowerSum;
  }

  uint32_t powerSum0 = powerSum;
  powerSum *= _brightness;

  if (powerSum > powerBudget) //scale brightness down to stay in current limit
  {
    float scale = (float)powerBudget / (float)powerSum;
    uint16_t scaleI = scale * 255;
    uint8_t scaleB = (scaleI > 255) ? 255 : scaleI;
    uint8_t newBri = scale8(_brightness, scaleB);
    busses.setBrightness(newBri); //to keep brightness uniform, sets virtual busses too
    currentMilliamps = (powerSum0 * newBri) / puPerMilliamp;
  } else {
    currentMilliamps = powerSum / puPerMilliamp;
    busses.setBrightness(_brightness);
  }
  currentMilliamps += MA_FOR_ESP; //add power of ESP back to estimate
  currentMilliamps += pLen; //add standby power back to estimate
}

void WS2812FX::show(void) {

  // avoid race condition, caputre _callback value
  show_callback callback = _callback;
  if (callback) callback();

  estimateCurrentAndLimitBri();

  // some buses send asynchronously and this method will return before
  // all of the data has been sent.
  // See https://github.com/Makuna/NeoPixelBus/wiki/ESP32-NeoMethods#neoesp32rmt-methods
  busses.show();
  unsigned long now = millis();
  unsigned long diff = now - _lastShow;
  uint16_t fpsCurr = 200;
  if (diff > 0) fpsCurr = 1000 / diff;
  _cumulativeFps = (3 * _cumulativeFps + fpsCurr) >> 2;
  _lastShow = now;
}

/**
 * Returns a true value if any of the strips are still being updated.
 * On some hardware (ESP32), strip updates are done asynchronously.
 */
bool WS2812FX::isUpdating() {
  return !busses.canAllShow();
}

/**
 * Returns the refresh rate of the LED strip. Useful for finding out whether a given setup is fast enough.
 * Only updates on show() or is set to 0 fps if last show is more than 2 secs ago, so accurary varies
 */
uint16_t WS2812FX::getFps() {
  if (millis() - _lastShow > 2000) return 0;
  return _cumulativeFps +1;
}

void WS2812FX::setTargetFps(uint8_t fps) {
  if (fps > 0 && fps <= 120) _targetFps = fps;
  _frametime = 1000 / _targetFps;
}

void WS2812FX::setMode(uint8_t segid, uint8_t m) {
  if (segid >= _segments.size()) return;

  if (m >= getModeCount()) m = getModeCount() - 1;

  if (_segments[segid].mode != m) {
    _segments[segid].startTransition(_transitionDur); // set effect transitions
    //_segments[segid].markForReset();
    _segments[segid].mode = m;
  }
}

//applies to all active and selected segments
void WS2812FX::setColor(uint8_t slot, uint32_t c) {
  if (slot >= NUM_COLORS) return;

  for (segment &seg : _segments) {
    if (seg.isActive() && seg.isSelected()) {
      seg.setColor(slot, c);
    }
  }
}

void WS2812FX::setCCT(uint16_t k) {
  for (segment &seg : _segments) {
    if (seg.isActive() && seg.isSelected()) {
      seg.setCCT(k);
    }
  }
}

void WS2812FX::setBrightness(uint8_t b, bool direct) {
  if (gammaCorrectBri) b = gamma8(b);
  if (_brightness == b) return;
  _brightness = b;
  if (_brightness == 0) { //unfreeze all segments on power off
    for (segment &seg : _segments) {
      seg.freeze = false;
    }
  }
  if (direct) {
    // would be dangerous if applied immediately (could exceed ABL), but will not output until the next show()
    busses.setBrightness(b);
  } else {
    unsigned long t = millis();
    if (_segments[0].next_time > t + 22 && t - _lastShow > MIN_SHOW_DELAY) show(); //apply brightness change immediately if no refresh soon
  }
}

uint8_t WS2812FX::getFirstSelectedSegId(void)
{
  size_t i = 0;
  for (segment &seg : _segments) {
    if (seg.isActive() && seg.isSelected()) return i;
    i++;
  }
  // if none selected, use the main segment
  return getMainSegmentId();
}

void WS2812FX::setMainSegmentId(uint8_t n) {
  _mainSegment = 0;
  if (n < _segments.size()) {
    _mainSegment = n;
  }
  return;
}

uint8_t WS2812FX::getLastActiveSegmentId(void) {
  for (size_t i = _segments.size() -1; i > 0; i--) {
    if (_segments[i].isActive()) return i;
  }
  return 0;
}

uint8_t WS2812FX::getActiveSegmentsNum(void) {
  uint8_t c = 0;
  for (size_t i = 0; i < _segments.size(); i++) {
    if (_segments[i].isActive()) c++;
  }
  return c;
}

uint16_t WS2812FX::getLengthPhysical(void) {
  uint16_t len = 0;
  for (size_t b = 0; b < busses.getNumBusses(); b++) {
    Bus *bus = busses.getBus(b);
    if (bus->getType() >= TYPE_NET_DDP_RGB) continue; //exclude non-physical network busses
    len += bus->getLength();
  }
  return len;
}

//used for JSON API info.leds.rgbw. Little practical use, deprecate with info.leds.rgbw.
//returns if there is an RGBW bus (supports RGB and White, not only white)
//not influenced by auto-white mode, also true if white slider does not affect output white channel
bool WS2812FX::hasRGBWBus(void) {
  for (size_t b = 0; b < busses.getNumBusses(); b++) {
    Bus *bus = busses.getBus(b);
    if (bus == nullptr || bus->getLength()==0) break;
    if (bus->hasRGB() && bus->hasWhite()) return true;
  }
  return false;
}

bool WS2812FX::hasCCTBus(void) {
  if (cctFromRgb && !correctWB) return false;
  for (size_t b = 0; b < busses.getNumBusses(); b++) {
    Bus *bus = busses.getBus(b);
    if (bus == nullptr || bus->getLength()==0) break;
    switch (bus->getType()) {
      case TYPE_ANALOG_5CH:
      case TYPE_ANALOG_2CH:
        return true;
    }
  }
  return false;
}

void WS2812FX::purgeSegments(bool force) {
  // remove all inactive segments (from the back)
  int deleted = 0;
  if (_segments.size() <= 1) return;
  for (size_t i = _segments.size()-1; i > 0; i--)
    if (_segments[i].stop == 0 || force) {
      DEBUG_PRINT(F("Purging segment segment: ")); DEBUG_PRINTLN(i);
      deleted++;
      _segments.erase(_segments.begin() + i);
    }
  if (deleted) {
    _segments.shrink_to_fit();
    if (_mainSegment >= _segments.size()) setMainSegmentId(0);
  }
}

Segment& WS2812FX::getSegment(uint8_t id) {
  return _segments[id >= _segments.size() ? getMainSegmentId() : id]; // vectors
}

void WS2812FX::setSegment(uint8_t n, uint16_t i1, uint16_t i2, uint8_t grouping, uint8_t spacing, uint16_t offset, uint16_t startY, uint16_t stopY) {
  if (n >= _segments.size()) return;
  _segments[n].set(i1, i2, grouping, spacing, offset, startY, stopY);
}

void WS2812FX::restartRuntime() {
  for (segment &seg : _segments) seg.markForReset();
}

void WS2812FX::resetSegments(bool boundsOnly) { //WLEDMM add boundsonly
  if (!boundsOnly) {
    _segments.clear(); // destructs all Segment as part of clearing
    #ifndef WLED_DISABLE_2D
    segment seg = isMatrix ? Segment(0, Segment::maxWidth, 0, Segment::maxHeight) : Segment(0, _length);
    #else
    segment seg = Segment(0, _length);
    #endif
    _segments.push_back(seg);
    _mainSegment = 0;
  } else { //WLEDMM boundsonly
    for (segment &seg : _segments) {
      #ifndef WLED_DISABLE_2D
      seg.start = 0;
      seg.stop = Segment::maxWidth;
      seg.startY = 0;
      seg.stopY = Segment::maxHeight;
      #else
      seg.start = 0;
      seg.stop = _length;
      #endif
    }
  }

}

void WS2812FX::makeAutoSegments(bool forceReset) {
  if (isMatrix) {
    #ifndef WLED_DISABLE_2D
    // only create 1 2D segment
    if (forceReset || getSegmentsNum() == 0) resetSegments(); // initialises 1 segment
    else if (getActiveSegmentsNum() == 1) {
      size_t i = getLastActiveSegmentId();
      _segments[i].start  = 0;
      _segments[i].stop   = Segment::maxWidth;
      _segments[i].startY = 0;
      _segments[i].stopY  = Segment::maxHeight;
      _segments[i].grouping = 1;
      _segments[i].spacing  = 0;
      _mainSegment = i;
    }
    // do we have LEDs after the matrix? (ignore buses)
    if (autoSegments && _length > Segment::maxWidth*Segment::maxHeight /*&& getActiveSegmentsNum() == 2*/) {
      if (_segments.size() == getLastActiveSegmentId()+1U) {
        _segments.push_back(Segment(Segment::maxWidth*Segment::maxHeight, _length));
      } else {
        size_t i = getLastActiveSegmentId() + 1;
        _segments[i].start  = Segment::maxWidth*Segment::maxHeight;
        _segments[i].stop   = _length;
        _segments[i].startY = 0;
        _segments[i].stopY  = 1;
        _segments[i].grouping = 1;
        _segments[i].spacing  = 0;
      }
    }
    #endif
  } else if (autoSegments) { //make one segment per bus
    uint16_t segStarts[MAX_NUM_SEGMENTS] = {0};
    uint16_t segStops [MAX_NUM_SEGMENTS] = {0};
    uint8_t s = 0;
    for (uint8_t i = 0; i < busses.getNumBusses(); i++) {
      Bus* b = busses.getBus(i);

      segStarts[s] = b->getStart();
      segStops[s]  = segStarts[s] + b->getLength();

      //check for overlap with previous segments
      for (size_t j = 0; j < s; j++) {
        if (segStops[j] > segStarts[s] && segStarts[j] < segStops[s]) {
          //segments overlap, merge
          segStarts[j] = min(segStarts[s],segStarts[j]);
          segStops [j] = max(segStops [s],segStops [j]); segStops[s] = 0;
          s--;
        }
      }
      s++;
    }
    _segments.clear();
    _segments.reserve(s); // prevent reallocations
    for (size_t i = 0; i < s; i++) {
      Segment seg = Segment(segStarts[i], segStops[i]);
      seg.selected = true;
      _segments.push_back(seg);
    }
    _mainSegment = 0;
  } else {
    if (forceReset || getSegmentsNum() == 0) resetSegments();
    //expand the main seg to the entire length, but only if there are no other segments, or reset is forced
    else if (getActiveSegmentsNum() == 1) {
      size_t i = getLastActiveSegmentId();
      _segments[i].start = 0;
      _segments[i].stop  = _length;
      _mainSegment = 0;
    }
  }

  fixInvalidSegments();
}

void WS2812FX::fixInvalidSegments() {
  //make sure no segment is longer than total (sanity check)
  for (size_t i = getSegmentsNum()-1; i > 0; i--) {
    if (isMatrix) {
    #ifndef WLED_DISABLE_2D
      if (_segments[i].start >= Segment::maxWidth * Segment::maxHeight) {
        // 1D segment at the end of matrix
        if (_segments[i].start >= _length || _segments[i].startY > 0 || _segments[i].stopY > 1) { _segments.erase(_segments.begin()+i); continue; }
        if (_segments[i].stop  >  _length) _segments[i].stop = _length;
        continue;
      }
      if (_segments[i].start >= Segment::maxWidth || _segments[i].startY >= Segment::maxHeight) { _segments.erase(_segments.begin()+i); continue; }
      if (_segments[i].stop  >  Segment::maxWidth)  _segments[i].stop  = Segment::maxWidth;
      if (_segments[i].stopY >  Segment::maxHeight) _segments[i].stopY = Segment::maxHeight;
    #endif
    } else {
      if (_segments[i].start >= _length) { _segments.erase(_segments.begin()+i); continue; }
      if (_segments[i].stop  >  _length) _segments[i].stop = _length;
    }
  }
  // this is always called as the last step after finalizeInit(), update covered bus types
  for (segment &seg : _segments)
    seg.refreshLightCapabilities();
}

//true if all segments align with a bus, or if a segment covers the total length
//irrelevant in 2D set-up
bool WS2812FX::checkSegmentAlignment() {
  bool aligned = false;
  for (segment &seg : _segments) {
    for (uint8_t b = 0; b<busses.getNumBusses(); b++) {
      Bus *bus = busses.getBus(b);
      if (seg.start == bus->getStart() && seg.stop == bus->getStart() + bus->getLength()) aligned = true;
    }
    if (seg.start == 0 && seg.stop == _length) aligned = true;
    if (!aligned) return false;
  }
  return true;
}

//After this function is called, setPixelColor() will use that segment (offsets, grouping, ... will apply)
//Note: If called in an interrupt (e.g. JSON API), original segment must be restored,
//otherwise it can lead to a crash on ESP32 because _segment_index is modified while in use by the main thread
uint8_t WS2812FX::setPixelSegment(uint8_t n) {
  uint8_t prevSegId = _segment_index;
  if (n < _segments.size()) {
    _segment_index = n;
    _virtualSegmentLength = _segments[_segment_index].virtualLength();
  }
  return prevSegId;
}

void WS2812FX::setRange(uint16_t i, uint16_t i2, uint32_t col) {
  if (i2 >= i)
  {
    for (uint16_t x = i; x <= i2; x++) setPixelColor(x, col);
  } else
  {
    for (uint16_t x = i2; x <= i; x++) setPixelColor(x, col);
  }
}

void WS2812FX::setTransitionMode(bool t) {
  for (segment &seg : _segments) if (!seg.transitional) seg.startTransition(t ? _transitionDur : 0);
}

#ifdef WLED_DEBUG
void WS2812FX::printSize() {
  size_t size = 0;
  for (const Segment &seg : _segments) size += seg.getSize();
  DEBUG_PRINTF("Segments: %d -> %uB\n", _segments.size(), size);
  DEBUG_PRINTF("Modes: %d*%d=%uB\n", sizeof(mode_ptr), _mode.size(), (_mode.capacity()*sizeof(mode_ptr)));
  DEBUG_PRINTF("Data: %d*%d=%uB\n", sizeof(const char *), _modeData.size(), (_modeData.capacity()*sizeof(const char *)));
  DEBUG_PRINTF("Map: %d*%d=%uB\n", sizeof(uint16_t), (int)customMappingSize, customMappingSize*sizeof(uint16_t));
  if (useLedsArray) DEBUG_PRINTF("Buffer: %d*%d=%uB\n", sizeof(CRGB), (int)_length, _length*sizeof(CRGB));
}
#endif

void WS2812FX::loadCustomPalettes() {
  byte tcp[72]; //support gradient palettes with up to 18 entries
  CRGBPalette16 targetPalette;
  customPalettes.clear(); // start fresh
  for (int index = 0; index<10; index++) {
    char fileName[32];
    sprintf_P(fileName, PSTR("/palette%d.json"), index);

    StaticJsonDocument<1536> pDoc; // barely enough to fit 72 numbers
    if (WLED_FS.exists(fileName)) {
      DEBUG_PRINT(F("Reading palette from "));
      DEBUG_PRINTLN(fileName);

      if (readObjectFromFile(fileName, nullptr, &pDoc)) {
        JsonArray pal = pDoc[F("palette")];
        if (!pal.isNull() && pal.size()>4) { // not an empty palette (at least 2 entries)
          if (pal[0].is<int>() && pal[1].is<const char *>()) {
            // we have an array of index & hex strings
            size_t palSize = MIN(pal.size(), 36);
            palSize -= palSize % 2; // make sure size is multiple of 2
            for (size_t i=0, j=0; i<palSize && pal[i].as<int>()<256; i+=2, j+=4) {
              uint8_t rgbw[] = {0,0,0,0};
              tcp[ j ] = (uint8_t) pal[ i ].as<int>(); // index
              colorFromHexString(rgbw, pal[i+1].as<const char *>()); // will catch non-string entires
              for (size_t c=0; c<3; c++) tcp[j+1+c] = rgbw[c]; // only use RGB component
              DEBUG_PRINTF("%d(%d) : %d %d %d\n", i, int(tcp[j]), int(tcp[j+1]), int(tcp[j+2]), int(tcp[j+3]));
            }
          } else {
            size_t palSize = MIN(pal.size(), 72);
            palSize -= palSize % 4; // make sure size is multiple of 4
            for (size_t i=0; i<palSize && pal[i].as<int>()<256; i+=4) {
              tcp[ i ] = (uint8_t) pal[ i ].as<int>(); // index
              tcp[i+1] = (uint8_t) pal[i+1].as<int>(); // R
              tcp[i+2] = (uint8_t) pal[i+2].as<int>(); // G
              tcp[i+3] = (uint8_t) pal[i+3].as<int>(); // B
              DEBUG_PRINTF("%d(%d) : %d %d %d\n", i, int(tcp[i]), int(tcp[i+1]), int(tcp[i+2]), int(tcp[i+3]));
            }
          }
          customPalettes.push_back(targetPalette.loadDynamicGradientPalette(tcp));
        }
      }
    } else {
      break;
    }
  }
}

//load custom mapping table from JSON file (called from finalizeInit() or deserializeState())
<<<<<<< HEAD
void WS2812FX::deserializeMap(uint8_t n) {
  // WLEDMM: also supports isMatrix
=======
bool WS2812FX::deserializeMap(uint8_t n) {
  // 2D support creates its own ledmap (on the fly) if a ledmap.json exists it will overwrite built one.
>>>>>>> 0d3debf9

  char fileName[32];
  //WLEDMM: als support segment name ledmaps
  bool isFile = false;;
  if (n<10) {
    strcpy_P(fileName, PSTR("/ledmap"));
    if (n) sprintf(fileName +7, "%d", n);
    strcat(fileName, ".json");
    isFile = WLED_FS.exists(fileName);
  } else { //WLEDM add segment name as ledmap.name
    uint8_t segment_index = 0;
    for (segment &seg : _segments) {
      if (n == 10 + segment_index && !isFile && seg.name != nullptr) {
        sprintf_P(fileName, PSTR("/lm%s.json"), seg.name);
        isFile = WLED_FS.exists(fileName);
      }
      if (isFile) break;
      segment_index++;
    }
  }

  if (!isFile) {
<<<<<<< HEAD
    // erase custom mapping if selecting nonexistent ledmap.json (n==0) //WLEDM always erase if nonexistant
    if (customMappingTable != nullptr) {
      //WLEDMM: if isMatrix then not erase but back to matrix default 
      if (isMatrix)
        setUpMatrix(true);
      else {
        customMappingSize = 0;
        delete[] customMappingTable;
        customMappingTable = nullptr;
        loadedLedmap = 0;
      }
=======
    // erase custom mapping if selecting nonexistent ledmap.json (n==0)
    if (!isMatrix && !n && customMappingTable != nullptr) {
      customMappingSize = 0;
      delete[] customMappingTable;
      customMappingTable = nullptr;
>>>>>>> 0d3debf9
    }
    return false;
  }

<<<<<<< HEAD
  if (!requestJSONBufferLock(7)) return;

  USER_PRINT(F("Reading LED map from ")); //WLEDMM use USER_PRINT
  USER_PRINTLN(fileName);
=======
  if (!requestJSONBufferLock(7)) return false;
>>>>>>> 0d3debf9

  if (!readObjectFromFile(fileName, nullptr, &doc)) {
    releaseJSONBufferLock();
    return false; //if file does not exist just exit
  }

  DEBUG_PRINT(F("Reading LED map from "));
  DEBUG_PRINTLN(fileName);

  // erase old custom ledmap
  if (customMappingTable != nullptr) {
    customMappingSize = 0;
    delete[] customMappingTable;
    customMappingTable = nullptr;
    loadedLedmap = 0;
  }

  JsonArray map = doc[F("map")];
  if (!map.isNull() && map.size()) {  // not an empty map
    //WLEDMM: if isMatrix then customMap size is whole matrix
#ifndef WLED_DISABLE_2D
    if (isMatrix)
      customMappingSize = Segment::maxWidth * Segment::maxHeight; //as whole matrix will be stored in setUpMatrix
    else
#endif
      customMappingSize  = map.size();
    customMappingTable = new uint16_t[customMappingSize];
    for (uint16_t i=0; i<MIN(customMappingSize, map.size()); i++) 
      customMappingTable[i] = (uint16_t) (map[i]<0 ? 0xFFFFU : map[i]);
    loadedLedmap = n;

    #ifdef WLED_DEBUG
      DEBUG_PRINTF("Custom ledmap: %d\n", loadedLedmap);
      for (uint16_t i=0; i<customMappingSize; i++) {
        if (!(i%Segment::maxWidth)) DEBUG_PRINTLN();
        DEBUG_PRINTF("%4d,", customMappingTable[i]);
      }
      DEBUG_PRINTLN();
    #endif

    setUpMatrix(false); //WLEDMM: apply logical to physical mapping after the ledmap
  }
  else 
    setUpMatrix(true); //WLEDMM: if no map then back to matrix default 

  releaseJSONBufferLock();
  return true;
}


WS2812FX* WS2812FX::instance = nullptr;

const char JSON_mode_names[] PROGMEM = R"=====(["FX names moved"])=====";
 //WLEDMM netmindz ar palette add Audio responsive
const char JSON_palette_names[] PROGMEM = R"=====([
"Default","* Random Cycle ☾","* Color 1","* Colors 1&2","* Color Gradient","* Colors Only","Party","Cloud","Lava","Ocean",
"Forest","Rainbow","Rainbow Bands","Sunset","Rivendell","Breeze","Red & Blue","Yellowout","Analogous","Splash",
"Pastel","Sunset 2","Beach","Vintage","Departure","Landscape","Beech","Sherbet","Hult","Hult 64",
"Drywet","Jul","Grintage","Rewhi","Tertiary","Fire","Icefire","Cyane","Light Pink","Autumn",
"Magenta","Magred","Yelmag","Yelblu","Orange & Teal","Tiamat","April Night","Orangery","C9","Sakura",
"Aurora","Atlantica","C9 2","C9 New","Temperature","Aurora 2","Retro Clown","Candy","Toxy Reaf","Fairy Reaf",
"Semi Blue","Pink Candy","Red Reaf","Aqua Flash","Yelblu Hot","Lite Light","Red Flash","Blink Red","Red Shift","Red Tide",
"Candy2","Audio Responsive Ratio ☾","Audio Responsive Hue ☾","* Random Cycle 💡"
])=====";<|MERGE_RESOLUTION|>--- conflicted
+++ resolved
@@ -1305,14 +1305,50 @@
 // WS2812FX class implementation
 ///////////////////////////////////////////////////////////////////////////////
 
-//WLEDMM from 
+//WLEDMM from util.cpp
+// enumerate all ledmapX.json files on FS and extract ledmap names if existing
 void WS2812FX::enumerateLedmaps() {
   ledMaps = 1;
   for (size_t i=1; i<10; i++) {
-    char fileName[16];
+    char fileName[33];
     sprintf_P(fileName, PSTR("/ledmap%d.json"), i);
     bool isFile = WLED_FS.exists(fileName);
-    if (isFile) ledMaps |= 1 << i;
+
+        #ifndef ESP8266
+    if (ledmapNames[i-1]) { //clear old name
+      delete[] ledmapNames[i-1];
+      ledmapNames[i-1] = nullptr;
+    }
+    #endif
+
+    if (isFile) {
+      ledMaps |= 1 << i;
+
+      #ifndef ESP8266
+      if (requestJSONBufferLock(21)) {
+        if (readObjectFromFile(fileName, nullptr, &doc)) {
+          size_t len = 0;
+          if (!doc["n"].isNull()) {
+            // name field exists
+            const char *name = doc["n"].as<const char*>();
+            if (name != nullptr) len = strlen(name);
+            if (len > 0 && len < 33) {
+              ledmapNames[i-1] = new char[len+1];
+              if (ledmapNames[i-1]) strlcpy(ledmapNames[i-1], name, 33);
+            }
+          }
+          if (!ledmapNames[i-1]) {
+            char tmp[33];
+            snprintf_P(tmp, 32, PSTR("ledmap%d.json"), i);
+            len = strlen(tmp);
+            ledmapNames[i-1] = new char[len+1];
+            if (ledmapNames[i-1]) strlcpy(ledmapNames[i-1], tmp, 33);
+          }
+        }
+        releaseJSONBufferLock();
+      }
+      #endif
+    }
   }
   //WLEDMM add segment names to be used as ledmap names
   uint8_t segment_index = 0;
@@ -1980,13 +2016,8 @@
 }
 
 //load custom mapping table from JSON file (called from finalizeInit() or deserializeState())
-<<<<<<< HEAD
-void WS2812FX::deserializeMap(uint8_t n) {
-  // WLEDMM: also supports isMatrix
-=======
 bool WS2812FX::deserializeMap(uint8_t n) {
   // 2D support creates its own ledmap (on the fly) if a ledmap.json exists it will overwrite built one.
->>>>>>> 0d3debf9
 
   char fileName[32];
   //WLEDMM: als support segment name ledmaps
@@ -2009,7 +2040,6 @@
   }
 
   if (!isFile) {
-<<<<<<< HEAD
     // erase custom mapping if selecting nonexistent ledmap.json (n==0) //WLEDM always erase if nonexistant
     if (customMappingTable != nullptr) {
       //WLEDMM: if isMatrix then not erase but back to matrix default 
@@ -2021,33 +2051,19 @@
         customMappingTable = nullptr;
         loadedLedmap = 0;
       }
-=======
-    // erase custom mapping if selecting nonexistent ledmap.json (n==0)
-    if (!isMatrix && !n && customMappingTable != nullptr) {
-      customMappingSize = 0;
-      delete[] customMappingTable;
-      customMappingTable = nullptr;
->>>>>>> 0d3debf9
     }
     return false;
   }
 
-<<<<<<< HEAD
-  if (!requestJSONBufferLock(7)) return;
-
-  USER_PRINT(F("Reading LED map from ")); //WLEDMM use USER_PRINT
-  USER_PRINTLN(fileName);
-=======
   if (!requestJSONBufferLock(7)) return false;
->>>>>>> 0d3debf9
 
   if (!readObjectFromFile(fileName, nullptr, &doc)) {
     releaseJSONBufferLock();
     return false; //if file does not exist just exit
   }
 
-  DEBUG_PRINT(F("Reading LED map from "));
-  DEBUG_PRINTLN(fileName);
+  USER_PRINT(F("Reading LED map from ")); //WLEDMM use USER_PRINT
+  USER_PRINTLN(fileName);
 
   // erase old custom ledmap
   if (customMappingTable != nullptr) {
@@ -2082,7 +2098,7 @@
 
     setUpMatrix(false); //WLEDMM: apply logical to physical mapping after the ledmap
   }
-  else 
+  else
     setUpMatrix(true); //WLEDMM: if no map then back to matrix default 
 
   releaseJSONBufferLock();
