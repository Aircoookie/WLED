--- conflicted
+++ resolved
@@ -185,21 +185,12 @@
   if (data && _dataLen == len) return true; //already allocated
   deallocateData();
   if (Segment::getUsedSegmentData() + len > MAX_SEGMENT_DATA) return false; //not enough memory
-<<<<<<< HEAD
-  // if possible use SPI RAM on ESP32
-  #if defined(ARDUINO_ARCH_ESP32) && defined(BOARD_HAS_PSRAM) && defined(WLED_USE_PSRAM)
-  if (psramFound())
-    data = (byte*) ps_malloc(len);
-  else
-  #endif
-=======
   // do not use SPI RAM on ESP32 since it is slow
   //#if defined(ARDUINO_ARCH_ESP32) && defined(BOARD_HAS_PSRAM) && defined(WLED_USE_PSRAM)
   //if (psramFound())
   //  data = (byte*) ps_malloc(len);
   //else
   //#endif
->>>>>>> 999bec19
     data = (byte*) malloc(len);
   if (!data) return false; //allocation failed
   Segment::addUsedSegmentData(len);
@@ -548,24 +539,14 @@
         sOpt = extractModeDefaults(fx, "o1");   check1    = (sOpt >= 0) ? (bool)sOpt : false;
         sOpt = extractModeDefaults(fx, "o2");   check2    = (sOpt >= 0) ? (bool)sOpt : false;
         sOpt = extractModeDefaults(fx, "o3");   check3    = (sOpt >= 0) ? (bool)sOpt : false;
-<<<<<<< HEAD
         //WLEDMM: return to old setting if not explicitly set
         sOpt = extractModeDefaults(fx, "m12");  if (sOpt >= 0) {if (oldMap==-1) oldMap = map1D2D; map1D2D   = constrain(sOpt, 0, 7);} else {if (oldMap!=-1) map1D2D = oldMap; oldMap = -1;}
-        sOpt = extractModeDefaults(fx, "si");   if (sOpt >= 0) {if (oldSim==-1) oldSim = soundSim; soundSim  = constrain(sOpt, 0, 7);} else {if (oldSim!=-1) soundSim = oldSim; oldSim = -1;}
+        sOpt = extractModeDefaults(fx, "si");   if (sOpt >= 0) {if (oldSim==-1) oldSim = soundSim; soundSim  = constrain(sOpt, 0, 1);} else {if (oldSim!=-1) soundSim = oldSim; oldSim = -1;}
         sOpt = extractModeDefaults(fx, "rev");  if (sOpt >= 0) {if (oldReverse==-1) oldReverse = reverse; reverse   = (bool)sOpt;} else {if (oldReverse!=-1) reverse = oldReverse==1; oldReverse = -1;}
         sOpt = extractModeDefaults(fx, "mi");   if (sOpt >= 0) {if (oldMirror==-1) oldMirror = mirror; mirror  = (bool)sOpt;} else {if (oldMirror!=-1) mirror = oldMirror==1; oldMirror = -1;} // NOTE: setting this option is a risky business
         sOpt = extractModeDefaults(fx, "rY");   if (sOpt >= 0) {if (oldReverse_y==-1) oldReverse_y = reverse_y; reverse_y = (bool)sOpt;} else {if (oldReverse_y!=-1) reverse_y = oldReverse_y==1; oldReverse_y = -1;}
         sOpt = extractModeDefaults(fx, "mY");   if (sOpt >= 0) {if (oldMirror_y==-1) oldMirror_y = mirror_y; mirror_y  = (bool)sOpt;} else {if (oldMirror_y!=-1) mirror_y = oldMirror_y==1; oldMirror_y = -1;} // NOTE: setting this option is a risky business
         sOpt = extractModeDefaults(fx, "pal");  if (sOpt >= 0) {if (oldPalette==-1) oldPalette = palette; setPalette(sOpt);} else {if (oldPalette!=-1) setPalette(oldPalette); oldPalette = -1;}
-=======
-        sOpt = extractModeDefaults(fx, "m12");  if (sOpt >= 0) map1D2D   = constrain(sOpt, 0, 7);
-        sOpt = extractModeDefaults(fx, "si");   if (sOpt >= 0) soundSim  = constrain(sOpt, 0, 1);
-        sOpt = extractModeDefaults(fx, "rev");  if (sOpt >= 0) reverse   = (bool)sOpt;
-        sOpt = extractModeDefaults(fx, "mi");   if (sOpt >= 0) mirror    = (bool)sOpt; // NOTE: setting this option is a risky business
-        sOpt = extractModeDefaults(fx, "rY");   if (sOpt >= 0) reverse_y = (bool)sOpt;
-        sOpt = extractModeDefaults(fx, "mY");   if (sOpt >= 0) mirror_y  = (bool)sOpt; // NOTE: setting this option is a risky business
-        sOpt = extractModeDefaults(fx, "pal");  if (sOpt >= 0) setPalette(sOpt); //else setPalette(0);
->>>>>>> 999bec19
       }
       stateChanged = true; // send UDP/WS broadcast
     }
