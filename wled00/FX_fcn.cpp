--- conflicted
+++ resolved
@@ -89,11 +89,7 @@
   if (orig.name) { name = new char[strlen(orig.name)+1]; if (name) strcpy(name, orig.name); }
   if (orig.data) { if (allocateData(orig._dataLen)) memcpy(data, orig.data, orig._dataLen); }
   if (orig._t)   { _t = new Transition(orig._t->_dur, orig._t->_briT, orig._t->_cctT, orig._t->_colorT); }
-<<<<<<< HEAD
   if (orig.leds) { leds = (uint32_t*)malloc(sizeof(uint32_t)*length()); if (leds) memcpy(leds, orig.leds, sizeof(uint32_t)*length()); }
-=======
-  if (orig.leds && !Segment::_globalLeds && length() > 0) { leds = (CRGB*)malloc(sizeof(CRGB)*length()); if (leds) memcpy(leds, orig.leds, sizeof(CRGB)*length()); }
->>>>>>> 42b24775
 }
 
 // move constructor
@@ -114,11 +110,7 @@
     // clean destination
     if (name) delete[] name;
     if (_t)   delete _t;
-<<<<<<< HEAD
     if (leds) free(leds);
-=======
-    if (leds && !Segment::_globalLeds) {free(leds); leds=nullptr;} 
->>>>>>> 42b24775
     deallocateData();
     // copy source
     memcpy((void*)this, (void*)&orig, sizeof(Segment));
@@ -132,11 +124,7 @@
     if (orig.name) { name = new char[strlen(orig.name)+1]; if (name) strcpy(name, orig.name); }
     if (orig.data) { if (allocateData(orig._dataLen)) memcpy(data, orig.data, orig._dataLen); }
     if (orig._t)   { _t = new Transition(orig._t->_dur, orig._t->_briT, orig._t->_cctT, orig._t->_colorT); }
-<<<<<<< HEAD
     if (orig.leds) { leds = (uint32_t*)malloc(sizeof(uint32_t)*length()); if (leds) memcpy(leds, orig.leds, sizeof(uint32_t)*length()); }
-=======
-    if (orig.leds && !Segment::_globalLeds && length() > 0) { leds = (CRGB*)malloc(sizeof(CRGB)*length()); if (leds) memcpy(leds, orig.leds, sizeof(CRGB)*length()); }
->>>>>>> 42b24775
   }
   return *this;
 }
@@ -149,10 +137,6 @@
     if (leds) free(leds);
     deallocateData(); // free old runtime data
     if (_t) delete _t;
-<<<<<<< HEAD
-=======
-    if (leds && !Segment::_globalLeds) {free(leds); leds=nullptr;}
->>>>>>> 42b24775
     memcpy((void*)this, (void*)&orig, sizeof(Segment));
     orig.name = nullptr;
     orig.data = nullptr;
@@ -1079,27 +1063,6 @@
     Segment::maxHeight = 1;
   }
 
-<<<<<<< HEAD
-=======
-  //initialize leds array. TBD: realloc if nr of leds change
-  if (Segment::_globalLeds) {
-    purgeSegments(true);
-    free(Segment::_globalLeds);
-    Segment::_globalLeds = nullptr;
-  }
-  if (useLedsArray) {
-    size_t arrSize = sizeof(CRGB) * getLengthTotal();
-    // softhack007 disabled; putting leds into psram leads to horrible slowdown on WROVER boards (see setUpLeds())
-    //#if defined(ARDUINO_ARCH_ESP32) && defined(WLED_USE_PSRAM)
-    //if (psramFound())
-    //  Segment::_globalLeds = (CRGB*) ps_malloc(arrSize);
-    //else
-    //#endif
-      Segment::_globalLeds = (CRGB*) malloc(arrSize);
-    if (Segment::_globalLeds && (arrSize > 0)) memset(Segment::_globalLeds, 0, arrSize);
-  }
-
->>>>>>> 42b24775
   //segments are created in makeAutoSegments();
   DEBUG_PRINTLN(F("Loading custom palettes"));
   loadCustomPalettes(); // (re)load all custom palettes
@@ -1225,7 +1188,7 @@
     for (uint_fast16_t i = 0; i < len; i++) { //sum up the usage of each LED
       uint32_t c = bus->getPixelColor(i);
       byte r = R(c), g = G(c), b = B(c), w = W(c);
-      if (useGlobalLedBuffer) {
+      if (useGlobalLedBuffer) { // TODO this should only apply for digital bus typpes
         r = scale8(r, _brightness);
         g = scale8(g, _brightness); 
         b = scale8(b, _brightness);
@@ -1245,33 +1208,12 @@
     powerSum += busPowerSum;
   }
 
-<<<<<<< HEAD
   uint8_t newBri = _brightness;
-  if (powerSum > powerBudget) {//scale brightness down to stay in current limit
+  if (powerSum > powerBudget) { //scale brightness down to stay in current limit
     float scale = (float)powerBudget / (float)powerSum;
     uint16_t scaleI = scale * 255;
     uint8_t scaleB = (scaleI > 255) ? 255 : scaleI;
     newBri = scale8(_brightness, scaleB);
-=======
-  uint32_t powerSum0 = powerSum;
-  //powerSum *= _brightness; // for NPBrightnessBus
-  powerSum *= 255;           // no need to scale down powerSum - NPB-LG getPixelColor returns colors scaled down by brightness
-
-  if (powerSum > powerBudget) //scale brightness down to stay in current limit
-  {
-    float scale = (float)powerBudget / (float)powerSum;
-    uint16_t scaleI = scale * 255;
-    uint8_t scaleB = (scaleI > 255) ? 255 : scaleI;
-    uint8_t newBri = scale8(_brightness, scaleB);
-    // to keep brightness uniform, sets virtual busses too - softhack007: apply reductions immediately
-    if (scaleB < 255) busses.setBrightness(scaleB, true); // NPB-LG has already applied brightness, so its suffifient to post-apply scaling ==> use scaleB instead of newBri
-    busses.setBrightness(newBri, false);                  // set new brightness for next frame
-    //currentMilliamps = (powerSum0 * newBri) / puPerMilliamp; // for NPBrightnessBus
-    currentMilliamps = (powerSum0 * scaleB) / puPerMilliamp;   // for NPBus-LG
-  } else {
-    currentMilliamps = powerSum / puPerMilliamp;
-    busses.setBrightness(_brightness, false);            // set new brightness for next frame
->>>>>>> 42b24775
   }
   currentMilliamps = (powerSum * newBri) / puPerMilliamp;
   currentMilliamps += MA_FOR_ESP; //add power of ESP back to estimate
