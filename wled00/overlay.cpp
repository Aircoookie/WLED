--- conflicted
+++ resolved
@@ -359,11 +359,7 @@
 }
 
 #else // WLED_DISABLE_CRONIXIE
-<<<<<<< HEAD
-byte getSameCodeLength(char code, int index, char const cronixieDisplay[]) {return 0;}
-=======
 byte getSameCodeLength(char code, int index, char const cronixieDisplay[]) { return 0; }
->>>>>>> dbc67e07
 void setCronixie() {}
 void _overlayCronixie() {}
 void _drawOverlayCronixie() {}
