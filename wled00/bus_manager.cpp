--- conflicted
+++ resolved
@@ -402,31 +402,27 @@
 {
   if (!isPWM(bc.type)) return;
   unsigned numPins = numPWMPins(bc.type);
-  #ifdef ESP8266
-  _frequency = bc.frequency ? bc.frequency : WLED_PWM_FREQ;
-  // duty cycle resolution (_depth) can be extracted from this formula: CLOCK_FREQUENCY > _frequency * 2^_depth
-<<<<<<< HEAD
-  for (_depth = MAX_BIT_WIDTH; _depth > 8; _depth--) if (((CLOCK_FREQUENCY/_frequency) >> _depth) > 0) break;  
-=======
-  for (_depth = MAX_BIT_WIDTH; _depth > 8; _depth--) if (((CLOCK_FREQUENCY/_frequency) >> _depth) > 0) break;
 
   managed_pin_type pins[numPins];
   for (unsigned i = 0; i < numPins; i++) pins[i] = {(int8_t)bc.pins[i], true};
   if (!pinManager.allocateMultiplePins(pins, numPins, PinOwner::BusPwm)) return;
 
 #ifdef ESP8266
->>>>>>> 820df0c5
+  _frequency = bc.frequency ? bc.frequency : WLED_PWM_FREQ;
+  // duty cycle resolution (_depth) can be extracted from this formula: CLOCK_FREQUENCY > _frequency * 2^_depth
+  for (_depth = MAX_BIT_WIDTH; _depth > 8; _depth--) if (((CLOCK_FREQUENCY/_frequency) >> _depth) > 0) break;
   analogWriteRange((1<<_depth)-1);
   analogWriteFreq(_frequency);
   for (unsigned i = 0; i < numPins; i++) {
-  uint8_t currentPin = bc.pins[i];
-  if (!pinManager.allocatePin(currentPin, true, PinOwner::BusPwm)) {
-    deallocatePins(); return;
-  }
-  _pins[i] = currentPin; //store only after allocatePin() succeeds  
-  pinMode(_pins[i], OUTPUT);
-  }
-  #else
+    _pins[i] = bc.pins[i]; //store only after allocatePin() succeeds  
+    pinMode(_pins[i], OUTPUT);
+  }
+#else
+  _ledcStart = pinManager.allocateLedc(numPins);
+  if (_ledcStart == 255) { //no more free LEDC channels
+    pinManager.deallocateMultiplePins(pins, numPins, PinOwner::BusPwm);
+    return;
+  }
   _depth = 12; // set to 12bit resolution by default
   unsigned ditheringbits = 4;
   switch (bc.frequency) { // TODO: this is not the proper way to handle this, could just save the type instead of frequency
@@ -437,34 +433,15 @@
     case WLED_PWM_FREQ*2    : _frequency = WLED_PWM_FREQ*3; break; // ultra fast, 60kHz, 8bit + 4bit dithering
     case WLED_PWM_FREQ*10/3 : _frequency = WLED_PWM_FREQ*4/3; _depth = 10; ditheringbits = 0; break; // no dithering, 26kHz, 10bit 
   }
-  _ledcStart = pinManager.allocateLedc(numPins);
-  if (_ledcStart == 255) { //no more free LEDC channels
-    pinManager.deallocateMultiplePins(pins, numPins, PinOwner::BusPwm);
-    return;
-  }
   for (unsigned i = 0; i < numPins; i++) {
-<<<<<<< HEAD
-    uint8_t currentPin = bc.pins[i];
-    if (!pinManager.allocatePin(currentPin, true, PinOwner::BusPwm)) {
-      deallocatePins(); return;
-    }
-    _pins[i] = currentPin; //store only after allocatePin() succeeds
+    _pins[i] = bc.pins[i]; // store only after allocateMultiplePins() succeeded
     ledcSetup(_ledcStart + i, _frequency, _depth - ditheringbits); // TODO: if this is a CCT 2 pin strip, first channel must fulfill ch%2==0 so both use the same timer!
-=======
-    _pins[i] = bc.pins[i]; // store only after allocateMultiplePins() succeeded
-    #ifdef ESP8266
-    pinMode(_pins[i], OUTPUT);
-    #else
-    ledcSetup(_ledcStart + i, _frequency, _depth);
->>>>>>> 820df0c5
     ledcAttachPin(_pins[i], _ledcStart + i);
-  }
-  // sync the timers (not perfect but better than unsynced)
-  for (unsigned i = 0; i < numPins; i++) {
+    // sync the timers (not perfect but better than unsynced)
     uint8_t group = ((_ledcStart + i)/8), timer = (((_ledcStart + i) / 2) % 4);
     ledc_timer_rst((ledc_mode_t)group, (ledc_timer_t)timer); // reset timer so PWM channels are in sync
   }
-  #endif
+#endif
   _hasRgb = hasRGB(bc.type);
   _hasWhite = hasWhite(bc.type);
   _hasCCT = hasCCT(bc.type);
