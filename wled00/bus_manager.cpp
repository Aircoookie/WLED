/*
 * Class implementation for addressing various light types
 */

#include <Arduino.h>
#include <IPAddress.h>
#ifdef ARDUINO_ARCH_ESP32
#include "driver/ledc.h"
#endif
#include "const.h"
#include "pin_manager.h"
#include "bus_wrapper.h"
#include "bus_manager.h"

extern bool cctICused;

//colors.cpp
uint32_t colorBalanceFromKelvin(uint16_t kelvin, uint32_t rgb);

//udp.cpp
uint8_t realtimeBroadcast(uint8_t type, IPAddress client, uint16_t length, byte *buffer, uint8_t bri=255, bool isRGBW=false);

// enable additional debug output
#if defined(WLED_DEBUG_HOST)
  #include "net_debug.h"
  #define DEBUGOUT NetDebug
#else
  #define DEBUGOUT Serial
#endif

#ifdef WLED_DEBUG
  #ifndef ESP8266
  #include <rom/rtc.h>
  #endif
  #define DEBUG_PRINT(x) DEBUGOUT.print(x)
  #define DEBUG_PRINTLN(x) DEBUGOUT.println(x)
  #define DEBUG_PRINTF(x...) DEBUGOUT.printf(x)
  #define DEBUG_PRINTF_P(x...) DEBUGOUT.printf_P(x)
#else
  #define DEBUG_PRINT(x)
  #define DEBUG_PRINTLN(x)
  #define DEBUG_PRINTF(x...)
  #define DEBUG_PRINTF_P(x...)
#endif

//color mangling macros
#define RGBW32(r,g,b,w) (uint32_t((byte(w) << 24) | (byte(r) << 16) | (byte(g) << 8) | (byte(b))))
#define R(c) (byte((c) >> 16))
#define G(c) (byte((c) >> 8))
#define B(c) (byte(c))
#define W(c) (byte((c) >> 24))


bool ColorOrderMap::add(uint16_t start, uint16_t len, uint8_t colorOrder) {
  if (count() >= WLED_MAX_COLOR_ORDER_MAPPINGS || len == 0 || (colorOrder & 0x0F) > COL_ORDER_MAX) return false; // upper nibble contains W swap information
  _mappings.push_back({start,len,colorOrder});
  return true;
}

uint8_t IRAM_ATTR ColorOrderMap::getPixelColorOrder(uint16_t pix, uint8_t defaultColorOrder) const {
  // upper nibble contains W swap information
  // when ColorOrderMap's upper nibble contains value >0 then swap information is used from it, otherwise global swap is used
  for (unsigned i = 0; i < count(); i++) {
    if (pix >= _mappings[i].start && pix < (_mappings[i].start + _mappings[i].len)) {
      return _mappings[i].colorOrder | ((_mappings[i].colorOrder >> 4) ? 0 : (defaultColorOrder & 0xF0));
    }
  }
  return defaultColorOrder;
}


uint32_t Bus::autoWhiteCalc(uint32_t c) const {
  unsigned aWM = _autoWhiteMode;
  if (_gAWM < AW_GLOBAL_DISABLED) aWM = _gAWM;
  if (aWM == RGBW_MODE_MANUAL_ONLY) return c;
  unsigned w = W(c);
  //ignore auto-white calculation if w>0 and mode DUAL (DUAL behaves as BRIGHTER if w==0)
  if (w > 0 && aWM == RGBW_MODE_DUAL) return c;
  unsigned r = R(c);
  unsigned g = G(c);
  unsigned b = B(c);
  if (aWM == RGBW_MODE_MAX) return RGBW32(r, g, b, r > g ? (r > b ? r : b) : (g > b ? g : b)); // brightest RGB channel
  w = r < g ? (r < b ? r : b) : (g < b ? g : b);
  if (aWM == RGBW_MODE_AUTO_ACCURATE) { r -= w; g -= w; b -= w; } //subtract w in ACCURATE mode
  return RGBW32(r, g, b, w);
}

uint8_t *Bus::allocateData(size_t size) {
  if (_data) free(_data); // should not happen, but for safety
  return _data = (uint8_t *)(size>0 ? calloc(size, sizeof(uint8_t)) : nullptr);
}


BusDigital::BusDigital(BusConfig &bc, uint8_t nr, const ColorOrderMap &com)
: Bus(bc.type, bc.start, bc.autoWhite, bc.count, bc.reversed, (bc.refreshReq || bc.type == TYPE_TM1814))
, _skip(bc.skipAmount) //sacrificial pixels
, _colorOrder(bc.colorOrder)
, _milliAmpsPerLed(bc.milliAmpsPerLed)
, _milliAmpsMax(bc.milliAmpsMax)
, _colorOrderMap(com)
{
  if (!isDigital(bc.type) || !bc.count) return;
  if (!pinManager.allocatePin(bc.pins[0], true, PinOwner::BusDigital)) return;
  _frequencykHz = 0U;
  _pins[0] = bc.pins[0];
  if (is2Pin(bc.type)) {
    if (!pinManager.allocatePin(bc.pins[1], true, PinOwner::BusDigital)) {
      cleanup();
      return;
    }
    _pins[1] = bc.pins[1];
    _frequencykHz = bc.frequency ? bc.frequency : 2000U; // 2MHz clock if undefined
  }
  _iType = PolyBus::getI(bc.type, _pins, nr);
  if (_iType == I_NONE) return;
  _hasRgb = hasRGB(bc.type);
  _hasWhite = hasWhite(bc.type);
  _hasCCT = hasCCT(bc.type);
  if (bc.doubleBuffer && !allocateData(bc.count * Bus::getNumberOfChannels(bc.type))) return;
  //_buffering = bc.doubleBuffer;
  uint16_t lenToCreate = bc.count;
  if (bc.type == TYPE_WS2812_1CH_X3) lenToCreate = NUM_ICS_WS2812_1CH_3X(bc.count); // only needs a third of "RGB" LEDs for NeoPixelBus
  _busPtr = PolyBus::create(_iType, _pins, lenToCreate + _skip, nr, _frequencykHz);
  _valid = (_busPtr != nullptr);
  DEBUG_PRINTF_P(PSTR("%successfully inited strip %u (len %u) with type %u and pins %u,%u (itype %u). mA=%d/%d\n"), _valid?"S":"Uns", nr, bc.count, bc.type, _pins[0], is2Pin(bc.type)?_pins[1]:255, _iType, _milliAmpsPerLed, _milliAmpsMax);
}

//fine tune power estimation constants for your setup
//you can set it to 0 if the ESP is powered by USB and the LEDs by external
#ifndef MA_FOR_ESP
  #ifdef ESP8266
    #define MA_FOR_ESP         80 //how much mA does the ESP use (Wemos D1 about 80mA)
  #else
    #define MA_FOR_ESP        120 //how much mA does the ESP use (ESP32 about 120mA)
  #endif
#endif

//DISCLAIMER
//The following function attemps to calculate the current LED power usage,
//and will limit the brightness to stay below a set amperage threshold.
//It is NOT a measurement and NOT guaranteed to stay within the ablMilliampsMax margin.
//Stay safe with high amperage and have a reasonable safety margin!
//I am NOT to be held liable for burned down garages or houses!

// To disable brightness limiter we either set output max current to 0 or single LED current to 0
uint8_t BusDigital::estimateCurrentAndLimitBri(void) {
  bool useWackyWS2815PowerModel = false;
  byte actualMilliampsPerLed = _milliAmpsPerLed;

  if (_milliAmpsMax < MA_FOR_ESP/BusManager::getNumBusses() || actualMilliampsPerLed == 0) { //0 mA per LED and too low numbers turn off calculation
    return _bri;
  }

  if (_milliAmpsPerLed == 255) {
    useWackyWS2815PowerModel = true;
    actualMilliampsPerLed = 12; // from testing an actual strip
  }

  size_t powerBudget = (_milliAmpsMax - MA_FOR_ESP/BusManager::getNumBusses()); //80/120mA for ESP power
  if (powerBudget > getLength()) { //each LED uses about 1mA in standby, exclude that from power budget
    powerBudget -= getLength();
  } else {
    powerBudget = 0;
  }

  uint32_t busPowerSum = 0;
  for (unsigned i = 0; i < getLength(); i++) {  //sum up the usage of each LED
    uint32_t c = getPixelColor(i); // always returns original or restored color without brightness scaling
    byte r = R(c), g = G(c), b = B(c), w = W(c);

    if (useWackyWS2815PowerModel) { //ignore white component on WS2815 power calculation
      busPowerSum += (max(max(r,g),b)) * 3;
    } else {
      busPowerSum += (r + g + b + w);
    }
  }

  if (hasWhite()) { //RGBW led total output with white LEDs enabled is still 50mA, so each channel uses less
    busPowerSum *= 3;
    busPowerSum >>= 2; //same as /= 4
  }

  // powerSum has all the values of channels summed (max would be getLength()*765 as white is excluded) so convert to milliAmps
  busPowerSum = (busPowerSum * actualMilliampsPerLed) / 765;
  _milliAmpsTotal = busPowerSum * _bri / 255;

  uint8_t newBri = _bri;
  if (busPowerSum * _bri / 255 > powerBudget) { //scale brightness down to stay in current limit
    float scale = (float)(powerBudget * 255) / (float)(busPowerSum * _bri);
    if (scale >= 1.0f) return _bri;
    _milliAmpsTotal = ceilf((float)_milliAmpsTotal * scale);
    uint8_t scaleB = min((int)(scale * 255), 255);
    newBri = unsigned(_bri * scaleB) / 256 + 1;
  }
  return newBri;
}

void BusDigital::show(void) {
  _milliAmpsTotal = 0;
  if (!_valid) return;

  uint8_t cctWW = 0, cctCW = 0;
  unsigned newBri = estimateCurrentAndLimitBri();  // will fill _milliAmpsTotal
  if (newBri < _bri) PolyBus::setBrightness(_busPtr, _iType, newBri); // limit brightness to stay within current limits

  if (_data) {
    size_t channels = getNumberOfChannels();
    int16_t oldCCT = Bus::_cct; // temporarily save bus CCT
    for (size_t i=0; i<_len; i++) {
      size_t offset = i * channels;
      unsigned co = _colorOrderMap.getPixelColorOrder(i+_start, _colorOrder);
      uint32_t c;
      if (_type == TYPE_WS2812_1CH_X3) { // map to correct IC, each controls 3 LEDs (_len is always a multiple of 3)
        switch (i%3) {
          case 0: c = RGBW32(_data[offset]  , _data[offset+1], _data[offset+2], 0); break;
          case 1: c = RGBW32(_data[offset-1], _data[offset]  , _data[offset+1], 0); break;
          case 2: c = RGBW32(_data[offset-2], _data[offset-1], _data[offset]  , 0); break;
        }
      } else {
        if (hasRGB()) c = RGBW32(_data[offset], _data[offset+1], _data[offset+2], hasWhite() ? _data[offset+3] : 0);
        else          c = RGBW32(0, 0, 0, _data[offset]);
      }
      if (hasCCT()) {
        // unfortunately as a segment may span multiple buses or a bus may contain multiple segments and each segment may have different CCT
        // we need to extract and appy CCT value for each pixel individually even though all buses share the same _cct variable
        // TODO: there is an issue if CCT is calculated from RGB value (_cct==-1), we cannot do that with double buffer
        Bus::_cct = _data[offset+channels-1];
        Bus::calculateCCT(c, cctWW, cctCW);
      }
      unsigned pix = i;
      if (_reversed) pix = _len - pix -1;
      pix += _skip;
      PolyBus::setPixelColor(_busPtr, _iType, pix, c, co, (cctCW<<8) | cctWW);
    }
    #if !defined(STATUSLED) || STATUSLED>=0
    if (_skip) PolyBus::setPixelColor(_busPtr, _iType, 0, 0, _colorOrderMap.getPixelColorOrder(_start, _colorOrder)); // paint skipped pixels black
    #endif
    for (int i=1; i<_skip; i++) PolyBus::setPixelColor(_busPtr, _iType, i, 0, _colorOrderMap.getPixelColorOrder(_start, _colorOrder)); // paint skipped pixels black
    Bus::_cct = oldCCT;
  } else {
    if (newBri < _bri) {
      unsigned hwLen = _len;
      if (_type == TYPE_WS2812_1CH_X3) hwLen = NUM_ICS_WS2812_1CH_3X(_len); // only needs a third of "RGB" LEDs for NeoPixelBus
      for (unsigned i = 0; i < hwLen; i++) {
        // use 0 as color order, actual order does not matter here as we just update the channel values as-is
        uint32_t c = restoreColorLossy(PolyBus::getPixelColor(_busPtr, _iType, i, 0), _bri);
        if (hasCCT()) Bus::calculateCCT(c, cctWW, cctCW); // this will unfortunately corrupt (segment) CCT data on every bus
        PolyBus::setPixelColor(_busPtr, _iType, i, c, 0, (cctCW<<8) | cctWW); // repaint all pixels with new brightness
      }
    }
  }
  PolyBus::show(_busPtr, _iType, !_data); // faster if buffer consistency is not important (use !_buffering this causes 20% FPS drop)
  // restore bus brightness to its original value
  // this is done right after show, so this is only OK if LED updates are completed before show() returns
  // or async show has a separate buffer (ESP32 RMT and I2S are ok)
  if (newBri < _bri) PolyBus::setBrightness(_busPtr, _iType, _bri);
}

bool BusDigital::canShow(void) const {
  if (!_valid) return true;
  return PolyBus::canShow(_busPtr, _iType);
}

void BusDigital::setBrightness(uint8_t b) {
  if (_bri == b) return;
  Bus::setBrightness(b);
  PolyBus::setBrightness(_busPtr, _iType, b);
}

//If LEDs are skipped, it is possible to use the first as a status LED.
//TODO only show if no new show due in the next 50ms
void BusDigital::setStatusPixel(uint32_t c) {
  if (_valid && _skip) {
    PolyBus::setPixelColor(_busPtr, _iType, 0, c, _colorOrderMap.getPixelColorOrder(_start, _colorOrder));
    if (canShow()) PolyBus::show(_busPtr, _iType);
  }
}

void IRAM_ATTR BusDigital::setPixelColor(uint16_t pix, uint32_t c) {
  if (!_valid) return;
  uint8_t cctWW = 0, cctCW = 0;
  if (hasWhite()) c = autoWhiteCalc(c);
  if (Bus::_cct >= 1900) c = colorBalanceFromKelvin(Bus::_cct, c); //color correction from CCT
  if (_data) {
    size_t offset = pix * getNumberOfChannels();
    if (hasRGB()) {
      _data[offset++] = R(c);
      _data[offset++] = G(c);
      _data[offset++] = B(c);
    }
    if (hasWhite()) _data[offset++] = W(c);
    // unfortunately as a segment may span multiple buses or a bus may contain multiple segments and each segment may have different CCT
    // we need to store CCT value for each pixel (if there is a color correction in play, convert K in CCT ratio)
    if (hasCCT())   _data[offset]   = Bus::_cct >= 1900 ? (Bus::_cct - 1900) >> 5 : (Bus::_cct < 0 ? 127 : Bus::_cct); // TODO: if _cct == -1 we simply ignore it
  } else {
    if (_reversed) pix = _len - pix -1;
    pix += _skip;
    unsigned co = _colorOrderMap.getPixelColorOrder(pix+_start, _colorOrder);
    if (_type == TYPE_WS2812_1CH_X3) { // map to correct IC, each controls 3 LEDs
      unsigned pOld = pix;
      pix = IC_INDEX_WS2812_1CH_3X(pix);
      uint32_t cOld = restoreColorLossy(PolyBus::getPixelColor(_busPtr, _iType, pix, co),_bri);
      switch (pOld % 3) { // change only the single channel (TODO: this can cause loss because of get/set)
        case 0: c = RGBW32(R(cOld), W(c)   , B(cOld), 0); break;
        case 1: c = RGBW32(W(c)   , G(cOld), B(cOld), 0); break;
        case 2: c = RGBW32(R(cOld), G(cOld), W(c)   , 0); break;
      }
    }
    if (hasCCT()) Bus::calculateCCT(c, cctWW, cctCW);
    PolyBus::setPixelColor(_busPtr, _iType, pix, c, co, (cctCW<<8) | cctWW);
  }
}

// returns original color if global buffering is enabled, else returns lossly restored color from bus
uint32_t IRAM_ATTR BusDigital::getPixelColor(uint16_t pix) const {
  if (!_valid) return 0;
  if (_data) {
    size_t offset = pix * getNumberOfChannels();
    uint32_t c;
    if (!hasRGB()) {
      c = RGBW32(_data[offset], _data[offset], _data[offset], _data[offset]);
    } else {
      c = RGBW32(_data[offset], _data[offset+1], _data[offset+2], hasWhite() ? _data[offset+3] : 0);
    }
    return c;
  } else {
    if (_reversed) pix = _len - pix -1;
    pix += _skip;
    unsigned co = _colorOrderMap.getPixelColorOrder(pix+_start, _colorOrder);
    uint32_t c = restoreColorLossy(PolyBus::getPixelColor(_busPtr, _iType, (_type==TYPE_WS2812_1CH_X3) ? IC_INDEX_WS2812_1CH_3X(pix) : pix, co),_bri);
    if (_type == TYPE_WS2812_1CH_X3) { // map to correct IC, each controls 3 LEDs
      unsigned r = R(c);
      unsigned g = _reversed ? B(c) : G(c); // should G and B be switched if _reversed?
      unsigned b = _reversed ? G(c) : B(c);
      switch (pix % 3) { // get only the single channel
        case 0: c = RGBW32(g, g, g, g); break;
        case 1: c = RGBW32(r, r, r, r); break;
        case 2: c = RGBW32(b, b, b, b); break;
      }
    }
    return c;
  }
}

uint8_t BusDigital::getPins(uint8_t* pinArray) const {
  unsigned numPins = is2Pin(_type) + 1;
  if (pinArray) for (unsigned i = 0; i < numPins; i++) pinArray[i] = _pins[i];
  return numPins;
}

void BusDigital::setColorOrder(uint8_t colorOrder) {
  // upper nibble contains W swap information
  if ((colorOrder & 0x0F) > 5) return;
  _colorOrder = colorOrder;
}

void BusDigital::reinit(void) {
  if (!_valid) return;
  PolyBus::begin(_busPtr, _iType, _pins);
}

void BusDigital::cleanup(void) {
  DEBUG_PRINTLN(F("Digital Cleanup."));
  PolyBus::cleanup(_busPtr, _iType);
  _iType = I_NONE;
  _valid = false;
  _busPtr = nullptr;
  if (_data != nullptr) freeData();
  pinManager.deallocatePin(_pins[1], PinOwner::BusDigital);
  pinManager.deallocatePin(_pins[0], PinOwner::BusDigital);
}


#ifdef ESP8266
  // 1 MHz clock
  #define CLOCK_FREQUENCY 1000000UL
#else
  // Use XTAL clock if possible to avoid timer frequency error when setting APB clock < 80 Mhz
  // https://github.com/espressif/arduino-esp32/blob/2.0.2/cores/esp32/esp32-hal-ledc.c
  #ifdef SOC_LEDC_SUPPORT_XTAL_CLOCK
    #define CLOCK_FREQUENCY 40000000UL
  #else
    #define CLOCK_FREQUENCY 80000000UL
  #endif
#endif

#ifdef ESP8266
  #define MAX_BIT_WIDTH 10
#else
  #ifdef SOC_LEDC_TIMER_BIT_WIDE_NUM
    // C6/H2/P4: 20 bit, S2/S3/C2/C3: 14 bit
    #define MAX_BIT_WIDTH SOC_LEDC_TIMER_BIT_WIDE_NUM 
  #else
    // ESP32: 20 bit (but in reality we would never go beyond 16 bit as the frequency would be to low)
    #define MAX_BIT_WIDTH 20
  #endif
#endif

BusPwm::BusPwm(BusConfig &bc)
: Bus(bc.type, bc.start, bc.autoWhite, 1, bc.reversed, bc.refreshReq) // hijack Off refresh flag to indicate usage of phase shifting
{
  if (!isPWM(bc.type)) return;
  unsigned numPins = numPWMPins(bc.type);
  _frequency = bc.frequency ? bc.frequency : WLED_PWM_FREQ;
  // duty cycle resolution (_depth) can be extracted from this formula: CLOCK_FREQUENCY > _frequency * 2^_depth
  for (_depth = MAX_BIT_WIDTH; _depth > 8; _depth--) if (((CLOCK_FREQUENCY/_frequency) >> _depth) > 0) break;

#ifdef ESP8266
  analogWriteRange((1<<_depth)-1);
  analogWriteFreq(_frequency);
#else
  _ledcStart = pinManager.allocateLedc(numPins);
  if (_ledcStart == 255) { //no more free LEDC channels
    deallocatePins(); return;
  }
#endif

  for (unsigned i = 0; i < numPins; i++) {
    uint8_t currentPin = bc.pins[i];
    if (!pinManager.allocatePin(currentPin, true, PinOwner::BusPwm)) {
      deallocatePins(); return;
    }
    _pins[i] = currentPin; //store only after allocatePin() succeeds
    #ifdef ESP8266
    pinMode(_pins[i], OUTPUT);
    #else
    ledcSetup(_ledcStart + i, _frequency, _depth);
    ledcAttachPin(_pins[i], _ledcStart + i);
    #endif
  }
  _hasRgb = hasRGB(bc.type);
  _hasWhite = hasWhite(bc.type);
  _hasCCT = hasCCT(bc.type);
  _data = _pwmdata; // avoid malloc() and use stack
  _valid = true;
  DEBUG_PRINTF_P(PSTR("%successfully inited PWM strip with type %u, frequency %u, bit depth %u and pins %u,%u,%u,%u,%u\n"), _valid?"S":"Uns", bc.type, _frequency, _depth, _pins[0], _pins[1], _pins[2], _pins[3], _pins[4]);
}

void BusPwm::setPixelColor(uint16_t pix, uint32_t c) {
  if (pix != 0 || !_valid) return; //only react to first pixel
  if (_type != TYPE_ANALOG_3CH) c = autoWhiteCalc(c);
  if (Bus::_cct >= 1900 && (_type == TYPE_ANALOG_3CH || _type == TYPE_ANALOG_4CH)) {
    c = colorBalanceFromKelvin(Bus::_cct, c); //color correction from CCT
  }
  uint8_t r = R(c);
  uint8_t g = G(c);
  uint8_t b = B(c);
  uint8_t w = W(c);

  switch (_type) {
    case TYPE_ANALOG_1CH: //one channel (white), relies on auto white calculation
      _data[0] = w;
      break;
    case TYPE_ANALOG_2CH: //warm white + cold white
      if (cctICused) {
        _data[0] = w;
        _data[1] = Bus::_cct < 0 || Bus::_cct > 255 ? 127 : Bus::_cct;
      } else {
        Bus::calculateCCT(c, _data[0], _data[1]);
      }
      break;
    case TYPE_ANALOG_5CH: //RGB + warm white + cold white
      if (cctICused)
        _data[4] = Bus::_cct < 0 || Bus::_cct > 255 ? 127 : Bus::_cct;
      else
        Bus::calculateCCT(c, w, _data[4]);
    case TYPE_ANALOG_4CH: //RGBW
      _data[3] = w;
    case TYPE_ANALOG_3CH: //standard dumb RGB
      _data[0] = r; _data[1] = g; _data[2] = b;
      break;
  }
}

//does no index check
uint32_t BusPwm::getPixelColor(uint16_t pix) const {
  if (!_valid) return 0;
  // TODO getting the reverse from CCT is involved (a quick approximation when CCT blending is ste to 0 implemented)
  switch (_type) {
    case TYPE_ANALOG_1CH: //one channel (white), relies on auto white calculation
      return RGBW32(0, 0, 0, _data[0]);
    case TYPE_ANALOG_2CH: //warm white + cold white
      if (cctICused) return RGBW32(0, 0, 0, _data[0]);
      else           return RGBW32(0, 0, 0, _data[0] + _data[1]);
    case TYPE_ANALOG_5CH: //RGB + warm white + cold white
      if (cctICused) return RGBW32(_data[0], _data[1], _data[2], _data[3]);
      else           return RGBW32(_data[0], _data[1], _data[2], _data[3] + _data[4]);
    case TYPE_ANALOG_4CH: //RGBW
      return RGBW32(_data[0], _data[1], _data[2], _data[3]);
    case TYPE_ANALOG_3CH: //standard dumb RGB
      return RGBW32(_data[0], _data[1], _data[2], 0);
  }
  return RGBW32(_data[0], _data[0], _data[0], _data[0]);
}

<<<<<<< HEAD
/*
#ifndef ESP8266
static const uint16_t cieLUT[256] = {
	0, 2, 4, 5, 7, 9, 11, 13, 15, 16, 
	18, 20, 22, 24, 26, 27, 29, 31, 33, 35, 
	34, 36, 37, 39, 41, 43, 45, 47, 49, 52, 
	54, 56, 59, 61, 64, 67, 69, 72, 75, 78, 
	81, 84, 87, 90, 94, 97, 100, 104, 108, 111, 
	115, 119, 123, 127, 131, 136, 140, 144, 149, 154, 
	158, 163, 168, 173, 178, 183, 189, 194, 200, 205, 
	211, 217, 223, 229, 235, 241, 247, 254, 261, 267, 
	274, 281, 288, 295, 302, 310, 317, 325, 333, 341, 
	349, 357, 365, 373, 382, 391, 399, 408, 417, 426, 
	436, 445, 455, 464, 474, 484, 494, 505, 515, 526, 
	536, 547, 558, 569, 580, 592, 603, 615, 627, 639, 
	651, 663, 676, 689, 701, 714, 727, 741, 754, 768, 
	781, 795, 809, 824, 838, 853, 867, 882, 897, 913, 
	928, 943, 959, 975, 991, 1008, 1024, 1041, 1058, 1075, 
	1092, 1109, 1127, 1144, 1162, 1180, 1199, 1217, 1236, 1255, 
	1274, 1293, 1312, 1332, 1352, 1372, 1392, 1412, 1433, 1454, 
	1475, 1496, 1517, 1539, 1561, 1583, 1605, 1628, 1650, 1673, 
	1696, 1719, 1743, 1767, 1791, 1815, 1839, 1864, 1888, 1913, 
	1939, 1964, 1990, 2016, 2042, 2068, 2095, 2121, 2148, 2176, 
	2203, 2231, 2259, 2287, 2315, 2344, 2373, 2402, 2431, 2461, 
	2491, 2521, 2551, 2581, 2612, 2643, 2675, 2706, 2738, 2770, 
	2802, 2835, 2867, 2900, 2934, 2967, 3001, 3035, 3069, 3104, 
	3138, 3174, 3209, 3244, 3280, 3316, 3353, 3389, 3426, 3463, 
	3501, 3539, 3576, 3615, 3653, 3692, 3731, 3770, 3810, 3850, 
	3890, 3930, 3971, 4012, 4053, 4095
};
#endif
*/

void BusPwm::show(void) {
=======
void BusPwm::show() {
>>>>>>> cb22e193
  if (!_valid) return;
  unsigned numPins = getPins();
  unsigned maxBri = (1<<_depth) - 1;
<<<<<<< HEAD
/*
  #ifdef ESP8266
  unsigned pwmBri = (unsigned)(roundf(powf((float)_bri / 255.0f, 1.7f) * (float)maxBri)); // using gamma 1.7 to extrapolate PWM duty cycle
  #else
  unsigned pwmBri = cieLUT[_bri] >> (12 - _depth); // use CIE LUT
  #endif
=======
  // use CIE brightness formula
  unsigned pwmBri = (unsigned)_bri * 100;  
  if(pwmBri < 2040) pwmBri = ((pwmBri << _depth) + 115043) / 230087; //adding '0.5' before division for correct rounding
  else {  
    pwmBri += 4080;
    float temp = (float)pwmBri / 29580;
    temp = temp * temp * temp * (1<<_depth) - 1; 
    pwmBri = (unsigned)temp;
  }
>>>>>>> cb22e193
  for (unsigned i = 0; i < numPins; i++) {
    unsigned scaled = (_data[i] * pwmBri) / 255;
    if (_reversed) scaled = maxBri - scaled;
    #ifdef ESP8266
    analogWrite(_pins[i], scaled);
    #else
    ledcWrite(_ledcStart + i, scaled);
    #endif
  }
*/
  // use CIE brightness formula (credit @dedehai)
  unsigned pwmBri = (unsigned)_bri * 100;  
  if (pwmBri < 2040) pwmBri = ((pwmBri << _depth) + 115043U) / 230087U; //adding '0.5' before division for correct rounding
  else {
    pwmBri += 4080;
    float temp = (float)pwmBri / 29580.0f;
    temp = temp * temp * temp * (1<<_depth) - 1;
    pwmBri = (unsigned)temp;
  }
  // determine phase shift POC (credit @dedehai)
  [[maybe_unused]] uint32_t phaseOffset = maxBri / numPins;
  for (unsigned i = 0; i < numPins; i++) {
    unsigned scaled = (_data[i] * pwmBri) / 255;
    if (_reversed) scaled = maxBri - scaled;
    #ifdef ESP8266
    analogWrite(_pins[i], scaled);
    #else
    if (_needsRefresh) { // hacked to determine if phase shifted PWM is requested
      uint8_t group = ((_ledcStart + i) / 8), channel = ((_ledcStart + i) % 8); // _ledcStart + i is always less than MAX_LED_CHANNELS/LEDC_CHANNELS
      ledc_set_duty_with_hpoint((ledc_mode_t)group, (ledc_channel_t)channel, scaled, phaseOffset*i);
      ledc_update_duty((ledc_mode_t)group, (ledc_channel_t)channel);
    } else
      ledcWrite(_ledcStart + i, scaled);
    #endif
  }
}

uint8_t BusPwm::getPins(uint8_t* pinArray) const {
  if (!_valid) return 0;
  unsigned numPins = numPWMPins(_type);
  if (pinArray) for (unsigned i = 0; i < numPins; i++) pinArray[i] = _pins[i];
  return numPins;
}

void BusPwm::deallocatePins(void) {
  unsigned numPins = getPins();
  for (unsigned i = 0; i < numPins; i++) {
    pinManager.deallocatePin(_pins[i], PinOwner::BusPwm);
    if (!pinManager.isPinOk(_pins[i])) continue;
    #ifdef ESP8266
    digitalWrite(_pins[i], LOW); //turn off PWM interrupt
    #else
    if (_ledcStart < 16) ledcDetachPin(_pins[i]);
    #endif
  }
  #ifdef ARDUINO_ARCH_ESP32
  pinManager.deallocateLedc(_ledcStart, numPins);
  #endif
}


BusOnOff::BusOnOff(BusConfig &bc)
: Bus(bc.type, bc.start, bc.autoWhite, 1, bc.reversed)
, _onoffdata(0)
{
  if (bc.type != TYPE_ONOFF) return;

  uint8_t currentPin = bc.pins[0];
  if (!pinManager.allocatePin(currentPin, true, PinOwner::BusOnOff)) {
    return;
  }
  _pin = currentPin; //store only after allocatePin() succeeds
  pinMode(_pin, OUTPUT);
  _hasRgb = false;
  _hasWhite = false;
  _hasCCT = false;
  _data = &_onoffdata; // avoid malloc() and use stack
  _valid = true;
  DEBUG_PRINTF_P(PSTR("%successfully inited On/Off strip with pin %u\n"), _valid?"S":"Uns", _pin);
}

void BusOnOff::setPixelColor(uint16_t pix, uint32_t c) {
  if (pix != 0 || !_valid) return; //only react to first pixel
  c = autoWhiteCalc(c);
  uint8_t r = R(c);
  uint8_t g = G(c);
  uint8_t b = B(c);
  uint8_t w = W(c);
  _data[0] = bool(r|g|b|w) && bool(_bri) ? 0xFF : 0;
}

uint32_t BusOnOff::getPixelColor(uint16_t pix) const {
  if (!_valid) return 0;
  return RGBW32(_data[0], _data[0], _data[0], _data[0]);
}

void BusOnOff::show(void) {
  if (!_valid) return;
  digitalWrite(_pin, _reversed ? !(bool)_data[0] : (bool)_data[0]);
}

uint8_t BusOnOff::getPins(uint8_t* pinArray) const {
  if (!_valid) return 0;
  if (pinArray) pinArray[0] = _pin;
  return 1;
}


BusNetwork::BusNetwork(BusConfig &bc)
: Bus(bc.type, bc.start, bc.autoWhite, bc.count)
, _broadcastLock(false)
{
  switch (bc.type) {
    case TYPE_NET_ARTNET_RGB:
      _UDPtype = 2;
      break;
    case TYPE_NET_ARTNET_RGBW:
      _UDPtype = 2;
      break;
    case TYPE_NET_E131_RGB:
      _UDPtype = 1;
      break;
    default: // TYPE_NET_DDP_RGB / TYPE_NET_DDP_RGBW
      _UDPtype = 0;
      break;
  }
  _hasRgb = hasRGB(bc.type);
  _hasWhite = hasWhite(bc.type);
  _hasCCT = false;
  _UDPchannels = _hasWhite + 3;
  _client = IPAddress(bc.pins[0],bc.pins[1],bc.pins[2],bc.pins[3]);
  _valid = (allocateData(_len * _UDPchannels) != nullptr);
  DEBUG_PRINTF_P(PSTR("%successfully inited virtual strip with type %u and IP %u.%u.%u.%u\n"), _valid?"S":"Uns", bc.type, bc.pins[0], bc.pins[1], bc.pins[2], bc.pins[3]);
}

void BusNetwork::setPixelColor(uint16_t pix, uint32_t c) {
  if (!_valid || pix >= _len) return;
  if (_hasWhite) c = autoWhiteCalc(c);
  if (Bus::_cct >= 1900) c = colorBalanceFromKelvin(Bus::_cct, c); //color correction from CCT
  unsigned offset = pix * _UDPchannels;
  _data[offset]   = R(c);
  _data[offset+1] = G(c);
  _data[offset+2] = B(c);
  if (_hasWhite) _data[offset+3] = W(c);
}

uint32_t BusNetwork::getPixelColor(uint16_t pix) const {
  if (!_valid || pix >= _len) return 0;
  unsigned offset = pix * _UDPchannels;
  return RGBW32(_data[offset], _data[offset+1], _data[offset+2], (hasWhite() ? _data[offset+3] : 0));
}

void BusNetwork::show(void) {
  if (!_valid || !canShow()) return;
  _broadcastLock = true;
  realtimeBroadcast(_UDPtype, _client, _len, _data, _bri, hasWhite());
  _broadcastLock = false;
}

uint8_t BusNetwork::getPins(uint8_t* pinArray) const {
  if (pinArray) for (unsigned i = 0; i < 4; i++) pinArray[i] = _client[i];
  return 4;
}

void BusNetwork::cleanup(void) {
  _type = I_NONE;
  _valid = false;
  freeData();
}


//utility to get the approx. memory usage of a given BusConfig
uint32_t BusManager::memUsage(BusConfig &bc) {
  if (Bus::isOnOff(bc.type) || Bus::isPWM(bc.type)) return 5;

  unsigned len = bc.count + bc.skipAmount;
  unsigned channels = Bus::getNumberOfChannels(bc.type);
  unsigned multiplier = 1;
  if (Bus::isDigital(bc.type)) { // digital types
    if (Bus::is16bit(bc.type)) len *= 2; // 16-bit LEDs
    #ifdef ESP8266
      if (bc.pins[0] == 3) { //8266 DMA uses 5x the mem
        multiplier = 5;
      }
    #else //ESP32 RMT uses double buffer, parallel I2S uses 8x buffer (3 times)
      multiplier = PolyBus::isParallelI2S1Output() ? 24 : 2;
    #endif
  }
  return (len * multiplier + bc.doubleBuffer * (bc.count + bc.skipAmount)) * channels;
}

uint32_t BusManager::memUsage(unsigned maxChannels, unsigned maxCount, unsigned minBuses) {
  //ESP32 RMT uses double buffer, parallel I2S uses 8x buffer (3 times)
  unsigned multiplier = PolyBus::isParallelI2S1Output() ? 3 : 2;
  return (maxChannels * maxCount * minBuses * multiplier);
}

int BusManager::add(BusConfig &bc) {
  if (getNumBusses() - getNumVirtualBusses() >= WLED_MAX_BUSSES) return -1;
  if (Bus::isVirtual(bc.type)) {
    busses[numBusses] = new BusNetwork(bc);
  } else if (Bus::isDigital(bc.type)) {
    busses[numBusses] = new BusDigital(bc, numBusses, colorOrderMap);
  } else if (Bus::isOnOff(bc.type)) {
    busses[numBusses] = new BusOnOff(bc);
  } else {
    busses[numBusses] = new BusPwm(bc);
  }
  return numBusses++;
}

// idea by @netmindz https://github.com/Aircoookie/WLED/pull/4056
String BusManager::getLEDTypesJSONString(void) {
  struct LEDType {
    uint8_t id;
    const char *type;
    const char *name;
  } types[] = {
    {TYPE_WS2812_RGB,      "D",      PSTR("WS281x")},
    {TYPE_SK6812_RGBW,     "D",      PSTR("SK6812/WS2814 RGBW")},
    {TYPE_TM1814,          "D",      PSTR("TM1814")},
    {TYPE_WS2811_400KHZ,   "D",      PSTR("400kHz")},
    {TYPE_TM1829,          "D",      PSTR("TM1829")},
    {TYPE_UCS8903,         "D",      PSTR("UCS8903")},
    {TYPE_APA106,          "D",      PSTR("APA106/PL9823")},
    {TYPE_TM1914,          "D",      PSTR("TM1914")},
    {TYPE_FW1906,          "D",      PSTR("FW1906 GRBCW")},
    {TYPE_UCS8904,         "D",      PSTR("UCS8904 RGBW")},
    {TYPE_WS2805,          "D",      PSTR("WS2805 RGBCW")},
    {TYPE_SM16825,         "D",      PSTR("SM16825 RGBCW")},
    {TYPE_WS2812_1CH_X3,   "D",      PSTR("WS2811 White")},
    //{TYPE_WS2812_2CH_X3,   "D",      PSTR("WS2811 CCT")},
    //{TYPE_WS2812_WWA,      "D",      PSTR("WS2811 WWA")},
    {TYPE_WS2801,          "2P",     PSTR("WS2801")},
    {TYPE_APA102,          "2P",     PSTR("APA102")},
    {TYPE_LPD8806,         "2P",     PSTR("LPD8806")},
    {TYPE_LPD6803,         "2P",     PSTR("LPD6803")},
    {TYPE_P9813,           "2P",     PSTR("PP9813")},
    {TYPE_ONOFF,           "",       PSTR("On/Off")},
    {TYPE_ANALOG_1CH,      "A",      PSTR("PWM White")},
    {TYPE_ANALOG_2CH,      "AA",     PSTR("PWM CCT")},
    {TYPE_ANALOG_3CH,      "AAA",    PSTR("PWM RGB")},
    {TYPE_ANALOG_4CH,      "AAAA",   PSTR("PWM RGBW")},
    {TYPE_ANALOG_5CH,      "AAAAA",  PSTR("PWM RGB+CCT")},
    //{TYPE_ANALOG_6CH,      "AAAAAA", PSTR("PWM RGB+DCCT")},
    {TYPE_NET_DDP_RGB,     "V",      PSTR("DDP RGB (network)")},
    {TYPE_NET_ARTNET_RGB,  "V",      PSTR("Art-Net RGB (network)")},
    {TYPE_NET_DDP_RGBW,    "V",      PSTR("DDP RGBW (network)")},
    {TYPE_NET_ARTNET_RGBW, "V",      PSTR("Art-Net RGBW (network)")}
  };
  String json = "[";
  for (const auto &type : types) {
    String id = String(type.id);
    // capabilities follows similar pattern as JSON API 
    int capabilities = Bus::hasRGB(type.id) | Bus::hasWhite(type.id)<<1 | Bus::hasCCT(type.id)<<2 | Bus::is16bit(type.id)<<4;
    json += "{i:" + id
      + F(",c:") + String(capabilities)
      + F(",t:\"") + FPSTR(type.type)
      + F("\",n:\"") + FPSTR(type.name) + F("\"},");
  }
  json.setCharAt(json.length()-1, ']'); // replace last comma with bracket
  return json;
}


void BusManager::useParallelOutput(void) {
  _parallelOutputs = 8; // hardcoded since we use NPB I2S x8 methods
  PolyBus::setParallelI2S1Output();
}

//do not call this method from system context (network callback)
void BusManager::removeAll(void) {
  DEBUG_PRINTLN(F("Removing all."));
  //prevents crashes due to deleting busses while in use.
  while (!canAllShow()) yield();
  for (unsigned i = 0; i < numBusses; i++) delete busses[i];
  numBusses = 0;
  _parallelOutputs = 1;
  PolyBus::setParallelI2S1Output(false);
}

#ifdef ESP32_DATA_IDLE_HIGH
// #2478
// If enabled, RMT idle level is set to HIGH when off
// to prevent leakage current when using an N-channel MOSFET to toggle LED power
void BusManager::esp32RMTInvertIdle(void) {
  bool idle_out;
  unsigned rmt = 0;
  for (unsigned u = 0; u < numBusses(); u++) {
    #if defined(CONFIG_IDF_TARGET_ESP32C3)    // 2 RMT, only has 1 I2S but NPB does not support it ATM
      if (u > 1) return;
      rmt = u;
    #elif defined(CONFIG_IDF_TARGET_ESP32S2)  // 4 RMT, only has 1 I2S bus, supported in NPB
      if (u > 3) return;
      rmt = u;
    #elif defined(CONFIG_IDF_TARGET_ESP32S3)  // 4 RMT, has 2 I2S but NPB does not support them ATM
      if (u > 3) return;
      rmt = u;
    #else
      if (u < _parallelOutputs) continue;
      if (u >= _parallelOutputs + 8) return; // only 8 RMT channels
      rmt = u - _parallelOutputs;
    #endif
    if (busses[u]->getLength()==0 || !Bus::isDigital(busses[u]->getType()) || IS_2PIN(busses[u]->getType())) continue;
    //assumes that bus number to rmt channel mapping stays 1:1
    rmt_channel_t ch = static_cast<rmt_channel_t>(rmt);
    rmt_idle_level_t lvl;
    rmt_get_idle_level(ch, &idle_out, &lvl);
    if (lvl == RMT_IDLE_LEVEL_HIGH) lvl = RMT_IDLE_LEVEL_LOW;
    else if (lvl == RMT_IDLE_LEVEL_LOW) lvl = RMT_IDLE_LEVEL_HIGH;
    else continue;
    rmt_set_idle_level(ch, idle_out, lvl);
  }
}
#endif

void BusManager::on(void) {
  #ifdef ESP8266
  //Fix for turning off onboard LED breaking bus
  if (pinManager.getPinOwner(LED_BUILTIN) == PinOwner::BusDigital) {
    for (unsigned i = 0; i < numBusses; i++) {
      uint8_t pins[2] = {255,255};
      if (Bus::isDigital(busses[i]->getType()) && busses[i]->getPins(pins)) {
        if (pins[0] == LED_BUILTIN || pins[1] == LED_BUILTIN) {
          BusDigital *bus = static_cast<BusDigital*>(busses[i]);
          bus->reinit();
          break;
        }
      }
    }
  }
  #endif
  #ifdef ESP32_DATA_IDLE_HIGH
  esp32RMTInvertIdle();
  #endif
}

void BusManager::off(void) {
  #ifdef ESP8266
  // turn off built-in LED if strip is turned off
  // this will break digital bus so will need to be re-initialised on On
  if (pinManager.getPinOwner(LED_BUILTIN) == PinOwner::BusDigital) {
    for (unsigned i = 0; i < numBusses; i++) if (busses[i]->isOffRefreshRequired()) return;
    pinMode(LED_BUILTIN, OUTPUT);
    digitalWrite(LED_BUILTIN, HIGH);
  }
  #endif
  #ifdef ESP32_DATA_IDLE_HIGH
  esp32RMTInvertIdle();
  #endif
}

void BusManager::show(void) {
  _milliAmpsUsed = 0;
  for (unsigned i = 0; i < numBusses; i++) {
    busses[i]->show();
    _milliAmpsUsed += busses[i]->getUsedCurrent();
  }
  if (_milliAmpsUsed) _milliAmpsUsed += MA_FOR_ESP;
}

void BusManager::setStatusPixel(uint32_t c) {
  for (unsigned i = 0; i < numBusses; i++) {
    busses[i]->setStatusPixel(c);
  }
}

void IRAM_ATTR BusManager::setPixelColor(uint16_t pix, uint32_t c) {
  for (unsigned i = 0; i < numBusses; i++) {
    unsigned bstart = busses[i]->getStart();
    if (pix < bstart || pix >= bstart + busses[i]->getLength()) continue;
    busses[i]->setPixelColor(pix - bstart, c);
  }
}

void BusManager::setBrightness(uint8_t b) {
  for (unsigned i = 0; i < numBusses; i++) {
    busses[i]->setBrightness(b);
  }
}

void BusManager::setSegmentCCT(int16_t cct, bool allowWBCorrection) {
  if (cct > 255) cct = 255;
  if (cct >= 0) {
    //if white balance correction allowed, save as kelvin value instead of 0-255
    if (allowWBCorrection) cct = 1900 + (cct << 5);
  } else cct = -1; // will use kelvin approximation from RGB
  Bus::setCCT(cct);
}

uint32_t BusManager::getPixelColor(uint16_t pix) {
  for (unsigned i = 0; i < numBusses; i++) {
    unsigned bstart = busses[i]->getStart();
    if (!busses[i]->containsPixel(pix)) continue;
    return busses[i]->getPixelColor(pix - bstart);
  }
  return 0;
}

bool BusManager::canAllShow(void) {
  for (unsigned i = 0; i < numBusses; i++) {
    if (!busses[i]->canShow()) return false;
  }
  return true;
}

Bus* BusManager::getBus(uint8_t busNr) {
  if (busNr >= numBusses) return nullptr;
  return busses[busNr];
}

//semi-duplicate of strip.getLengthTotal() (though that just returns strip._length, calculated in finalizeInit())
uint16_t BusManager::getTotalLength(void) {
  unsigned len = 0;
  for (unsigned i=0; i<numBusses; i++) len += busses[i]->getLength();
  return len;
}

bool PolyBus::useParallelI2S = false;

// Bus static member definition
int16_t Bus::_cct = -1;
uint8_t Bus::_cctBlend = 0;
uint8_t Bus::_gAWM = 255;

uint16_t BusDigital::_milliAmpsTotal = 0;

uint8_t       BusManager::numBusses = 0;
Bus*          BusManager::busses[WLED_MAX_BUSSES+WLED_MIN_VIRTUAL_BUSSES];
ColorOrderMap BusManager::colorOrderMap = {};
uint16_t      BusManager::_milliAmpsUsed = 0;
uint16_t      BusManager::_milliAmpsMax = ABL_MILLIAMPS_DEFAULT;
uint8_t       BusManager::_parallelOutputs = 1;<|MERGE_RESOLUTION|>--- conflicted
+++ resolved
@@ -493,55 +493,10 @@
   return RGBW32(_data[0], _data[0], _data[0], _data[0]);
 }
 
-<<<<<<< HEAD
-/*
-#ifndef ESP8266
-static const uint16_t cieLUT[256] = {
-	0, 2, 4, 5, 7, 9, 11, 13, 15, 16, 
-	18, 20, 22, 24, 26, 27, 29, 31, 33, 35, 
-	34, 36, 37, 39, 41, 43, 45, 47, 49, 52, 
-	54, 56, 59, 61, 64, 67, 69, 72, 75, 78, 
-	81, 84, 87, 90, 94, 97, 100, 104, 108, 111, 
-	115, 119, 123, 127, 131, 136, 140, 144, 149, 154, 
-	158, 163, 168, 173, 178, 183, 189, 194, 200, 205, 
-	211, 217, 223, 229, 235, 241, 247, 254, 261, 267, 
-	274, 281, 288, 295, 302, 310, 317, 325, 333, 341, 
-	349, 357, 365, 373, 382, 391, 399, 408, 417, 426, 
-	436, 445, 455, 464, 474, 484, 494, 505, 515, 526, 
-	536, 547, 558, 569, 580, 592, 603, 615, 627, 639, 
-	651, 663, 676, 689, 701, 714, 727, 741, 754, 768, 
-	781, 795, 809, 824, 838, 853, 867, 882, 897, 913, 
-	928, 943, 959, 975, 991, 1008, 1024, 1041, 1058, 1075, 
-	1092, 1109, 1127, 1144, 1162, 1180, 1199, 1217, 1236, 1255, 
-	1274, 1293, 1312, 1332, 1352, 1372, 1392, 1412, 1433, 1454, 
-	1475, 1496, 1517, 1539, 1561, 1583, 1605, 1628, 1650, 1673, 
-	1696, 1719, 1743, 1767, 1791, 1815, 1839, 1864, 1888, 1913, 
-	1939, 1964, 1990, 2016, 2042, 2068, 2095, 2121, 2148, 2176, 
-	2203, 2231, 2259, 2287, 2315, 2344, 2373, 2402, 2431, 2461, 
-	2491, 2521, 2551, 2581, 2612, 2643, 2675, 2706, 2738, 2770, 
-	2802, 2835, 2867, 2900, 2934, 2967, 3001, 3035, 3069, 3104, 
-	3138, 3174, 3209, 3244, 3280, 3316, 3353, 3389, 3426, 3463, 
-	3501, 3539, 3576, 3615, 3653, 3692, 3731, 3770, 3810, 3850, 
-	3890, 3930, 3971, 4012, 4053, 4095
-};
-#endif
-*/
-
-void BusPwm::show(void) {
-=======
 void BusPwm::show() {
->>>>>>> cb22e193
   if (!_valid) return;
   unsigned numPins = getPins();
   unsigned maxBri = (1<<_depth) - 1;
-<<<<<<< HEAD
-/*
-  #ifdef ESP8266
-  unsigned pwmBri = (unsigned)(roundf(powf((float)_bri / 255.0f, 1.7f) * (float)maxBri)); // using gamma 1.7 to extrapolate PWM duty cycle
-  #else
-  unsigned pwmBri = cieLUT[_bri] >> (12 - _depth); // use CIE LUT
-  #endif
-=======
   // use CIE brightness formula
   unsigned pwmBri = (unsigned)_bri * 100;  
   if(pwmBri < 2040) pwmBri = ((pwmBri << _depth) + 115043) / 230087; //adding '0.5' before division for correct rounding
@@ -549,26 +504,6 @@
     pwmBri += 4080;
     float temp = (float)pwmBri / 29580;
     temp = temp * temp * temp * (1<<_depth) - 1; 
-    pwmBri = (unsigned)temp;
-  }
->>>>>>> cb22e193
-  for (unsigned i = 0; i < numPins; i++) {
-    unsigned scaled = (_data[i] * pwmBri) / 255;
-    if (_reversed) scaled = maxBri - scaled;
-    #ifdef ESP8266
-    analogWrite(_pins[i], scaled);
-    #else
-    ledcWrite(_ledcStart + i, scaled);
-    #endif
-  }
-*/
-  // use CIE brightness formula (credit @dedehai)
-  unsigned pwmBri = (unsigned)_bri * 100;  
-  if (pwmBri < 2040) pwmBri = ((pwmBri << _depth) + 115043U) / 230087U; //adding '0.5' before division for correct rounding
-  else {
-    pwmBri += 4080;
-    float temp = (float)pwmBri / 29580.0f;
-    temp = temp * temp * temp * (1<<_depth) - 1;
     pwmBri = (unsigned)temp;
   }
   // determine phase shift POC (credit @dedehai)
