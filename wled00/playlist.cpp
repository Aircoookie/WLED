#include "wled.h"

/*
 * Handles playlists, timed sequences of presets
 */

typedef struct PlaylistEntry {
  uint8_t preset; //ID of the preset to apply
  uint16_t dur;   //Duration of the entry (in tenths of seconds)
  uint16_t tr;    //Duration of the transition TO this entry (in tenths of seconds)
} ple;

<<<<<<< HEAD
bool           playlistEndless = false;
int8_t         playlistRepeat = 1;
byte           playlistEndPreset = 0;
PlaylistEntry *playlistEntries = nullptr;
byte           playlistLen;
int8_t         playlistIndex = -1;
uint16_t       playlistEntryDur = 0;
=======
byte           playlistRepeat = 1;        //how many times to repeat the playlist (0 = infinitely)
byte           playlistEndPreset = 0;     //what preset to apply after playlist end (0 = stay on last preset)
byte           playlistOptions = 0;       //bit 0: shuffle playlist after each iteration. bits 1-7 TBD

PlaylistEntry *playlistEntries = nullptr;
byte           playlistLen;               //number of playlist entries
int8_t         playlistIndex = -1;
uint16_t       playlistEntryDur = 0;      //duration of the current entry in tenths of seconds

//values we need to keep about the parent playlist while inside sub-playlist
//int8_t         parentPlaylistIndex = -1;
//byte           parentPlaylistRepeat = 0;
//byte           parentPlaylistPresetId = 0; //for re-loading
>>>>>>> 7610ab7a


void shufflePlaylist() {
  int currentIndex = playlistLen;
  PlaylistEntry temporaryValue;

  // While there remain elements to shuffle...
  while (currentIndex--) {
    // Pick a random element...
    int randomIndex = random(0, currentIndex);
    // And swap it with the current element.
    temporaryValue = playlistEntries[currentIndex];
    playlistEntries[currentIndex] = playlistEntries[randomIndex];
    playlistEntries[randomIndex] = temporaryValue;
  }
  DEBUG_PRINTLN(F("Playlist shuffle."));
}


void unloadPlaylist() {
  if (playlistEntries != nullptr) {
    delete[] playlistEntries;
    playlistEntries = nullptr;
  }
  currentPlaylist = playlistIndex = -1;
<<<<<<< HEAD
  playlistLen = playlistEntryDur = 0;
=======
  playlistLen = playlistEntryDur = playlistOptions = 0;
>>>>>>> 7610ab7a
  DEBUG_PRINTLN(F("Playlist unloaded."));
}


<<<<<<< HEAD
void loadPlaylist(JsonObject playlistObj) {
=======
void loadPlaylist(JsonObject playlistObj, byte presetId) {
>>>>>>> 7610ab7a
  unloadPlaylist();
  
  JsonArray presets = playlistObj["ps"];
  playlistLen = presets.size();
  if (playlistLen == 0) return;
  if (playlistLen > 100) playlistLen = 100;

  playlistEntries = new PlaylistEntry[playlistLen];
  if (playlistEntries == nullptr) return;

  byte it = 0;
  for (int ps : presets) {
    if (it >= playlistLen) break;
    playlistEntries[it].preset = ps;
    it++;
  }

  it = 0;
  JsonArray durations = playlistObj["dur"];
  if (durations.isNull()) {
<<<<<<< HEAD
    playlistEntries[0].dur = playlistObj["dur"] | 100;
=======
    playlistEntries[0].dur = playlistObj["dur"] | 100; //10 seconds as fallback
>>>>>>> 7610ab7a
    it = 1;
  } else {
    for (int dur : durations) {
      if (it >= playlistLen) break;
<<<<<<< HEAD
      playlistEntries[it].dur = (dur > 0) ? dur : presetCycleTime;
=======
      playlistEntries[it].dur = (dur > 1) ? dur : 100;
>>>>>>> 7610ab7a
      it++;
    }
  }
  for (int i = it; i < playlistLen; i++) playlistEntries[i].dur = playlistEntries[it -1].dur;

  it = 0;
  JsonArray tr = playlistObj[F("transition")];
  if (tr.isNull()) {
    playlistEntries[0].tr = playlistObj[F("transition")] | (transitionDelay / 100);
    it = 1;
  } else {
    for (int transition : tr) {
      if (it >= playlistLen) break;
      playlistEntries[it].tr = transition;
      it++;
    }
  }
  for (int i = it; i < playlistLen; i++) playlistEntries[i].tr = playlistEntries[it -1].tr;

  int rep = playlistObj[F("repeat")];
  bool shuffle = false;
  if (rep < 0) { //support negative values as infinite + shuffle
    rep = 0; shuffle = true;
  }

  playlistRepeat = rep;
  if (playlistRepeat > 0) playlistRepeat++; //add one extra repetition immediately since it will be deducted on first start
  playlistEndPreset = playlistObj[F("end")] | 0;
  shuffle = shuffle || playlistObj["r"];
  if (shuffle) playlistOptions += PL_OPTION_SHUFFLE;

<<<<<<< HEAD
  if (playlistRepeat <= 0) playlistRepeat--; // make it endless (-2 == endless & random)

  currentPlaylist = 0; //TODO here we need the preset ID where the playlist is saved
=======
  currentPlaylist = presetId;
>>>>>>> 7610ab7a
  DEBUG_PRINTLN(F("Playlist loaded."));
}


void handlePlaylist() {
  if (currentPlaylist < 0 || playlistEntries == nullptr || presetCyclingEnabled) return;

  if (millis() - presetCycledTime > (100*playlistEntryDur)) {
    presetCycledTime = millis();
    if (bri == 0 || nightlightActive) return;

    ++playlistIndex %= playlistLen; // -1 at 1st run (limit to playlistLen)

    // playlist roll-over
    if (!playlistIndex) {
<<<<<<< HEAD
      // playlistRepeat < 0 => endless loop
      if (playlistRepeat >  0) playlistRepeat--;  // decrease repeat count on each index reset if not an endless playlist
      if (playlistRepeat < -1) shufflePlaylist(); // shuffle playlist and start over
=======
      if (playlistRepeat == 1) { //stop if all repetitions are done
        unloadPlaylist();
        if (playlistEndPreset) applyPreset(playlistEndPreset);
        return;
      }
      if (playlistRepeat > 1) playlistRepeat--; // decrease repeat count on each index reset if not an endless playlist
      // playlistRepeat == 0: endless loop
      if (playlistOptions & PL_OPTION_SHUFFLE) shufflePlaylist(); // shuffle playlist and start over
>>>>>>> 7610ab7a
    }

    jsonTransitionOnce = true;
    transitionDelayTemp = playlistEntries[playlistIndex].tr * 100;
    playlistEntryDur = playlistEntries[playlistIndex].dur;
<<<<<<< HEAD
    applyPreset(playlistEntries[playlistIndex].preset, true);
=======
    applyPreset(playlistEntries[playlistIndex].preset);
>>>>>>> 7610ab7a
  }
}<|MERGE_RESOLUTION|>--- conflicted
+++ resolved
@@ -10,15 +10,6 @@
   uint16_t tr;    //Duration of the transition TO this entry (in tenths of seconds)
 } ple;
 
-<<<<<<< HEAD
-bool           playlistEndless = false;
-int8_t         playlistRepeat = 1;
-byte           playlistEndPreset = 0;
-PlaylistEntry *playlistEntries = nullptr;
-byte           playlistLen;
-int8_t         playlistIndex = -1;
-uint16_t       playlistEntryDur = 0;
-=======
 byte           playlistRepeat = 1;        //how many times to repeat the playlist (0 = infinitely)
 byte           playlistEndPreset = 0;     //what preset to apply after playlist end (0 = stay on last preset)
 byte           playlistOptions = 0;       //bit 0: shuffle playlist after each iteration. bits 1-7 TBD
@@ -32,7 +23,6 @@
 //int8_t         parentPlaylistIndex = -1;
 //byte           parentPlaylistRepeat = 0;
 //byte           parentPlaylistPresetId = 0; //for re-loading
->>>>>>> 7610ab7a
 
 
 void shufflePlaylist() {
@@ -58,20 +48,12 @@
     playlistEntries = nullptr;
   }
   currentPlaylist = playlistIndex = -1;
-<<<<<<< HEAD
-  playlistLen = playlistEntryDur = 0;
-=======
   playlistLen = playlistEntryDur = playlistOptions = 0;
->>>>>>> 7610ab7a
   DEBUG_PRINTLN(F("Playlist unloaded."));
 }
 
 
-<<<<<<< HEAD
-void loadPlaylist(JsonObject playlistObj) {
-=======
 void loadPlaylist(JsonObject playlistObj, byte presetId) {
->>>>>>> 7610ab7a
   unloadPlaylist();
   
   JsonArray presets = playlistObj["ps"];
@@ -92,20 +74,12 @@
   it = 0;
   JsonArray durations = playlistObj["dur"];
   if (durations.isNull()) {
-<<<<<<< HEAD
-    playlistEntries[0].dur = playlistObj["dur"] | 100;
-=======
     playlistEntries[0].dur = playlistObj["dur"] | 100; //10 seconds as fallback
->>>>>>> 7610ab7a
     it = 1;
   } else {
     for (int dur : durations) {
       if (it >= playlistLen) break;
-<<<<<<< HEAD
-      playlistEntries[it].dur = (dur > 0) ? dur : presetCycleTime;
-=======
       playlistEntries[it].dur = (dur > 1) ? dur : 100;
->>>>>>> 7610ab7a
       it++;
     }
   }
@@ -137,13 +111,7 @@
   shuffle = shuffle || playlistObj["r"];
   if (shuffle) playlistOptions += PL_OPTION_SHUFFLE;
 
-<<<<<<< HEAD
-  if (playlistRepeat <= 0) playlistRepeat--; // make it endless (-2 == endless & random)
-
-  currentPlaylist = 0; //TODO here we need the preset ID where the playlist is saved
-=======
   currentPlaylist = presetId;
->>>>>>> 7610ab7a
   DEBUG_PRINTLN(F("Playlist loaded."));
 }
 
@@ -159,11 +127,6 @@
 
     // playlist roll-over
     if (!playlistIndex) {
-<<<<<<< HEAD
-      // playlistRepeat < 0 => endless loop
-      if (playlistRepeat >  0) playlistRepeat--;  // decrease repeat count on each index reset if not an endless playlist
-      if (playlistRepeat < -1) shufflePlaylist(); // shuffle playlist and start over
-=======
       if (playlistRepeat == 1) { //stop if all repetitions are done
         unloadPlaylist();
         if (playlistEndPreset) applyPreset(playlistEndPreset);
@@ -172,16 +135,11 @@
       if (playlistRepeat > 1) playlistRepeat--; // decrease repeat count on each index reset if not an endless playlist
       // playlistRepeat == 0: endless loop
       if (playlistOptions & PL_OPTION_SHUFFLE) shufflePlaylist(); // shuffle playlist and start over
->>>>>>> 7610ab7a
     }
 
     jsonTransitionOnce = true;
     transitionDelayTemp = playlistEntries[playlistIndex].tr * 100;
     playlistEntryDur = playlistEntries[playlistIndex].dur;
-<<<<<<< HEAD
-    applyPreset(playlistEntries[playlistIndex].preset, true);
-=======
     applyPreset(playlistEntries[playlistIndex].preset);
->>>>>>> 7610ab7a
   }
 }