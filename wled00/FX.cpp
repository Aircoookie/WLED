--- conflicted
+++ resolved
@@ -2136,12 +2136,8 @@
 
   return FRAMETIME;
 }
-<<<<<<< HEAD
-static const char _data_FX_MODE_FIRE_2012[] PROGMEM = "Fire 2012@Cooling,Spark rate,,,Boost;;!;1;sx=64,ix=160,m12=1"; // bars
+static const char _data_FX_MODE_FIRE_2012[] PROGMEM = "Fire 2012@Cooling,Spark rate,,2D Blur,Boost;;!;1;sx=64,ix=160,m12=1,c2=128"; // bars
 #endif //DISABLE_2D_PS_REPLACEMENTS
-=======
-static const char _data_FX_MODE_FIRE_2012[] PROGMEM = "Fire 2012@Cooling,Spark rate,,2D Blur,Boost;;!;1;sx=64,ix=160,m12=1,c2=128"; // bars
->>>>>>> d11ca2e1
 
 #ifndef DISABLE_1D_PS_REPLACEMENTS
 // ColorWavesWithPalettes by Mark Kriegsman: https://gist.github.com/kriegsman/8281905786e8b2632aeb
@@ -3692,7 +3688,8 @@
   return FRAMETIME;
 }
 #undef MAX_SPARKS
-static const char _data_FX_MODE_EXPLODING_FIREWORKS[] PROGMEM = "Fireworks 1D@Gravity,Firing side,,,,,,Blur;!,!;!;12;pal=11,ix=128";
+static const char _data_FX_MODE_EXPLODING_FIREWORKS[] PROGMEM = "Fireworks 1D@Gravity,Firing side;!,!;!;12;pal=11,ix=128";
+
 
 /*
  * Drip Effect
@@ -7828,7 +7825,6 @@
   ParticleSystem *PartSys = NULL;
   uint32_t i, j;
 
-<<<<<<< HEAD
   if (SEGMENT.call == 0) // initialization 
   {
     if (!initParticleSystem2D(PartSys, NUMBEROFSOURCES))
@@ -7849,28 +7845,6 @@
       PartSys->sources[i].minLife = 800; 
     }
     PartSys->setKillOutOfBounds(true);
-=======
-// add (or replace reserved) effect mode and data into vector
-// use id==255 to find unallocated gaps (with "Reserved" data string)
-// if vector size() is smaller than id (single) data is appended at the end (regardless of id)
-// return the actual id used for the effect or 255 if the add failed.
-uint8_t WS2812FX::addEffect(uint8_t id, mode_ptr mode_fn, const char *mode_name) {
-  if (id == 255) { // find empty slot
-    for (size_t i=1; i<_mode.size(); i++) if (_modeData[i] == _data_RESERVED) { id = i; break; }
-  }
-  if (id < _mode.size()) {
-    if (_modeData[id] != _data_RESERVED) return 255; // do not overwrite an already added effect
-    _mode[id]     = mode_fn;
-    _modeData[id] = mode_name;
-    return id;
-  } else if(_mode.size() < 255) { // 255 is reserved for indicating the effect wasn't added
-    _mode.push_back(mode_fn);
-    _modeData.push_back(mode_name);
-    if (_modeCount < _mode.size()) _modeCount++;
-    return _mode.size() - 1;
-  } else {
-    return 255; // The vector is full so return 255
->>>>>>> d11ca2e1
   }
   else
     PartSys = reinterpret_cast<ParticleSystem *>(SEGENV.data); // if not first call, just set the pointer to the PS
@@ -10825,18 +10799,23 @@
 // add (or replace reserved) effect mode and data into vector
 // use id==255 to find unallocated gaps (with "Reserved" data string)
 // if vector size() is smaller than id (single) data is appended at the end (regardless of id)
-void WS2812FX::addEffect(uint8_t id, mode_ptr mode_fn, const char *mode_name) {
+// return the actual id used for the effect or 255 if the add failed.
+uint8_t WS2812FX::addEffect(uint8_t id, mode_ptr mode_fn, const char *mode_name) {
   if (id == 255) { // find empty slot
     for (size_t i=1; i<_mode.size(); i++) if (_modeData[i] == _data_RESERVED) { id = i; break; }
   }
   if (id < _mode.size()) {
-    if (_modeData[id] != _data_RESERVED) return; // do not overwrite alerady added effect
+    if (_modeData[id] != _data_RESERVED) return 255; // do not overwrite an already added effect
     _mode[id]     = mode_fn;
     _modeData[id] = mode_name;
-  } else {
+    return id;
+  } else if(_mode.size() < 255) { // 255 is reserved for indicating the effect wasn't added
     _mode.push_back(mode_fn);
     _modeData.push_back(mode_name);
     if (_modeCount < _mode.size()) _modeCount++;
+    return _mode.size() - 1;
+  } else {
+    return 255; // The vector is full so return 255
   }
 }
 
