/*
  WS2812FX.cpp contains all effect methods
  Harm Aldick - 2016
  www.aldick.org
  LICENSE
  The MIT License (MIT)
  Copyright (c) 2016  Harm Aldick
  Permission is hereby granted, free of charge, to any person obtaining a copy
  of this software and associated documentation files (the "Software"), to deal
  in the Software without restriction, including without limitation the rights
  to use, copy, modify, merge, publish, distribute, sublicense, and/or sell
  copies of the Software, and to permit persons to whom the Software is
  furnished to do so, subject to the following conditions:
  The above copyright notice and this permission notice shall be included in
  all copies or substantial portions of the Software.
  THE SOFTWARE IS PROVIDED "AS IS", WITHOUT WARRANTY OF ANY KIND, EXPRESS OR
  IMPLIED, INCLUDING BUT NOT LIMITED TO THE WARRANTIES OF MERCHANTABILITY,
  FITNESS FOR A PARTICULAR PURPOSE AND NONINFRINGEMENT. IN NO EVENT SHALL THE
  AUTHORS OR COPYRIGHT HOLDERS BE LIABLE FOR ANY CLAIM, DAMAGES OR OTHER
  LIABILITY, WHETHER IN AN ACTION OF CONTRACT, TORT OR OTHERWISE, ARISING FROM,
  OUT OF OR IN CONNECTION WITH THE SOFTWARE OR THE USE OR OTHER DEALINGS IN
  THE SOFTWARE.

  Modified heavily for WLED
*/

#include "wled.h"
#include "FX.h"
#include "fcn_declare.h"

#define IBN 5100
#define PALETTE_SOLID_WRAP (strip.paletteBlend == 1 || strip.paletteBlend == 3)
#define indexToVStrip(index, stripNr) ((index) | (int((stripNr)+1)<<16))

// effect utility functions
uint8_t sin_gap(uint16_t in) {
  if (in & 0x100) return 0;
  return sin8(in + 192); // correct phase shift of sine so that it starts and stops at 0
}

uint16_t triwave16(uint16_t in) {
  if (in < 0x8000) return in *2;
  return 0xFFFF - (in - 0x8000)*2;
}

/*
 * Generates a tristate square wave w/ attac & decay
 * @param x input value 0-255
 * @param pulsewidth 0-127
 * @param attdec attac & decay, max. pulsewidth / 2
 * @returns signed waveform value
 */
int8_t tristate_square8(uint8_t x, uint8_t pulsewidth, uint8_t attdec) {
  int8_t a = 127;
  if (x > 127) {
    a = -127;
    x -= 127;
  }

  if (x < attdec) { //inc to max
    return (int16_t) x * a / attdec;
  }
  else if (x < pulsewidth - attdec) { //max
    return a;
  }
  else if (x < pulsewidth) { //dec to 0
    return (int16_t) (pulsewidth - x) * a / attdec;
  }
  return 0;
}

// effect functions

/*
 * No blinking. Just plain old static light.
 */
uint16_t mode_static(void) {
  SEGMENT.fill(SEGCOLOR(0));
  return 350;
}
static const char _data_FX_MODE_STATIC[] PROGMEM = "Solid";


/*
 * Blink/strobe function
 * Alternate between color1 and color2
 * if(strobe == true) then create a strobe effect
 */
uint16_t blink(uint32_t color1, uint32_t color2, bool strobe, bool do_palette) {
  uint32_t cycleTime = (255 - SEGMENT.speed)*20;
  uint32_t onTime = FRAMETIME;
  if (!strobe) onTime += ((cycleTime * SEGMENT.intensity) >> 8);
  cycleTime += FRAMETIME*2;
  uint32_t it = strip.now / cycleTime;
  uint32_t rem = strip.now % cycleTime;

  bool on = false;
  if (it != SEGENV.step //new iteration, force on state for one frame, even if set time is too brief
      || rem <= onTime) {
    on = true;
  }

  SEGENV.step = it; //save previous iteration

  uint32_t color = on ? color1 : color2;
  if (color == color1 && do_palette)
  {
    for (int i = 0; i < SEGLEN; i++) {
      SEGMENT.setPixelColor(i, SEGMENT.color_from_palette(i, true, PALETTE_SOLID_WRAP, 0));
    }
  } else SEGMENT.fill(color);

  return FRAMETIME;
}


/*
 * Normal blinking. Intensity sets duty cycle.
 */
uint16_t mode_blink(void) {
  return blink(SEGCOLOR(0), SEGCOLOR(1), false, true);
}
static const char _data_FX_MODE_BLINK[] PROGMEM = "Blink@!,Duty cycle;!,!;!";


/*
 * Classic Blink effect. Cycling through the rainbow.
 */
uint16_t mode_blink_rainbow(void) {
  return blink(SEGMENT.color_wheel(SEGENV.call & 0xFF), SEGCOLOR(1), false, false);
}
static const char _data_FX_MODE_BLINK_RAINBOW[] PROGMEM = "Blink Rainbow@Frequency,Blink duration;!,!;!";


/*
 * Classic Strobe effect.
 */
uint16_t mode_strobe(void) {
  return blink(SEGCOLOR(0), SEGCOLOR(1), true, true);
}
static const char _data_FX_MODE_STROBE[] PROGMEM = "Strobe@!;!,!;!";


/*
 * Classic Strobe effect. Cycling through the rainbow.
 */
uint16_t mode_strobe_rainbow(void) {
  return blink(SEGMENT.color_wheel(SEGENV.call & 0xFF), SEGCOLOR(1), true, false);
}
static const char _data_FX_MODE_STROBE_RAINBOW[] PROGMEM = "Strobe Rainbow@!;,!;!";


/*
 * Color wipe function
 * LEDs are turned on (color1) in sequence, then turned off (color2) in sequence.
 * if (bool rev == true) then LEDs are turned off in reverse order
 */
uint16_t color_wipe(bool rev, bool useRandomColors) {
  uint32_t cycleTime = 750 + (255 - SEGMENT.speed)*150;
  uint32_t perc = strip.now % cycleTime;
  uint16_t prog = (perc * 65535) / cycleTime;
  bool back = (prog > 32767);
  if (back) {
    prog -= 32767;
    if (SEGENV.step == 0) SEGENV.step = 1;
  } else {
    if (SEGENV.step == 2) SEGENV.step = 3; //trigger color change
  }

  if (useRandomColors) {
    if (SEGENV.call == 0) {
      SEGENV.aux0 = random8();
      SEGENV.step = 3;
    }
    if (SEGENV.step == 1) { //if flag set, change to new random color
      SEGENV.aux1 = SEGMENT.get_random_wheel_index(SEGENV.aux0);
      SEGENV.step = 2;
    }
    if (SEGENV.step == 3) {
      SEGENV.aux0 = SEGMENT.get_random_wheel_index(SEGENV.aux1);
      SEGENV.step = 0;
    }
  }

  uint16_t ledIndex = (prog * SEGLEN) >> 15;
  uint16_t rem = 0;
  rem = (prog * SEGLEN) * 2; //mod 0xFFFF
  rem /= (SEGMENT.intensity +1);
  if (rem > 255) rem = 255;

  uint32_t col1 = useRandomColors? SEGMENT.color_wheel(SEGENV.aux1) : SEGCOLOR(1);
  for (int i = 0; i < SEGLEN; i++)
  {
    uint16_t index = (rev && back)? SEGLEN -1 -i : i;
    uint32_t col0 = useRandomColors? SEGMENT.color_wheel(SEGENV.aux0) : SEGMENT.color_from_palette(index, true, PALETTE_SOLID_WRAP, 0);

    if (i < ledIndex)
    {
      SEGMENT.setPixelColor(index, back? col1 : col0);
    } else
    {
      SEGMENT.setPixelColor(index, back? col0 : col1);
      if (i == ledIndex) SEGMENT.setPixelColor(index, color_blend(back? col0 : col1, back? col1 : col0, rem));
    }
  }
  return FRAMETIME;
}


/*
 * Lights all LEDs one after another.
 */
uint16_t mode_color_wipe(void) {
  return color_wipe(false, false);
}
static const char _data_FX_MODE_COLOR_WIPE[] PROGMEM = "Wipe@!,!;!,!;!";


/*
 * Lights all LEDs one after another. Turns off opposite
 */
uint16_t mode_color_sweep(void) {
  return color_wipe(true, false);
}
static const char _data_FX_MODE_COLOR_SWEEP[] PROGMEM = "Sweep@!,!;!,!;!";


/*
 * Turns all LEDs after each other to a random color.
 * Then starts over with another color.
 */
uint16_t mode_color_wipe_random(void) {
  return color_wipe(false, true);
}
static const char _data_FX_MODE_COLOR_WIPE_RANDOM[] PROGMEM = "Wipe Random@!;;!";


/*
 * Random color introduced alternating from start and end of strip.
 */
uint16_t mode_color_sweep_random(void) {
  return color_wipe(true, true);
}
static const char _data_FX_MODE_COLOR_SWEEP_RANDOM[] PROGMEM = "Sweep Random@!;;!";


/*
 * Lights all LEDs up in one random color. Then switches them
 * to the next random color.
 */
uint16_t mode_random_color(void) {
  uint32_t cycleTime = 200 + (255 - SEGMENT.speed)*50;
  uint32_t it = strip.now / cycleTime;
  uint32_t rem = strip.now % cycleTime;
  uint16_t fadedur = (cycleTime * SEGMENT.intensity) >> 8;

  uint32_t fade = 255;
  if (fadedur) {
    fade = (rem * 255) / fadedur;
    if (fade > 255) fade = 255;
  }

  if (SEGENV.call == 0) {
    SEGENV.aux0 = random8();
    SEGENV.step = 2;
  }
  if (it != SEGENV.step) //new color
  {
    SEGENV.aux1 = SEGENV.aux0;
    SEGENV.aux0 = SEGMENT.get_random_wheel_index(SEGENV.aux0); //aux0 will store our random color wheel index
    SEGENV.step = it;
  }

  SEGMENT.fill(color_blend(SEGMENT.color_wheel(SEGENV.aux1), SEGMENT.color_wheel(SEGENV.aux0), fade));
  return FRAMETIME;
}
static const char _data_FX_MODE_RANDOM_COLOR[] PROGMEM = "Random Colors@!,Fade time;;!";


/*
 * Lights every LED in a random color. Changes all LED at the same time
 * to new random colors.
 */
uint16_t mode_dynamic(void) {
  if (!SEGENV.allocateData(SEGLEN)) return mode_static(); //allocation failed

  if(SEGENV.call == 0) {
    //SEGMENT.setUpLeds();  //lossless getPixelColor()
    //SEGMENT.fill(BLACK);
    for (int i = 0; i < SEGLEN; i++) SEGENV.data[i] = random8();
  }

  uint32_t cycleTime = 50 + (255 - SEGMENT.speed)*15;
  uint32_t it = strip.now / cycleTime;
  if (it != SEGENV.step && SEGMENT.speed != 0) //new color
  {
    for (int i = 0; i < SEGLEN; i++) {
      if (random8() <= SEGMENT.intensity) SEGENV.data[i] = random8(); // random color index
    }
    SEGENV.step = it;
  }

  if (SEGMENT.check1) {
    for (int i = 0; i < SEGLEN; i++) {
      SEGMENT.blendPixelColor(i, SEGMENT.color_wheel(SEGENV.data[i]), 16);
    }
  } else {
    for (int i = 0; i < SEGLEN; i++) {
      SEGMENT.setPixelColor(i, SEGMENT.color_wheel(SEGENV.data[i]));
    }
  }
  return FRAMETIME;
}
static const char _data_FX_MODE_DYNAMIC[] PROGMEM = "Dynamic@!,!,,,,Smooth;;!";


/*
 * effect "Dynamic" with smooth color-fading
 */
uint16_t mode_dynamic_smooth(void) {
  bool old = SEGMENT.check1;
  SEGMENT.check1 = true;
  mode_dynamic();
  SEGMENT.check1 = old;
  return FRAMETIME;
 }
static const char _data_FX_MODE_DYNAMIC_SMOOTH[] PROGMEM = "Dynamic Smooth@!,!;;!";


/*
 * Does the "standby-breathing" of well known i-Devices.
 */
uint16_t mode_breath(void) {
  uint16_t var = 0;
  uint16_t counter = (strip.now * ((SEGMENT.speed >> 3) +10));
  counter = (counter >> 2) + (counter >> 4); //0-16384 + 0-2048
  if (counter < 16384) {
    if (counter > 8192) counter = 8192 - (counter - 8192);
    var = sin16(counter) / 103; //close to parabolic in range 0-8192, max val. 23170
  }

  uint8_t lum = 30 + var;
  for (int i = 0; i < SEGLEN; i++) {
    SEGMENT.setPixelColor(i, color_blend(SEGCOLOR(1), SEGMENT.color_from_palette(i, true, PALETTE_SOLID_WRAP, 0), lum));
  }

  return FRAMETIME;
}
static const char _data_FX_MODE_BREATH[] PROGMEM = "Breathe@!;!,!;!";


/*
 * Fades the LEDs between two colors
 */
uint16_t mode_fade(void) {
  uint16_t counter = (strip.now * ((SEGMENT.speed >> 3) +10));
  uint8_t lum = triwave16(counter) >> 8;

  for (int i = 0; i < SEGLEN; i++) {
    SEGMENT.setPixelColor(i, color_blend(SEGCOLOR(1), SEGMENT.color_from_palette(i, true, PALETTE_SOLID_WRAP, 0), lum));
  }

  return FRAMETIME;
}
static const char _data_FX_MODE_FADE[] PROGMEM = "Fade@!;!,!;!";


/*
 * Scan mode parent function
 */
uint16_t scan(bool dual)
{
  uint32_t cycleTime = 750 + (255 - SEGMENT.speed)*150;
  uint32_t perc = strip.now % cycleTime;
  uint16_t prog = (perc * 65535) / cycleTime;
  uint16_t size = 1 + ((SEGMENT.intensity * SEGLEN) >> 9);
  uint16_t ledIndex = (prog * ((SEGLEN *2) - size *2)) >> 16;

  if (!SEGMENT.check2) SEGMENT.fill(SEGCOLOR(1));

  int led_offset = ledIndex - (SEGLEN - size);
  led_offset = abs(led_offset);

  if (dual) {
    for (int j = led_offset; j < led_offset + size; j++) {
      uint16_t i2 = SEGLEN -1 -j;
      SEGMENT.setPixelColor(i2, SEGMENT.color_from_palette(i2, true, PALETTE_SOLID_WRAP, (SEGCOLOR(2))? 2:0));
    }
  }

  for (int j = led_offset; j < led_offset + size; j++) {
    SEGMENT.setPixelColor(j, SEGMENT.color_from_palette(j, true, PALETTE_SOLID_WRAP, 0));
  }

  return FRAMETIME;
}


/*
 * Runs a single pixel back and forth.
 */
uint16_t mode_scan(void) {
  return scan(false);
}
static const char _data_FX_MODE_SCAN[] PROGMEM = "Scan@!,# of dots,,,,,Overlay;!,!,!;!";


/*
 * Runs two pixel back and forth in opposite directions.
 */
uint16_t mode_dual_scan(void) {
  return scan(true);
}
static const char _data_FX_MODE_DUAL_SCAN[] PROGMEM = "Scan Dual@!,# of dots,,,,,Overlay;!,!,!;!";


/*
 * Cycles all LEDs at once through a rainbow.
 */
uint16_t mode_rainbow(void) {
  uint16_t counter = (strip.now * ((SEGMENT.speed >> 2) +2)) & 0xFFFF;
  counter = counter >> 8;

  if (SEGMENT.intensity < 128){
    SEGMENT.fill(color_blend(SEGMENT.color_wheel(counter),WHITE,128-SEGMENT.intensity));
  } else {
    SEGMENT.fill(SEGMENT.color_wheel(counter));
  }

  return FRAMETIME;
}
static const char _data_FX_MODE_RAINBOW[] PROGMEM = "Colorloop@!,Saturation;;!";


/*
 * Cycles a rainbow over the entire string of LEDs.
 */
uint16_t mode_rainbow_cycle(void) {
  uint16_t counter = (strip.now * ((SEGMENT.speed >> 2) +2)) & 0xFFFF;
  counter = counter >> 8;

  for (int i = 0; i < SEGLEN; i++) {
    //intensity/29 = 0 (1/16) 1 (1/8) 2 (1/4) 3 (1/2) 4 (1) 5 (2) 6 (4) 7 (8) 8 (16)
    uint8_t index = (i * (16 << (SEGMENT.intensity /29)) / SEGLEN) + counter;
    SEGMENT.setPixelColor(i, SEGMENT.color_wheel(index));
  }

  return FRAMETIME;
}
static const char _data_FX_MODE_RAINBOW_CYCLE[] PROGMEM = "Rainbow@!,Size;;!";


/*
 * Alternating pixels running function.
 */
uint16_t running(uint32_t color1, uint32_t color2, bool theatre = false) {
  uint8_t width = (theatre ? 3 : 1) + (SEGMENT.intensity >> 4);  // window
  uint32_t cycleTime = 50 + (255 - SEGMENT.speed);
  uint32_t it = strip.now / cycleTime;
  bool usePalette = color1 == SEGCOLOR(0);

  for (int i = 0; i < SEGLEN; i++) {
    uint32_t col = color2;
    if (usePalette) color1 = SEGMENT.color_from_palette(i, true, PALETTE_SOLID_WRAP, 0);
    if (theatre) {
      if ((i % width) == SEGENV.aux0) col = color1;
    } else {
      int8_t pos = (i % (width<<1));
      if ((pos < SEGENV.aux0-width) || ((pos >= SEGENV.aux0) && (pos < SEGENV.aux0+width))) col = color1;
    }
    SEGMENT.setPixelColor(i,col);
  }

  if (it != SEGENV.step) {
    SEGENV.aux0 = (SEGENV.aux0 +1) % (theatre ? width : (width<<1));
    SEGENV.step = it;
  }
  return FRAMETIME;
}


/*
 * Theatre-style crawling lights.
 * Inspired by the Adafruit examples.
 */
uint16_t mode_theater_chase(void) {
  return running(SEGCOLOR(0), SEGCOLOR(1), true);
}
static const char _data_FX_MODE_THEATER_CHASE[] PROGMEM = "Theater@!,Gap size;!,!;!";


/*
 * Theatre-style crawling lights with rainbow effect.
 * Inspired by the Adafruit examples.
 */
uint16_t mode_theater_chase_rainbow(void) {
  return running(SEGMENT.color_wheel(SEGENV.step), SEGCOLOR(1), true);
}
static const char _data_FX_MODE_THEATER_CHASE_RAINBOW[] PROGMEM = "Theater Rainbow@!,Gap size;,!;!";


/*
 * Running lights effect with smooth sine transition base.
 */
uint16_t running_base(bool saw, bool dual=false) {
  uint8_t x_scale = SEGMENT.intensity >> 2;
  uint32_t counter = (strip.now * SEGMENT.speed) >> 9;

  for (int i = 0; i < SEGLEN; i++) {
    uint16_t a = i*x_scale - counter;
    if (saw) {
      a &= 0xFF;
      if (a < 16)
      {
        a = 192 + a*8;
      } else {
        a = map(a,16,255,64,192);
      }
      a = 255 - a;
    }
    uint8_t s = dual ? sin_gap(a) : sin8(a);
    uint32_t ca = color_blend(SEGCOLOR(1), SEGMENT.color_from_palette(i, true, PALETTE_SOLID_WRAP, 0), s);
    if (dual) {
      uint16_t b = (SEGLEN-1-i)*x_scale - counter;
      uint8_t t = sin_gap(b);
      uint32_t cb = color_blend(SEGCOLOR(1), SEGMENT.color_from_palette(i, true, PALETTE_SOLID_WRAP, 2), t);
      ca = color_blend(ca, cb, 127);
    }
    SEGMENT.setPixelColor(i, ca);
  }

  return FRAMETIME;
}


/*
 * Running lights in opposite directions.
 * Idea: Make the gap width controllable with a third slider in the future
 */
uint16_t mode_running_dual(void) {
  return running_base(false, true);
}
static const char _data_FX_MODE_RUNNING_DUAL[] PROGMEM = "Running Dual@!,Wave width;L,!,R;!";


/*
 * Running lights effect with smooth sine transition.
 */
uint16_t mode_running_lights(void) {
  return running_base(false);
}
static const char _data_FX_MODE_RUNNING_LIGHTS[] PROGMEM = "Running@!,Wave width;!,!;!";


/*
 * Running lights effect with sawtooth transition.
 */
uint16_t mode_saw(void) {
  return running_base(true);
}
static const char _data_FX_MODE_SAW[] PROGMEM = "Saw@!,Width;!,!;!";


/*
 * Blink several LEDs in random colors on, reset, repeat.
 * Inspired by www.tweaking4all.com/hardware/arduino/adruino-led-strip-effects/
 */
uint16_t mode_twinkle(void) {
  SEGMENT.fade_out(224);

  uint32_t cycleTime = 20 + (255 - SEGMENT.speed)*5;
  uint32_t it = strip.now / cycleTime;
  if (it != SEGENV.step)
  {
    uint16_t maxOn = map(SEGMENT.intensity, 0, 255, 1, SEGLEN); // make sure at least one LED is on
    if (SEGENV.aux0 >= maxOn)
    {
      SEGENV.aux0 = 0;
      SEGENV.aux1 = random16(); //new seed for our PRNG
    }
    SEGENV.aux0++;
    SEGENV.step = it;
  }

  uint16_t PRNG16 = SEGENV.aux1;

  for (uint16_t i = 0; i < SEGENV.aux0; i++)
  {
    PRNG16 = (uint16_t)(PRNG16 * 2053) + 13849; // next 'random' number
    uint32_t p = (uint32_t)SEGLEN * (uint32_t)PRNG16;
    uint16_t j = p >> 16;
    SEGMENT.setPixelColor(j, SEGMENT.color_from_palette(j, true, PALETTE_SOLID_WRAP, 0));
  }

  return FRAMETIME;
}
static const char _data_FX_MODE_TWINKLE[] PROGMEM = "Twinkle@!,!;!,!;!;;m12=0"; //pixels


/*
 * Dissolve function
 */
uint16_t dissolve(uint32_t color) {
  //bool wa = (SEGCOLOR(1) != 0 && strip.getBrightness() < 255); //workaround, can't compare getPixel to color if not full brightness
  if (SEGENV.call == 0) {
    SEGMENT.setUpLeds();  //lossless getPixelColor()
    SEGMENT.fill(SEGCOLOR(1));
  }

  for (int j = 0; j <= SEGLEN / 15; j++) {
    if (random8() <= SEGMENT.intensity) {
      for (size_t times = 0; times < 10; times++) //attempt to spawn a new pixel 10 times
      {
        uint16_t i = random16(SEGLEN);
        if (SEGENV.aux0) { //dissolve to primary/palette
          if (SEGMENT.getPixelColor(i) == SEGCOLOR(1) /*|| wa*/) {
            if (color == SEGCOLOR(0)) {
              SEGMENT.setPixelColor(i, SEGMENT.color_from_palette(i, true, PALETTE_SOLID_WRAP, 0));
            } else {
              SEGMENT.setPixelColor(i, color);
            }
            break; //only spawn 1 new pixel per frame per 50 LEDs
          }
        } else { //dissolve to secondary
          if (SEGMENT.getPixelColor(i) != SEGCOLOR(1)) { SEGMENT.setPixelColor(i, SEGCOLOR(1)); break; }
        }
      }
    }
  }

  if (SEGENV.step > (255 - SEGMENT.speed) + 15U) {
    SEGENV.aux0 = !SEGENV.aux0;
    SEGENV.step = 0;
  } else {
    SEGENV.step++;
  }

  return FRAMETIME;
}


/*
 * Blink several LEDs on and then off
 */
uint16_t mode_dissolve(void) {
  return dissolve(SEGMENT.check1 ? SEGMENT.color_wheel(random8()) : SEGCOLOR(0));
}
static const char _data_FX_MODE_DISSOLVE[] PROGMEM = "Dissolve@Repeat speed,Dissolve speed,,,,Random;!,!;!";


/*
 * Blink several LEDs on and then off in random colors
 */
uint16_t mode_dissolve_random(void) {
  return dissolve(SEGMENT.color_wheel(random8()));
}
static const char _data_FX_MODE_DISSOLVE_RANDOM[] PROGMEM = "Dissolve Rnd@Repeat speed,Dissolve speed;,!;!";


/*
 * Blinks one LED at a time.
 * Inspired by www.tweaking4all.com/hardware/arduino/adruino-led-strip-effects/
 */
uint16_t mode_sparkle(void) {
  if (!SEGMENT.check2) for(int i = 0; i < SEGLEN; i++) {
    SEGMENT.setPixelColor(i, SEGMENT.color_from_palette(i, true, PALETTE_SOLID_WRAP, 1));
  }
  uint32_t cycleTime = 10 + (255 - SEGMENT.speed)*2;
  uint32_t it = strip.now / cycleTime;
  if (it != SEGENV.step)
  {
    SEGENV.aux0 = random16(SEGLEN); // aux0 stores the random led index
    SEGENV.step = it;
  }

  SEGMENT.setPixelColor(SEGENV.aux0, SEGCOLOR(0));
  return FRAMETIME;
}
static const char _data_FX_MODE_SPARKLE[] PROGMEM = "Sparkle@!,,,,,,Overlay;!,!;!;;m12=0";


/*
 * Lights all LEDs in the color. Flashes single col 1 pixels randomly. (List name: Sparkle Dark)
 * Inspired by www.tweaking4all.com/hardware/arduino/adruino-led-strip-effects/
 */
uint16_t mode_flash_sparkle(void) {
  if (!SEGMENT.check2) for(uint16_t i = 0; i < SEGLEN; i++) {
    SEGMENT.setPixelColor(i, SEGMENT.color_from_palette(i, true, PALETTE_SOLID_WRAP, 0));
  }

  if (strip.now - SEGENV.aux0 > SEGENV.step) {
    if(random8((255-SEGMENT.intensity) >> 4) == 0) {
      SEGMENT.setPixelColor(random16(SEGLEN), SEGCOLOR(1)); //flash
    }
    SEGENV.step = strip.now;
    SEGENV.aux0 = 255-SEGMENT.speed;
  }
  return FRAMETIME;
}
static const char _data_FX_MODE_FLASH_SPARKLE[] PROGMEM = "Sparkle Dark@!,!,,,,,Overlay;Bg,Fx;!;;m12=0";


/*
 * Like flash sparkle. With more flash.
 * Inspired by www.tweaking4all.com/hardware/arduino/adruino-led-strip-effects/
 */
uint16_t mode_hyper_sparkle(void) {
  if (!SEGMENT.check2) for (int i = 0; i < SEGLEN; i++) {
    SEGMENT.setPixelColor(i, SEGMENT.color_from_palette(i, true, PALETTE_SOLID_WRAP, 0));
  }

  if (strip.now - SEGENV.aux0 > SEGENV.step) {
    if (random8((255-SEGMENT.intensity) >> 4) == 0) {
      for (int i = 0; i < MAX(1, SEGLEN/3); i++) {
        SEGMENT.setPixelColor(random16(SEGLEN), SEGCOLOR(1));
      }
    }
    SEGENV.step = strip.now;
    SEGENV.aux0 = 255-SEGMENT.speed;
  }
  return FRAMETIME;
}
static const char _data_FX_MODE_HYPER_SPARKLE[] PROGMEM = "Sparkle+@!,!,,,,,Overlay;Bg,Fx;!;;m12=0";


/*
 * Strobe effect with different strobe count and pause, controlled by speed.
 */
uint16_t mode_multi_strobe(void) {
  for (int i = 0; i < SEGLEN; i++) {
    SEGMENT.setPixelColor(i, SEGMENT.color_from_palette(i, true, PALETTE_SOLID_WRAP, 1));
  }

  SEGENV.aux0 = 50 + 20*(uint16_t)(255-SEGMENT.speed);
  uint16_t count = 2 * ((SEGMENT.intensity / 10) + 1);
  if(SEGENV.aux1 < count) {
    if((SEGENV.aux1 & 1) == 0) {
      SEGMENT.fill(SEGCOLOR(0));
      SEGENV.aux0 = 15;
    } else {
      SEGENV.aux0 = 50;
    }
  }

  if (strip.now - SEGENV.aux0 > SEGENV.step) {
    SEGENV.aux1++;
    if (SEGENV.aux1 > count) SEGENV.aux1 = 0;
    SEGENV.step = strip.now;
  }

  return FRAMETIME;
}
static const char _data_FX_MODE_MULTI_STROBE[] PROGMEM = "Strobe Mega@!,!;!,!;!";


/*
 * Android loading circle
 */
uint16_t mode_android(void) {

  for (int i = 0; i < SEGLEN; i++) {
    SEGMENT.setPixelColor(i, SEGMENT.color_from_palette(i, true, PALETTE_SOLID_WRAP, 1));
  }

  if (SEGENV.aux1 > ((float)SEGMENT.intensity/255.0)*(float)SEGLEN)
  {
    SEGENV.aux0 = 1;
  } else
  {
    if (SEGENV.aux1 < 2) SEGENV.aux0 = 0;
  }

  uint16_t a = SEGENV.step;

  if (SEGENV.aux0 == 0)
  {
    if (SEGENV.call %3 == 1) {a++;}
    else {SEGENV.aux1++;}
  } else
  {
    a++;
    if (SEGENV.call %3 != 1) SEGENV.aux1--;
  }

  if (a >= SEGLEN) a = 0;

  if (a + SEGENV.aux1 < SEGLEN)
  {
    for (int i = a; i < a+SEGENV.aux1; i++) {
      SEGMENT.setPixelColor(i, SEGCOLOR(0));
    }
  } else
  {
    for (int i = a; i < SEGLEN; i++) {
      SEGMENT.setPixelColor(i, SEGCOLOR(0));
    }
    for (int i = 0; i < SEGENV.aux1 - (SEGLEN -a); i++) {
      SEGMENT.setPixelColor(i, SEGCOLOR(0));
    }
  }
  SEGENV.step = a;

  return 3 + ((8 * (uint32_t)(255 - SEGMENT.speed)) / SEGLEN);
}
static const char _data_FX_MODE_ANDROID[] PROGMEM = "Android@!,Width;!,!;!;;m12=1"; //vertical


/*
 * color chase function.
 * color1 = background color
 * color2 and color3 = colors of two adjacent leds
 */
uint16_t chase(uint32_t color1, uint32_t color2, uint32_t color3, bool do_palette) {
  uint16_t counter = strip.now * ((SEGMENT.speed >> 2) + 1);
  uint16_t a = counter * SEGLEN  >> 16;

  bool chase_random = (SEGMENT.mode == FX_MODE_CHASE_RANDOM);
  if (chase_random) {
    if (a < SEGENV.step) //we hit the start again, choose new color for Chase random
    {
      SEGENV.aux1 = SEGENV.aux0; //store previous random color
      SEGENV.aux0 = SEGMENT.get_random_wheel_index(SEGENV.aux0);
    }
    color1 = SEGMENT.color_wheel(SEGENV.aux0);
  }
  SEGENV.step = a;

  // Use intensity setting to vary chase up to 1/2 string length
  uint8_t size = 1 + (SEGMENT.intensity * SEGLEN >> 10);

  uint16_t b = a + size; //"trail" of chase, filled with color1
  if (b > SEGLEN) b -= SEGLEN;
  uint16_t c = b + size;
  if (c > SEGLEN) c -= SEGLEN;

  //background
  if (do_palette)
  {
    for (int i = 0; i < SEGLEN; i++) {
      SEGMENT.setPixelColor(i, SEGMENT.color_from_palette(i, true, PALETTE_SOLID_WRAP, 1));
    }
  } else SEGMENT.fill(color1);

  //if random, fill old background between a and end
  if (chase_random)
  {
    color1 = SEGMENT.color_wheel(SEGENV.aux1);
    for (int i = a; i < SEGLEN; i++)
      SEGMENT.setPixelColor(i, color1);
  }

  //fill between points a and b with color2
  if (a < b)
  {
    for (int i = a; i < b; i++)
      SEGMENT.setPixelColor(i, color2);
  } else {
    for (int i = a; i < SEGLEN; i++) //fill until end
      SEGMENT.setPixelColor(i, color2);
    for (int i = 0; i < b; i++) //fill from start until b
      SEGMENT.setPixelColor(i, color2);
  }

  //fill between points b and c with color2
  if (b < c)
  {
    for (int i = b; i < c; i++)
      SEGMENT.setPixelColor(i, color3);
  } else {
    for (int i = b; i < SEGLEN; i++) //fill until end
      SEGMENT.setPixelColor(i, color3);
    for (int i = 0; i < c; i++) //fill from start until c
      SEGMENT.setPixelColor(i, color3);
  }

  return FRAMETIME;
}


/*
 * Bicolor chase, more primary color.
 */
uint16_t mode_chase_color(void) {
  return chase(SEGCOLOR(1), (SEGCOLOR(2)) ? SEGCOLOR(2) : SEGCOLOR(0), SEGCOLOR(0), true);
}
static const char _data_FX_MODE_CHASE_COLOR[] PROGMEM = "Chase@!,Width;!,!,!;!";


/*
 * Primary running followed by random color.
 */
uint16_t mode_chase_random(void) {
  return chase(SEGCOLOR(1), (SEGCOLOR(2)) ? SEGCOLOR(2) : SEGCOLOR(0), SEGCOLOR(0), false);
}
static const char _data_FX_MODE_CHASE_RANDOM[] PROGMEM = "Chase Random@!,Width;!,,!;!";


/*
 * Primary, secondary running on rainbow.
 */
uint16_t mode_chase_rainbow(void) {
  uint8_t color_sep = 256 / SEGLEN;
  if (color_sep == 0) color_sep = 1;                                           // correction for segments longer than 256 LEDs
  uint8_t color_index = SEGENV.call & 0xFF;
  uint32_t color = SEGMENT.color_wheel(((SEGENV.step * color_sep) + color_index) & 0xFF);

  return chase(color, SEGCOLOR(0), SEGCOLOR(1), false);
}
static const char _data_FX_MODE_CHASE_RAINBOW[] PROGMEM = "Chase Rainbow@!,Width;!,!;!";


/*
 * Primary running on rainbow.
 */
uint16_t mode_chase_rainbow_white(void) {
  uint16_t n = SEGENV.step;
  uint16_t m = (SEGENV.step + 1) % SEGLEN;
  uint32_t color2 = SEGMENT.color_wheel(((n * 256 / SEGLEN) + (SEGENV.call & 0xFF)) & 0xFF);
  uint32_t color3 = SEGMENT.color_wheel(((m * 256 / SEGLEN) + (SEGENV.call & 0xFF)) & 0xFF);

  return chase(SEGCOLOR(0), color2, color3, false);
}
static const char _data_FX_MODE_CHASE_RAINBOW_WHITE[] PROGMEM = "Rainbow Runner@!,Size;Bg;!";


/*
 * Red - Amber - Green - Blue lights running
 */
uint16_t mode_colorful(void) {
  uint8_t numColors = 4; //3, 4, or 5
  uint32_t cols[9]{0x00FF0000,0x00EEBB00,0x0000EE00,0x000077CC};
  if (SEGMENT.intensity > 160 || SEGMENT.palette) { //palette or color
    if (!SEGMENT.palette) {
      numColors = 3;
      for (size_t i = 0; i < 3; i++) cols[i] = SEGCOLOR(i);
    } else {
      uint16_t fac = 80;
      if (SEGMENT.palette == 52) {numColors = 5; fac = 61;} //C9 2 has 5 colors
      for (size_t i = 0; i < numColors; i++) {
        cols[i] = SEGMENT.color_from_palette(i*fac, false, true, 255);
      }
    }
  } else if (SEGMENT.intensity < 80) //pastel (easter) colors
  {
    cols[0] = 0x00FF8040;
    cols[1] = 0x00E5D241;
    cols[2] = 0x0077FF77;
    cols[3] = 0x0077F0F0;
  }
  for (size_t i = numColors; i < numColors*2 -1U; i++) cols[i] = cols[i-numColors];

  uint32_t cycleTime = 50 + (8 * (uint32_t)(255 - SEGMENT.speed));
  uint32_t it = strip.now / cycleTime;
  if (it != SEGENV.step)
  {
    if (SEGMENT.speed > 0) SEGENV.aux0++;
    if (SEGENV.aux0 >= numColors) SEGENV.aux0 = 0;
    SEGENV.step = it;
  }

  for (int i = 0; i < SEGLEN; i+= numColors)
  {
    for (int j = 0; j < numColors; j++) SEGMENT.setPixelColor(i + j, cols[SEGENV.aux0 + j]);
  }

  return FRAMETIME;
}
static const char _data_FX_MODE_COLORFUL[] PROGMEM = "Colorful@!,Saturation;1,2,3;!";


/*
 * Emulates a traffic light.
 */
uint16_t mode_traffic_light(void) {
  for (int i=0; i < SEGLEN; i++)
    SEGMENT.setPixelColor(i, SEGMENT.color_from_palette(i, true, PALETTE_SOLID_WRAP, 1));
  uint32_t mdelay = 500;
  for (int i = 0; i < SEGLEN-2 ; i+=3)
  {
    switch (SEGENV.aux0)
    {
      case 0: SEGMENT.setPixelColor(i, 0x00FF0000); mdelay = 150 + (100 * (uint32_t)(255 - SEGMENT.speed));break;
      case 1: SEGMENT.setPixelColor(i, 0x00FF0000); mdelay = 150 + (20 * (uint32_t)(255 - SEGMENT.speed)); SEGMENT.setPixelColor(i+1, 0x00EECC00); break;
      case 2: SEGMENT.setPixelColor(i+2, 0x0000FF00); mdelay = 150 + (100 * (uint32_t)(255 - SEGMENT.speed));break;
      case 3: SEGMENT.setPixelColor(i+1, 0x00EECC00); mdelay = 150 + (20 * (uint32_t)(255 - SEGMENT.speed));break;
    }
  }

  if (strip.now - SEGENV.step > mdelay)
  {
    SEGENV.aux0++;
    if (SEGENV.aux0 == 1 && SEGMENT.intensity > 140) SEGENV.aux0 = 2; //skip Red + Amber, to get US-style sequence
    if (SEGENV.aux0 > 3) SEGENV.aux0 = 0;
    SEGENV.step = strip.now;
  }

  return FRAMETIME;
}
static const char _data_FX_MODE_TRAFFIC_LIGHT[] PROGMEM = "Traffic Light@!,US style;,!;!";


/*
 * Sec flashes running on prim.
 */
#define FLASH_COUNT 4
uint16_t mode_chase_flash(void) {
  uint8_t flash_step = SEGENV.call % ((FLASH_COUNT * 2) + 1);

  for (int i = 0; i < SEGLEN; i++) {
    SEGMENT.setPixelColor(i, SEGMENT.color_from_palette(i, true, PALETTE_SOLID_WRAP, 0));
  }

  uint16_t delay = 10 + ((30 * (uint16_t)(255 - SEGMENT.speed)) / SEGLEN);
  if(flash_step < (FLASH_COUNT * 2)) {
    if(flash_step % 2 == 0) {
      uint16_t n = SEGENV.step;
      uint16_t m = (SEGENV.step + 1) % SEGLEN;
      SEGMENT.setPixelColor( n, SEGCOLOR(1));
      SEGMENT.setPixelColor( m, SEGCOLOR(1));
      delay = 20;
    } else {
      delay = 30;
    }
  } else {
    SEGENV.step = (SEGENV.step + 1) % SEGLEN;
  }
  return delay;
}
static const char _data_FX_MODE_CHASE_FLASH[] PROGMEM = "Chase Flash@!;Bg,Fx;!";


/*
 * Prim flashes running, followed by random color.
 */
uint16_t mode_chase_flash_random(void) {
  uint8_t flash_step = SEGENV.call % ((FLASH_COUNT * 2) + 1);

  for (int i = 0; i < SEGENV.aux1; i++) {
    SEGMENT.setPixelColor(i, SEGMENT.color_wheel(SEGENV.aux0));
  }

  uint16_t delay = 1 + ((10 * (uint16_t)(255 - SEGMENT.speed)) / SEGLEN);
  if(flash_step < (FLASH_COUNT * 2)) {
    uint16_t n = SEGENV.aux1;
    uint16_t m = (SEGENV.aux1 + 1) % SEGLEN;
    if(flash_step % 2 == 0) {
      SEGMENT.setPixelColor( n, SEGCOLOR(0));
      SEGMENT.setPixelColor( m, SEGCOLOR(0));
      delay = 20;
    } else {
      SEGMENT.setPixelColor( n, SEGMENT.color_wheel(SEGENV.aux0));
      SEGMENT.setPixelColor( m, SEGCOLOR(1));
      delay = 30;
    }
  } else {
    SEGENV.aux1 = (SEGENV.aux1 + 1) % SEGLEN;

    if (SEGENV.aux1 == 0) {
      SEGENV.aux0 = SEGMENT.get_random_wheel_index(SEGENV.aux0);
    }
  }
  return delay;
}
static const char _data_FX_MODE_CHASE_FLASH_RANDOM[] PROGMEM = "Chase Flash Rnd@!;!,!;!";


/*
 * Alternating color/sec pixels running.
 */
uint16_t mode_running_color(void) {
  return running(SEGCOLOR(0), SEGCOLOR(1));
}
static const char _data_FX_MODE_RUNNING_COLOR[] PROGMEM = "Chase 2@!,Width;!,!;!";


/*
 * Random colored pixels running. ("Stream")
 */
uint16_t mode_running_random(void) {
  uint32_t cycleTime = 25 + (3 * (uint32_t)(255 - SEGMENT.speed));
  uint32_t it = strip.now / cycleTime;
  if (SEGENV.call == 0) SEGENV.aux0 = random16(); // random seed for PRNG on start

  uint8_t zoneSize = ((255-SEGMENT.intensity) >> 4) +1;
  uint16_t PRNG16 = SEGENV.aux0;

  uint8_t z = it % zoneSize;
  bool nzone = (!z && it != SEGENV.aux1);
  for (int i=SEGLEN-1; i >= 0; i--) {  // WLEDMM bugfix
    if (nzone || z >= zoneSize) {
      uint8_t lastrand = PRNG16 >> 8;
      int16_t diff = 0;
      while (abs(diff) < 42) { // make sure the difference between adjacent colors is big enough
        PRNG16 = (uint16_t)(PRNG16 * 2053) + 13849; // next zone, next 'random' number
        diff = (PRNG16 >> 8) - lastrand;
      }
      if (nzone) {
        SEGENV.aux0 = PRNG16; // save next starting seed
        nzone = false;
      }
      z = 0;
    }
    SEGMENT.setPixelColor(i, SEGMENT.color_wheel(PRNG16 >> 8));
    z++;
  }

  SEGENV.aux1 = it;
  return FRAMETIME;
}
static const char _data_FX_MODE_RUNNING_RANDOM[] PROGMEM = "Stream@!,Zone size;;!";


uint16_t larson_scanner(bool dual) {
  uint16_t counter = strip.now * ((SEGMENT.speed >> 2) +8);
  uint16_t index = counter * SEGLEN  >> 16;

  SEGMENT.fade_out(SEGMENT.intensity);

  if (SEGENV.step > index && SEGENV.step - index > SEGLEN/2) {
    SEGENV.aux0 = !SEGENV.aux0;
  }

  for (int i = SEGENV.step; i < index; i++) {
    uint16_t j = (SEGENV.aux0)?i:SEGLEN-1-i;
    SEGMENT.setPixelColor( j, SEGMENT.color_from_palette(j, true, PALETTE_SOLID_WRAP, 0));
  }
  if (dual) {
    uint32_t c;
    if (SEGCOLOR(2) != 0) {
      c = SEGCOLOR(2);
    } else {
      c = SEGMENT.color_from_palette(index, true, PALETTE_SOLID_WRAP, 0);
    }

    for (int i = SEGENV.step; i < index; i++) {
      uint16_t j = (SEGENV.aux0)?SEGLEN-1-i:i;
      SEGMENT.setPixelColor(j, c);
    }
  }

  SEGENV.step = index;
  return FRAMETIME;
}


/*
 * K.I.T.T.
 */
uint16_t mode_larson_scanner(void){
  return larson_scanner(false);
}
static const char _data_FX_MODE_LARSON_SCANNER[] PROGMEM = "Scanner@!,Fade rate;!,!;!;;m12=0";


/*
 * Creates two Larson scanners moving in opposite directions
 * Custom mode by Keith Lord: https://github.com/kitesurfer1404/WS2812FX/blob/master/src/custom/DualLarson.h
 */
uint16_t mode_dual_larson_scanner(void){
  return larson_scanner(true);
}
static const char _data_FX_MODE_DUAL_LARSON_SCANNER[] PROGMEM = "Scanner Dual@!,Fade rate;!,!,!;!;;m12=0";


/*
 * Firing comets from one end. "Lighthouse"
 */
uint16_t mode_comet(void) {
  uint16_t counter = strip.now * ((SEGMENT.speed >>2) +1);
  uint16_t index = (counter * SEGLEN) >> 16;
  if (SEGENV.call == 0) SEGENV.aux0 = index;

  SEGMENT.fade_out(SEGMENT.intensity);

  SEGMENT.setPixelColor( index, SEGMENT.color_from_palette(index, true, PALETTE_SOLID_WRAP, 0));
  if (index > SEGENV.aux0) {
    for (int i = SEGENV.aux0; i < index ; i++) {
       SEGMENT.setPixelColor( i, SEGMENT.color_from_palette(i, true, PALETTE_SOLID_WRAP, 0));
    }
  } else if (index < SEGENV.aux0 && index < 10) {
    for (int i = 0; i < index ; i++) {
       SEGMENT.setPixelColor( i, SEGMENT.color_from_palette(i, true, PALETTE_SOLID_WRAP, 0));
    }
  }
  SEGENV.aux0 = index++;

  return FRAMETIME;
}
static const char _data_FX_MODE_COMET[] PROGMEM = "Lighthouse@!,Fade rate;!,!;!";


/*
 * Fireworks function.
 */
uint16_t mode_fireworks() {
  const uint16_t width  = strip.isMatrix ? SEGMENT.virtualWidth() : SEGMENT.virtualLength();
  const uint16_t height = SEGMENT.virtualHeight();

  if (SEGENV.call == 0) {
    SEGMENT.setUpLeds();  //lossless getPixelColor()
    SEGMENT.fill(SEGCOLOR(1));
    SEGENV.aux0 = UINT16_MAX;
    SEGENV.aux1 = UINT16_MAX;
  }
  SEGMENT.fade_out(128);

  bool valid1 = (SEGENV.aux0 < width*height);
  bool valid2 = (SEGENV.aux1 < width*height);
  uint32_t sv1 = 0, sv2 = 0;
  if (valid1) sv1 = strip.isMatrix ? SEGMENT.getPixelColorXY(SEGENV.aux0%width, SEGENV.aux0/width) : SEGMENT.getPixelColor(SEGENV.aux0); // get spark color
  if (valid2) sv2 = strip.isMatrix ? SEGMENT.getPixelColorXY(SEGENV.aux1%width, SEGENV.aux1/width) : SEGMENT.getPixelColor(SEGENV.aux1);
  if (!SEGENV.step) SEGMENT.blur(16);
  if (valid1) { if (strip.isMatrix) SEGMENT.setPixelColorXY(SEGENV.aux0%width, SEGENV.aux0/width, sv1); else SEGMENT.setPixelColor(SEGENV.aux0, sv1); } // restore spark color after blur
  if (valid2) { if (strip.isMatrix) SEGMENT.setPixelColorXY(SEGENV.aux1%width, SEGENV.aux1/width, sv2); else SEGMENT.setPixelColor(SEGENV.aux1, sv2); } // restore old spark color after blur

  for (int i=0; i<MAX(1, width/20); i++) {
    if (random8(129 - (SEGMENT.intensity >> 1)) == 0) {
      uint16_t index = random16(width*height);
      uint16_t j = index % width, k = index / width;
      uint32_t col = SEGMENT.color_from_palette(random8(), false, false, 0);
      if (strip.isMatrix) SEGMENT.setPixelColorXY(j, k, col);
      else                SEGMENT.setPixelColor(index, col);
      SEGENV.aux1 = SEGENV.aux0;  // old spark
      SEGENV.aux0 = index;        // remember where spark occured
    }
  }
  return FRAMETIME;
}
static const char _data_FX_MODE_FIREWORKS[] PROGMEM = "Fireworks@,Frequency;!,!;!;12;ix=192,pal=11";


//Twinkling LEDs running. Inspired by https://github.com/kitesurfer1404/WS2812FX/blob/master/src/custom/Rain.h
uint16_t mode_rain()
{
  const uint16_t width  = SEGMENT.virtualWidth();
  const uint16_t height = SEGMENT.virtualHeight();
  SEGENV.step += FRAMETIME;
  if (SEGENV.call && SEGENV.step > SPEED_FORMULA_L) {
    SEGENV.step = 1;
    if (strip.isMatrix) {
      uint32_t ctemp[width];
      for (int i = 0; i<width; i++) ctemp[i] = SEGMENT.getPixelColorXY(i, height-1);
      SEGMENT.move(6,1);  // move all pixels down
      for (int i = 0; i<width; i++) SEGMENT.setPixelColorXY(i, 0, ctemp[i]); // wrap around
      SEGENV.aux0 = (SEGENV.aux0 % width) + (SEGENV.aux0 / width + 1) * width;
      SEGENV.aux1 = (SEGENV.aux1 % width) + (SEGENV.aux1 / width + 1) * width;
    } else {
      //shift all leds left
      uint32_t ctemp = SEGMENT.getPixelColor(0);
      for (int i = 0; i < SEGLEN - 1; i++) {
        SEGMENT.setPixelColor(i, SEGMENT.getPixelColor(i+1));
      }
      SEGMENT.setPixelColor(SEGLEN -1, ctemp); // wrap around
      SEGENV.aux0++;  // increase spark index
      SEGENV.aux1++;
    }
    if (SEGENV.aux0 == 0) SEGENV.aux0 = UINT16_MAX; // reset previous spark positiom
    if (SEGENV.aux1 == 0) SEGENV.aux0 = UINT16_MAX; // reset previous spark positiom
    if (SEGENV.aux0 >= width*height) SEGENV.aux0 = 0;     // ignore
    if (SEGENV.aux1 >= width*height) SEGENV.aux1 = 0;
  }
  return mode_fireworks();
}
static const char _data_FX_MODE_RAIN[] PROGMEM = "Rain@!,Spawning rate;!,!;!;12;ix=128,pal=0";


/*
 * Fire flicker function
 */
uint16_t mode_fire_flicker(void) {
  uint32_t cycleTime = 40 + (255 - SEGMENT.speed);
  uint32_t it = strip.now / cycleTime;
  if (SEGENV.step == it) return FRAMETIME;

  byte w = (SEGCOLOR(0) >> 24);
  byte r = (SEGCOLOR(0) >> 16);
  byte g = (SEGCOLOR(0) >>  8);
  byte b = (SEGCOLOR(0)      );
  byte lum = (SEGMENT.palette == 0) ? MAX(w, MAX(r, MAX(g, b))) : 255;
  lum /= (((256-SEGMENT.intensity)/16)+1);
  for (int i = 0; i < SEGLEN; i++) {
    byte flicker = random8(lum);
    if (SEGMENT.palette == 0) {
      SEGMENT.setPixelColor(i, MAX(r - flicker, 0), MAX(g - flicker, 0), MAX(b - flicker, 0), MAX(w - flicker, 0));
    } else {
      SEGMENT.setPixelColor(i, SEGMENT.color_from_palette(i, true, PALETTE_SOLID_WRAP, 0, 255 - flicker));
    }
  }

  SEGENV.step = it;
  return FRAMETIME;
}
static const char _data_FX_MODE_FIRE_FLICKER[] PROGMEM = "Fire Flicker@!,!;!;!;;pal=0"; //WLEDMM pal=0


/*
 * Gradient run base function
 */
uint16_t gradient_base(bool loading) {
  uint16_t counter = strip.now * ((SEGMENT.speed >> 2) + 1);
  uint16_t pp = counter * SEGLEN >> 16;
  if (SEGENV.call == 0) pp = 0;
  float val; //0.0 = sec 1.0 = pri
  float brd = loading ? SEGMENT.intensity : SEGMENT.intensity/2;
  if (brd <1.0) brd = 1.0;
  int p1 = pp-SEGLEN;
  int p2 = pp+SEGLEN;

  for (int i = 0; i < SEGLEN; i++)
  {
    if (loading)
    {
      val = abs(((i>pp) ? p2:pp) -i);
    } else {
      val = MIN(abs(pp-i),MIN(abs(p1-i),abs(p2-i)));
    }
    val = (brd > val) ? val/brd * 255 : 255;
    SEGMENT.setPixelColor(i, color_blend(SEGCOLOR(0), SEGMENT.color_from_palette(i, true, PALETTE_SOLID_WRAP, 1), val));
  }

  return FRAMETIME;
}


/*
 * Gradient run
 */
uint16_t mode_gradient(void) {
  return gradient_base(false);
}
static const char _data_FX_MODE_GRADIENT[] PROGMEM = "Gradient@!,Spread;!,!;!;;ix=16";


/*
 * Gradient run with hard transition
 */
uint16_t mode_loading(void) {
  return gradient_base(true);
}
static const char _data_FX_MODE_LOADING[] PROGMEM = "Loading@!,Fade;!,!;!;;ix=16";


//American Police Light with all LEDs Red and Blue
uint16_t police_base(uint32_t color1, uint32_t color2)
{
  uint16_t delay = 1 + (FRAMETIME<<3) / SEGLEN;  // longer segments should change faster
  uint32_t it = strip.now / map(SEGMENT.speed, 0, 255, delay<<4, delay);
  uint16_t offset = it % SEGLEN;

  uint16_t width = ((SEGLEN*(SEGMENT.intensity+1))>>9); //max width is half the strip
  if (!width) width = 1;
  for (int i = 0; i < width; i++) {
    uint16_t indexR = (offset + i) % SEGLEN;
    uint16_t indexB = (offset + i + (SEGLEN>>1)) % SEGLEN;
    SEGMENT.setPixelColor(indexR, color1);
    SEGMENT.setPixelColor(indexB, color2);
  }
  return FRAMETIME;
}


//Police Lights Red and Blue
//uint16_t mode_police()
//{
//  SEGMENT.fill(SEGCOLOR(1));
//  return police_base(RED, BLUE);
//}
//static const char _data_FX_MODE_POLICE[] PROGMEM = "Police@!,Width;,Bg;0";


//Police Lights with custom colors
uint16_t mode_two_dots()
{
  if (!SEGMENT.check2) SEGMENT.fill(SEGCOLOR(2));
  uint32_t color2 = (SEGCOLOR(1) == SEGCOLOR(2)) ? SEGCOLOR(0) : SEGCOLOR(1);
  return police_base(SEGCOLOR(0), color2);
}
static const char _data_FX_MODE_TWO_DOTS[] PROGMEM = "Two Dots@!,Dot size,,,,,Overlay;1,2,Bg;!";


/*
 * Fairy, inspired by https://www.youtube.com/watch?v=zeOw5MZWq24
 */
//4 bytes
typedef struct Flasher {
  uint16_t stateStart;
  uint8_t stateDur;
  bool stateOn;
} flasher;

#define FLASHERS_PER_ZONE 6
#define MAX_SHIMMER 92

uint16_t mode_fairy() {
  //set every pixel to a 'random' color from palette (using seed so it doesn't change between frames)
  uint16_t PRNG16 = 5100 + strip.getCurrSegmentId();
  for (int i = 0; i < SEGLEN; i++) {
    PRNG16 = (uint16_t)(PRNG16 * 2053) + 1384; //next 'random' number
    SEGMENT.setPixelColor(i, SEGMENT.color_from_palette(PRNG16 >> 8, false, false, 0));
  }

  //amount of flasher pixels depending on intensity (0: none, 255: every LED)
  if (SEGMENT.intensity == 0) return FRAMETIME;
  uint8_t flasherDistance = ((255 - SEGMENT.intensity) / 28) +1; //1-10
  uint16_t numFlashers = (SEGLEN / flasherDistance) +1;

  uint16_t dataSize = sizeof(flasher) * numFlashers;
  if (!SEGENV.allocateData(dataSize)) return FRAMETIME; //allocation failed
  Flasher* flashers = reinterpret_cast<Flasher*>(SEGENV.data);
  uint16_t now16 = strip.now & 0xFFFF;

  //Up to 11 flashers in one brightness zone, afterwards a new zone for every 6 flashers
  uint16_t zones = numFlashers/FLASHERS_PER_ZONE;
  if (!zones) zones = 1;
  uint8_t flashersInZone = numFlashers/zones;
  uint8_t flasherBri[FLASHERS_PER_ZONE*2 -1];

  for (int z = 0; z < zones; z++) {
    uint16_t flasherBriSum = 0;
    uint16_t firstFlasher = z*flashersInZone;
    if (z == zones-1) flashersInZone = numFlashers-(flashersInZone*(zones-1));

    for (int f = firstFlasher; f < firstFlasher + flashersInZone; f++) {
      uint16_t stateTime = now16 - flashers[f].stateStart;
      //random on/off time reached, switch state
      if (stateTime > flashers[f].stateDur * 10) {
        flashers[f].stateOn = !flashers[f].stateOn;
        if (flashers[f].stateOn) {
          flashers[f].stateDur = 12 + random8(12 + ((255 - SEGMENT.speed) >> 2)); //*10, 250ms to 1250ms
        } else {
          flashers[f].stateDur = 20 + random8(6 + ((255 - SEGMENT.speed) >> 2)); //*10, 250ms to 1250ms
        }
        //flashers[f].stateDur = 51 + random8(2 + ((255 - SEGMENT.speed) >> 1));
        flashers[f].stateStart = now16;
        if (stateTime < 255) {
          flashers[f].stateStart -= 255 -stateTime; //start early to get correct bri
          flashers[f].stateDur += 26 - stateTime/10;
          stateTime = 255 - stateTime;
        } else {
          stateTime = 0;
        }
      }
      if (stateTime > 255) stateTime = 255; //for flasher brightness calculation, fades in first 255 ms of state
      //flasherBri[f - firstFlasher] = (flashers[f].stateOn) ? 255-SEGMENT.gamma8((510 - stateTime) >> 1) : SEGMENT.gamma8((510 - stateTime) >> 1);
      flasherBri[f - firstFlasher] = (flashers[f].stateOn) ? stateTime : 255 - (stateTime >> 0);
      flasherBriSum += flasherBri[f - firstFlasher];
    }
    //dim factor, to create "shimmer" as other pixels get less voltage if a lot of flashers are on
    uint8_t avgFlasherBri = flasherBriSum / flashersInZone;
    uint8_t globalPeakBri = 255 - ((avgFlasherBri * MAX_SHIMMER) >> 8); //183-255, suitable for 1/5th of LEDs flashers

    for (int f = firstFlasher; f < firstFlasher + flashersInZone; f++) {
      uint8_t bri = (flasherBri[f - firstFlasher] * globalPeakBri) / 255;
      PRNG16 = (uint16_t)(PRNG16 * 2053) + 1384; //next 'random' number
      uint16_t flasherPos = f*flasherDistance;
      SEGMENT.setPixelColor(flasherPos, color_blend(SEGCOLOR(1), SEGMENT.color_from_palette(PRNG16 >> 8, false, false, 0), bri));
      for (int i = flasherPos+1; i < flasherPos+flasherDistance && i < SEGLEN; i++) {
        PRNG16 = (uint16_t)(PRNG16 * 2053) + 1384; //next 'random' number
        SEGMENT.setPixelColor(i, SEGMENT.color_from_palette(PRNG16 >> 8, false, false, 0, globalPeakBri));
      }
    }
  }
  return FRAMETIME;
}
static const char _data_FX_MODE_FAIRY[] PROGMEM = "Fairy@!,# of flashers;!,!;!";


/*
 * Fairytwinkle. Like Colortwinkle, but starting from all lit and not relying on strip.getPixelColor
 * Warning: Uses 4 bytes of segment data per pixel
 */
uint16_t mode_fairytwinkle() {
  uint16_t dataSize = sizeof(flasher) * SEGLEN;
  if (!SEGENV.allocateData(dataSize)) return mode_static(); //allocation failed
  Flasher* flashers = reinterpret_cast<Flasher*>(SEGENV.data);
  uint16_t now16 = strip.now & 0xFFFF;
  uint16_t PRNG16 = 5100 + strip.getCurrSegmentId();

  uint16_t riseFallTime = 400 + (255-SEGMENT.speed)*3;
  uint16_t maxDur = riseFallTime/100 + ((255 - SEGMENT.intensity) >> 2) + 13 + ((255 - SEGMENT.intensity) >> 1);

  for (int f = 0; f < SEGLEN; f++) {
    uint16_t stateTime = now16 - flashers[f].stateStart;
    //random on/off time reached, switch state
    if (stateTime > flashers[f].stateDur * 100) {
      flashers[f].stateOn = !flashers[f].stateOn;
      bool init = !flashers[f].stateDur;
      if (flashers[f].stateOn) {
        flashers[f].stateDur = riseFallTime/100 + ((255 - SEGMENT.intensity) >> 2) + random8(12 + ((255 - SEGMENT.intensity) >> 1)) +1;
      } else {
        flashers[f].stateDur = riseFallTime/100 + random8(3 + ((255 - SEGMENT.speed) >> 6)) +1;
      }
      flashers[f].stateStart = now16;
      stateTime = 0;
      if (init) {
        flashers[f].stateStart -= riseFallTime; //start lit
        flashers[f].stateDur = riseFallTime/100 + random8(12 + ((255 - SEGMENT.intensity) >> 1)) +5; //fire up a little quicker
        stateTime = riseFallTime;
      }
    }
    if (flashers[f].stateOn && flashers[f].stateDur > maxDur) flashers[f].stateDur = maxDur; //react more quickly on intensity change
    if (stateTime > riseFallTime) stateTime = riseFallTime; //for flasher brightness calculation, fades in first 255 ms of state
    uint8_t fadeprog = 255 - ((stateTime * 255) / riseFallTime);
    uint8_t flasherBri = (flashers[f].stateOn) ? 255-gamma8(fadeprog) : gamma8(fadeprog);
    uint16_t lastR = PRNG16;
    uint16_t diff = 0;
    while (diff < 0x4000) { //make sure colors of two adjacent LEDs differ enough
      PRNG16 = (uint16_t)(PRNG16 * 2053) + 1384; //next 'random' number
      diff = (PRNG16 > lastR) ? PRNG16 - lastR : lastR - PRNG16;
    }
    SEGMENT.setPixelColor(f, color_blend(SEGCOLOR(1), SEGMENT.color_from_palette(PRNG16 >> 8, false, false, 0), flasherBri));
  }
  return FRAMETIME;
}
static const char _data_FX_MODE_FAIRYTWINKLE[] PROGMEM = "Fairytwinkle@!,!;!,!;!;;m12=0"; //pixels


/*
 * Tricolor chase function
 */
uint16_t tricolor_chase(uint32_t color1, uint32_t color2) {
  uint32_t cycleTime = 50 + ((255 - SEGMENT.speed)<<1);
  uint32_t it = strip.now / cycleTime;  // iterator
  uint8_t width = (1 + (SEGMENT.intensity>>4)); // value of 1-16 for each colour
  uint8_t index = it % (width*3);

  for (int i = 0; i < SEGLEN; i++, index++) {
    if (index > (width*3)-1) index = 0;

    uint32_t color = color1;
    if (index > (width<<1)-1) color = SEGMENT.color_from_palette(i, true, PALETTE_SOLID_WRAP, 1);
    else if (index > width-1) color = color2;

    SEGMENT.setPixelColor(SEGLEN - i -1, color);
  }
  return FRAMETIME;
}


/*
 * Tricolor chase mode
 */
uint16_t mode_tricolor_chase(void) {
  return tricolor_chase(SEGCOLOR(2), SEGCOLOR(0));
}
static const char _data_FX_MODE_TRICOLOR_CHASE[] PROGMEM = "Chase 3@!,Size;1,2,3;!";


/*
 * ICU mode
 */
uint16_t mode_icu(void) {
  uint16_t dest = SEGENV.step & 0xFFFF;
  uint8_t space = (SEGMENT.intensity >> 3) +2;

  if (!SEGMENT.check2) SEGMENT.fill(SEGCOLOR(1));

  byte pindex = map(dest, 0, SEGLEN-SEGLEN/space, 0, 255);
  uint32_t col = SEGMENT.color_from_palette(pindex, false, false, 0);

  SEGMENT.setPixelColor(dest, col);
  SEGMENT.setPixelColor(dest + SEGLEN/space, col);

  if(SEGENV.aux0 == dest) { // pause between eye movements
    if(random8(6) == 0) { // blink once in a while
      SEGMENT.setPixelColor(dest, SEGCOLOR(1));
      SEGMENT.setPixelColor(dest + SEGLEN/space, SEGCOLOR(1));
      return 200;
    }
    SEGENV.aux0 = random16(SEGLEN-SEGLEN/space);
    return 1000 + random16(2000);
  }

  if(SEGENV.aux0 > SEGENV.step) {
    SEGENV.step++;
    dest++;
  } else if (SEGENV.aux0 < SEGENV.step) {
    SEGENV.step--;
    dest--;
  }

  SEGMENT.setPixelColor(dest, col);
  SEGMENT.setPixelColor(dest + SEGLEN/space, col);

  return SPEED_FORMULA_L;
}
static const char _data_FX_MODE_ICU[] PROGMEM = "ICU@!,!,,,,,Overlay;!,!;!";


/*
 * Custom mode by Aircoookie. Color Wipe, but with 3 colors
 */
uint16_t mode_tricolor_wipe(void) {
  uint32_t cycleTime = 1000 + (255 - SEGMENT.speed)*200;
  uint32_t perc = strip.now % cycleTime;
  uint16_t prog = (perc * 65535) / cycleTime;
  uint16_t ledIndex = (prog * SEGLEN * 3) >> 16;
  uint16_t ledOffset = ledIndex;

  for (int i = 0; i < SEGLEN; i++)
  {
    SEGMENT.setPixelColor(i, SEGMENT.color_from_palette(i, true, PALETTE_SOLID_WRAP, 2));
  }

  if(ledIndex < SEGLEN) { //wipe from 0 to 1
    for (int i = 0; i < SEGLEN; i++)
    {
      SEGMENT.setPixelColor(i, (i > ledOffset)? SEGCOLOR(0) : SEGCOLOR(1));
    }
  } else if (ledIndex < SEGLEN*2) { //wipe from 1 to 2
    ledOffset = ledIndex - SEGLEN;
    for (int i = ledOffset +1; i < SEGLEN; i++)
    {
      SEGMENT.setPixelColor(i, SEGCOLOR(1));
    }
  } else //wipe from 2 to 0
  {
    ledOffset = ledIndex - SEGLEN*2;
    for (int i = 0; i <= ledOffset; i++)
    {
      SEGMENT.setPixelColor(i, SEGCOLOR(0));
    }
  }

  return FRAMETIME;
}
static const char _data_FX_MODE_TRICOLOR_WIPE[] PROGMEM = "Tri Wipe@!;1,2,3;!";


/*
 * Fades between 3 colors
 * Custom mode by Keith Lord: https://github.com/kitesurfer1404/WS2812FX/blob/master/src/custom/TriFade.h
 * Modified by Aircoookie
 */
uint16_t mode_tricolor_fade(void) {
  uint16_t counter = strip.now * ((SEGMENT.speed >> 3) +1);
  uint32_t prog = (counter * 768) >> 16;

  uint32_t color1 = 0, color2 = 0;
  byte stage = 0;

  if(prog < 256) {
    color1 = SEGCOLOR(0);
    color2 = SEGCOLOR(1);
    stage = 0;
  } else if(prog < 512) {
    color1 = SEGCOLOR(1);
    color2 = SEGCOLOR(2);
    stage = 1;
  } else {
    color1 = SEGCOLOR(2);
    color2 = SEGCOLOR(0);
    stage = 2;
  }

  byte stp = prog; // % 256
  for (int i = 0; i < SEGLEN; i++) {
    uint32_t color;
    if (stage == 2) {
      color = color_blend(SEGMENT.color_from_palette(i, true, PALETTE_SOLID_WRAP, 2), color2, stp);
    } else if (stage == 1) {
      color = color_blend(color1, SEGMENT.color_from_palette(i, true, PALETTE_SOLID_WRAP, 2), stp);
    } else {
      color = color_blend(color1, color2, stp);
    }
    SEGMENT.setPixelColor(i, color);
  }

  return FRAMETIME;
}
static const char _data_FX_MODE_TRICOLOR_FADE[] PROGMEM = "Tri Fade@!;1,2,3;!";


/*
 * Creates random comets
 * Custom mode by Keith Lord: https://github.com/kitesurfer1404/WS2812FX/blob/master/src/custom/MultiComet.h
 */
uint16_t mode_multi_comet(void) {
  uint32_t cycleTime = 10 + (uint32_t)(255 - SEGMENT.speed);
  uint32_t it = strip.now / cycleTime;
  if (SEGENV.step == it) return FRAMETIME;
  if (!SEGENV.allocateData(sizeof(uint16_t) * 8)) return mode_static(); //allocation failed

  SEGMENT.fade_out(SEGMENT.intensity);

  uint16_t* comets = reinterpret_cast<uint16_t*>(SEGENV.data);

  for (int i=0; i < 8; i++) {
    if(comets[i] < SEGLEN) {
      uint16_t index = comets[i];
      if (SEGCOLOR(2) != 0)
      {
        SEGMENT.setPixelColor(index, i % 2 ? SEGMENT.color_from_palette(index, true, PALETTE_SOLID_WRAP, 0) : SEGCOLOR(2));
      } else
      {
        SEGMENT.setPixelColor(index, SEGMENT.color_from_palette(index, true, PALETTE_SOLID_WRAP, 0));
      }
      comets[i]++;
    } else {
      if(!random(SEGLEN)) {
        comets[i] = 0;
      }
    }
  }

  SEGENV.step = it;
  return FRAMETIME;
}
static const char _data_FX_MODE_MULTI_COMET[] PROGMEM = "Multi Comet";


/*
 * Running random pixels ("Stream 2")
 * Custom mode by Keith Lord: https://github.com/kitesurfer1404/WS2812FX/blob/master/src/custom/RandomChase.h
 */
uint16_t mode_random_chase(void) {
  if (SEGENV.call == 0) {
    SEGENV.step = RGBW32(random8(), random8(), random8(), 0);
    SEGENV.aux0 = random16();
  }
  uint16_t prevSeed = random16_get_seed(); // save seed so we can restore it at the end of the function
  uint32_t cycleTime = 25 + (3 * (uint32_t)(255 - SEGMENT.speed));
  uint32_t it = strip.now / cycleTime;
  uint32_t color = SEGENV.step;
  random16_set_seed(SEGENV.aux0);

  for (int i = SEGLEN -1; i >= 0; i--) {  // WLEDMM bugfix
    uint8_t r = random8(6) != 0 ? (color >> 16 & 0xFF) : random8();
    uint8_t g = random8(6) != 0 ? (color >> 8  & 0xFF) : random8();
    uint8_t b = random8(6) != 0 ? (color       & 0xFF) : random8();
    color = RGBW32(r, g, b, 0);
    SEGMENT.setPixelColor(i, r, g, b);
    if (i == SEGLEN -1 && SEGENV.aux1 != (it & 0xFFFF)) { //new first color in next frame
      SEGENV.step = color;
      SEGENV.aux0 = random16_get_seed();
    }
  }

  SEGENV.aux1 = it & 0xFFFF;

  random16_set_seed(prevSeed); // restore original seed so other effects can use "random" PRNG
  return FRAMETIME;
}
static const char _data_FX_MODE_RANDOM_CHASE[] PROGMEM = "Stream 2@!;;";


//7 bytes
typedef struct Oscillator {
  int16_t pos;
  int8_t  size;
  int8_t  dir;
  int8_t  speed;
} oscillator;

/*
/  Oscillating bars of color, updated with standard framerate
*/
uint16_t mode_oscillate(void) {
  uint8_t numOscillators = 3;
  uint16_t dataSize = sizeof(oscillator) * numOscillators;

  if (!SEGENV.allocateData(dataSize)) return mode_static(); //allocation failed

  Oscillator* oscillators = reinterpret_cast<Oscillator*>(SEGENV.data);

  if (SEGENV.call == 0)
  {
    oscillators[0] = {(int16_t)(SEGLEN/4),   (int8_t)(SEGLEN/8),  1, 1};
    oscillators[1] = {(int16_t)(SEGLEN/4*3), (int8_t)(SEGLEN/8),  1, 2};
    oscillators[2] = {(int16_t)(SEGLEN/4*2), (int8_t)(SEGLEN/8), -1, 1};
  }

  uint32_t cycleTime = 20 + (2 * (uint32_t)(255 - SEGMENT.speed));
  uint32_t it = strip.now / cycleTime;

  for (int i = 0; i < numOscillators; i++) {
    // if the counter has increased, move the oscillator by the random step
    if (it != SEGENV.step) oscillators[i].pos += oscillators[i].dir * oscillators[i].speed;
    oscillators[i].size = SEGLEN/(3+SEGMENT.intensity/8);
    if((oscillators[i].dir == -1) && (oscillators[i].pos <= 0)) {
      oscillators[i].pos = 0;
      oscillators[i].dir = 1;
      // make bigger steps for faster speeds
      oscillators[i].speed = SEGMENT.speed > 100 ? random8(2, 4):random8(1, 3);
    }
    if((oscillators[i].dir == 1) && (oscillators[i].pos >= (SEGLEN - 1))) {
      oscillators[i].pos = SEGLEN - 1;
      oscillators[i].dir = -1;
      oscillators[i].speed = SEGMENT.speed > 100 ? random8(2, 4):random8(1, 3);
    }
  }

  for (int i=0; i < SEGLEN; i++) {
    uint32_t color = BLACK;
    for (int j=0; j < numOscillators; j++) {
      if(i >= oscillators[j].pos - oscillators[j].size && i <= oscillators[j].pos + oscillators[j].size) {
        color = (color == BLACK) ? SEGCOLOR(j) : color_blend(color, SEGCOLOR(j), 128);
      }
    }
    SEGMENT.setPixelColor(i, color);
  }

  SEGENV.step = it;
  return FRAMETIME;
}
static const char _data_FX_MODE_OSCILLATE[] PROGMEM = "Oscillate";


//TODO
uint16_t mode_lightning(void) {
  uint16_t ledstart = random16(SEGLEN);               // Determine starting location of flash
  uint16_t ledlen = 1 + random16(SEGLEN -ledstart);   // Determine length of flash (not to go beyond NUM_LEDS-1)
  uint8_t bri = 255/random8(1, 3);

  if (SEGENV.aux1 == 0) //init, leader flash
  {
    SEGENV.aux1 = random8(4, 4 + SEGMENT.intensity/20); //number of flashes
    SEGENV.aux1 *= 2;

    bri = 52; //leader has lower brightness
    SEGENV.aux0 = 200; //200ms delay after leader
  }

  if (!SEGMENT.check2) SEGMENT.fill(SEGCOLOR(1));

  if (SEGENV.aux1 > 3 && !(SEGENV.aux1 & 0x01)) { //flash on even number >2
    for (int i = ledstart; i < ledstart + ledlen; i++)
    {
      SEGMENT.setPixelColor(i,SEGMENT.color_from_palette(i, true, PALETTE_SOLID_WRAP, 0, bri));
    }
    SEGENV.aux1--;

    SEGENV.step = millis();
    //return random8(4, 10); // each flash only lasts one frame/every 24ms... originally 4-10 milliseconds
  } else {
    if (millis() - SEGENV.step > SEGENV.aux0) {
      SEGENV.aux1--;
      if (SEGENV.aux1 < 2) SEGENV.aux1 = 0;

      SEGENV.aux0 = (50 + random8(100)); //delay between flashes
      if (SEGENV.aux1 == 2) {
        SEGENV.aux0 = (random8(255 - SEGMENT.speed) * 100); // delay between strikes
      }
      SEGENV.step = millis();
    }
  }
  return FRAMETIME;
}
static const char _data_FX_MODE_LIGHTNING[] PROGMEM = "Lightning@!,!,,,,,Overlay;!,!;!";


// Pride2015
// Animated, ever-changing rainbows.
// by Mark Kriegsman: https://gist.github.com/kriegsman/964de772d64c502760e5
uint16_t mode_pride_2015(void) {
  uint16_t duration = 10 + SEGMENT.speed;
  uint16_t sPseudotime = SEGENV.step;
  uint16_t sHue16 = SEGENV.aux0;

  uint8_t sat8 = beatsin88( 87, 220, 250);
  uint8_t brightdepth = beatsin88( 341, 96, 224);
  uint16_t brightnessthetainc16 = beatsin88( 203, (25 * 256), (40 * 256));
  uint8_t msmultiplier = beatsin88(147, 23, 60);

  uint16_t hue16 = sHue16;//gHue * 256;
  uint16_t hueinc16 = beatsin88(113, 1, 3000);

  sPseudotime += duration * msmultiplier;
  sHue16 += duration * beatsin88( 400, 5,9);
  uint16_t brightnesstheta16 = sPseudotime;
  CRGB fastled_col;

  for (int i = 0 ; i < SEGLEN; i++) {
    hue16 += hueinc16;
    uint8_t hue8 = hue16 >> 8;

    brightnesstheta16  += brightnessthetainc16;
    uint16_t b16 = sin16( brightnesstheta16  ) + 32768;

    uint16_t bri16 = (uint32_t)((uint32_t)b16 * (uint32_t)b16) / 65536;
    uint8_t bri8 = (uint32_t)(((uint32_t)bri16) * brightdepth) / 65536;
    bri8 += (255 - brightdepth);

    CRGB newcolor = CHSV(hue8, sat8, bri8);
    SEGMENT.blendPixelColor(i, newcolor, 64);
  }
  SEGENV.step = sPseudotime;
  SEGENV.aux0 = sHue16;

  return FRAMETIME;
}
static const char _data_FX_MODE_PRIDE_2015[] PROGMEM = "Pride 2015@!;;";


//eight colored dots, weaving in and out of sync with each other
uint16_t mode_juggle(void) {
  if (SEGENV.call == 0) {
    SEGMENT.setUpLeds();  //lossless getPixelColor()
    SEGMENT.fill(BLACK);
  }

  SEGMENT.fadeToBlackBy(192 - (3*SEGMENT.intensity/4));

  CRGB fastled_col;
  byte dothue = 0;
  for (int i = 0; i < 8; i++) {
    uint16_t index = 0 + beatsin88((16 + SEGMENT.speed)*(i + 7), 0, SEGLEN -1);
    fastled_col = CRGB(SEGMENT.getPixelColor(index));
    fastled_col |= (SEGMENT.palette==0)?CHSV(dothue, 220, 255):ColorFromPalette(SEGPALETTE, dothue, 255);
    SEGMENT.setPixelColor(index, fastled_col);
    dothue += 32;
  }
  return FRAMETIME;
}
static const char _data_FX_MODE_JUGGLE[] PROGMEM = "Juggle@!,Trail;;!;;sx=64,ix=128";


uint16_t mode_palette() {
  uint16_t counter = 0;
  if (SEGMENT.speed != 0)
  {
    counter = (strip.now * ((SEGMENT.speed >> 3) +1)) & 0xFFFF;
    counter = counter >> 8;
  }

  bool noWrap = (strip.paletteBlend == 2 || (strip.paletteBlend == 0 && SEGMENT.speed == 0));
  for (int i = 0; i < SEGLEN; i++)
  {
    uint8_t colorIndex = (i * 255 / SEGLEN) - counter;
    SEGMENT.setPixelColor(i, SEGMENT.color_from_palette(colorIndex, false, noWrap, 255));
  }

  return FRAMETIME;
}
static const char _data_FX_MODE_PALETTE[] PROGMEM = "Palette@Cycle speed;;!;;c3=0,o2=0";


// WLED limitation: Analog Clock overlay will NOT work when Fire2012 is active
// Fire2012 by Mark Kriegsman, July 2012
// as part of "Five Elements" shown here: http://youtu.be/knWiGsmgycY
////
// This basic one-dimensional 'fire' simulation works roughly as follows:
// There's a underlying array of 'heat' cells, that model the temperature
// at each point along the line.  Every cycle through the simulation,
// four steps are performed:
//  1) All cells cool down a little bit, losing heat to the air
//  2) The heat from each cell drifts 'up' and diffuses a little
//  3) Sometimes randomly new 'sparks' of heat are added at the bottom
//  4) The heat from each cell is rendered as a color into the leds array
//     The heat-to-color mapping uses a black-body radiation approximation.
//
// Temperature is in arbitrary units from 0 (cold black) to 255 (white hot).
//
// This simulation scales it self a bit depending on SEGLEN; it should look
// "OK" on anywhere from 20 to 100 LEDs without too much tweaking.
//
// I recommend running this simulation at anywhere from 30-100 frames per second,
// meaning an interframe delay of about 10-35 milliseconds.
//
// Looks best on a high-density LED setup (60+ pixels/meter).
//
//
// There are two main parameters you can play with to control the look and
// feel of your fire: COOLING (used in step 1 above) (Speed = COOLING), and SPARKING (used
// in step 3 above) (Effect Intensity = Sparking).
uint16_t mode_fire_2012() {
  const uint16_t strips = SEGMENT.nrOfVStrips();
  if (!SEGENV.allocateData(strips * SEGLEN)) return mode_static(); //allocation failed
  byte* heat = SEGENV.data;

  const uint32_t it = strip.now >> 6; //div 64

  struct virtualStrip {
    static void runStrip(uint16_t stripNr, byte* heat, uint32_t it) {

      const uint8_t ignition = max(3,SEGLEN/10);  // ignition area: 10% of segment length or minimum 3 pixels

      // Step 1.  Cool down every cell a little
      for (int i = 0; i < SEGLEN; i++) {
        uint8_t cool = (it != SEGENV.step) ? random8((((20 + SEGMENT.speed/3) * 16) / SEGLEN)+2) : random(8);
        uint8_t minTemp = 0;
        if (i<ignition) {
          minTemp = (ignition-i)/4 + 16;  // and should not become black
        }
        uint8_t temp = qsub8(heat[i], cool);
        heat[i] = temp<minTemp ? minTemp : temp;
      }

      if (it != SEGENV.step)
      {
        // Step 2.  Heat from each cell drifts 'up' and diffuses a little
        for (int k = SEGLEN -1; k > 1; k--) {
          heat[k] = (heat[k - 1] + (heat[k - 2]<<1) ) / 3;  // heat[k-2] multiplied by 2
        }
      }

      // Step 3.  Randomly ignite new 'sparks' of heat near the bottom
      if (random8() <= SEGMENT.intensity) {
        uint8_t y = random8(ignition);
        uint8_t boost = (32+SEGMENT.custom3*2) * (2*ignition-y) / (2*ignition);
        heat[y] = qadd8(heat[y], random8(64+boost,128+boost));
      }

      // Step 4.  Map from heat cells to LED colors
      for (int j = 0; j < SEGLEN; j++) {
        SEGMENT.setPixelColor(indexToVStrip(j, stripNr), ColorFromPalette(SEGPALETTE, MIN(heat[j],240), 255, NOBLEND));
      }
    }
  };

  for (int stripNr=0; stripNr<strips; stripNr++)
    virtualStrip::runStrip(stripNr, &heat[stripNr * SEGLEN], it);

  if (SEGMENT.is2D()) SEGMENT.blur(32);

  if (it != SEGENV.step)
    SEGENV.step = it;

  return FRAMETIME;
}
<<<<<<< HEAD
static const char _data_FX_MODE_FIRE_2012[] PROGMEM = "Fire 2012@Cooling,Spark rate;;!;1.5d;pal=0,sx=120,ix=64,m12=1"; // bars WLEDMM 1.5d, pal = 0
=======
static const char _data_FX_MODE_FIRE_2012[] PROGMEM = "Fire 2012@Cooling,Spark rate,,,Boost;;!;1;sx=120,ix=64,m12=1"; // bars
>>>>>>> 8e7b1c97


// ColorWavesWithPalettes by Mark Kriegsman: https://gist.github.com/kriegsman/8281905786e8b2632aeb
// This function draws color waves with an ever-changing,
// widely-varying set of parameters, using a color palette.
uint16_t mode_colorwaves() {
  uint16_t duration = 10 + SEGMENT.speed;
  uint16_t sPseudotime = SEGENV.step;
  uint16_t sHue16 = SEGENV.aux0;

  uint8_t brightdepth = beatsin88(341, 96, 224);
  uint16_t brightnessthetainc16 = beatsin88( 203, (25 * 256), (40 * 256));
  uint8_t msmultiplier = beatsin88(147, 23, 60);

  uint16_t hue16 = sHue16;//gHue * 256;
  uint16_t hueinc16 = beatsin88(113, 60, 300)*SEGMENT.intensity*10/255;  // Use the Intensity Slider for the hues

  sPseudotime += duration * msmultiplier;
  sHue16 += duration * beatsin88(400, 5, 9);
  uint16_t brightnesstheta16 = sPseudotime;

  for (int i = 0 ; i < SEGLEN; i++) {
    hue16 += hueinc16;
    uint8_t hue8 = hue16 >> 8;
    uint16_t h16_128 = hue16 >> 7;
    if ( h16_128 & 0x100) {
      hue8 = 255 - (h16_128 >> 1);
    } else {
      hue8 = h16_128 >> 1;
    }

    brightnesstheta16  += brightnessthetainc16;
    uint16_t b16 = sin16(brightnesstheta16) + 32768;

    uint16_t bri16 = (uint32_t)((uint32_t)b16 * (uint32_t)b16) / 65536;
    uint8_t bri8 = (uint32_t)(((uint32_t)bri16) * brightdepth) / 65536;
    bri8 += (255 - brightdepth);

    SEGMENT.blendPixelColor(i, SEGMENT.color_from_palette(hue8, false, PALETTE_SOLID_WRAP, 0, bri8), 128); // 50/50 mix
  }
  SEGENV.step = sPseudotime;
  SEGENV.aux0 = sHue16;

  return FRAMETIME;
}
static const char _data_FX_MODE_COLORWAVES[] PROGMEM = "Colorwaves@!,Hue;!;!";


// colored stripes pulsing at a defined Beats-Per-Minute (BPM)
uint16_t mode_bpm() {
  //CRGB fastled_col;
  uint32_t stp = (strip.now / 20) & 0xFF;
  uint8_t beat = beatsin8(SEGMENT.speed, 64, 255);
  for (int i = 0; i < SEGLEN; i++) {
    //fastled_col = ColorFromPalette(SEGPALETTE, stp + (i * 2), beat - stp + (i * 10));
    //SEGMENT.setPixelColor(i, fastled_col.red, fastled_col.green, fastled_col.blue);
    SEGMENT.setPixelColor(i, SEGMENT.color_from_palette(stp + (i * 2), false, PALETTE_SOLID_WRAP, 0, beat - stp + (i * 10)));
  }

  return FRAMETIME;
}
static const char _data_FX_MODE_BPM[] PROGMEM = "Bpm@!;!;!;;sx=64";


uint16_t mode_fillnoise8() {
  if (SEGENV.call == 0) SEGENV.step = random16(12345);
  //CRGB fastled_col;
  for (int i = 0; i < SEGLEN; i++) {
    uint8_t index = inoise8(i * SEGLEN, SEGENV.step + i * SEGLEN);
    //fastled_col = ColorFromPalette(SEGPALETTE, index, 255, LINEARBLEND);
    //SEGMENT.setPixelColor(i, fastled_col.red, fastled_col.green, fastled_col.blue);
    SEGMENT.setPixelColor(i, SEGMENT.color_from_palette(index, false, PALETTE_SOLID_WRAP, 0));
  }
  SEGENV.step += beatsin8(SEGMENT.speed, 1, 6); //10,1,4

  return FRAMETIME;
}
static const char _data_FX_MODE_FILLNOISE8[] PROGMEM = "Fill Noise@!;!;!";


uint16_t mode_noise16_1() {
  uint16_t scale = 320;                                       // the "zoom factor" for the noise
  //CRGB fastled_col;
  SEGENV.step += (1 + SEGMENT.speed/16);

  for (int i = 0; i < SEGLEN; i++) {
    uint16_t shift_x = beatsin8(11);                          // the x position of the noise field swings @ 17 bpm
    uint16_t shift_y = SEGENV.step/42;                        // the y position becomes slowly incremented
    uint16_t real_x = (i + shift_x) * scale;                  // the x position of the noise field swings @ 17 bpm
    uint16_t real_y = (i + shift_y) * scale;                  // the y position becomes slowly incremented
    uint32_t real_z = SEGENV.step;                            // the z position becomes quickly incremented
    uint8_t noise = inoise16(real_x, real_y, real_z) >> 8;    // get the noise data and scale it down
    uint8_t index = sin8(noise * 3);                          // map LED color based on noise data

    //fastled_col = ColorFromPalette(SEGPALETTE, index, 255, LINEARBLEND);   // With that value, look up the 8 bit colour palette value and assign it to the current LED.
    //SEGMENT.setPixelColor(i, fastled_col.red, fastled_col.green, fastled_col.blue);
    SEGMENT.setPixelColor(i, SEGMENT.color_from_palette(index, false, PALETTE_SOLID_WRAP, 0));
  }

  return FRAMETIME;
}
static const char _data_FX_MODE_NOISE16_1[] PROGMEM = "Noise 1@!;!;!";


uint16_t mode_noise16_2() {
  uint16_t scale = 1000;                                        // the "zoom factor" for the noise
  //CRGB fastled_col;
  SEGENV.step += (1 + (SEGMENT.speed >> 1));

  for (int i = 0; i < SEGLEN; i++) {
    uint16_t shift_x = SEGENV.step >> 6;                        // x as a function of time
    uint32_t real_x = (i + shift_x) * scale;                    // calculate the coordinates within the noise field
    uint8_t noise = inoise16(real_x, 0, 4223) >> 8;             // get the noise data and scale it down
    uint8_t index = sin8(noise * 3);                            // map led color based on noise data

    //fastled_col = ColorFromPalette(SEGPALETTE, index, noise, LINEARBLEND);   // With that value, look up the 8 bit colour palette value and assign it to the current LED.
    //SEGMENT.setPixelColor(i, fastled_col.red, fastled_col.green, fastled_col.blue);
    SEGMENT.setPixelColor(i, SEGMENT.color_from_palette(index, false, PALETTE_SOLID_WRAP, 0, noise));
  }

  return FRAMETIME;
}
static const char _data_FX_MODE_NOISE16_2[] PROGMEM = "Noise 2@!;!;!";


uint16_t mode_noise16_3() {
  uint16_t scale = 800;                                       // the "zoom factor" for the noise
  //CRGB fastled_col;
  SEGENV.step += (1 + SEGMENT.speed);

  for (int i = 0; i < SEGLEN; i++) {
    uint16_t shift_x = 4223;                                  // no movement along x and y
    uint16_t shift_y = 1234;
    uint32_t real_x = (i + shift_x) * scale;                  // calculate the coordinates within the noise field
    uint32_t real_y = (i + shift_y) * scale;                  // based on the precalculated positions
    uint32_t real_z = SEGENV.step*8;
    uint8_t noise = inoise16(real_x, real_y, real_z) >> 8;    // get the noise data and scale it down
    uint8_t index = sin8(noise * 3);                          // map led color based on noise data

    //fastled_col = ColorFromPalette(SEGPALETTE, index, noise, LINEARBLEND);   // With that value, look up the 8 bit colour palette value and assign it to the current LED.
    //SEGMENT.setPixelColor(i, fastled_col.red, fastled_col.green, fastled_col.blue);
    SEGMENT.setPixelColor(i, SEGMENT.color_from_palette(index, false, PALETTE_SOLID_WRAP, 0, noise));
  }

  return FRAMETIME;
}
static const char _data_FX_MODE_NOISE16_3[] PROGMEM = "Noise 3@!;!;!";


//https://github.com/aykevl/ledstrip-spark/blob/master/ledstrip.ino
uint16_t mode_noise16_4() {
  //CRGB fastled_col;
  uint32_t stp = (strip.now * SEGMENT.speed) >> 7;
  for (int i = 0; i < SEGLEN; i++) {
    int16_t index = inoise16(uint32_t(i) << 12, stp);
    //fastled_col = ColorFromPalette(SEGPALETTE, index);
    //SEGMENT.setPixelColor(i, fastled_col.red, fastled_col.green, fastled_col.blue);
    SEGMENT.setPixelColor(i, SEGMENT.color_from_palette(index, false, PALETTE_SOLID_WRAP, 0));
  }
  return FRAMETIME;
}
static const char _data_FX_MODE_NOISE16_4[] PROGMEM = "Noise 4@!;!;!";


//based on https://gist.github.com/kriegsman/5408ecd397744ba0393e
uint16_t mode_colortwinkle() {
  uint16_t dataSize = (SEGLEN+7) >> 3; //1 bit per LED
  if (!SEGENV.allocateData(dataSize)) return mode_static(); //allocation failed

  CRGB fastled_col, prev;
  fract8 fadeUpAmount = strip.getBrightness()>28 ? 8 + (SEGMENT.speed>>2) : 68-strip.getBrightness();
  fract8 fadeDownAmount = strip.getBrightness()>28 ? 8 + (SEGMENT.speed>>3) : 68-strip.getBrightness();
  for (uint16_t i = 0; i < SEGLEN; i++) {
    fastled_col = SEGMENT.getPixelColor(i);
    prev = fastled_col;
    uint16_t index = i >> 3;
    uint8_t  bitNum = i & 0x07;
    bool fadeUp = bitRead(SEGENV.data[index], bitNum);

    if (fadeUp) {
      CRGB incrementalColor = fastled_col;
      incrementalColor.nscale8_video(fadeUpAmount);
      fastled_col += incrementalColor;

      if (fastled_col.red == 255 || fastled_col.green == 255 || fastled_col.blue == 255) {
        bitWrite(SEGENV.data[index], bitNum, false);
      }
      SEGMENT.setPixelColor(i, fastled_col.red, fastled_col.green, fastled_col.blue);

      if (SEGMENT.getPixelColor(i) == RGBW32(prev.r, prev.g, prev.b, 0)) {  //fix "stuck" pixels
        fastled_col += fastled_col;
        SEGMENT.setPixelColor(i, fastled_col);
      }
    } else {
      fastled_col.nscale8(255 - fadeDownAmount);
      SEGMENT.setPixelColor(i, fastled_col);
    }
  }

  for (uint16_t j = 0; j <= SEGLEN / 50; j++) {
    if (random8() <= SEGMENT.intensity) {
      for (uint8_t times = 0; times < 5; times++) { //attempt to spawn a new pixel 5 times
        int i = random16(SEGLEN);
        if (SEGMENT.getPixelColor(i) == 0) {
          fastled_col = ColorFromPalette(SEGPALETTE, random8(), 64, NOBLEND);
          uint16_t index = i >> 3;
          uint8_t  bitNum = i & 0x07;
          bitWrite(SEGENV.data[index], bitNum, true);
          SEGMENT.setPixelColor(i, fastled_col);
          break; //only spawn 1 new pixel per frame per 50 LEDs
        }
      }
    }
  }
  return FRAMETIME_FIXED;
}
static const char _data_FX_MODE_COLORTWINKLE[] PROGMEM = "Colortwinkles@Fade speed,Spawn speed;;!;;m12=0"; //pixels


//Calm effect, like a lake at night
uint16_t mode_lake() {
  uint8_t sp = SEGMENT.speed/10;
  int wave1 = beatsin8(sp +2, -64,64);
  int wave2 = beatsin8(sp +1, -64,64);
  uint8_t wave3 = beatsin8(sp +2,   0,80);
  //CRGB fastled_col;

  for (int i = 0; i < SEGLEN; i++)
  {
    int index = cos8((i*15)+ wave1)/2 + cubicwave8((i*23)+ wave2)/2;
    uint8_t lum = (index > wave3) ? index - wave3 : 0;
    //fastled_col = ColorFromPalette(SEGPALETTE, map(index,0,255,0,240), lum, LINEARBLEND);
    //SEGMENT.setPixelColor(i, fastled_col.red, fastled_col.green, fastled_col.blue);
    SEGMENT.setPixelColor(i, SEGMENT.color_from_palette(index, false, false, 0, lum));
  }

  return FRAMETIME;
}
static const char _data_FX_MODE_LAKE[] PROGMEM = "Lake@!;Fx;!";


// meteor effect
// send a meteor from begining to to the end of the strip with a trail that randomly decays.
// adapted from https://www.tweaking4all.com/hardware/arduino/adruino-led-strip-effects/#LEDStripEffectMeteorRain
uint16_t mode_meteor() {
  if (!SEGENV.allocateData(SEGLEN)) return mode_static(); //allocation failed

  byte* trail = SEGENV.data;

  byte meteorSize= 1+ SEGLEN / 10;
  uint16_t counter = strip.now * ((SEGMENT.speed >> 2) +8);
  uint16_t in = counter * SEGLEN >> 16;

  // fade all leds to colors[1] in LEDs one step
  for (int i = 0; i < SEGLEN; i++) {
    if (random8() <= 255 - SEGMENT.intensity)
    {
      byte meteorTrailDecay = 128 + random8(127);
      trail[i] = scale8(trail[i], meteorTrailDecay);
      SEGMENT.setPixelColor(i, SEGMENT.color_from_palette(i, true, false, 0, trail[i]));
    }
  }

  // draw meteor
  for (int j = 0; j < meteorSize; j++) {
    uint16_t index = in + j;
    if (index >= SEGLEN) {
      index -= SEGLEN;
    }
    trail[index] = 240;
    SEGMENT.setPixelColor(index, SEGMENT.color_from_palette(index, true, false, 0, 255));
  }

  return FRAMETIME;
}
static const char _data_FX_MODE_METEOR[] PROGMEM = "Meteor@!,Trail length;!;!";


// smooth meteor effect
// send a meteor from begining to to the end of the strip with a trail that randomly decays.
// adapted from https://www.tweaking4all.com/hardware/arduino/adruino-led-strip-effects/#LEDStripEffectMeteorRain
uint16_t mode_meteor_smooth() {
  if (!SEGENV.allocateData(SEGLEN)) return mode_static(); //allocation failed

  byte* trail = SEGENV.data;

  byte meteorSize= 1+ SEGLEN / 10;
  uint16_t in = map((SEGENV.step >> 6 & 0xFF), 0, 255, 0, SEGLEN -1);

  // fade all leds to colors[1] in LEDs one step
  for (int i = 0; i < SEGLEN; i++) {
    if (trail[i] != 0 && random8() <= 255 - SEGMENT.intensity)
    {
      int change = 3 - random8(12); //change each time between -8 and +3
      trail[i] += change;
      if (trail[i] > 245) trail[i] = 0;
      if (trail[i] > 240) trail[i] = 240;
      SEGMENT.setPixelColor(i, SEGMENT.color_from_palette(i, true, false, 0, trail[i]));
    }
  }

  // draw meteor
  for (int j = 0; j < meteorSize; j++) {
    uint16_t index = in + j;
    if (index >= SEGLEN) {
      index -= SEGLEN;
    }
    trail[index] = 240;
    SEGMENT.setPixelColor(index, SEGMENT.color_from_palette(index, true, false, 0, 255));
  }

  SEGENV.step += SEGMENT.speed +1;
  return FRAMETIME;
}
static const char _data_FX_MODE_METEOR_SMOOTH[] PROGMEM = "Meteor Smooth@!,Trail length;!;!";


//Railway Crossing / Christmas Fairy lights
uint16_t mode_railway() {
  uint16_t dur = (256 - SEGMENT.speed) * 40;
  uint16_t rampdur = (dur * SEGMENT.intensity) >> 8;
  if (SEGENV.step > dur)
  {
    //reverse direction
    SEGENV.step = 0;
    SEGENV.aux0 = !SEGENV.aux0;
  }
  uint8_t pos = 255;
  if (rampdur != 0)
  {
    uint16_t p0 = (SEGENV.step * 255) / rampdur;
    if (p0 < 255) pos = p0;
  }
  if (SEGENV.aux0) pos = 255 - pos;
  for (int i = 0; i < SEGLEN; i += 2)
  {
    SEGMENT.setPixelColor(i, SEGMENT.color_from_palette(255 - pos, false, false, 255)); // do not use color 1 or 2, always use palette
    if (i < SEGLEN -1)
    {
      SEGMENT.setPixelColor(i + 1, SEGMENT.color_from_palette(pos, false, false, 255)); // do not use color 1 or 2, always use palette
    }
  }
  SEGENV.step += FRAMETIME;
  return FRAMETIME;
}
static const char _data_FX_MODE_RAILWAY[] PROGMEM = "Railway@!,Smoothness;1,2;!";


//Water ripple
//propagation velocity from speed
//drop rate from intensity

//4 bytes
typedef struct Ripple {
  uint8_t state;
  uint8_t color;
  uint16_t pos;
} ripple;

#ifdef ESP8266
  #define MAX_RIPPLES   56
#else
  #define MAX_RIPPLES  100
#endif
uint16_t ripple_base()
{
  uint16_t maxRipples = min(1 + (SEGLEN >> 2), MAX_RIPPLES);  // 56 max for 16 segment ESP8266
  uint16_t dataSize = sizeof(ripple) * maxRipples;

  if (!SEGENV.allocateData(dataSize)) return mode_static(); //allocation failed

  Ripple* ripples = reinterpret_cast<Ripple*>(SEGENV.data);

  //draw wave
  for (int i = 0; i < maxRipples; i++) {
    uint16_t ripplestate = ripples[i].state;
    if (ripplestate) {
      uint8_t rippledecay = (SEGMENT.speed >> 4) +1; //faster decay if faster propagation
      uint16_t rippleorigin = ripples[i].pos;
      uint32_t col = SEGMENT.color_from_palette(ripples[i].color, false, false, 255);
      uint16_t propagation = ((ripplestate/rippledecay - 1) * (SEGMENT.speed + 1));
      int16_t propI = propagation >> 8;
      uint8_t propF = propagation & 0xFF;
      uint8_t amp = (ripplestate < 17) ? triwave8((ripplestate-1)*8) : map(ripplestate,17,255,255,2);

      #ifndef WLED_DISABLE_2D
      if (SEGMENT.is2D()) {
        uint16_t cx = rippleorigin >> 8;
        uint16_t cy = rippleorigin & 0xFF;
        uint8_t mag = scale8(cubicwave8((propF>>2)), amp);
        if (propI > 0) SEGMENT.draw_circle(cx, cy, propI, color_blend(SEGMENT.getPixelColorXY(cx + propI, cy), col, mag));
      } else
      #endif
      {
        int16_t left = rippleorigin - propI -1;
        for (int16_t v = left; v < left +4; v++) {
          uint8_t mag = scale8(cubicwave8((propF>>2)+(v-left)*64), amp);
          SEGMENT.setPixelColor(v, color_blend(SEGMENT.getPixelColor(v), col, mag)); // TODO
          int16_t w = left + propI*2 + 3 -(v-left);
          SEGMENT.setPixelColor(w, color_blend(SEGMENT.getPixelColor(w), col, mag)); // TODO
        }
      }
      ripplestate += rippledecay;
      ripples[i].state = (ripplestate > 254) ? 0 : ripplestate;
    } else {//randomly create new wave
      if (random16(IBN + 10000) <= SEGMENT.intensity) {
        ripples[i].state = 1;
        ripples[i].pos = SEGMENT.is2D() ? ((random8(SEGENV.virtualWidth())<<8) | (random8(SEGENV.virtualHeight()))) : random16(SEGLEN);
        ripples[i].color = random8(); //color
      }
    }
  }

  return FRAMETIME;
}
#undef MAX_RIPPLES


uint16_t mode_ripple(void) {
  if (!SEGMENT.check2) SEGMENT.fill(SEGCOLOR(1));
  return ripple_base();
}
static const char _data_FX_MODE_RIPPLE[] PROGMEM = "Ripple@!,Wave #,,,,,Overlay;,!;!;12";


uint16_t mode_ripple_rainbow(void) {
  if (SEGENV.call ==0) {
    SEGENV.aux0 = random8();
    SEGENV.aux1 = random8();
  }
  if (SEGENV.aux0 == SEGENV.aux1) {
    SEGENV.aux1 = random8();
  } else if (SEGENV.aux1 > SEGENV.aux0) {
    SEGENV.aux0++;
  } else {
    SEGENV.aux0--;
  }
  SEGMENT.fill(color_blend(SEGMENT.color_wheel(SEGENV.aux0),BLACK,235));
  return ripple_base();
}
static const char _data_FX_MODE_RIPPLE_RAINBOW[] PROGMEM = "Ripple Rainbow@!,Wave #;;!;12";


//  TwinkleFOX by Mark Kriegsman: https://gist.github.com/kriegsman/756ea6dcae8e30845b5a
//
//  TwinkleFOX: Twinkling 'holiday' lights that fade in and out.
//  Colors are chosen from a palette. Read more about this effect using the link above!

// If COOL_LIKE_INCANDESCENT is set to 1, colors will
// fade out slighted 'reddened', similar to how
// incandescent bulbs change color as they get dim down.
#define COOL_LIKE_INCANDESCENT 1

CRGB twinklefox_one_twinkle(uint32_t ms, uint8_t salt, bool cat)
{
  // Overall twinkle speed (changed)
  uint16_t ticks = ms / SEGENV.aux0;
  uint8_t fastcycle8 = ticks;
  uint16_t slowcycle16 = (ticks >> 8) + salt;
  slowcycle16 += sin8(slowcycle16);
  slowcycle16 = (slowcycle16 * 2053) + 1384;
  uint8_t slowcycle8 = (slowcycle16 & 0xFF) + (slowcycle16 >> 8);

  // Overall twinkle density.
  // 0 (NONE lit) to 8 (ALL lit at once).
  // Default is 5.
  uint8_t twinkleDensity = (SEGMENT.intensity >> 5) +1;

  uint8_t bright = 0;
  if (((slowcycle8 & 0x0E)/2) < twinkleDensity) {
    uint8_t ph = fastcycle8;
    // This is like 'triwave8', which produces a
    // symmetrical up-and-down triangle sawtooth waveform, except that this
    // function produces a triangle wave with a faster attack and a slower decay
    if (cat) //twinklecat, variant where the leds instantly turn on
    {
      bright = 255 - ph;
    } else { //vanilla twinklefox
      if (ph < 86) {
      bright = ph * 3;
      } else {
        ph -= 86;
        bright = 255 - (ph + (ph/2));
      }
    }
  }

  uint8_t hue = slowcycle8 - salt;
  CRGB c;
  if (bright > 0) {
    c = ColorFromPalette(SEGPALETTE, hue, bright, NOBLEND);
    if(COOL_LIKE_INCANDESCENT == 1) {
      // This code takes a pixel, and if its in the 'fading down'
      // part of the cycle, it adjusts the color a little bit like the
      // way that incandescent bulbs fade toward 'red' as they dim.
      if (fastcycle8 >= 128)
      {
        uint8_t cooling = (fastcycle8 - 128) >> 4;
        c.g = qsub8(c.g, cooling);
        c.b = qsub8(c.b, cooling * 2);
      }
    }
  } else {
    c = CRGB::Black;
  }
  return c;
}

//  This function loops over each pixel, calculates the
//  adjusted 'clock' that this pixel should use, and calls
//  "CalculateOneTwinkle" on each pixel.  It then displays
//  either the twinkle color of the background color,
//  whichever is brighter.
uint16_t twinklefox_base(bool cat)
{
  // "PRNG16" is the pseudorandom number generator
  // It MUST be reset to the same starting value each time
  // this function is called, so that the sequence of 'random'
  // numbers that it generates is (paradoxically) stable.
  uint16_t PRNG16 = 11337;

  // Calculate speed
  if (SEGMENT.speed > 100) SEGENV.aux0 = 3 + ((255 - SEGMENT.speed) >> 3);
  else SEGENV.aux0 = 22 + ((100 - SEGMENT.speed) >> 1);

  // Set up the background color, "bg".
  CRGB bg = CRGB(SEGCOLOR(1));
  uint8_t bglight = bg.getAverageLight();
  if (bglight > 64) {
    bg.nscale8_video(16); // very bright, so scale to 1/16th
  } else if (bglight > 16) {
    bg.nscale8_video(64); // not that bright, so scale to 1/4th
  } else {
    bg.nscale8_video(86); // dim, scale to 1/3rd.
  }

  uint8_t backgroundBrightness = bg.getAverageLight();

  for (int i = 0; i < SEGLEN; i++) {

    PRNG16 = (uint16_t)(PRNG16 * 2053) + 1384; // next 'random' number
    uint16_t myclockoffset16= PRNG16; // use that number as clock offset
    PRNG16 = (uint16_t)(PRNG16 * 2053) + 1384; // next 'random' number
    // use that number as clock speed adjustment factor (in 8ths, from 8/8ths to 23/8ths)
    uint8_t myspeedmultiplierQ5_3 =  ((((PRNG16 & 0xFF)>>4) + (PRNG16 & 0x0F)) & 0x0F) + 0x08;
    uint32_t myclock30 = (uint32_t)((strip.now * myspeedmultiplierQ5_3) >> 3) + myclockoffset16;
    uint8_t  myunique8 = PRNG16 >> 8; // get 'salt' value for this pixel

    // We now have the adjusted 'clock' for this pixel, now we call
    // the function that computes what color the pixel should be based
    // on the "brightness = f( time )" idea.
    CRGB c = twinklefox_one_twinkle(myclock30, myunique8, cat);

    uint8_t cbright = c.getAverageLight();
    int16_t deltabright = cbright - backgroundBrightness;
    if (deltabright >= 32 || (!bg)) {
      // If the new pixel is significantly brighter than the background color,
      // use the new color.
      SEGMENT.setPixelColor(i, c.red, c.green, c.blue);
    } else if (deltabright > 0) {
      // If the new pixel is just slightly brighter than the background color,
      // mix a blend of the new color and the background color
      SEGMENT.setPixelColor(i, color_blend(RGBW32(bg.r,bg.g,bg.b,0), RGBW32(c.r,c.g,c.b,0), deltabright * 8));
    } else {
      // if the new pixel is not at all brighter than the background color,
      // just use the background color.
      SEGMENT.setPixelColor(i, bg.r, bg.g, bg.b);
    }
  }
  return FRAMETIME;
}


uint16_t mode_twinklefox()
{
  return twinklefox_base(false);
}
static const char _data_FX_MODE_TWINKLEFOX[] PROGMEM = "Twinklefox@!,Twinkle rate;;!";


uint16_t mode_twinklecat()
{
  return twinklefox_base(true);
}
static const char _data_FX_MODE_TWINKLECAT[] PROGMEM = "Twinklecat@!,Twinkle rate;;!";


//inspired by https://www.tweaking4all.com/hardware/arduino/adruino-led-strip-effects/#LEDStripEffectBlinkingHalloweenEyes
uint16_t mode_halloween_eyes()
{
  const uint16_t maxWidth = strip.isMatrix ? SEGMENT.virtualWidth() : SEGLEN;
  const uint16_t HALLOWEEN_EYE_SPACE = MAX(2, strip.isMatrix ? SEGMENT.virtualWidth()>>4: SEGLEN>>5);
  const uint16_t HALLOWEEN_EYE_WIDTH = HALLOWEEN_EYE_SPACE/2;
  uint16_t eyeLength = (2*HALLOWEEN_EYE_WIDTH) + HALLOWEEN_EYE_SPACE;
  if (eyeLength >= maxWidth) return mode_static(); //bail if segment too short

  if (!SEGMENT.check2) SEGMENT.fill(SEGCOLOR(1)); //fill background

  uint8_t state = SEGENV.aux1 >> 8;
  uint16_t stateTime = SEGENV.call;
  if (stateTime == 0) stateTime = 2000;

  if (state == 0) { //spawn eyes
    SEGENV.aux0 = random16(0, maxWidth - eyeLength - 1); //start pos
    SEGENV.aux1 = random8(); //color
    if (strip.isMatrix) SEGMENT.offset = random16(SEGMENT.virtualHeight()-1); // a hack: reuse offset since it is not used in matrices
    state = 1;
  }

  if (state < 2) { //fade eyes
    uint16_t startPos    = SEGENV.aux0;
    uint16_t start2ndEye = startPos + HALLOWEEN_EYE_WIDTH + HALLOWEEN_EYE_SPACE;

    uint32_t fadestage = (strip.now - SEGENV.step)*255 / stateTime;
    if (fadestage > 255) fadestage = 255;
    uint32_t c = color_blend(SEGMENT.color_from_palette(SEGENV.aux1 & 0xFF, false, false, 0), SEGCOLOR(1), fadestage);

    for (int i = 0; i < HALLOWEEN_EYE_WIDTH; i++) {
      if (strip.isMatrix) {
        SEGMENT.setPixelColorXY(startPos    + i, SEGMENT.offset, c);
        SEGMENT.setPixelColorXY(start2ndEye + i, SEGMENT.offset, c);
      } else {
        SEGMENT.setPixelColor(startPos    + i, c);
        SEGMENT.setPixelColor(start2ndEye + i, c);
      }
    }
  }

  if (strip.now - SEGENV.step > stateTime) {
    state++;
    if (state > 2) state = 0;

    if (state < 2) {
      stateTime = 100 + SEGMENT.intensity*10; //eye fade time
    } else {
      uint16_t eyeOffTimeBase = (256 - SEGMENT.speed)*10;
      stateTime = eyeOffTimeBase + random16(eyeOffTimeBase);
    }
    SEGENV.step = strip.now;
    SEGENV.call = stateTime;
  }

  SEGENV.aux1 = (SEGENV.aux1 & 0xFF) + (state << 8); //save state

  return FRAMETIME;
}
static const char _data_FX_MODE_HALLOWEEN_EYES[] PROGMEM = "Halloween Eyes@Duration,Eye fade time,,,,,Overlay;!,!;!;12";


//Speed slider sets amount of LEDs lit, intensity sets unlit
uint16_t mode_static_pattern()
{
  uint16_t lit = 1 + SEGMENT.speed;
  uint16_t unlit = 1 + SEGMENT.intensity;
  bool drawingLit = true;
  uint16_t cnt = 0;

  for (int i = 0; i < SEGLEN; i++) {
    SEGMENT.setPixelColor(i, (drawingLit) ? SEGMENT.color_from_palette(i, true, PALETTE_SOLID_WRAP, 0) : SEGCOLOR(1));
    cnt++;
    if (cnt >= ((drawingLit) ? lit : unlit)) {
      cnt = 0;
      drawingLit = !drawingLit;
    }
  }

  return FRAMETIME;
}
static const char _data_FX_MODE_STATIC_PATTERN[] PROGMEM = "Solid Pattern@Fg size,Bg size;Fg,!;!;;pal=0";


uint16_t mode_tri_static_pattern()
{
  uint8_t segSize = (SEGMENT.intensity >> 5) +1;
  uint8_t currSeg = 0;
  uint16_t currSegCount = 0;

  for (int i = 0; i < SEGLEN; i++) {
    if ( currSeg % 3 == 0 ) {
      SEGMENT.setPixelColor(i, SEGCOLOR(0));
    } else if( currSeg % 3 == 1) {
      SEGMENT.setPixelColor(i, SEGCOLOR(1));
    } else {
      SEGMENT.setPixelColor(i, (SEGCOLOR(2) > 0 ? SEGCOLOR(2) : WHITE));
    }
    currSegCount += 1;
    if (currSegCount >= segSize) {
      currSeg +=1;
      currSegCount = 0;
    }
  }

  return FRAMETIME;
}
static const char _data_FX_MODE_TRI_STATIC_PATTERN[] PROGMEM = "Solid Pattern Tri@,Size;1,2,3;;;pal=0";


uint16_t spots_base(uint16_t threshold)
{
  if (!SEGMENT.check2) SEGMENT.fill(SEGCOLOR(1));

  uint16_t maxZones = SEGLEN >> 2;
  uint16_t zones = 1 + ((SEGMENT.intensity * maxZones) >> 8);
  uint16_t zoneLen = SEGLEN / zones;
  uint16_t offset = (SEGLEN - zones * zoneLen) >> 1;

  for (int z = 0; z < zones; z++)
  {
    uint16_t pos = offset + z * zoneLen;
    for (int i = 0; i < zoneLen; i++)
    {
      uint16_t wave = triwave16((i * 0xFFFF) / zoneLen);
      if (wave > threshold) {
        uint16_t index = 0 + pos + i;
        uint8_t s = (wave - threshold)*255 / (0xFFFF - threshold);
        SEGMENT.setPixelColor(index, color_blend(SEGMENT.color_from_palette(index, true, PALETTE_SOLID_WRAP, 0), SEGCOLOR(1), 255-s));
      }
    }
  }

  return FRAMETIME;
}


//Intensity slider sets number of "lights", speed sets LEDs per light
uint16_t mode_spots()
{
  return spots_base((255 - SEGMENT.speed) << 8);
}
static const char _data_FX_MODE_SPOTS[] PROGMEM = "Spots@,Width,,,,,Overlay;!,!;!";


//Intensity slider sets number of "lights", LEDs per light fade in and out
uint16_t mode_spots_fade()
{
  uint16_t counter = strip.now * ((SEGMENT.speed >> 2) +8);
  uint16_t t = triwave16(counter);
  uint16_t tr = (t >> 1) + (t >> 2);
  return spots_base(tr);
}
static const char _data_FX_MODE_SPOTS_FADE[] PROGMEM = "Spots Fade@Spread,Width,,,,,Overlay;!,!;!";


//each needs 12 bytes
typedef struct Ball {
  unsigned long lastBounceTime;
  float impactVelocity;
  float height;
} ball;

/*
*  Bouncing Balls Effect
*/
uint16_t mode_bouncing_balls(void) {
  //allocate segment data
  const uint16_t strips = SEGMENT.nrOfVStrips(); // adapt for 2D
  const size_t maxNumBalls = 16;
  uint16_t dataSize = sizeof(ball) * maxNumBalls;
  if (!SEGENV.allocateData(dataSize * strips)) return mode_static(); //allocation failed

  Ball* balls = reinterpret_cast<Ball*>(SEGENV.data);

  if (!SEGMENT.check2) SEGMENT.fill(SEGCOLOR(2) ? BLACK : SEGCOLOR(1));

  // virtualStrip idea by @ewowi (Ewoud Wijma)
  // requires virtual strip # to be embedded into upper 16 bits of index in setPixelColor()
  // the following functions will not work on virtual strips: fill(), fade_out(), fadeToBlack(), blur()
  struct virtualStrip {
    static void runStrip(size_t stripNr, Ball* balls) {
      // number of balls based on intensity setting to max of 7 (cycles colors)
      // non-chosen color is a random color
      uint16_t numBalls = (SEGMENT.intensity * (maxNumBalls - 1)) / 255 + 1; // minimum 1 ball
      const float gravity = -9.81; // standard value of gravity
      const bool hasCol2 = SEGCOLOR(2);
      const unsigned long time = millis();

      if (SEGENV.call == 0) {
        for (size_t i = 0; i < maxNumBalls; i++) balls[i].lastBounceTime = time;
      }

      for (size_t i = 0; i < numBalls; i++) {
        float timeSinceLastBounce = (time - balls[i].lastBounceTime)/((255-SEGMENT.speed)/64 +1);
        float timeSec = timeSinceLastBounce/1000.0f;
        balls[i].height = (0.5f * gravity * timeSec + balls[i].impactVelocity) * timeSec; // avoid use pow(x, 2) - its extremely slow !

        if (balls[i].height <= 0.0f) {
          balls[i].height = 0.0f;
          //damping for better effect using multiple balls
          float dampening = 0.9f - float(i)/float(numBalls * numBalls); // avoid use pow(x, 2) - its extremely slow !
          balls[i].impactVelocity = dampening * balls[i].impactVelocity;
          balls[i].lastBounceTime = time;

          if (balls[i].impactVelocity < 0.015f) {
            float impactVelocityStart = sqrtf(-2.0f * gravity) * random8(5,11)/10.0f; // randomize impact velocity
            balls[i].impactVelocity = impactVelocityStart;
          }
        } else if (balls[i].height > 1.0f) {
          continue; // do not draw OOB ball
        }

        uint32_t color = SEGCOLOR(0);
        if (SEGMENT.palette) {
          color = SEGMENT.color_wheel(i*(256/MAX(numBalls, 8)));
        } else if (hasCol2) {
          color = SEGCOLOR(i % NUM_COLORS);
        }

        int pos = roundf(balls[i].height * (SEGLEN - 1));
        if (SEGLEN<32) SEGMENT.setPixelColor(indexToVStrip(pos, stripNr), color); // encode virtual strip into index
        else           SEGMENT.setPixelColor(balls[i].height + (stripNr+1)*10.0f, color);
      }
    }
  };

  for (int stripNr=0; stripNr<strips; stripNr++)
    virtualStrip::runStrip(stripNr, &balls[stripNr * maxNumBalls]);

  return FRAMETIME;
}
static const char _data_FX_MODE_BOUNCINGBALLS[] PROGMEM = "Bouncing Balls@Gravity,# of balls,,,,,Overlay;!,!,!;!;1.5d;m12=1"; //bar WLEDMM 1.5d


/*
* Sinelon stolen from FASTLED examples
*/
uint16_t sinelon_base(bool dual, bool rainbow=false) {
  SEGMENT.fade_out(SEGMENT.intensity);
  uint16_t pos = beatsin16(SEGMENT.speed/10,0,SEGLEN-1);
  if (SEGENV.call == 0) SEGENV.aux0 = pos;
  uint32_t color1 = SEGMENT.color_from_palette(pos, true, false, 0);
  uint32_t color2 = SEGCOLOR(2);
  if (rainbow) {
    color1 = SEGMENT.color_wheel((pos & 0x07) * 32);
  }
  SEGMENT.setPixelColor(pos, color1);
  if (dual) {
    if (!color2) color2 = SEGMENT.color_from_palette(pos, true, false, 0);
    if (rainbow) color2 = color1; //rainbow
    SEGMENT.setPixelColor(SEGLEN-1-pos, color2);
  }
  if (SEGENV.aux0 != pos) {
    if (SEGENV.aux0 < pos) {
      for (int i = SEGENV.aux0; i < pos ; i++) {
        SEGMENT.setPixelColor(i, color1);
        if (dual) SEGMENT.setPixelColor(SEGLEN-1-i, color2);
      }
    } else {
      for (int i = SEGENV.aux0; i > pos ; i--) {
        SEGMENT.setPixelColor(i, color1);
        if (dual) SEGMENT.setPixelColor(SEGLEN-1-i, color2);
      }
    }
    SEGENV.aux0 = pos;
  }

  return FRAMETIME;
}


uint16_t mode_sinelon(void) {
  return sinelon_base(false);
}
static const char _data_FX_MODE_SINELON[] PROGMEM = "Sinelon@!,Trail;!,!,!;!";


uint16_t mode_sinelon_dual(void) {
  return sinelon_base(true);
}
static const char _data_FX_MODE_SINELON_DUAL[] PROGMEM = "Sinelon Dual@!,Trail;!,!,!;!";


uint16_t mode_sinelon_rainbow(void) {
  return sinelon_base(false, true);
}
static const char _data_FX_MODE_SINELON_RAINBOW[] PROGMEM = "Sinelon Rainbow@!,Trail;,,!;!";


// utility function that will add random glitter to SEGMENT
void glitter_base(uint8_t intensity, uint32_t col = ULTRAWHITE) {
  if (intensity > random8()) {
    if (SEGMENT.is2D()) {
      SEGMENT.setPixelColorXY(random16(SEGMENT.virtualWidth()),random16(SEGMENT.virtualHeight()), col);
    } else {
      SEGMENT.setPixelColor(random16(SEGLEN), col);
    }
  }
}

//Glitter with palette background, inspired by https://gist.github.com/kriegsman/062e10f7f07ba8518af6
uint16_t mode_glitter()
{
  if (!SEGMENT.check2) mode_palette(); // use "* Color 1" palette for solid background (replacing "Solid glitter")
  glitter_base(SEGMENT.intensity, SEGCOLOR(2) ? SEGCOLOR(2) : ULTRAWHITE);
  return FRAMETIME;
}
static const char _data_FX_MODE_GLITTER[] PROGMEM = "Glitter@!,!,,,,,Overlay;1,2,Glitter color;!;;pal=0,m12=0"; //pixels


//Solid colour background with glitter
uint16_t mode_solid_glitter()
{
  SEGMENT.fill(SEGCOLOR(0));
  glitter_base(SEGMENT.intensity, SEGCOLOR(2) ? SEGCOLOR(2) : ULTRAWHITE);
  return FRAMETIME;
}
static const char _data_FX_MODE_SOLID_GLITTER[] PROGMEM = "Solid Glitter@,!;Bg,,Glitter color;;;m12=0";


//each needs 19 bytes
//Spark type is used for popcorn, 1D fireworks, and drip
typedef struct Spark {
  float pos, posX;
  float vel, velX;
  uint16_t col;
  uint8_t colIndex;
} spark;

#define maxNumPopcorn 21 // max 21 on 16 segment ESP8266
/*
*  POPCORN
*  modified from https://github.com/kitesurfer1404/WS2812FX/blob/master/src/custom/Popcorn.h
*/
uint16_t mode_popcorn(void) {
  //allocate segment data
  uint16_t strips = SEGMENT.nrOfVStrips();
  uint16_t dataSize = sizeof(spark) * maxNumPopcorn;
  if (!SEGENV.allocateData(dataSize * strips)) return mode_static(); //allocation failed

  Spark* popcorn = reinterpret_cast<Spark*>(SEGENV.data);

  bool hasCol2 = SEGCOLOR(2);
  if (!SEGMENT.check2) SEGMENT.fill(hasCol2 ? BLACK : SEGCOLOR(1));

  struct virtualStrip {
    static void runStrip(uint16_t stripNr, Spark* popcorn) {
      float gravity = -0.0001 - (SEGMENT.speed/200000.0); // m/s/s
      gravity *= SEGLEN;

      uint8_t numPopcorn = SEGMENT.intensity*maxNumPopcorn/255;
      if (numPopcorn == 0) numPopcorn = 1;

      for(int i = 0; i < numPopcorn; i++) {
        if (popcorn[i].pos >= 0.0f) { // if kernel is active, update its position
          popcorn[i].pos += popcorn[i].vel;
          popcorn[i].vel += gravity;
        } else { // if kernel is inactive, randomly pop it
          if (random8() < 2) { // POP!!!
            popcorn[i].pos = 0.01f;

            uint16_t peakHeight = 128 + random8(128); //0-255
            peakHeight = (peakHeight * (SEGLEN -1)) >> 8;
            popcorn[i].vel = sqrtf(-2.0f * gravity * peakHeight);

            if (SEGMENT.palette)
            {
              popcorn[i].colIndex = random8();
            } else {
              byte col = random8(0, NUM_COLORS);
              if (!SEGCOLOR(2) || !SEGCOLOR(col)) col = 0;
              popcorn[i].colIndex = col;
            }
          }
        }
        if (popcorn[i].pos >= 0.0f) { // draw now active popcorn (either active before or just popped)
          uint32_t col = SEGMENT.color_wheel(popcorn[i].colIndex);
          if (!SEGMENT.palette && popcorn[i].colIndex < NUM_COLORS) col = SEGCOLOR(popcorn[i].colIndex);
          uint16_t ledIndex = popcorn[i].pos;
          if (ledIndex < SEGLEN) SEGMENT.setPixelColor(indexToVStrip(ledIndex, stripNr), col);
        }
      }
    }
  };

  for (int stripNr=0; stripNr<strips; stripNr++)
    virtualStrip::runStrip(stripNr, &popcorn[stripNr * maxNumPopcorn]);

  return FRAMETIME;
}
static const char _data_FX_MODE_POPCORN[] PROGMEM = "Popcorn@!,!,,,,,Overlay;!,!,!;!;1.5d;m12=1"; //bar WLEDMM 1.5d


//values close to 100 produce 5Hz flicker, which looks very candle-y
//Inspired by https://github.com/avanhanegem/ArduinoCandleEffectNeoPixel
//and https://cpldcpu.wordpress.com/2016/01/05/reverse-engineering-a-real-candle/

uint16_t candle(bool multi)
{
  if (multi)
  {
    //allocate segment data
    uint16_t dataSize = (SEGLEN -1) *3; //max. 1365 pixels (ESP8266)
    if (!SEGENV.allocateData(dataSize)) return candle(false); //allocation failed
  }

  //max. flicker range controlled by intensity
  uint8_t valrange = SEGMENT.intensity;
  uint8_t rndval = valrange >> 1; //max 127

  //step (how much to move closer to target per frame) coarsely set by speed
  uint8_t speedFactor = 4;
  if (SEGMENT.speed > 252) { //epilepsy
    speedFactor = 1;
  } else if (SEGMENT.speed > 99) { //regular candle (mode called every ~25 ms, so 4 frames to have a new target every 100ms)
    speedFactor = 2;
  } else if (SEGMENT.speed > 49) { //slower fade
    speedFactor = 3;
  } //else 4 (slowest)

  uint16_t numCandles = (multi) ? SEGLEN : 1;

  for (int i = 0; i < numCandles; i++)
  {
    uint16_t d = 0; //data location

    uint8_t s = SEGENV.aux0, s_target = SEGENV.aux1, fadeStep = SEGENV.step;
    if (i > 0) {
      d = (i-1) *3;
      s = SEGENV.data[d]; s_target = SEGENV.data[d+1]; fadeStep = SEGENV.data[d+2];
    }
    if (fadeStep == 0) { //init vals
      s = 128; s_target = 130 + random8(4); fadeStep = 1;
    }

    bool newTarget = false;
    if (s_target > s) { //fade up
      s = qadd8(s, fadeStep);
      if (s >= s_target) newTarget = true;
    } else {
      s = qsub8(s, fadeStep);
      if (s <= s_target) newTarget = true;
    }

    if (newTarget) {
      s_target = random8(rndval) + random8(rndval); //between 0 and rndval*2 -2 = 252
      if (s_target < (rndval >> 1)) s_target = (rndval >> 1) + random8(rndval);
      uint8_t offset = (255 - valrange);
      s_target += offset;

      uint8_t dif = (s_target > s) ? s_target - s : s - s_target;

      fadeStep = dif >> speedFactor;
      if (fadeStep == 0) fadeStep = 1;
    }

     if (i > 0) {
      SEGMENT.setPixelColor(i, color_blend(SEGCOLOR(1), SEGMENT.color_from_palette(i, true, PALETTE_SOLID_WRAP, 0), s));

      SEGENV.data[d] = s; SEGENV.data[d+1] = s_target; SEGENV.data[d+2] = fadeStep;
    } else {
      for (int j = 0; j < SEGLEN; j++) {
        SEGMENT.setPixelColor(j, color_blend(SEGCOLOR(1), SEGMENT.color_from_palette(j, true, PALETTE_SOLID_WRAP, 0), s));
      }

      SEGENV.aux0 = s; SEGENV.aux1 = s_target; SEGENV.step = fadeStep;
    }
  }

  return FRAMETIME_FIXED;
}


uint16_t mode_candle()
{
  return candle(false);
}
static const char _data_FX_MODE_CANDLE[] PROGMEM = "Candle@!,!;!,!;!;1;sx=96,ix=224,pal=0";


uint16_t mode_candle_multi()
{
  return candle(true);
}
static const char _data_FX_MODE_CANDLE_MULTI[] PROGMEM = "Candle Multi@!,!;!,!;!;;sx=96,ix=224,pal=0";


/*
/ Fireworks in starburst effect
/ based on the video: https://www.reddit.com/r/arduino/comments/c3sd46/i_made_this_fireworks_effect_for_my_led_strips/
/ Speed sets frequency of new starbursts, intensity is the intensity of the burst
*/
#ifdef ESP8266
  #define STARBURST_MAX_FRAG   8 //52 bytes / star
#else
  #define STARBURST_MAX_FRAG  10 //60 bytes / star
#endif
//each needs 20+STARBURST_MAX_FRAG*4 bytes
typedef struct particle {
  CRGB     color;
  uint32_t birth  =0;
  uint32_t last   =0;
  float    vel    =0;
  uint16_t pos    =-1;
  float    fragment[STARBURST_MAX_FRAG];
} star;

uint16_t mode_starburst(void) {
  uint16_t maxData = FAIR_DATA_PER_SEG; //ESP8266: 256 ESP32: 640
  uint8_t segs = strip.getActiveSegmentsNum();
  if (segs <= (strip.getMaxSegments() /2)) maxData *= 2; //ESP8266: 512 if <= 8 segs ESP32: 1280 if <= 16 segs
  if (segs <= (strip.getMaxSegments() /4)) maxData *= 2; //ESP8266: 1024 if <= 4 segs ESP32: 2560 if <= 8 segs
  uint16_t maxStars = maxData / sizeof(star); //ESP8266: max. 4/9/19 stars/seg, ESP32: max. 10/21/42 stars/seg

  uint8_t numStars = 1 + (SEGLEN >> 3);
  if (numStars > maxStars) numStars = maxStars;
  uint16_t dataSize = sizeof(star) * numStars;

  if (!SEGENV.allocateData(dataSize)) return mode_static(); //allocation failed

  uint32_t it = millis();

  star* stars = reinterpret_cast<star*>(SEGENV.data);

  float          maxSpeed                = 375.0f;  // Max velocity
  float          particleIgnition        = 250.0f;  // How long to "flash"
  float          particleFadeTime        = 1500.0f; // Fade out time

  for (int j = 0; j < numStars; j++)
  {
    // speed to adjust chance of a burst, max is nearly always.
    if (random8((144-(SEGMENT.speed >> 1))) == 0 && stars[j].birth == 0)
    {
      // Pick a random color and location.
      uint16_t startPos = random16(SEGLEN-1);
      float multiplier = (float)(random8())/255.0 * 1.0;

      stars[j].color = CRGB(SEGMENT.color_wheel(random8()));
      stars[j].pos = startPos;
      stars[j].vel = maxSpeed * (float)(random8())/255.0 * multiplier;
      stars[j].birth = it;
      stars[j].last = it;
      // more fragments means larger burst effect
      int num = random8(3,6 + (SEGMENT.intensity >> 5));

      for (int i=0; i < STARBURST_MAX_FRAG; i++) {
        if (i < num) stars[j].fragment[i] = startPos;
        else stars[j].fragment[i] = -1;
      }
    }
  }

  if (!SEGMENT.check2) SEGMENT.fill(SEGCOLOR(1));

  for (int j=0; j<numStars; j++)
  {
    if (stars[j].birth != 0) {
      float dt = (it-stars[j].last)/1000.0;

      for (int i=0; i < STARBURST_MAX_FRAG; i++) {
        int var = i >> 1;

        if (stars[j].fragment[i] > 0) {
          //all fragments travel right, will be mirrored on other side
          stars[j].fragment[i] += stars[j].vel * dt * (float)var/3.0;
        }
      }
      stars[j].last = it;
      stars[j].vel -= 3*stars[j].vel*dt;
    }

    CRGB c = stars[j].color;

    // If the star is brand new, it flashes white briefly.
    // Otherwise it just fades over time.
    float fade = 0.0f;
    float age = it-stars[j].birth;

    if (age < particleIgnition) {
      c = CRGB(color_blend(WHITE, RGBW32(c.r,c.g,c.b,0), 254.5f*((age / particleIgnition))));
    } else {
      // Figure out how much to fade and shrink the star based on
      // its age relative to its lifetime
      if (age > particleIgnition + particleFadeTime) {
        fade = 1.0f;                  // Black hole, all faded out
        stars[j].birth = 0;
        c = CRGB(SEGCOLOR(1));
      } else {
        age -= particleIgnition;
        fade = (age / particleFadeTime);  // Fading star
        byte f = 254.5f*fade;
        c = CRGB(color_blend(RGBW32(c.r,c.g,c.b,0), SEGCOLOR(1), f));
      }
    }

    float particleSize = (1.0f - fade) * 2.0f;

    for (size_t index=0; index < STARBURST_MAX_FRAG*2; index++) {
      bool mirrored = index & 0x1;
      uint8_t i = index >> 1;
      if (stars[j].fragment[i] > 0) {
        float loc = stars[j].fragment[i];
        if (mirrored) loc -= (loc-stars[j].pos)*2;
        int start = loc - particleSize;
        int end = loc + particleSize;
        if (start < 0) start = 0;
        if (start == end) end++;
        if (end > SEGLEN) end = SEGLEN;
        for (int p = start; p < end; p++) {
          SEGMENT.setPixelColor(p, c.r, c.g, c.b);
        }
      }
    }
  }
  return FRAMETIME;
}
#undef STARBURST_MAX_FRAG
static const char _data_FX_MODE_STARBURST[] PROGMEM = "Fireworks Starburst@Chance,Fragments,,,,,Overlay;,!;!;;pal=11,m12=0";


/*
 * Exploding fireworks effect
 * adapted from: http://www.anirama.com/1000leds/1d-fireworks/
 * adapted for 2D WLED by blazoncek (Blaz Kristan (AKA blazoncek))
 */
uint16_t mode_exploding_fireworks(void)
{
  const uint16_t cols = strip.isMatrix ? SEGMENT.virtualWidth() : 1;
  const uint16_t rows = strip.isMatrix ? SEGMENT.virtualHeight() : SEGMENT.virtualLength();

  //allocate segment data
  uint16_t maxData = FAIR_DATA_PER_SEG; //ESP8266: 256 ESP32: 640
  uint8_t segs = strip.getActiveSegmentsNum();
  if (segs <= (strip.getMaxSegments() /2)) maxData *= 2; //ESP8266: 512 if <= 8 segs ESP32: 1280 if <= 16 segs
  if (segs <= (strip.getMaxSegments() /4)) maxData *= 2; //ESP8266: 1024 if <= 4 segs ESP32: 2560 if <= 8 segs
  int maxSparks = maxData / sizeof(spark); //ESP8266: max. 21/42/85 sparks/seg, ESP32: max. 53/106/213 sparks/seg

  uint16_t numSparks = min(2 + ((rows*cols) >> 1), maxSparks);
  uint16_t dataSize = sizeof(spark) * numSparks;
  if (!SEGENV.allocateData(dataSize + sizeof(float))) return mode_static(); //allocation failed
  float *dying_gravity = reinterpret_cast<float*>(SEGENV.data + dataSize);

  if (dataSize != SEGENV.aux1) { //reset to flare if sparks were reallocated (it may be good idea to reset segment if bounds change)
    *dying_gravity = 0.0f;
    SEGENV.aux0 = 0;
    SEGENV.aux1 = dataSize;
  }

  SEGMENT.fade_out(252);

  Spark* sparks = reinterpret_cast<Spark*>(SEGENV.data);
  Spark* flare = sparks; //first spark is flare data

  float gravity = -0.0004f - (SEGMENT.speed/800000.0f); // m/s/s
  gravity *= rows;

  if (SEGENV.aux0 < 2) { //FLARE
    if (SEGENV.aux0 == 0) { //init flare
      flare->pos = 0;
      flare->posX = strip.isMatrix ? random16(2,cols-1) : (SEGMENT.intensity > random8()); // will enable random firing side on 1D
      uint16_t peakHeight = 75 + random8(180); //0-255
      peakHeight = (peakHeight * (rows -1)) >> 8;
      flare->vel = sqrtf(-2.0f * gravity * peakHeight);
      flare->velX = strip.isMatrix ? (random8(8)-4)/32.f : 0; // no X velocity on 1D
      flare->col = 255; //brightness
      SEGENV.aux0 = 1;
    }

    // launch
    if (flare->vel > 12 * gravity) {
      // flare
      if (strip.isMatrix) SEGMENT.setPixelColorXY(int(flare->posX), rows - uint16_t(flare->pos) - 1, flare->col, flare->col, flare->col);
      else                SEGMENT.setPixelColor(int(flare->posX) ? rows - int(flare->pos) - 1 : int(flare->pos), flare->col, flare->col, flare->col);
      flare->pos  += flare->vel;
      flare->posX += flare->velX;
      flare->pos  = constrain(flare->pos, 0, rows-1);
      flare->posX = constrain(flare->posX, 0, cols-strip.isMatrix);
      flare->vel  += gravity;
      flare->col  -= 2;
    } else {
      SEGENV.aux0 = 2;  // ready to explode
    }
  } else if (SEGENV.aux0 < 4) {
    /*
     * Explode!
     *
     * Explosion happens where the flare ended.
     * Size is proportional to the height.
     */
    int nSparks = flare->pos + random8(4);
    nSparks = constrain(nSparks, 1, numSparks);

    // initialize sparks
    if (SEGENV.aux0 == 2) {
      for (int i = 1; i < nSparks; i++) {
        sparks[i].pos  = flare->pos;
        sparks[i].posX = flare->posX;
        sparks[i].vel  = (float(random16(0, 20000)) / 10000.0f) - 0.9f; // from -0.9 to 1.1
        sparks[i].vel *= rows<32 ? 0.5f : 1; // reduce velocity for smaller strips
        sparks[i].velX = strip.isMatrix ? (float(random16(0, 4000)) / 10000.0f) - 0.2f : 0; // from -0.2 to 0.2
        sparks[i].col  = 345;//abs(sparks[i].vel * 750.0); // set colors before scaling velocity to keep them bright
        //sparks[i].col = constrain(sparks[i].col, 0, 345);
        sparks[i].colIndex = random8();
        sparks[i].vel  *= flare->pos/rows; // proportional to height
        sparks[i].velX *= strip.isMatrix ? flare->posX/cols : 0; // proportional to width
        sparks[i].vel  *= -gravity *50;
      }
      //sparks[1].col = 345; // this will be our known spark
      *dying_gravity = gravity/2;
      SEGENV.aux0 = 3;
    }

    if (sparks[1].col > 4) {//&& sparks[1].pos > 0) { // as long as our known spark is lit, work with all the sparks
      for (int i = 1; i < nSparks; i++) {
        sparks[i].pos  += sparks[i].vel;
        sparks[i].posX += sparks[i].velX;
        sparks[i].vel  += *dying_gravity;
        sparks[i].velX += strip.isMatrix ? *dying_gravity : 0;
        if (sparks[i].col > 3) sparks[i].col -= 4;

        if (sparks[i].pos > 0 && sparks[i].pos < rows) {
          if (strip.isMatrix && !(sparks[i].posX >= 0 && sparks[i].posX < cols)) continue;
          uint16_t prog = sparks[i].col;
          uint32_t spColor = (SEGMENT.palette) ? SEGMENT.color_wheel(sparks[i].colIndex) : SEGCOLOR(0);
          CRGB c = CRGB::Black; //HeatColor(sparks[i].col);
          if (prog > 300) { //fade from white to spark color
            c = CRGB(color_blend(spColor, WHITE, (prog - 300)*5));
          } else if (prog > 45) { //fade from spark color to black
            c = CRGB(color_blend(BLACK, spColor, prog - 45));
            uint8_t cooling = (300 - prog) >> 5;
            c.g = qsub8(c.g, cooling);
            c.b = qsub8(c.b, cooling * 2);
          }
          if (strip.isMatrix) SEGMENT.setPixelColorXY(int(sparks[i].posX), rows - int(sparks[i].pos) - 1, c.red, c.green, c.blue);
          else                SEGMENT.setPixelColor(int(sparks[i].posX) ? rows - int(sparks[i].pos) - 1 : int(sparks[i].pos), c.red, c.green, c.blue);
        }
      }
      SEGMENT.blur(16);
      *dying_gravity *= .8f; // as sparks burn out they fall slower
    } else {
      SEGENV.aux0 = 6 + random8(10); //wait for this many frames
    }
  } else {
    SEGENV.aux0--;
    if (SEGENV.aux0 < 4) {
      SEGENV.aux0 = 0; //back to flare
    }
  }

  return FRAMETIME;
}
#undef MAX_SPARKS
static const char _data_FX_MODE_EXPLODING_FIREWORKS[] PROGMEM = "Fireworks 1D@Gravity,Firing side;!,!;!;12;pal=11,ix=128";


/*
 * Drip Effect
 * ported of: https://www.youtube.com/watch?v=sru2fXh4r7k
 */
uint16_t mode_drip(void)
{
  //allocate segment data
  uint16_t strips = SEGMENT.nrOfVStrips();
  const int maxNumDrops = 4;
  uint16_t dataSize = sizeof(spark) * maxNumDrops;
  if (!SEGENV.allocateData(dataSize * strips)) return mode_static(); //allocation failed
  Spark* drops = reinterpret_cast<Spark*>(SEGENV.data);

  if (!SEGMENT.check2) SEGMENT.fill(SEGCOLOR(1));

  struct virtualStrip {
    static void runStrip(uint16_t stripNr, Spark* drops) {

      uint8_t numDrops = 1 + (SEGMENT.intensity >> 6); // 255>>6 = 3

      float gravity = -0.0005 - (SEGMENT.speed/25000.0); //increased gravity (50000 to 25000)
      gravity *= SEGLEN-1;
      int sourcedrop = 12;

      for (int j=0;j<numDrops;j++) {
        if (drops[j].colIndex == 0) { //init
          drops[j].pos = SEGLEN-1;    // start at end
          drops[j].vel = 0;           // speed
          drops[j].col = sourcedrop;  // brightness
          drops[j].colIndex = 1;      // drop state (0 init, 1 forming, 2 falling, 5 bouncing)
          drops[j].velX = SEGMENT.color_from_palette(random8(), false, PALETTE_SOLID_WRAP, 0); // random color
        }
        uint32_t dropColor = drops[j].velX;

        SEGMENT.setPixelColor(indexToVStrip(SEGLEN-1, stripNr), color_blend(BLACK,dropColor, sourcedrop));// water source
        if (drops[j].colIndex==1) {
          if (drops[j].col>255) drops[j].col=255;
          SEGMENT.setPixelColor(indexToVStrip(uint16_t(drops[j].pos), stripNr), color_blend(BLACK,dropColor,drops[j].col));

          drops[j].col += map(SEGMENT.custom1, 0, 255, 1, 6); // swelling

          if (random16() <= drops[j].col * SEGMENT.custom1 * SEGMENT.custom1 / 10 / 128) {               // random drop
            drops[j].colIndex=2;               //fall
            drops[j].col=255;
          }
        }
        if (drops[j].colIndex > 1) {           // falling
          if (drops[j].pos > 0) {              // fall until end of segment
            drops[j].pos += drops[j].vel;
            if (drops[j].pos < 0) drops[j].pos = 0;
            drops[j].vel += gravity;           // gravity is negative

            for (int i=1;i<7-drops[j].colIndex;i++) { // some minor math so we don't expand bouncing droplets
              uint16_t pos = constrain(uint16_t(drops[j].pos) +i, 0, SEGLEN-1); //this is BAD, returns a pos >= SEGLEN occasionally
              SEGMENT.setPixelColor(indexToVStrip(pos, stripNr), color_blend(BLACK,dropColor,drops[j].col/i)); //spread pixel with fade while falling
            }

            if (drops[j].colIndex > 2) {       // during bounce, some water is on the floor
              SEGMENT.setPixelColor(indexToVStrip(0, stripNr), color_blend(dropColor,BLACK,drops[j].col));
            }
          } else {                             // we hit bottom
            if (drops[j].colIndex > 2) {       // already hit once, so back to forming
              drops[j].colIndex = 0;
              // drops[j].col = sourcedrop;

            } else {

              if (drops[j].colIndex==2) {      // init bounce
                drops[j].vel = -drops[j].vel/4;// reverse velocity with damping
                drops[j].pos += drops[j].vel;
              }
              drops[j].col = sourcedrop*2;
              drops[j].colIndex = 5;           // bouncing
            }
          }
        }
      }
    }
  };

  for (int stripNr=0; stripNr<strips; stripNr++)
    virtualStrip::runStrip(stripNr, &drops[stripNr*maxNumDrops]);

  return FRAMETIME;
}
static const char _data_FX_MODE_DRIP[] PROGMEM = "Drip@Gravity,# of drips,,,,,Overlay;!,!;!;1.5d;m12=1"; //bar WLEDMM 1.5d


/*
 * Tetris or Stacking (falling bricks) Effect
 * by Blaz Kristan (AKA blazoncek) (https://github.com/blazoncek, https://blaz.at/home)
 */
//20 bytes
typedef struct Tetris {
  float    pos;
  float    speed;
  uint8_t  col;   // color index
  uint16_t brick; // brick size in pixels
  uint16_t stack; // stack size in pixels
  uint32_t step;  // 2D-fication of SEGENV.step (state)
} tetris;

uint16_t mode_tetrix(void) {
  uint16_t strips = SEGMENT.nrOfVStrips(); // allow running on virtual strips (columns in 2D segment)
  uint16_t dataSize = sizeof(tetris);
  if (!SEGENV.allocateData(dataSize * strips)) return mode_static(); //allocation failed
  Tetris* drops = reinterpret_cast<Tetris*>(SEGENV.data);

  //if (SEGENV.call == 0) SEGMENT.fill(SEGCOLOR(1));  // will fill entire segment (1D or 2D), then use drop->step = 0 below

  // virtualStrip idea by @ewowi (Ewoud Wijma)
  // requires virtual strip # to be embedded into upper 16 bits of index in setPixelcolor()
  // the following functions will not work on virtual strips: fill(), fade_out(), fadeToBlack(), blur()
  struct virtualStrip {
    static void runStrip(size_t stripNr, Tetris *drop) {
      // initialize dropping on first call or segment full
      if (SEGENV.call == 0) {
        drop->stack = 0;                  // reset brick stack size
        drop->step = millis() + 2000;     // start by fading out strip
        if (SEGMENT.check1) drop->col = 0;// use only one color from palette
      }

      if (drop->step == 0) {              // init brick
        // speed calcualtion: a single brick should reach bottom of strip in X seconds
        // if the speed is set to 1 this should take 5s and at 255 it should take 0.25s
        // as this is dependant on SEGLEN it should be taken into account and the fact that effect runs every FRAMETIME s
        int speed = SEGMENT.speed ? SEGMENT.speed : random8(1,255);
        speed = map(speed, 1, 255, 5000, 250); // time taken for full (SEGLEN) drop
        drop->speed = float(SEGLEN * FRAMETIME) / float(speed); // set speed
        drop->pos   = SEGLEN;             // start at end of segment (no need to subtract 1)
        if (!SEGMENT.check1) drop->col = random8(0,15)<<4;   // limit color choices so there is enough HUE gap
        drop->step  = 1;                  // drop state (0 init, 1 forming, 2 falling)
        drop->brick = (SEGMENT.intensity ? (SEGMENT.intensity>>5)+1 : random8(1,5)) * (1+(SEGLEN>>6));  // size of brick
      }

      if (drop->step == 1) {              // forming
        if (random8()>>6) {               // random drop
          drop->step = 2;                 // fall
        }
      }

      if (drop->step == 2) {              // falling
        if (drop->pos > drop->stack) {    // fall until top of stack
          drop->pos -= drop->speed;       // may add gravity as: speed += gravity
          if (int(drop->pos) < int(drop->stack)) drop->pos = drop->stack;
          for (int i=int(drop->pos); i<SEGLEN; i++) {
            uint32_t col = i<int(drop->pos)+drop->brick ? SEGMENT.color_from_palette(drop->col, false, false, 0) : SEGCOLOR(1);
            SEGMENT.setPixelColor(indexToVStrip(i, stripNr), col);
          }
        } else {                          // we hit bottom
          drop->step = 0;                 // proceed with next brick, go back to init
          drop->stack += drop->brick;     // increase the stack size
          if (drop->stack >= SEGLEN) drop->step = millis() + 2000; // fade out stack
        }
      }

      if (drop->step > 2) {               // fade strip
        drop->brick = 0;                  // reset brick size (no more growing)
        if (drop->step > millis()) {
          // allow fading of virtual strip
          for (int i=0; i<SEGLEN; i++) SEGMENT.blendPixelColor(indexToVStrip(i, stripNr), SEGCOLOR(1), 25); // 10% blend
        } else {
          drop->stack = 0;                // reset brick stack size
          drop->step = 0;                 // proceed with next brick
          if (SEGMENT.check1) drop->col += 8;   // gradually increase palette index
        }
      }
    }
  };

  for (int stripNr=0; stripNr<strips; stripNr++)
    virtualStrip::runStrip(stripNr, &drops[stripNr]);

  return FRAMETIME;
}
static const char _data_FX_MODE_TETRIX[] PROGMEM = "Tetrix@!,Width,,,,One color;!,!;!;1.5d;sx=0,ix=0,pal=11,m12=1";//WLEDMM 1.5d


/*
/ Plasma Effect
/ adapted from https://github.com/atuline/FastLED-Demos/blob/master/plasma/plasma.ino
*/
uint16_t mode_plasma(void) {
  // initialize phases on start
  if (SEGENV.call == 0) {
    SEGENV.aux0 = random8(0,2);  // add a bit of randomness
  }
  uint8_t thisPhase = beatsin8(6+SEGENV.aux0,-64,64);
  uint8_t thatPhase = beatsin8(7+SEGENV.aux0,-64,64);

  for (int i = 0; i < SEGLEN; i++) {   // For each of the LED's in the strand, set color &  brightness based on a wave as follows:
    uint8_t colorIndex = cubicwave8((i*(2+ 3*(SEGMENT.speed >> 5))+thisPhase) & 0xFF)/2   // factor=23 // Create a wave and add a phase change and add another wave with its own phase change.
                             + cos8((i*(1+ 2*(SEGMENT.speed >> 5))+thatPhase) & 0xFF)/2;  // factor=15 // Hey, you can even change the frequencies if you wish.
    uint8_t thisBright = qsub8(colorIndex, beatsin8(7,0, (128 - (SEGMENT.intensity>>1))));
    //CRGB color = ColorFromPalette(SEGPALETTE, colorIndex, thisBright, LINEARBLEND);
    //SEGMENT.setPixelColor(i, color.red, color.green, color.blue);
    SEGMENT.setPixelColor(i, SEGMENT.color_from_palette(colorIndex, false, PALETTE_SOLID_WRAP, 0, thisBright));
  }

  return FRAMETIME;
}
static const char _data_FX_MODE_PLASMA[] PROGMEM = "Plasma@Phase,!;!;!";


/*
 * Percentage display
 * Intesity values from 0-100 turn on the leds.
 */
uint16_t mode_percent(void) {

  uint8_t percent = SEGMENT.intensity;
  percent = constrain(percent, 0, 200);
  uint16_t active_leds = (percent < 100) ? SEGLEN * percent / 100.0
                                         : SEGLEN * (200 - percent) / 100.0;

  uint8_t size = (1 + ((SEGMENT.speed * SEGLEN) >> 11));
  if (SEGMENT.speed == 255) size = 255;

  if (percent <= 100) {
    for (int i = 0; i < SEGLEN; i++) {
    	if (i < SEGENV.aux1) {
        if (SEGMENT.check1)
          SEGMENT.setPixelColor(i, SEGMENT.color_from_palette(map(percent,0,100,0,255), false, false, 0));
        else
          SEGMENT.setPixelColor(i, SEGMENT.color_from_palette(i, true, PALETTE_SOLID_WRAP, 0));
    	}
    	else {
        SEGMENT.setPixelColor(i, SEGCOLOR(1));
    	}
    }
  } else {
    for (int i = 0; i < SEGLEN; i++) {
    	if (i < (SEGLEN - SEGENV.aux1)) {
        SEGMENT.setPixelColor(i, SEGCOLOR(1));
    	}
    	else {
        if (SEGMENT.check1)
          SEGMENT.setPixelColor(i, SEGMENT.color_from_palette(map(percent,100,200,255,0), false, false, 0));
        else
          SEGMENT.setPixelColor(i, SEGMENT.color_from_palette(i, true, PALETTE_SOLID_WRAP, 0));
    	}
    }
  }

  if(active_leds > SEGENV.aux1) {  // smooth transition to the target value
    SEGENV.aux1 += size;
    if (SEGENV.aux1 > active_leds) SEGENV.aux1 = active_leds;
  } else if (active_leds < SEGENV.aux1) {
    if (SEGENV.aux1 > size) SEGENV.aux1 -= size; else SEGENV.aux1 = 0;
    if (SEGENV.aux1 < active_leds) SEGENV.aux1 = active_leds;
  }

 	return FRAMETIME;
}
static const char _data_FX_MODE_PERCENT[] PROGMEM = "Percent@,% of fill,,,,One color;!,!;!";


/*
 * Modulates the brightness similar to a heartbeat
 * (unimplemented?) tries to draw an ECG aproximation on a 2D matrix
 */
uint16_t mode_heartbeat(void) {
  uint8_t bpm = 40 + (SEGMENT.speed >> 3);
  uint32_t msPerBeat = (60000L / bpm);
  uint32_t secondBeat = (msPerBeat / 3);
  uint32_t bri_lower = SEGENV.aux1;
  unsigned long beatTimer = strip.now - SEGENV.step;

  bri_lower = bri_lower * 2042 / (2048 + SEGMENT.intensity);
  SEGENV.aux1 = bri_lower;

  if ((beatTimer > secondBeat) && !SEGENV.aux0) { // time for the second beat?
    SEGENV.aux1 = UINT16_MAX; //3/4 bri
    SEGENV.aux0 = 1;
  }
  if (beatTimer > msPerBeat) { // time to reset the beat timer?
    SEGENV.aux1 = UINT16_MAX; //full bri
    SEGENV.aux0 = 0;
    SEGENV.step = strip.now;
  }

  for (int i = 0; i < SEGLEN; i++) {
    SEGMENT.setPixelColor(i, color_blend(SEGMENT.color_from_palette(i, true, PALETTE_SOLID_WRAP, 0), SEGCOLOR(1), 255 - (SEGENV.aux1 >> 8)));
  }

  return FRAMETIME;
}
static const char _data_FX_MODE_HEARTBEAT[] PROGMEM = "Heartbeat@!,!;!,!;!;;m12=1"; //Bar


//  "Pacifica"
//  Gentle, blue-green ocean waves.
//  December 2019, Mark Kriegsman and Mary Corey March.
//  For Dan.
//
//
// In this animation, there are four "layers" of waves of light.
//
// Each layer moves independently, and each is scaled separately.
//
// All four wave layers are added together on top of each other, and then
// another filter is applied that adds "whitecaps" of brightness where the
// waves line up with each other more.  Finally, another pass is taken
// over the led array to 'deepen' (dim) the blues and greens.
//
// The speed and scale and motion each layer varies slowly within independent
// hand-chosen ranges, which is why the code has a lot of low-speed 'beatsin8' functions
// with a lot of oddly specific numeric ranges.
//
// These three custom blue-green color palettes were inspired by the colors found in
// the waters off the southern coast of California, https://goo.gl/maps/QQgd97jjHesHZVxQ7
//
// Modified for WLED, based on https://github.com/FastLED/FastLED/blob/master/examples/Pacifica/Pacifica.ino
//
// Add one layer of waves into the led array
CRGB pacifica_one_layer(uint16_t i, CRGBPalette16& p, uint16_t cistart, uint16_t wavescale, uint8_t bri, uint16_t ioff)
{
  uint16_t ci = cistart;
  uint16_t waveangle = ioff;
  uint16_t wavescale_half = (wavescale >> 1) + 20;

  waveangle += ((120 + SEGMENT.intensity) * i); //original 250 * i
  uint16_t s16 = sin16(waveangle) + 32768;
  uint16_t cs = scale16(s16, wavescale_half) + wavescale_half;
  ci += (cs * i);
  uint16_t sindex16 = sin16(ci) + 32768;
  uint8_t sindex8 = scale16(sindex16, 240);
  return ColorFromPalette(p, sindex8, bri, LINEARBLEND);
}

uint16_t mode_pacifica()
{
  uint32_t nowOld = strip.now;

  CRGBPalette16 pacifica_palette_1 =
    { 0x000507, 0x000409, 0x00030B, 0x00030D, 0x000210, 0x000212, 0x000114, 0x000117,
      0x000019, 0x00001C, 0x000026, 0x000031, 0x00003B, 0x000046, 0x14554B, 0x28AA50 };
  CRGBPalette16 pacifica_palette_2 =
    { 0x000507, 0x000409, 0x00030B, 0x00030D, 0x000210, 0x000212, 0x000114, 0x000117,
      0x000019, 0x00001C, 0x000026, 0x000031, 0x00003B, 0x000046, 0x0C5F52, 0x19BE5F };
  CRGBPalette16 pacifica_palette_3 =
    { 0x000208, 0x00030E, 0x000514, 0x00061A, 0x000820, 0x000927, 0x000B2D, 0x000C33,
      0x000E39, 0x001040, 0x001450, 0x001860, 0x001C70, 0x002080, 0x1040BF, 0x2060FF };

  if (SEGMENT.palette) {
    pacifica_palette_1 = SEGPALETTE;
    pacifica_palette_2 = SEGPALETTE;
    pacifica_palette_3 = SEGPALETTE;
  }

  // Increment the four "color index start" counters, one for each wave layer.
  // Each is incremented at a different speed, and the speeds vary over time.
  uint16_t sCIStart1 = SEGENV.aux0, sCIStart2 = SEGENV.aux1, sCIStart3 = SEGENV.step, sCIStart4 = SEGENV.step >> 16;
  uint32_t deltams = (FRAMETIME >> 2) + ((FRAMETIME * SEGMENT.speed) >> 7);
  uint64_t deltat = (strip.now >> 2) + ((strip.now * SEGMENT.speed) >> 7);
  strip.now = deltat;

  uint16_t speedfactor1 = beatsin16(3, 179, 269);
  uint16_t speedfactor2 = beatsin16(4, 179, 269);
  uint32_t deltams1 = (deltams * speedfactor1) / 256;
  uint32_t deltams2 = (deltams * speedfactor2) / 256;
  uint32_t deltams21 = (deltams1 + deltams2) / 2;
  sCIStart1 += (deltams1 * beatsin88(1011,10,13));
  sCIStart2 -= (deltams21 * beatsin88(777,8,11));
  sCIStart3 -= (deltams1 * beatsin88(501,5,7));
  sCIStart4 -= (deltams2 * beatsin88(257,4,6));
  SEGENV.aux0 = sCIStart1; SEGENV.aux1 = sCIStart2;
  SEGENV.step = sCIStart4; SEGENV.step = (SEGENV.step << 16) + sCIStart3;

  // Clear out the LED array to a dim background blue-green
  //SEGMENT.fill(132618);

  uint8_t basethreshold = beatsin8( 9, 55, 65);
  uint8_t wave = beat8( 7 );

  for (int i = 0; i < SEGLEN; i++) {
    CRGB c = CRGB(2, 6, 10);
    // Render each of four layers, with different scales and speeds, that vary over time
    c += pacifica_one_layer(i, pacifica_palette_1, sCIStart1, beatsin16(3, 11 * 256, 14 * 256), beatsin8(10, 70, 130), 0-beat16(301));
    c += pacifica_one_layer(i, pacifica_palette_2, sCIStart2, beatsin16(4,  6 * 256,  9 * 256), beatsin8(17, 40,  80),   beat16(401));
    c += pacifica_one_layer(i, pacifica_palette_3, sCIStart3,                         6 * 256 , beatsin8(9, 10,38)   , 0-beat16(503));
    c += pacifica_one_layer(i, pacifica_palette_3, sCIStart4,                         5 * 256 , beatsin8(8, 10,28)   ,   beat16(601));

    // Add extra 'white' to areas where the four layers of light have lined up brightly
    uint8_t threshold = scale8( sin8( wave), 20) + basethreshold;
    wave += 7;
    uint8_t l = c.getAverageLight();
    if (l > threshold) {
      uint8_t overage = l - threshold;
      uint8_t overage2 = qadd8(overage, overage);
      c += CRGB(overage, overage2, qadd8(overage2, overage2));
    }

    //deepen the blues and greens
    c.blue  = scale8(c.blue,  145);
    c.green = scale8(c.green, 200);
    c |= CRGB( 2, 5, 7);

    SEGMENT.setPixelColor(i, c.red, c.green, c.blue);
  }

  strip.now = nowOld;
  return FRAMETIME;
}
static const char _data_FX_MODE_PACIFICA[] PROGMEM = "Pacifica@!,Angle;;!;;pal=51";


/*
 * Mode simulates a gradual sunrise
 */
uint16_t mode_sunrise() {
  //speed 0 - static sun
  //speed 1 - 60: sunrise time in minutes
  //speed 60 - 120 : sunset time in minutes - 60;
  //speed above: "breathing" rise and set
  if (SEGENV.call == 0 || SEGMENT.speed != SEGENV.aux0) {
    SEGENV.step = millis(); //save starting time, millis() because now can change from sync
    SEGENV.aux0 = SEGMENT.speed;
  }

  SEGMENT.fill(BLACK);
  uint16_t stage = 0xFFFF;

  uint32_t s10SinceStart = (millis() - SEGENV.step) /100; //tenths of seconds

  if (SEGMENT.speed > 120) { //quick sunrise and sunset
    uint16_t counter = (strip.now >> 1) * (((SEGMENT.speed -120) >> 1) +1);
    stage = triwave16(counter);
  } else if (SEGMENT.speed) { //sunrise
    uint8_t durMins = SEGMENT.speed;
    if (durMins > 60) durMins -= 60;
    uint32_t s10Target = durMins * 600;
    if (s10SinceStart > s10Target) s10SinceStart = s10Target;
    stage = map(s10SinceStart, 0, s10Target, 0, 0xFFFF);
    if (SEGMENT.speed > 60) stage = 0xFFFF - stage; //sunset
  }

  for (int i = 0; i <= SEGLEN/2; i++)
  {
    //default palette is Fire
    uint32_t c = SEGMENT.color_from_palette(0, false, true, 255); //background

    uint16_t wave = triwave16((i * stage) / SEGLEN);

    wave = (wave >> 8) + ((wave * SEGMENT.intensity) >> 15);

    if (wave > 240) { //clipped, full white sun
      c = SEGMENT.color_from_palette( 240, false, true, 255);
    } else { //transition
      c = SEGMENT.color_from_palette(wave, false, true, 255);
    }
    SEGMENT.setPixelColor(i, c);
    SEGMENT.setPixelColor(SEGLEN - i - 1, c);
  }

  return FRAMETIME;
}
static const char _data_FX_MODE_SUNRISE[] PROGMEM = "Sunrise@Time [min],Width;;!;;sx=60";


/*
 * Effects by Andrew Tuline
 */
uint16_t phased_base(uint8_t moder) {                  // We're making sine waves here. By Andrew Tuline.

  uint8_t allfreq = 16;                                          // Base frequency.
  float *phase = reinterpret_cast<float*>(&SEGENV.step);         // Phase change value gets calculated (float fits into unsigned long).
  uint8_t cutOff = (255-SEGMENT.intensity);                      // You can change the number of pixels.  AKA INTENSITY (was 192).
  uint8_t modVal = 5;//SEGMENT.fft1/8+1;                         // You can change the modulus. AKA FFT1 (was 5).

  uint8_t index = strip.now/64;                                  // Set color rotation speed
  *phase += SEGMENT.speed/32.0;                                  // You can change the speed of the wave. AKA SPEED (was .4)

  for (int i = 0; i < SEGLEN; i++) {
    if (moder == 1) modVal = (inoise8(i*10 + i*10) /16);         // Let's randomize our mod length with some Perlin noise.
    uint16_t val = (i+1) * allfreq;                              // This sets the frequency of the waves. The +1 makes sure that led 0 is used.
    if (modVal == 0) modVal = 1;
    val += *phase * (i % modVal +1) /2;                          // This sets the varying phase change of the waves. By Andrew Tuline.
    uint8_t b = cubicwave8(val);                                 // Now we make an 8 bit sinewave.
    b = (b > cutOff) ? (b - cutOff) : 0;                         // A ternary operator to cutoff the light.
    SEGMENT.setPixelColor(i, color_blend(SEGCOLOR(1), SEGMENT.color_from_palette(index, false, false, 0), b));
    index += 256 / SEGLEN;
    if (SEGLEN > 256) index ++;                                  // Correction for segments longer than 256 LEDs
  }

  return FRAMETIME;
}


uint16_t mode_phased(void) {
  return phased_base(0);
}
static const char _data_FX_MODE_PHASED[] PROGMEM = "Phased@!,!;!,!;!";


uint16_t mode_phased_noise(void) {
  return phased_base(1);
}
static const char _data_FX_MODE_PHASEDNOISE[] PROGMEM = "Phased Noise@!,!;!,!;!";


uint16_t mode_twinkleup(void) {                 // A very short twinkle routine with fade-in and dual controls. By Andrew Tuline.
  random16_set_seed(535);                       // The randomizer needs to be re-set each time through the loop in order for the same 'random' numbers to be the same each time through.

  for (int i = 0; i<SEGLEN; i++) {
    uint8_t ranstart = random8();               // The starting value (aka brightness) for each pixel. Must be consistent each time through the loop for this to work.
    uint8_t pixBri = sin8(ranstart + 16 * strip.now/(256-SEGMENT.speed));
    if (random8() > SEGMENT.intensity) pixBri = 0;
    SEGMENT.setPixelColor(i, color_blend(SEGCOLOR(1), SEGMENT.color_from_palette(random8()+strip.now/100, false, PALETTE_SOLID_WRAP, 0), pixBri));
  }

  return FRAMETIME;
}
static const char _data_FX_MODE_TWINKLEUP[] PROGMEM = "Twinkleup@!,Intensity;!,!;!;;m12=0";


// Peaceful noise that's slow and with gradually changing palettes. Does not support WLED palettes or default colours or controls.
uint16_t mode_noisepal(void) {                                    // Slow noise palette by Andrew Tuline.
  uint16_t scale = 15 + (SEGMENT.intensity >> 2); //default was 30
  //#define scale 30

  uint16_t dataSize = sizeof(CRGBPalette16) * 2; //allocate space for 2 Palettes (2 * 16 * 3 = 96 bytes)
  if (!SEGENV.allocateData(dataSize)) return mode_static(); //allocation failed

  CRGBPalette16* palettes = reinterpret_cast<CRGBPalette16*>(SEGENV.data);

  uint16_t changePaletteMs = 4000 + SEGMENT.speed *10; //between 4 - 6.5sec
  if (millis() - SEGENV.step > changePaletteMs)
  {
    SEGENV.step = millis();

    uint8_t baseI = random8();
    palettes[1] = CRGBPalette16(CHSV(baseI+random8(64), 255, random8(128,255)), CHSV(baseI+128, 255, random8(128,255)), CHSV(baseI+random8(92), 192, random8(128,255)), CHSV(baseI+random8(92), 255, random8(128,255)));
  }

  CRGB color;

  //EVERY_N_MILLIS(10) { //(don't have to time this, effect function is only called every 24ms)
  nblendPaletteTowardPalette(palettes[0], palettes[1], 48);               // Blend towards the target palette over 48 iterations.

  if (SEGMENT.palette > 0) palettes[0] = SEGPALETTE;

  for (int i = 0; i < SEGLEN; i++) {
    uint8_t index = inoise8(i*scale, SEGENV.aux0+i*scale);                // Get a value from the noise function. I'm using both x and y axis.
    color = ColorFromPalette(palettes[0], index, 255, LINEARBLEND);       // Use the my own palette.
    SEGMENT.setPixelColor(i, color.red, color.green, color.blue);
  }

  SEGENV.aux0 += beatsin8(10,1,4);                                        // Moving along the distance. Vary it a bit with a sine wave.

  return FRAMETIME;
}
static const char _data_FX_MODE_NOISEPAL[] PROGMEM = "Noise Pal@!,Scale;;!";


// Sine waves that have controllable phase change speed, frequency and cutoff. By Andrew Tuline.
// SEGMENT.speed ->Speed, SEGMENT.intensity -> Frequency (SEGMENT.fft1 -> Color change, SEGMENT.fft2 -> PWM cutoff)
//
uint16_t mode_sinewave(void) {             // Adjustable sinewave. By Andrew Tuline
  //#define qsuba(x, b)  ((x>b)?x-b:0)               // Analog Unsigned subtraction macro. if result <0, then => 0

  uint16_t colorIndex = strip.now /32;//(256 - SEGMENT.fft1);  // Amount of colour change.

  SEGENV.step += SEGMENT.speed/16;                   // Speed of animation.
  uint16_t freq = SEGMENT.intensity/4;//SEGMENT.fft2/8;                       // Frequency of the signal.

  for (int i=0; i<SEGLEN; i++) {                   // For each of the LED's in the strand, set a brightness based on a wave as follows:
    int pixBri = cubicwave8((i*freq)+SEGENV.step);//qsuba(cubicwave8((i*freq)+SEGENV.step), (255-SEGMENT.intensity)); // qsub sets a minimum value called thiscutoff. If < thiscutoff, then bright = 0. Otherwise, bright = 128 (as defined in qsub)..
    //setPixCol(i, i*colorIndex/255, pixBri);
    SEGMENT.setPixelColor(i, color_blend(SEGCOLOR(1), SEGMENT.color_from_palette(i*colorIndex/255, false, PALETTE_SOLID_WRAP, 0), pixBri));
  }

  return FRAMETIME;
}
static const char _data_FX_MODE_SINEWAVE[] PROGMEM = "Sine";


/*
 * Best of both worlds from Palette and Spot effects. By Aircoookie
 */
uint16_t mode_flow(void)
{
  uint16_t counter = 0;
  if (SEGMENT.speed != 0)
  {
    counter = strip.now * ((SEGMENT.speed >> 2) +1);
    counter = counter >> 8;
  }

  uint16_t maxZones = SEGLEN / 6; //only looks good if each zone has at least 6 LEDs
  uint16_t zones = (SEGMENT.intensity * maxZones) >> 8;
  if (zones & 0x01) zones++; //zones must be even
  if (zones < 2) zones = 2;
  uint16_t zoneLen = SEGLEN / zones;
  uint16_t offset = (SEGLEN - zones * zoneLen) >> 1;

  SEGMENT.fill(SEGMENT.color_from_palette(-counter, false, true, 255));

  for (int z = 0; z < zones; z++)
  {
    uint16_t pos = offset + z * zoneLen;
    for (int i = 0; i < zoneLen; i++)
    {
      uint8_t colorIndex = (i * 255 / zoneLen) - counter;
      uint16_t led = (z & 0x01) ? i : (zoneLen -1) -i;
      if (SEGMENT.reverse) led = (zoneLen -1) -led;
      SEGMENT.setPixelColor(pos + led, SEGMENT.color_from_palette(colorIndex, false, true, 255));
    }
  }

  return FRAMETIME;
}
static const char _data_FX_MODE_FLOW[] PROGMEM = "Flow@!,Zones;;!;;m12=1"; //vertical


/*
 * Dots waving around in a sine/pendulum motion.
 * Little pixel birds flying in a circle. By Aircoookie
 */
uint16_t mode_chunchun(void)
{
  SEGMENT.fade_out(254); // add a bit of trail
  uint16_t counter = strip.now * (6 + (SEGMENT.speed >> 4));
  uint16_t numBirds = 2 + (SEGLEN >> 3);  // 2 + 1/8 of a segment
  uint16_t span = (SEGMENT.intensity << 8) / numBirds;

  for (int i = 0; i < numBirds; i++)
  {
    counter -= span;
    uint16_t megumin = sin16(counter) + 0x8000;
    uint16_t bird = uint32_t(megumin * SEGLEN) >> 16;
    uint32_t c = SEGMENT.color_from_palette((i * 255)/ numBirds, false, false, 0);  // no palette wrapping
    bird = constrain(bird, 0, SEGLEN-1);
    SEGMENT.setPixelColor(bird, c);
  }
  return FRAMETIME;
}
static const char _data_FX_MODE_CHUNCHUN[] PROGMEM = "Chunchun@!,Gap size;!,!;!";


//13 bytes
typedef struct Spotlight {
  float speed;
  uint8_t colorIdx;
  int16_t position;
  unsigned long lastUpdateTime;
  uint8_t width;
  uint8_t type;
} spotlight;

#define SPOT_TYPE_SOLID       0
#define SPOT_TYPE_GRADIENT    1
#define SPOT_TYPE_2X_GRADIENT 2
#define SPOT_TYPE_2X_DOT      3
#define SPOT_TYPE_3X_DOT      4
#define SPOT_TYPE_4X_DOT      5
#define SPOT_TYPES_COUNT      6
#ifdef ESP8266
  #define SPOT_MAX_COUNT 17          //Number of simultaneous waves
#else
  #define SPOT_MAX_COUNT 49          //Number of simultaneous waves
#endif

/*
 * Spotlights moving back and forth that cast dancing shadows.
 * Shine this through tree branches/leaves or other close-up objects that cast
 * interesting shadows onto a ceiling or tarp.
 *
 * By Steve Pomeroy @xxv
 */
uint16_t mode_dancing_shadows(void)
{
  uint8_t numSpotlights = map(SEGMENT.intensity, 0, 255, 2, SPOT_MAX_COUNT);  // 49 on 32 segment ESP32, 17 on 16 segment ESP8266
  bool initialize = SEGENV.aux0 != numSpotlights;
  SEGENV.aux0 = numSpotlights;

  uint16_t dataSize = sizeof(spotlight) * numSpotlights;
  if (!SEGENV.allocateData(dataSize)) return mode_static(); //allocation failed
  Spotlight* spotlights = reinterpret_cast<Spotlight*>(SEGENV.data);

  SEGMENT.fill(BLACK);

  unsigned long time = millis();
  bool respawn = false;

  for (size_t i = 0; i < numSpotlights; i++) {
    if (!initialize) {
      // advance the position of the spotlight
      int16_t delta = (float)(time - spotlights[i].lastUpdateTime) *
                  (spotlights[i].speed * ((1.0 + SEGMENT.speed)/100.0));

      if (abs(delta) >= 1) {
        spotlights[i].position += delta;
        spotlights[i].lastUpdateTime = time;
      }

      respawn = (spotlights[i].speed > 0.0 && spotlights[i].position > (SEGLEN + 2))
             || (spotlights[i].speed < 0.0 && spotlights[i].position < -(spotlights[i].width + 2));
    }

    if (initialize || respawn) {
      spotlights[i].colorIdx = random8();
      spotlights[i].width = random8(1, 10);

      spotlights[i].speed = 1.0/random8(4, 50);

      if (initialize) {
        spotlights[i].position = random16(SEGLEN);
        spotlights[i].speed *= random8(2) ? 1.0 : -1.0;
      } else {
        if (random8(2)) {
          spotlights[i].position = SEGLEN + spotlights[i].width;
          spotlights[i].speed *= -1.0;
        }else {
          spotlights[i].position = -spotlights[i].width;
        }
      }

      spotlights[i].lastUpdateTime = time;
      spotlights[i].type = random8(SPOT_TYPES_COUNT);
    }

    uint32_t color = SEGMENT.color_from_palette(spotlights[i].colorIdx, false, false, 0);
    int start = spotlights[i].position;

    if (spotlights[i].width <= 1) {
      if (start >= 0 && start < SEGLEN) {
        SEGMENT.blendPixelColor(start, color, 128);
      }
    } else {
      switch (spotlights[i].type) {
        case SPOT_TYPE_SOLID:
          for (size_t j = 0; j < spotlights[i].width; j++) {
            if ((start + j) >= 0 && (start + j) < SEGLEN) {
              SEGMENT.blendPixelColor(start + j, color, 128);
            }
          }
        break;

        case SPOT_TYPE_GRADIENT:
          for (size_t j = 0; j < spotlights[i].width; j++) {
            if ((start + j) >= 0 && (start + j) < SEGLEN) {
              SEGMENT.blendPixelColor(start + j, color, cubicwave8(map(j, 0, spotlights[i].width - 1, 0, 255)));
            }
          }
        break;

        case SPOT_TYPE_2X_GRADIENT:
          for (size_t j = 0; j < spotlights[i].width; j++) {
            if ((start + j) >= 0 && (start + j) < SEGLEN) {
              SEGMENT.blendPixelColor(start + j, color, cubicwave8(2 * map(j, 0, spotlights[i].width - 1, 0, 255)));
            }
          }
        break;

        case SPOT_TYPE_2X_DOT:
          for (size_t j = 0; j < spotlights[i].width; j += 2) {
            if ((start + j) >= 0 && (start + j) < SEGLEN) {
              SEGMENT.blendPixelColor(start + j, color, 128);
            }
          }
        break;

        case SPOT_TYPE_3X_DOT:
          for (size_t j = 0; j < spotlights[i].width; j += 3) {
            if ((start + j) >= 0 && (start + j) < SEGLEN) {
              SEGMENT.blendPixelColor(start + j, color, 128);
            }
          }
        break;

        case SPOT_TYPE_4X_DOT:
          for (size_t j = 0; j < spotlights[i].width; j += 4) {
            if ((start + j) >= 0 && (start + j) < SEGLEN) {
              SEGMENT.blendPixelColor(start + j, color, 128);
            }
          }
        break;
      }
    }
  }

  return FRAMETIME;
}
static const char _data_FX_MODE_DANCING_SHADOWS[] PROGMEM = "Dancing Shadows@!,# of shadows;!;!";


/*
  Imitates a washing machine, rotating same waves forward, then pause, then backward.
  By Stefan Seegel
*/
uint16_t mode_washing_machine(void) {
  float speed = tristate_square8(strip.now >> 7, 90, 15);
  float quot  = 32.0f - ((float)SEGMENT.speed / 16.0f);
  speed /= quot;

  SEGENV.step += (speed * 128.0f);

  for (int i=0; i<SEGLEN; i++) {
    uint8_t col = sin8(((SEGMENT.intensity / 25 + 1) * 255 * i / SEGLEN) + (SEGENV.step >> 7));
    SEGMENT.setPixelColor(i, SEGMENT.color_from_palette(col, false, PALETTE_SOLID_WRAP, 3));
  }

  return FRAMETIME;
}
static const char _data_FX_MODE_WASHING_MACHINE[] PROGMEM = "Washing Machine@!,!;;!";


/*
  Blends random colors across palette
  Modified, originally by Mark Kriegsman https://gist.github.com/kriegsman/1f7ccbbfa492a73c015e
*/
uint16_t mode_blends(void) {
  uint16_t pixelLen = SEGLEN > UINT8_MAX ? UINT8_MAX : SEGLEN;
  uint16_t dataSize = sizeof(uint32_t) * (pixelLen + 1);  // max segment length of 56 pixels on 16 segment ESP8266
  if (!SEGENV.allocateData(dataSize)) return mode_static(); //allocation failed
  uint32_t* pixels = reinterpret_cast<uint32_t*>(SEGENV.data);
  uint8_t blendSpeed = map(SEGMENT.intensity, 0, UINT8_MAX, 10, 128);
  uint8_t shift = (strip.now * ((SEGMENT.speed >> 3) +1)) >> 8;

  for (int i = 0; i < pixelLen; i++) {
    pixels[i] = color_blend(pixels[i], SEGMENT.color_from_palette(shift + quadwave8((i + 1) * 16), false, PALETTE_SOLID_WRAP, 255), blendSpeed);
    shift += 3;
  }

  uint16_t offset = 0;
  for (int i = 0; i < SEGLEN; i++) {
    SEGMENT.setPixelColor(i, pixels[offset++]);
    if (offset > pixelLen) offset = 0;
  }

  return FRAMETIME;
}
static const char _data_FX_MODE_BLENDS[] PROGMEM = "Blends@Shift speed,Blend speed;;!";


/*
  TV Simulator
  Modified and adapted to WLED by Def3nder, based on "Fake TV Light for Engineers" by Phillip Burgess https://learn.adafruit.com/fake-tv-light-for-engineers/arduino-sketch
*/
//43 bytes
typedef struct TvSim {
  uint32_t totalTime = 0;
  uint32_t fadeTime  = 0;
  uint32_t startTime = 0;
  uint32_t elapsed   = 0;
  uint32_t pixelNum  = 0;
  uint16_t sliderValues = 0;
  uint32_t sceeneStart    = 0;
  uint32_t sceeneDuration = 0;
  uint16_t sceeneColorHue = 0;
  uint8_t  sceeneColorSat = 0;
  uint8_t  sceeneColorBri = 0;
  uint8_t  actualColorR = 0;
  uint8_t  actualColorG = 0;
  uint8_t  actualColorB = 0;
  uint16_t pr = 0; // Prev R, G, B
  uint16_t pg = 0;
  uint16_t pb = 0;
} tvSim;

uint16_t mode_tv_simulator(void) {
  uint16_t nr, ng, nb, r, g, b, i, hue;
  uint8_t  sat, bri, j;

  if (!SEGENV.allocateData(sizeof(tvSim))) return mode_static(); //allocation failed
  TvSim* tvSimulator = reinterpret_cast<TvSim*>(SEGENV.data);

  uint8_t colorSpeed     = map(SEGMENT.speed,     0, UINT8_MAX,  1, 20);
  uint8_t colorIntensity = map(SEGMENT.intensity, 0, UINT8_MAX, 10, 30);

  i = SEGMENT.speed << 8 | SEGMENT.intensity;
  if (i != tvSimulator->sliderValues) {
    tvSimulator->sliderValues = i;
    SEGENV.aux1 = 0;
  }

    // create a new sceene
    if (((millis() - tvSimulator->sceeneStart) >= tvSimulator->sceeneDuration) || SEGENV.aux1 == 0) {
      tvSimulator->sceeneStart    = millis();                                               // remember the start of the new sceene
      tvSimulator->sceeneDuration = random16(60* 250* colorSpeed, 60* 750 * colorSpeed);    // duration of a "movie sceene" which has similar colors (5 to 15 minutes with max speed slider)
      tvSimulator->sceeneColorHue = random16(   0, 768);                                    // random start color-tone for the sceene
      tvSimulator->sceeneColorSat = random8 ( 100, 130 + colorIntensity);                   // random start color-saturation for the sceene
      tvSimulator->sceeneColorBri = random8 ( 200, 240);                                    // random start color-brightness for the sceene
      SEGENV.aux1 = 1;
      SEGENV.aux0 = 0;
    }

    // slightly change the color-tone in this sceene
    if ( SEGENV.aux0 == 0) {
      // hue change in both directions
      j = random8(4 * colorIntensity);
      hue = (random8() < 128) ? ((j < tvSimulator->sceeneColorHue)       ? tvSimulator->sceeneColorHue - j : 767 - tvSimulator->sceeneColorHue - j) :  // negative
                                ((j + tvSimulator->sceeneColorHue) < 767 ? tvSimulator->sceeneColorHue + j : tvSimulator->sceeneColorHue + j - 767) ;  // positive

      // saturation
      j = random8(2 * colorIntensity);
      sat = (tvSimulator->sceeneColorSat - j) < 0 ? 0 : tvSimulator->sceeneColorSat - j;

      // brightness
      j = random8(100);
      bri = (tvSimulator->sceeneColorBri - j) < 0 ? 0 : tvSimulator->sceeneColorBri - j;

      // calculate R,G,B from HSV
      // Source: https://blog.adafruit.com/2012/03/14/constant-brightness-hsb-to-rgb-algorithm/
      { // just to create a local scope for  the variables
        uint8_t temp[5], n = (hue >> 8) % 3;
        uint8_t x = ((((hue & 255) * sat) >> 8) * bri) >> 8;
        uint8_t s = (  (256 - sat) * bri) >> 8;
        temp[0] = temp[3] =       s;
        temp[1] = temp[4] =   x + s;
        temp[2] =           bri - x;
        tvSimulator->actualColorR = temp[n + 2];
        tvSimulator->actualColorG = temp[n + 1];
        tvSimulator->actualColorB = temp[n    ];
      }
    }
    // Apply gamma correction, further expand to 16/16/16
    nr = (uint8_t)gamma8(tvSimulator->actualColorR) * 257; // New R/G/B
    ng = (uint8_t)gamma8(tvSimulator->actualColorG) * 257;
    nb = (uint8_t)gamma8(tvSimulator->actualColorB) * 257;

  if (SEGENV.aux0 == 0) {  // initialize next iteration
    SEGENV.aux0 = 1;

    // randomize total duration and fade duration for the actual color
    tvSimulator->totalTime = random16(250, 2500);                   // Semi-random pixel-to-pixel time
    tvSimulator->fadeTime  = random16(0, tvSimulator->totalTime);   // Pixel-to-pixel transition time
    if (random8(10) < 3) tvSimulator->fadeTime = 0;                 // Force scene cut 30% of time

    tvSimulator->startTime = millis();
  } // end of initialization

  // how much time is elapsed ?
  tvSimulator->elapsed = millis() - tvSimulator->startTime;

  // fade from prev volor to next color
  if (tvSimulator->elapsed < tvSimulator->fadeTime) {
    r = map(tvSimulator->elapsed, 0, tvSimulator->fadeTime, tvSimulator->pr, nr);
    g = map(tvSimulator->elapsed, 0, tvSimulator->fadeTime, tvSimulator->pg, ng);
    b = map(tvSimulator->elapsed, 0, tvSimulator->fadeTime, tvSimulator->pb, nb);
  } else { // Avoid divide-by-zero in map()
    r = nr;
    g = ng;
    b = nb;
  }

  // set strip color
  for (i = 0; i < SEGLEN; i++) {
    SEGMENT.setPixelColor(i, r >> 8, g >> 8, b >> 8);  // Quantize to 8-bit
  }

  // if total duration has passed, remember last color and restart the loop
  if ( tvSimulator->elapsed >= tvSimulator->totalTime) {
    tvSimulator->pr = nr; // Prev RGB = new RGB
    tvSimulator->pg = ng;
    tvSimulator->pb = nb;
    SEGENV.aux0 = 0;
  }

  return FRAMETIME;
}
static const char _data_FX_MODE_TV_SIMULATOR[] PROGMEM = "TV Simulator@!,!;;";


/*
  Aurora effect
*/

//CONFIG
#ifdef ESP8266
  #define W_MAX_COUNT  9          //Number of simultaneous waves
#else
  #define W_MAX_COUNT 20          //Number of simultaneous waves
#endif
#define W_MAX_SPEED 6             //Higher number, higher speed
#define W_WIDTH_FACTOR 6          //Higher number, smaller waves

//24 bytes
class AuroraWave {
  private:
    uint16_t ttl;
    CRGB basecolor;
    float basealpha;
    uint16_t age;
    uint16_t width;
    float center;
    bool goingleft;
    float speed_factor;
    bool alive = true;

  public:
    void init(uint32_t segment_length, CRGB color) {
      ttl = random(500, 1501);
      basecolor = color;
      basealpha = random(60, 101) / (float)100;
      age = 0;
      width = random(segment_length / 20, segment_length / W_WIDTH_FACTOR); //half of width to make math easier
      if (!width) width = 1;
      center = random(101) / (float)100 * segment_length;
      goingleft = random(0, 2) == 0;
      speed_factor = (random(10, 31) / (float)100 * W_MAX_SPEED / 255);
      alive = true;
    }

    CRGB getColorForLED(int ledIndex) {
      if(ledIndex < center - width || ledIndex > center + width) return 0; //Position out of range of this wave

      CRGB rgb;

      //Offset of this led from center of wave
      //The further away from the center, the dimmer the LED
      float offset = ledIndex - center;
      if (offset < 0) offset = -offset;
      float offsetFactor = offset / width;

      //The age of the wave determines it brightness.
      //At half its maximum age it will be the brightest.
      float ageFactor = 0.1;
      if((float)age / ttl < 0.5) {
        ageFactor = (float)age / (ttl / 2);
      } else {
        ageFactor = (float)(ttl - age) / ((float)ttl * 0.5);
      }

      //Calculate color based on above factors and basealpha value
      float factor = (1 - offsetFactor) * ageFactor * basealpha;
      rgb.r = basecolor.r * factor;
      rgb.g = basecolor.g * factor;
      rgb.b = basecolor.b * factor;

      return rgb;
    };

    //Change position and age of wave
    //Determine if its sill "alive"
    void update(uint32_t segment_length, uint32_t speed) {
      if(goingleft) {
        center -= speed_factor * speed;
      } else {
        center += speed_factor * speed;
      }

      age++;

      if(age > ttl) {
        alive = false;
      } else {
        if(goingleft) {
          if(center + width < 0) {
            alive = false;
          }
        } else {
          if(center - width > segment_length) {
            alive = false;
          }
        }
      }
    };

    bool stillAlive() {
      return alive;
    };
};

uint16_t mode_aurora(void) {
  //aux1 = Wavecount
  //aux2 = Intensity in last loop

  AuroraWave* waves;

//TODO: I am not sure this is a correct way of handling memory allocation since if it fails on 1st run
// it will display static effect but on second run it may crash ESP since data will be nullptr

  if(SEGENV.aux0 != SEGMENT.intensity || SEGENV.call == 0) {
    //Intensity slider changed or first call
    SEGENV.aux1 = map(SEGMENT.intensity, 0, 255, 2, W_MAX_COUNT);
    SEGENV.aux0 = SEGMENT.intensity;

    if(!SEGENV.allocateData(sizeof(AuroraWave) * SEGENV.aux1)) { // 26 on 32 segment ESP32, 9 on 16 segment ESP8266
      return mode_static(); //allocation failed
    }

    waves = reinterpret_cast<AuroraWave*>(SEGENV.data);

    for (int i = 0; i < SEGENV.aux1; i++) {
      waves[i].init(SEGLEN, CRGB(SEGMENT.color_from_palette(random8(), false, false, random(0, 3))));
    }
  } else {
    waves = reinterpret_cast<AuroraWave*>(SEGENV.data);
  }

  for (int i = 0; i < SEGENV.aux1; i++) {
    //Update values of wave
    waves[i].update(SEGLEN, SEGMENT.speed);

    if(!(waves[i].stillAlive())) {
      //If a wave dies, reinitialize it starts over.
      waves[i].init(SEGLEN, CRGB(SEGMENT.color_from_palette(random8(), false, false, random(0, 3))));
    }
  }

  uint8_t backlight = 1; //dimmer backlight if less active colors
  if (SEGCOLOR(0)) backlight++;
  if (SEGCOLOR(1)) backlight++;
  if (SEGCOLOR(2)) backlight++;
  //Loop through LEDs to determine color
  for (int i = 0; i < SEGLEN; i++) {
    CRGB mixedRgb = CRGB(backlight, backlight, backlight);

    //For each LED we must check each wave if it is "active" at this position.
    //If there are multiple waves active on a LED we multiply their values.
    for (int  j = 0; j < SEGENV.aux1; j++) {
      CRGB rgb = waves[j].getColorForLED(i);

      if(rgb != CRGB(0)) {
        mixedRgb += rgb;
      }
    }

    SEGMENT.setPixelColor(i, mixedRgb[0], mixedRgb[1], mixedRgb[2]);
  }

  return FRAMETIME;
}
static const char _data_FX_MODE_AURORA[] PROGMEM = "Aurora@!,!;1,2,3;!;;sx=24,pal=50";

// WLED-SR effects

/////////////////////////
//     Perlin Move     //
/////////////////////////
// 16 bit perlinmove. Use Perlin Noise instead of sinewaves for movement. By Andrew Tuline.
// Controls are speed, # of pixels, faderate.
uint16_t mode_perlinmove(void) {

  SEGMENT.fade_out(255-SEGMENT.custom1);
  for (int i = 0; i < SEGMENT.intensity/16 + 1; i++) {
    uint16_t locn = inoise16(millis()*128/(260-SEGMENT.speed)+i*15000, millis()*128/(260-SEGMENT.speed)); // Get a new pixel location from moving noise.
    uint16_t pixloc = map(locn, 50*256, 192*256, 0, SEGLEN-1);                                            // Map that to the length of the strand, and ensure we don't go over.
    SEGMENT.setPixelColor(pixloc, SEGMENT.color_from_palette(pixloc%255, false, PALETTE_SOLID_WRAP, 0));
  }

  return FRAMETIME;
} // mode_perlinmove()
static const char _data_FX_MODE_PERLINMOVE[] PROGMEM = "Perlin Move@!,# of pixels,Fade rate;!,!;!";


/////////////////////////
//     Waveins         //
/////////////////////////
// Uses beatsin8() + phase shifting. By: Andrew Tuline
uint16_t mode_wavesins(void) {

  for (int i = 0; i < SEGLEN; i++) {
    uint8_t bri = sin8(millis()/4 + i * SEGMENT.intensity);
    uint8_t index = beatsin8(SEGMENT.speed, SEGMENT.custom1, SEGMENT.custom1+SEGMENT.custom2, 0, i * (SEGMENT.custom3<<3));
    //SEGMENT.setPixelColor(i, ColorFromPalette(SEGPALETTE, index, bri, LINEARBLEND));
    SEGMENT.setPixelColor(i, SEGMENT.color_from_palette(index, false, PALETTE_SOLID_WRAP, 0, bri));
  }

  return FRAMETIME;
} // mode_waveins()
static const char _data_FX_MODE_WAVESINS[] PROGMEM = "Wavesins@!,Brightness variation,Starting color,Range of colors,Color variation;!;!";


//////////////////////////////
//     Flow Stripe          //
//////////////////////////////
// By: ldirko  https://editor.soulmatelights.com/gallery/392-flow-led-stripe , modifed by: Andrew Tuline
uint16_t mode_FlowStripe(void) {

  const uint16_t hl = SEGLEN * 10 / 13;
  uint8_t hue = millis() / (SEGMENT.speed+1);
  uint32_t t = millis() / (SEGMENT.intensity/8+1);

  for (int i = 0; i < SEGLEN; i++) {
    int c = (abs(i - hl) / hl) * 127;
    c = sin8(c);
    c = sin8(c / 2 + t);
    byte b = sin8(c + t/8);
    SEGMENT.setPixelColor(i, CHSV(b + hue, 255, 255));
  }

  return FRAMETIME;
} // mode_FlowStripe()
static const char _data_FX_MODE_FLOWSTRIPE[] PROGMEM = "Flow Stripe@Hue speed,Effect speed;;";


#ifndef WLED_DISABLE_2D
///////////////////////////////////////////////////////////////////////////////
//***************************  2D routines  ***********************************
#define XY(x,y) SEGMENT.XY(x,y)


// Black hole
uint16_t mode_2DBlackHole(void) {            // By: Stepko https://editor.soulmatelights.com/gallery/1012 , Modified by: Andrew Tuline
  if (!strip.isMatrix) return mode_static(); // not a 2D set-up

  const uint16_t cols = SEGMENT.virtualWidth();
  const uint16_t rows = SEGMENT.virtualHeight();
  uint16_t x, y;

  // initialize on first call
  if (SEGENV.call == 0) {
    SEGMENT.setUpLeds();
    SEGMENT.fill(BLACK);
  }

  SEGMENT.fadeToBlackBy(16 + (SEGMENT.speed>>3)); // create fading trails
  float t = (float)(millis())/128;              // timebase
  // outer stars
  for (size_t i = 0; i < 8; i++) {
    x = beatsin8(SEGMENT.custom1>>3,   0, cols - 1, 0, ((i % 2) ? 128 : 0) + t * i);
    y = beatsin8(SEGMENT.intensity>>3, 0, rows - 1, 0, ((i % 2) ? 192 : 64) + t * i);
    SEGMENT.addPixelColorXY(x, y, CHSV(i*32, 255, 255));
  }
  // inner stars
  for (size_t i = 0; i < 4; i++) {
    x = beatsin8(SEGMENT.custom2>>3, cols/4, cols - 1 - cols/4, 0, ((i % 2) ? 128 : 0) + t * i);
    y = beatsin8(SEGMENT.custom3   , rows/4, rows - 1 - rows/4, 0, ((i % 2) ? 192 : 64) + t * i);
    SEGMENT.addPixelColorXY(x, y, CHSV(i*32, 255, 255));
  }
  // central white dot
  SEGMENT.setPixelColorXY(cols/2, rows/2, CHSV(0, 0, 255));
  // blur everything a bit
  SEGMENT.blur(16);

  return FRAMETIME;
} // mode_2DBlackHole()
static const char _data_FX_MODE_2DBLACKHOLE[] PROGMEM = "Black Hole@Fade rate,Outer Y freq.,Outer X freq.,Inner X freq.,Inner Y freq.;;;2";


////////////////////////////
//     2D Colored Bursts  //
////////////////////////////
uint16_t mode_2DColoredBursts() {              // By: ldirko   https://editor.soulmatelights.com/gallery/819-colored-bursts , modified by: Andrew Tuline
  if (!strip.isMatrix) return mode_static(); // not a 2D set-up

  const uint16_t cols = SEGMENT.virtualWidth();
  const uint16_t rows = SEGMENT.virtualHeight();

  if (SEGENV.call == 0) {
    SEGMENT.setUpLeds();
    SEGMENT.fill(BLACK);
    SEGENV.aux0 = 0; // start with red hue
  }

  bool dot = SEGMENT.check3;
  bool grad = SEGMENT.check1;

  byte numLines = SEGMENT.intensity/16 + 1;

  SEGENV.aux0++;  // hue
  SEGMENT.fadeToBlackBy(40);
  for (size_t i = 0; i < numLines; i++) {
    byte x1 = beatsin8(2 + SEGMENT.speed/16, 0, (cols - 1));
    byte x2 = beatsin8(1 + SEGMENT.speed/16, 0, (cols - 1));
    byte y1 = beatsin8(5 + SEGMENT.speed/16, 0, (rows - 1), 0, i * 24);
    byte y2 = beatsin8(3 + SEGMENT.speed/16, 0, (rows - 1), 0, i * 48 + 64);
    CRGB color = ColorFromPalette(SEGPALETTE, i * 255 / numLines + (SEGENV.aux0&0xFF), 255, LINEARBLEND);

    byte xsteps = abs8(x1 - y1) + 1;
    byte ysteps = abs8(x2 - y2) + 1;
    byte steps = xsteps >= ysteps ? xsteps : ysteps;
    //Draw gradient line
    for (size_t i = 1; i <= steps; i++) {
      uint8_t rate = i * 255 / steps;
      byte dx = lerp8by8(x1, y1, rate);
      byte dy = lerp8by8(x2, y2, rate);
      //SEGMENT.setPixelColorXY(dx, dy, grad ? color.nscale8_video(255-rate) : color); // use addPixelColorXY for different look
      SEGMENT.addPixelColorXY(dx, dy, color); // use setPixelColorXY for different look
      if (grad) SEGMENT.fadePixelColorXY(dx, dy, rate);
    }

    if (dot) { //add white point at the ends of line
      SEGMENT.setPixelColorXY(x1, x2, WHITE);
      SEGMENT.setPixelColorXY(y1, y2, DARKSLATEGRAY);
    }
  }
  if (SEGMENT.custom3) SEGMENT.blur(SEGMENT.custom3/2);

  return FRAMETIME;
} // mode_2DColoredBursts()
static const char _data_FX_MODE_2DCOLOREDBURSTS[] PROGMEM = "Colored Bursts@Speed,# of lines,,,Blur,Gradient,,Dots;;!;2;c3=16";


/////////////////////
//      2D DNA     //
/////////////////////
uint16_t mode_2Ddna(void) {         // dna originally by by ldirko at https://pastebin.com/pCkkkzcs. Updated by Preyy. WLED conversion by Andrew Tuline.
  if (!strip.isMatrix) return mode_static(); // not a 2D set-up

  const uint16_t cols = SEGMENT.virtualWidth();
  const uint16_t rows = SEGMENT.virtualHeight();

  if (SEGENV.call == 0) {
    SEGMENT.setUpLeds();
    SEGMENT.fill(BLACK);
  }

  SEGMENT.fadeToBlackBy(64);

  for (int i = 0; i < cols; i++) {
    SEGMENT.setPixelColorXY(i, beatsin8(SEGMENT.speed/8, 0, rows-1, 0, i*4    ), ColorFromPalette(SEGPALETTE, i*5+millis()/17, beatsin8(5, 55, 255, 0, i*10), LINEARBLEND));
    SEGMENT.setPixelColorXY(i, beatsin8(SEGMENT.speed/8, 0, rows-1, 0, i*4+128), ColorFromPalette(SEGPALETTE, i*5+128+millis()/17, beatsin8(5, 55, 255, 0, i*10+128), LINEARBLEND));
  }
  SEGMENT.blur(SEGMENT.intensity>>3);

  return FRAMETIME;
} // mode_2Ddna()
static const char _data_FX_MODE_2DDNA[] PROGMEM = "DNA@Scroll speed,Blur;;!;2";


/////////////////////////
//     2D DNA Spiral   //
/////////////////////////
uint16_t mode_2DDNASpiral() {               // By: ldirko  https://editor.soulmatelights.com/gallery/810 , modified by: Andrew Tuline
  if (!strip.isMatrix) return mode_static(); // not a 2D set-up

  const uint16_t cols = SEGMENT.virtualWidth();
  const uint16_t rows = SEGMENT.virtualHeight();

  if (SEGENV.call == 0) {
    SEGMENT.setUpLeds();
    SEGMENT.fill(BLACK);
  }

  uint8_t speeds = SEGMENT.speed/2 + 1;
  uint8_t freq = SEGMENT.intensity/8;

  uint32_t ms = millis() / 20;
  SEGMENT.fadeToBlackBy(135);

  for (int i = 0; i < rows; i++) {
    uint16_t x  = beatsin8(speeds, 0, cols - 1, 0, i * freq) + beatsin8(speeds - 7, 0, cols - 1, 0, i * freq + 128);
    uint16_t x1 = beatsin8(speeds, 0, cols - 1, 0, 128 + i * freq) + beatsin8(speeds - 7, 0, cols - 1, 0, 128 + 64 + i * freq);
    uint8_t hue = (i * 128 / rows) + ms;
    // skip every 4th row every now and then (fade it more)
    if ((i + ms / 8) & 3) {
      // draw a gradient line between x and x1
      x = x / 2; x1 = x1 / 2;
      uint8_t steps = abs8(x - x1) + 1;
      for (size_t k = 1; k <= steps; k++) {
        uint8_t rate = k * 255 / steps;
        uint8_t dx = lerp8by8(x, x1, rate);
        //SEGMENT.setPixelColorXY(dx, i, ColorFromPalette(SEGPALETTE, hue, 255, LINEARBLEND).nscale8_video(rate));
        SEGMENT.addPixelColorXY(dx, i, ColorFromPalette(SEGPALETTE, hue, 255, LINEARBLEND)); // use setPixelColorXY for different look
        SEGMENT.fadePixelColorXY(dx, i, rate);
      }
      SEGMENT.setPixelColorXY(x, i, DARKSLATEGRAY);
      SEGMENT.setPixelColorXY(x1, i, WHITE);
    }
  }

  return FRAMETIME;
} // mode_2DDNASpiral()
static const char _data_FX_MODE_2DDNASPIRAL[] PROGMEM = "DNA Spiral@Scroll speed,Y frequency;;!;2";


/////////////////////////
//     2D Drift        //
/////////////////////////
uint16_t mode_2DDrift() {              // By: Stepko   https://editor.soulmatelights.com/gallery/884-drift , Modified by: Andrew Tuline
  if (!strip.isMatrix) return mode_static(); // not a 2D set-up

  const uint16_t cols = SEGMENT.virtualWidth();
  const uint16_t rows = SEGMENT.virtualHeight();

  if (SEGENV.call == 0) {
    SEGMENT.setUpLeds();
    SEGMENT.fill(BLACK);
  }

  SEGMENT.fadeToBlackBy(128);

  const uint16_t maxDim = MAX(cols, rows)/2;
  unsigned long t = millis() / (32 - (SEGMENT.speed>>3));
  for (float i = 1; i < maxDim; i += 0.25) {
    float angle = radians(t * (maxDim - i));
    uint16_t myX = (cols>>1) + (uint16_t)(sin_t(angle) * i) + (cols%2);
    uint16_t myY = (rows>>1) + (uint16_t)(cos_t(angle) * i) + (rows%2);
    SEGMENT.setPixelColorXY(myX, myY, ColorFromPalette(SEGPALETTE, (i * 20) + (t / 20), 255, LINEARBLEND));
  }
  SEGMENT.blur(SEGMENT.intensity>>3);

  return FRAMETIME;
} // mode_2DDrift()
static const char _data_FX_MODE_2DDRIFT[] PROGMEM = "Drift@Rotation speed,Blur amount;;!;2";


//////////////////////////
//     2D Firenoise     //
//////////////////////////
uint16_t mode_2Dfirenoise(void) {               // firenoise2d. By Andrew Tuline. Yet another short routine.
  if (!strip.isMatrix) return mode_static(); // not a 2D set-up

  const uint16_t cols = SEGMENT.virtualWidth();
  const uint16_t rows = SEGMENT.virtualHeight();

  if (SEGENV.call == 0) {
    SEGMENT.setUpLeds();
    SEGMENT.fill(BLACK);
  }

  uint16_t xscale = SEGMENT.intensity*4;
  uint32_t yscale = SEGMENT.speed*8;
  uint8_t indexx = 0;

  SEGPALETTE = CRGBPalette16( CRGB(0,0,0), CRGB(0,0,0), CRGB(0,0,0), CRGB(0,0,0),
                              CRGB::Red, CRGB::Red, CRGB::Red, CRGB::DarkOrange,
                              CRGB::DarkOrange,CRGB::DarkOrange, CRGB::Orange, CRGB::Orange,
                              CRGB::Yellow, CRGB::Orange, CRGB::Yellow, CRGB::Yellow);

  for (int j=0; j < cols; j++) {
    for (int i=0; i < rows; i++) {
      indexx = inoise8(j*yscale*rows/255, i*xscale+millis()/4);                                           // We're moving along our Perlin map.
      SEGMENT.setPixelColorXY(j, i, ColorFromPalette(SEGPALETTE, min(i*(indexx)>>4, 255), i*255/cols, LINEARBLEND)); // With that value, look up the 8 bit colour palette value and assign it to the current LED.
    } // for i
  } // for j

  return FRAMETIME;
} // mode_2Dfirenoise()
static const char _data_FX_MODE_2DFIRENOISE[] PROGMEM = "Firenoise@X scale,Y scale;;!;2;pal=0"; //WLEDMM pal=0


//////////////////////////////
//     2D Frizzles          //
//////////////////////////////
uint16_t mode_2DFrizzles(void) {                 // By: Stepko https://editor.soulmatelights.com/gallery/640-color-frizzles , Modified by: Andrew Tuline
  if (!strip.isMatrix) return mode_static(); // not a 2D set-up

  const uint16_t cols = SEGMENT.virtualWidth();
  const uint16_t rows = SEGMENT.virtualHeight();

  if (SEGENV.call == 0) {
    SEGMENT.setUpLeds();
    SEGMENT.fill(BLACK);
  }

  SEGMENT.fadeToBlackBy(16);
  for (size_t i = 8; i > 0; i--) {
    SEGMENT.addPixelColorXY(beatsin8(SEGMENT.speed/8 + i, 0, cols - 1),
                            beatsin8(SEGMENT.intensity/8 - i, 0, rows - 1),
                            ColorFromPalette(SEGPALETTE, beatsin8(12, 0, 255), 255, LINEARBLEND));
  }
  SEGMENT.blur(SEGMENT.custom1>>3);

  return FRAMETIME;
} // mode_2DFrizzles()
static const char _data_FX_MODE_2DFRIZZLES[] PROGMEM = "Frizzles@X frequency,Y frequency,Blur;;!;2";


///////////////////////////////////////////
//   2D Cellular Automata Game of life   //
///////////////////////////////////////////
typedef struct ColorCount {
  CRGB color;
  int8_t count;
} colorCount;

uint16_t mode_2Dgameoflife(void) { // Written by Ewoud Wijma, inspired by https://natureofcode.com/book/chapter-7-cellular-automata/ and https://github.com/DougHaber/nlife-color
  if (!strip.isMatrix) return mode_static(); // not a 2D set-up

  const uint16_t cols = SEGMENT.virtualWidth();
  const uint16_t rows = SEGMENT.virtualHeight();
  const uint16_t dataSize = sizeof(CRGB) * SEGMENT.length();  // using width*height prevents reallocation if mirroring is enabled
  const uint16_t crcBufferLen = 2; //(SEGMENT.width() + SEGMENT.height())*71/100; // roughly sqrt(2)/2 for better repetition detection (Ewowi)

  if (!SEGENV.allocateData(dataSize + sizeof(uint16_t)*crcBufferLen)) return mode_static(); //allocation failed
  CRGB *prevLeds = reinterpret_cast<CRGB*>(SEGENV.data);
  uint16_t *crcBuffer = reinterpret_cast<uint16_t*>(SEGENV.data + dataSize); 

  CRGB backgroundColor = SEGCOLOR(1);

  if (SEGENV.call == 0) SEGMENT.setUpLeds();

  if (SEGENV.call == 0 || strip.now - SEGMENT.step > 3000) {
    SEGENV.step = strip.now;
    SEGENV.aux0 = 0;
    random16_set_seed(millis()>>2); //seed the random generator

    //give the leds random state and colors (based on intensity, colors from palette or all posible colors are chosen)
    for (int x = 0; x < cols; x++) for (int y = 0; y < rows; y++) {
      uint8_t state = random8()%2;
      if (state == 0)
        SEGMENT.setPixelColorXY(x,y, backgroundColor);
      else
        SEGMENT.setPixelColorXY(x,y, !SEGMENT.check1?SEGMENT.color_from_palette(random8(), false, PALETTE_SOLID_WRAP, 0): random16()*random16()); //WLEDMM support all colors
    }

    for (int y = 0; y < rows; y++) for (int x = 0; x < cols; x++) prevLeds[XY(x,y)] = CRGB::Black;
    memset(crcBuffer, 0, sizeof(uint16_t)*crcBufferLen);
  } else if (strip.now - SEGENV.step < FRAMETIME_FIXED * (uint32_t)map(SEGMENT.speed,0,255,64,4)) {
    // update only when appropriate time passes (in 42 FPS slots)
    return FRAMETIME;
  }

  //copy previous leds (save previous generation)
  //NOTE: using lossy getPixelColor() is a benefit as endlessly repeating patterns will eventually fade out causing a reset
  for (int x = 0; x < cols; x++) for (int y = 0; y < rows; y++) prevLeds[XY(x,y)] = SEGMENT.getPixelColorXY(x,y);

  //calculate new leds
  for (int x = 0; x < cols; x++) for (int y = 0; y < rows; y++) {

    colorCount colorsCount[9]; // count the different colors in the 3*3 matrix
    for (int i=0; i<9; i++) colorsCount[i] = {backgroundColor, 0}; // init colorsCount

    // iterate through neighbors and count them and their different colors
    int neighbors = 0;
    for (int i = -1; i <= 1; i++) for (int j = -1; j <= 1; j++) { // iterate through 3*3 matrix
      if (i==0 && j==0) continue; // ignore itself
      // wrap around segment
      int16_t xx = x+i, yy = y+j;
      if (x+i < 0) xx = cols-1; else if (x+i >= cols) xx = 0;
      if (y+j < 0) yy = rows-1; else if (y+j >= rows) yy = 0;

      uint16_t xy = XY(xx, yy); // previous cell xy to check
      // count different neighbours and colors
      if (prevLeds[xy] != backgroundColor) {
        neighbors++;
        bool colorFound = false;
        int k;
        for (k=0; k<9 && colorsCount[i].count != 0; k++)
          if (colorsCount[k].color == prevLeds[xy]) {
            colorsCount[k].count++;
            colorFound = true;
          }
        if (!colorFound) colorsCount[k] = {prevLeds[xy], 1}; //add new color found in the array
      }
    } // i,j

    // Rules of Life
    uint32_t col = prevLeds[XY(x,y)];
    uint32_t bgc = RGBW32(backgroundColor.r, backgroundColor.g, backgroundColor.b, 0);
    if      ((col != bgc) && (neighbors <  2)) SEGMENT.setPixelColorXY(x,y, bgc); // Loneliness
    else if ((col != bgc) && (neighbors >  3)) SEGMENT.setPixelColorXY(x,y, bgc); // Overpopulation
    else if ((col == bgc) && (neighbors == 3)) {                                  // Reproduction
      // find dominant color and assign it to a cell
      colorCount dominantColorCount = {backgroundColor, 0};
      for (int i=0; i<9 && colorsCount[i].count != 0; i++)
        if (colorsCount[i].count > dominantColorCount.count) dominantColorCount = colorsCount[i];
      // assign the dominant color w/ a bit of randomness to avoid "gliders"
      if (dominantColorCount.count > 0 && random8(128)) SEGMENT.setPixelColorXY(x,y, dominantColorCount.color);
    } else if ((col == bgc) && (neighbors == 2) && !random8(128)) {               // Mutation
      SEGMENT.setPixelColorXY(x,y, SEGMENT.color_from_palette(random8(), false, PALETTE_SOLID_WRAP, 255));
    }
    // else do nothing!
  } //x,y

  // calculate CRC16 of leds
  uint16_t crc = crc16((const unsigned char*)prevLeds, dataSize);
  // check if we had same CRC and reset if needed
  bool repetition = false;
  for (int i=0; i<crcBufferLen && !repetition; i++) repetition = (crc == crcBuffer[i]); // (Ewowi)
  // same CRC would mean image did not change or was repeating itself
  if (!repetition) SEGENV.step = strip.now; //if no repetition avoid reset
  // remember CRCs across frames
  crcBuffer[SEGENV.aux0] = crc;
  ++SEGENV.aux0 %= crcBufferLen;

  return FRAMETIME;
} // mode_2Dgameoflife()
static const char _data_FX_MODE_2DGAMEOFLIFE[] PROGMEM = "Game Of Life@!,,,,,All colors=0;!,!;!;2"; //WLEDMM support all colors


/////////////////////////
//     2D Hiphotic     //
/////////////////////////
uint16_t mode_2DHiphotic() {                        //  By: ldirko  https://editor.soulmatelights.com/gallery/810 , Modified by: Andrew Tuline
  if (!strip.isMatrix) return mode_static(); // not a 2D set-up

  const uint16_t cols = SEGMENT.virtualWidth();
  const uint16_t rows = SEGMENT.virtualHeight();
  const uint32_t a = strip.now / ((SEGMENT.custom3>>1)+1);

  for (int x = 0; x < cols; x++) {
    for (int y = 0; y < rows; y++) {
      SEGMENT.setPixelColorXY(x, y, SEGMENT.color_from_palette(sin8(cos8(x * SEGMENT.speed/16 + a / 3) + sin8(y * SEGMENT.intensity/16 + a / 4) + a), false, PALETTE_SOLID_WRAP, 0));
    }
  }

  return FRAMETIME;
} // mode_2DHiphotic()
static const char _data_FX_MODE_2DHIPHOTIC[] PROGMEM = "Hiphotic@X scale,Y scale,,,Speed;!;!;2";


/////////////////////////
//     2D Julia        //
/////////////////////////
// Sliders are:
// intensity = Maximum number of iterations per pixel.
// Custom1 = Location of X centerpoint
// Custom2 = Location of Y centerpoint
// Custom3 = Size of the area (small value = smaller area)
typedef struct Julia {
  float xcen;
  float ycen;
  float xymag;
} julia;

uint16_t mode_2DJulia(void) {                           // An animated Julia set by Andrew Tuline.
  if (!strip.isMatrix) return mode_static(); // not a 2D set-up

  const uint16_t cols = SEGMENT.virtualWidth();
  const uint16_t rows = SEGMENT.virtualHeight();

  if (!SEGENV.allocateData(sizeof(julia))) return mode_static();
  Julia* julias = reinterpret_cast<Julia*>(SEGENV.data);

  float reAl;
  float imAg;

  if (SEGENV.call == 0) {           // Reset the center if we've just re-started this animation.
    julias->xcen = 0.;
    julias->ycen = 0.;
    julias->xymag = 1.0;

    SEGMENT.custom1 = 128;              // Make sure the location widgets are centered to start.
    SEGMENT.custom2 = 128;
    SEGMENT.custom3 = 16;
    SEGMENT.intensity = 24;
  }

  julias->xcen  = julias->xcen  + (float)(SEGMENT.custom1 - 128)/100000.f;
  julias->ycen  = julias->ycen  + (float)(SEGMENT.custom2 - 128)/100000.f;
  julias->xymag = julias->xymag + (float)((SEGMENT.custom3 - 16)<<3)/100000.f; // reduced resolution slider
  if (julias->xymag < 0.01f) julias->xymag = 0.01f;
  if (julias->xymag > 1.0f) julias->xymag = 1.0f;

  float xmin = julias->xcen - julias->xymag;
  float xmax = julias->xcen + julias->xymag;
  float ymin = julias->ycen - julias->xymag;
  float ymax = julias->ycen + julias->xymag;

  // Whole set should be within -1.2,1.2 to -.8 to 1.
  xmin = constrain(xmin, -1.2f, 1.2f);
  xmax = constrain(xmax, -1.2f, 1.2f);
  ymin = constrain(ymin, -0.8f, 1.0f);
  ymax = constrain(ymax, -0.8f, 1.0f);

  float dx;                       // Delta x is mapped to the matrix size.
  float dy;                       // Delta y is mapped to the matrix size.

  int maxIterations = 15;         // How many iterations per pixel before we give up. Make it 8 bits to match our range of colours.
  float maxCalc = 16.0;           // How big is each calculation allowed to be before we give up.

  maxIterations = SEGMENT.intensity/2;


  // Resize section on the fly for some animaton.
  reAl = -0.94299f;               // PixelBlaze example
  imAg = 0.3162f;

  reAl += sin_t((float)millis()/305.f)/20.f;
  imAg += sin_t((float)millis()/405.f)/20.f;

  dx = (xmax - xmin) / (cols);     // Scale the delta x and y values to our matrix size.
  dy = (ymax - ymin) / (rows);

  // Start y
  float y = ymin;
  for (int j = 0; j < rows; j++) {

    // Start x
    float x = xmin;
    for (int i = 0; i < cols; i++) {

      // Now we test, as we iterate z = z^2 + c does z tend towards infinity?
      float a = x;
      float b = y;
      int iter = 0;

      while (iter < maxIterations) {    // Here we determine whether or not we're out of bounds.
        float aa = a * a;
        float bb = b * b;
        float len = aa + bb;
        if (len > maxCalc) {            // |z| = sqrt(a^2+b^2) OR z^2 = a^2+b^2 to save on having to perform a square root.
          break;  // Bail
        }

       // This operation corresponds to z -> z^2+c where z=a+ib c=(x,y). Remember to use 'foil'.
        b = 2*a*b + imAg;
        a = aa - bb + reAl;
        iter++;
      } // while

      // We color each pixel based on how long it takes to get to infinity, or black if it never gets there.
      if (iter == maxIterations) {
        SEGMENT.setPixelColorXY(i, j, 0);
      } else {
        SEGMENT.setPixelColorXY(i, j, SEGMENT.color_from_palette(iter*255/maxIterations, false, PALETTE_SOLID_WRAP, 0));
      }
      x += dx;
    }
    y += dy;
  }
//  SEGMENT.blur(64);

  return FRAMETIME;
} // mode_2DJulia()
static const char _data_FX_MODE_2DJULIA[] PROGMEM = "Julia@,Max iterations per pixel,X center,Y center,Area size;!;!;2;ix=24,c1=128,c2=128,c3=16";


//////////////////////////////
//     2D Lissajous         //
//////////////////////////////
uint16_t mode_2DLissajous(void) {            // By: Andrew Tuline
  if (!strip.isMatrix) return mode_static(); // not a 2D set-up

  const uint16_t cols = SEGMENT.virtualWidth();
  const uint16_t rows = SEGMENT.virtualHeight();

  SEGMENT.fadeToBlackBy(SEGMENT.intensity);

  //for (int i=0; i < 4*(cols+rows); i ++) {
  for (int i=0; i < 256; i ++) {
    //float xlocn = float(sin8(now/4+i*(SEGMENT.speed>>5))) / 255.0f;
    //float ylocn = float(cos8(now/4+i*2)) / 255.0f;
    //WLEDMM: stick to the original calculations of xlocn and ylocn
    uint8_t xlocn = sin8(strip.now/2+i*(SEGMENT.speed>>6));
    uint8_t ylocn = cos8(strip.now/2+i*2);
    xlocn = map(xlocn,0,255,0,cols-1);
    ylocn = map(ylocn,0,255,0,rows-1);
    SEGMENT.setPixelColorXY(xlocn, ylocn, SEGMENT.color_from_palette(millis()/100+i, false, PALETTE_SOLID_WRAP, 0));
  }


  return FRAMETIME;
} // mode_2DLissajous()
static const char _data_FX_MODE_2DLISSAJOUS[] PROGMEM = "Lissajous@X frequency,Fade rate;!;!;2";


///////////////////////
//    2D Matrix      //
///////////////////////
uint16_t mode_2Dmatrix(void) {                  // Matrix2D. By Jeremy Williams. Adapted by Andrew Tuline & improved by merkisoft and ewowi.
  if (!strip.isMatrix) return mode_static(); // not a 2D set-up

  const uint16_t cols = SEGMENT.virtualWidth();
  const uint16_t rows = SEGMENT.virtualHeight();

  if (SEGENV.call == 0) {
    SEGMENT.setUpLeds();
    SEGMENT.fill(BLACK);
  }

  uint8_t fade = map(SEGMENT.custom1, 0, 255, 50, 250);    // equals trail size
  uint8_t speed = (256-SEGMENT.speed) >> map(MIN(rows, 150), 0, 150, 0, 3);    // slower speeds for small displays

  CRGB spawnColor;
  CRGB trailColor;
  if (SEGMENT.check1) {
    spawnColor = SEGCOLOR(0);
    trailColor = SEGCOLOR(1);
  } else {
    spawnColor = CRGB(175,255,175);
    trailColor = CRGB(27,130,39);
  }

  if (strip.now - SEGENV.step >= speed) {
    SEGENV.step = strip.now;
    for (int row=rows-1; row>=0; row--) {
      for (int col=0; col<cols; col++) {
        CRGB pix = SEGMENT.getPixelColorXY(col, row);
        if (pix == spawnColor) {
          SEGMENT.setPixelColorXY(col, row, trailColor);  // create trail
          if (row < rows-1) SEGMENT.setPixelColorXY(col, row+1, spawnColor);
        } else {
          // fade other pixels
          SEGMENT.setPixelColorXY(col, row, pix.nscale8(fade));
        }
      }
    }

    // check for empty screen to ensure code spawn
    bool emptyScreen = true;
    for (int x=0; x<cols; x++) for (int y=0; y<rows; y++) {
      if (SEGMENT.getPixelColorXY(x,y)) {
        emptyScreen = false;
        break;
      }
    }

    // spawn new falling code
    if (random8() < SEGMENT.intensity || emptyScreen) {
      uint8_t spawnX = random8(cols);
      SEGMENT.setPixelColorXY(spawnX, 0, spawnColor);
    }
  } // if millis

  return FRAMETIME;
} // mode_2Dmatrix()
static const char _data_FX_MODE_2DMATRIX[] PROGMEM = "Matrix@!,Spawning rate,Trail,,,Custom color;Spawn,Trail;;2";


/////////////////////////
//     2D Metaballs    //
/////////////////////////
uint16_t mode_2Dmetaballs(void) {   // Metaballs by Stefan Petrick. Cannot have one of the dimensions be 2 or less. Adapted by Andrew Tuline.
  if (!strip.isMatrix) return mode_static(); // not a 2D set-up

  const uint16_t cols = SEGMENT.virtualWidth();
  const uint16_t rows = SEGMENT.virtualHeight();

  float speed = 0.25f * (1+(SEGMENT.speed>>6));

  // get some 2 random moving points
  uint8_t x2 = map(inoise8(strip.now * speed, 25355, 685), 0, 255, 0, cols-1);
  uint8_t y2 = map(inoise8(strip.now * speed, 355, 11685), 0, 255, 0, rows-1);

  uint8_t x3 = map(inoise8(strip.now * speed, 55355, 6685), 0, 255, 0, cols-1);
  uint8_t y3 = map(inoise8(strip.now * speed, 25355, 22685), 0, 255, 0, rows-1);

  // and one Lissajou function
  uint8_t x1 = beatsin8(23 * speed, 0, cols-1);
  uint8_t y1 = beatsin8(28 * speed, 0, rows-1);

  for (int y = 0; y < rows; y++) {
    for (int x = 0; x < cols; x++) {
      // calculate distances of the 3 points from actual pixel
      // and add them together with weightening
      uint16_t dx = abs(x - x1);
      uint16_t dy = abs(y - y1);
      uint16_t dist = 2 * sqrt16((dx * dx) + (dy * dy));

      dx = abs(x - x2);
      dy = abs(y - y2);
      dist += sqrt16((dx * dx) + (dy * dy));

      dx = abs(x - x3);
      dy = abs(y - y3);
      dist += sqrt16((dx * dx) + (dy * dy));

      // inverse result
      byte color = dist ? 1000 / dist : 255;

      // map color between thresholds
      if (color > 0 and color < 60) {
        SEGMENT.setPixelColorXY(x, y, SEGMENT.color_from_palette(map(color * 9, 9, 531, 0, 255), false, PALETTE_SOLID_WRAP, 0));
      } else {
        SEGMENT.setPixelColorXY(x, y, SEGMENT.color_from_palette(0, false, PALETTE_SOLID_WRAP, 0));
      }
      // show the 3 points, too
      SEGMENT.setPixelColorXY(x1, y1, WHITE);
      SEGMENT.setPixelColorXY(x2, y2, WHITE);
      SEGMENT.setPixelColorXY(x3, y3, WHITE);
    }
  }

  return FRAMETIME;
} // mode_2Dmetaballs()
static const char _data_FX_MODE_2DMETABALLS[] PROGMEM = "Metaballs@!;;!;2";


//////////////////////
//    2D Noise      //
//////////////////////
uint16_t mode_2Dnoise(void) {                  // By Andrew Tuline
  if (!strip.isMatrix) return mode_static(); // not a 2D set-up

  const uint16_t cols = SEGMENT.virtualWidth();
  const uint16_t rows = SEGMENT.virtualHeight();

  const uint16_t scale  = SEGMENT.intensity+2;

  for (int y = 0; y < rows; y++) {
    for (int x = 0; x < cols; x++) {
      uint8_t pixelHue8 = inoise8(x * scale, y * scale, millis() / (16 - SEGMENT.speed/16));
      SEGMENT.setPixelColorXY(x, y, ColorFromPalette(SEGPALETTE, pixelHue8));
    }
  }

  return FRAMETIME;
} // mode_2Dnoise()
static const char _data_FX_MODE_2DNOISE[] PROGMEM = "Noise2D@!,Scale;;!;2";


//////////////////////////////
//     2D Plasma Ball       //
//////////////////////////////
uint16_t mode_2DPlasmaball(void) {                   // By: Stepko https://editor.soulmatelights.com/gallery/659-plasm-ball , Modified by: Andrew Tuline
  if (!strip.isMatrix) return mode_static(); // not a 2D set-up

  const uint16_t cols = SEGMENT.virtualWidth();
  const uint16_t rows = SEGMENT.virtualHeight();

  if (SEGENV.call == 0) {
    SEGMENT.setUpLeds();
    SEGMENT.fill(BLACK);
  }

  SEGMENT.fadeToBlackBy(SEGMENT.custom1>>2);

  float t = millis() / (33 - SEGMENT.speed/8);
  for (int i = 0; i < cols; i++) {
    uint16_t thisVal = inoise8(i * 30, t, t);
    uint16_t thisMax = map(thisVal, 0, 255, 0, cols-1);
    for (int j = 0; j < rows; j++) {
      uint16_t thisVal_ = inoise8(t, j * 30, t);
      uint16_t thisMax_ = map(thisVal_, 0, 255, 0, rows-1);
      uint16_t x = (i + thisMax_ - cols / 2);
      uint16_t y = (j + thisMax - cols / 2);
      uint16_t cx = (i + thisMax_);
      uint16_t cy = (j + thisMax);

      SEGMENT.addPixelColorXY(i, j, ((x - y > -2) && (x - y < 2)) ||
                                    ((cols - 1 - x - y) > -2 && (cols - 1 - x - y < 2)) ||
                                    (cols - cx == 0) ||
                                    (cols - 1 - cx == 0) ||
                                    ((rows - cy == 0) ||
                                    (rows - 1 - cy == 0)) ? ColorFromPalette(SEGPALETTE, beat8(5), thisVal, LINEARBLEND) : CRGB::Black);
    }
  }
  SEGMENT.blur(SEGMENT.custom2>>5);

  return FRAMETIME;
} // mode_2DPlasmaball()
static const char _data_FX_MODE_2DPLASMABALL[] PROGMEM = "Plasma Ball@Speed,,Fade,Blur;;!;2";


////////////////////////////////
//  2D Polar Lights           //
////////////////////////////////
//static float fmap(const float x, const float in_min, const float in_max, const float out_min, const float out_max) {
//  return (out_max - out_min) * (x - in_min) / (in_max - in_min) + out_min;
//}
uint16_t mode_2DPolarLights(void) {        // By: Kostyantyn Matviyevskyy  https://editor.soulmatelights.com/gallery/762-polar-lights , Modified by: Andrew Tuline
  if (!strip.isMatrix) return mode_static(); // not a 2D set-up

  const uint16_t cols = SEGMENT.virtualWidth();
  const uint16_t rows = SEGMENT.virtualHeight();

  CRGBPalette16 auroraPalette  = {0x000000, 0x003300, 0x006600, 0x009900, 0x00cc00, 0x00ff00, 0x33ff00, 0x66ff00, 0x99ff00, 0xccff00, 0xffff00, 0xffcc00, 0xff9900, 0xff6600, 0xff3300, 0xff0000};

  if (SEGENV.call == 0) {
    SEGMENT.setUpLeds();
    SEGMENT.fill(BLACK);
    SEGENV.step = 0;
  }

  float adjustHeight = (float)map(rows, 8, 32, 28, 12); // maybe use mapf() ???
  uint16_t adjScale = map(cols, 8, 64, 310, 63);
/*
  if (SEGENV.aux1 != SEGMENT.custom1/12) {   // Hacky palette rotation. We need that black.
    SEGENV.aux1 = SEGMENT.custom1/12;
    for (int i = 0; i < 16; i++) {
      long ilk;
      ilk = (long)currentPalette[i].r << 16;
      ilk += (long)currentPalette[i].g << 8;
      ilk += (long)currentPalette[i].b;
      ilk = (ilk << SEGENV.aux1) | (ilk >> (24 - SEGENV.aux1));
      currentPalette[i].r = ilk >> 16;
      currentPalette[i].g = ilk >> 8;
      currentPalette[i].b = ilk;
    }
  }
*/
  uint16_t _scale = map(SEGMENT.intensity, 0, 255, 30, adjScale);
  byte _speed = map(SEGMENT.speed, 0, 255, 128, 16);

  for (int x = 0; x < cols; x++) {
    for (int y = 0; y < rows; y++) {
      SEGENV.step++;
      SEGMENT.setPixelColorXY(x, y, ColorFromPalette(auroraPalette,
                                      qsub8(
                                        inoise8((SEGENV.step%2) + x * _scale, y * 16 + SEGENV.step % 16, SEGENV.step / _speed),
                                        fabsf((float)rows / 2.0f - (float)y) * adjustHeight)));
    }
  }

  return FRAMETIME;
} // mode_2DPolarLights()
static const char _data_FX_MODE_2DPOLARLIGHTS[] PROGMEM = "Polar Lights@!,Scale;;;2";


/////////////////////////
//     2D Pulser       //
/////////////////////////
uint16_t mode_2DPulser(void) {                       // By: ldirko   https://editor.soulmatelights.com/gallery/878-pulse-test , modifed by: Andrew Tuline
  if (!strip.isMatrix) return mode_static(); // not a 2D set-up

  const uint16_t cols = SEGMENT.virtualWidth();
  const uint16_t rows = SEGMENT.virtualHeight();

  if (SEGENV.call == 0) {
    SEGMENT.setUpLeds();
    SEGMENT.fill(BLACK);
  }

  SEGMENT.fadeToBlackBy(8 - (SEGMENT.intensity>>5));

  uint32_t a = strip.now / (18 - SEGMENT.speed / 16);
  uint16_t x = (a / 14) % cols;
  uint16_t y = map((sin8(a * 5) + sin8(a * 4) + sin8(a * 2)), 0, 765, rows-1, 0);
  SEGMENT.setPixelColorXY(x, y, ColorFromPalette(SEGPALETTE, map(y, 0, rows-1, 0, 255), 255, LINEARBLEND));

  SEGMENT.blur(1 + (SEGMENT.intensity>>4));

  return FRAMETIME;
} // mode_2DPulser()
static const char _data_FX_MODE_2DPULSER[] PROGMEM = "Pulser@!,Blur;;!;2";


/////////////////////////
//     2D Sindots      //
/////////////////////////
uint16_t mode_2DSindots(void) {                             // By: ldirko   https://editor.soulmatelights.com/gallery/597-sin-dots , modified by: Andrew Tuline
  if (!strip.isMatrix) return mode_static(); // not a 2D set-up

  const uint16_t cols = SEGMENT.virtualWidth();
  const uint16_t rows = SEGMENT.virtualHeight();

  if (SEGENV.call == 0) {
    SEGMENT.setUpLeds();
    SEGMENT.fill(BLACK);
  }

  SEGMENT.fadeToBlackBy(SEGMENT.custom1>>3);

  byte t1 = millis() / (257 - SEGMENT.speed); // 20;
  byte t2 = sin8(t1) / 4 * 2;
  for (int i = 0; i < 13; i++) {
    byte x = sin8(t1 + i * SEGMENT.intensity/8)*(cols-1)/255;  // max index now 255x15/255=15!
    byte y = sin8(t2 + i * SEGMENT.intensity/8)*(rows-1)/255;  // max index now 255x15/255=15!
    SEGMENT.setPixelColorXY(x, y, ColorFromPalette(SEGPALETTE, i * 255 / 13, 255, LINEARBLEND));
  }
  SEGMENT.blur(SEGMENT.custom2>>3);

  return FRAMETIME;
} // mode_2DSindots()
static const char _data_FX_MODE_2DSINDOTS[] PROGMEM = "Sindots@!,Dot distance,Fade rate,Blur;;!;2";


//////////////////////////////
//     2D Squared Swirl     //
//////////////////////////////
// custom3 affects the blur amount.
uint16_t mode_2Dsquaredswirl(void) {            // By: Mark Kriegsman. https://gist.github.com/kriegsman/368b316c55221134b160
                                                          // Modifed by: Andrew Tuline
  if (!strip.isMatrix) return mode_static(); // not a 2D set-up

  const uint16_t cols = SEGMENT.virtualWidth();
  const uint16_t rows = SEGMENT.virtualHeight();

  if (SEGENV.call == 0) {
    SEGMENT.setUpLeds();
    SEGMENT.fill(BLACK);
  }

  const uint8_t kBorderWidth = 2;

  SEGMENT.fadeToBlackBy(24);

  uint8_t blurAmount = SEGMENT.custom3<<3; // reduced resolution slider
  SEGMENT.blur(blurAmount);

  // Use two out-of-sync sine waves
  uint8_t i = beatsin8(19, kBorderWidth, cols-kBorderWidth);
  uint8_t j = beatsin8(22, kBorderWidth, cols-kBorderWidth);
  uint8_t k = beatsin8(17, kBorderWidth, cols-kBorderWidth);
  uint8_t m = beatsin8(18, kBorderWidth, rows-kBorderWidth);
  uint8_t n = beatsin8(15, kBorderWidth, rows-kBorderWidth);
  uint8_t p = beatsin8(20, kBorderWidth, rows-kBorderWidth);

  uint16_t ms = millis();

  SEGMENT.addPixelColorXY(i, m, ColorFromPalette(SEGPALETTE, ms/29, 255, LINEARBLEND));
  SEGMENT.addPixelColorXY(j, n, ColorFromPalette(SEGPALETTE, ms/41, 255, LINEARBLEND));
  SEGMENT.addPixelColorXY(k, p, ColorFromPalette(SEGPALETTE, ms/73, 255, LINEARBLEND));

  return FRAMETIME;
} // mode_2Dsquaredswirl()
static const char _data_FX_MODE_2DSQUAREDSWIRL[] PROGMEM = "Squared Swirl@,,,,Blur;;!;2";


//////////////////////////////
//     2D Sun Radiation     //
//////////////////////////////
uint16_t mode_2DSunradiation(void) {                   // By: ldirko https://editor.soulmatelights.com/gallery/599-sun-radiation  , modified by: Andrew Tuline
  if (!strip.isMatrix) return mode_static(); // not a 2D set-up

  const uint16_t cols = SEGMENT.virtualWidth();
  const uint16_t rows = SEGMENT.virtualHeight();

  if (!SEGENV.allocateData(sizeof(byte)*(cols+2)*(rows+2))) return mode_static(); //allocation failed
  byte *bump = reinterpret_cast<byte*>(SEGENV.data);

  if (SEGENV.call == 0) {
    SEGMENT.setUpLeds();
    SEGMENT.fill(BLACK);
  }

  unsigned long t = millis() / 4;
  int index = 0;
  uint8_t someVal = SEGMENT.speed/4;             // Was 25.
  for (int j = 0; j < (rows + 2); j++) {
    for (int i = 0; i < (cols + 2); i++) {
      byte col = (inoise8_raw(i * someVal, j * someVal, t)) / 2;
      bump[index++] = col;
    }
  }

  int yindex = cols + 3;
  int16_t vly = -(rows / 2 + 1);
  for (int y = 0; y < rows; y++) {
    ++vly;
    int16_t vlx = -(cols / 2 + 1);
    for (int x = 0; x < cols; x++) {
      ++vlx;
      int8_t nx = bump[x + yindex + 1] - bump[x + yindex - 1];
      int8_t ny = bump[x + yindex + (cols + 2)] - bump[x + yindex - (cols + 2)];
      byte difx = abs8(vlx * 7 - nx);
      byte dify = abs8(vly * 7 - ny);
      int temp = difx * difx + dify * dify;
      int col = 255 - temp / 8; //8 its a size of effect
      if (col < 0) col = 0;
      SEGMENT.setPixelColorXY(x, y, HeatColor(col / (3.0f-(float)(SEGMENT.intensity)/128.f)));
    }
    yindex += (cols + 2);
  }

  return FRAMETIME;
} // mode_2DSunradiation()
static const char _data_FX_MODE_2DSUNRADIATION[] PROGMEM = "Sun Radiation@Variance,Brightness;;;2";


/////////////////////////
//     2D Tartan       //
/////////////////////////
uint16_t mode_2Dtartan(void) {          // By: Elliott Kember  https://editor.soulmatelights.com/gallery/3-tartan , Modified by: Andrew Tuline
  if (!strip.isMatrix) return mode_static(); // not a 2D set-up

  const uint16_t cols = SEGMENT.virtualWidth();
  const uint16_t rows = SEGMENT.virtualHeight();

  if (SEGENV.call == 0) {
    SEGMENT.setUpLeds();
    SEGMENT.fill(BLACK);
  }

  uint8_t hue;
  int offsetX = beatsin16(3, -360, 360);
  int offsetY = beatsin16(2, -360, 360);

  for (int x = 0; x < cols; x++) {
    for (int y = 0; y < rows; y++) {
      hue = x * beatsin16(10, 1, 10) + offsetY;
      SEGMENT.setPixelColorXY(x, y, ColorFromPalette(SEGPALETTE, hue, sin8(x * SEGMENT.speed + offsetX) * sin8(x * SEGMENT.speed + offsetX) / 255, LINEARBLEND));
      hue = y * 3 + offsetX;
      SEGMENT.addPixelColorXY(x, y, ColorFromPalette(SEGPALETTE, hue, sin8(y * SEGMENT.intensity + offsetY) * sin8(y * SEGMENT.intensity + offsetY) / 255, LINEARBLEND));
    }
  }

  return FRAMETIME;
} // mode_2DTartan()
static const char _data_FX_MODE_2DTARTAN[] PROGMEM = "Tartan@X scale,Y scale;;!;2";


/////////////////////////
//     2D spaceships   //
/////////////////////////
uint16_t mode_2Dspaceships(void) {    //// Space ships by stepko (c)05.02.21 [https://editor.soulmatelights.com/gallery/639-space-ships], adapted by Blaz Kristan (AKA blazoncek)
  if (!strip.isMatrix) return mode_static(); // not a 2D set-up

  const uint16_t cols = SEGMENT.virtualWidth();
  const uint16_t rows = SEGMENT.virtualHeight();

  if (SEGENV.call == 0) {
    SEGMENT.setUpLeds();
    SEGMENT.fill(BLACK);
  }

  uint32_t tb = strip.now >> 12;  // every ~4s
  if (tb > SEGENV.step) {
    int8_t dir = ++SEGENV.aux0;
    dir  += (int)random8(3)-1;
    if      (dir > 7) SEGENV.aux0 = 0;
    else if (dir < 0) SEGENV.aux0 = 7;
    else              SEGENV.aux0 = dir;
    SEGENV.step = tb + random8(4);
  }

  SEGMENT.fadeToBlackBy(map(SEGMENT.speed, 0, 255, 248, 16));
  SEGMENT.move(SEGENV.aux0, 1);

  for (size_t i = 0; i < 8; i++) {
    byte x = beatsin8(12 + i, 2, cols - 3);
    byte y = beatsin8(15 + i, 2, rows - 3);
    CRGB color = ColorFromPalette(SEGPALETTE, beatsin8(12 + i, 0, 255), 255);
    SEGMENT.addPixelColorXY(x, y, color);
    if (cols > 24 || rows > 24) {
      SEGMENT.addPixelColorXY(x+1, y, color);
      SEGMENT.addPixelColorXY(x-1, y, color);
      SEGMENT.addPixelColorXY(x, y+1, color);
      SEGMENT.addPixelColorXY(x, y-1, color);
    }
  }
  SEGMENT.blur(SEGMENT.intensity>>3);

  return FRAMETIME;
}
static const char _data_FX_MODE_2DSPACESHIPS[] PROGMEM = "Spaceships@!,Blur;;!;2";


/////////////////////////
//     2D Crazy Bees   //
/////////////////////////
//// Crazy bees by stepko (c)12.02.21 [https://editor.soulmatelights.com/gallery/651-crazy-bees], adapted by Blaz Kristan (AKA blazoncek)
#define MAX_BEES 5
uint16_t mode_2Dcrazybees(void) {
  if (!strip.isMatrix) return mode_static(); // not a 2D set-up

  const uint16_t cols = SEGMENT.virtualWidth();
  const uint16_t rows = SEGMENT.virtualHeight();

  byte n = MIN(MAX_BEES, (rows * cols) / 256 + 1);

  typedef struct Bee {
    uint8_t posX, posY, aimX, aimY, hue;
    int8_t deltaX, deltaY, signX, signY, error;
    void aimed(uint16_t w, uint16_t h) {
      random16_set_seed(millis());
      aimX = random8(0, w);
      aimY = random8(0, h);
      hue = random8();
      deltaX = abs(aimX - posX);
      deltaY = abs(aimY - posY);
      signX = posX < aimX ? 1 : -1;
      signY = posY < aimY ? 1 : -1;
      error = deltaX - deltaY;
    };
  } bee_t;

  if (!SEGENV.allocateData(sizeof(bee_t)*MAX_BEES)) return mode_static(); //allocation failed
  bee_t *bee = reinterpret_cast<bee_t*>(SEGENV.data);

  if (SEGENV.call == 0) {
    SEGMENT.setUpLeds();
    SEGMENT.fill(BLACK);
    for (size_t i = 0; i < n; i++) {
      bee[i].posX = random8(0, cols);
      bee[i].posY = random8(0, rows);
      bee[i].aimed(cols, rows);
    }
  }

  if (millis() > SEGENV.step) {
    SEGENV.step = millis() + (FRAMETIME * 8 / ((SEGMENT.speed>>5)+1));

    SEGMENT.fadeToBlackBy(32);

    for (size_t i = 0; i < n; i++) {
      SEGMENT.addPixelColorXY(bee[i].aimX + 1, bee[i].aimY, CHSV(bee[i].hue, 255, 255));
      SEGMENT.addPixelColorXY(bee[i].aimX, bee[i].aimY + 1, CHSV(bee[i].hue, 255, 255));
      SEGMENT.addPixelColorXY(bee[i].aimX - 1, bee[i].aimY, CHSV(bee[i].hue, 255, 255));
      SEGMENT.addPixelColorXY(bee[i].aimX, bee[i].aimY - 1, CHSV(bee[i].hue, 255, 255));
      if (bee[i].posX != bee[i].aimX || bee[i].posY != bee[i].aimY) {
        SEGMENT.setPixelColorXY(bee[i].posX, bee[i].posY, CRGB(CHSV(bee[i].hue, 60, 255)));
        int8_t error2 = bee[i].error * 2;
        if (error2 > -bee[i].deltaY) {
          bee[i].error -= bee[i].deltaY;
          bee[i].posX += bee[i].signX;
        }
        if (error2 < bee[i].deltaX) {
          bee[i].error += bee[i].deltaX;
          bee[i].posY += bee[i].signY;
        }
      } else {
        bee[i].aimed(cols, rows);
      }
    }
    SEGMENT.blur(SEGMENT.intensity>>4);
  }
  return FRAMETIME;
}
static const char _data_FX_MODE_2DCRAZYBEES[] PROGMEM = "Crazy Bees@!,Blur;;;2";


/////////////////////////
//     2D Ghost Rider  //
/////////////////////////
//// Ghost Rider by stepko (c)2021 [https://editor.soulmatelights.com/gallery/716-ghost-rider], adapted by Blaz Kristan (AKA blazoncek)
#define LIGHTERS_AM 64  // max lighters (adequate for 32x32 matrix)
uint16_t mode_2Dghostrider(void) {
  if (!strip.isMatrix) return mode_static(); // not a 2D set-up

  const uint16_t cols = SEGMENT.virtualWidth();
  const uint16_t rows = SEGMENT.virtualHeight();

  typedef struct Lighter {
    int16_t  gPosX;
    int16_t  gPosY;
    uint16_t gAngle;
    int8_t   angleSpeed;
    uint16_t lightersPosX[LIGHTERS_AM];
    uint16_t lightersPosY[LIGHTERS_AM];
    uint16_t Angle[LIGHTERS_AM];
    uint16_t time[LIGHTERS_AM];
    bool     reg[LIGHTERS_AM];
    int8_t   Vspeed;
  } lighter_t;

  if (!SEGENV.allocateData(sizeof(lighter_t))) return mode_static(); //allocation failed
  lighter_t *lighter = reinterpret_cast<lighter_t*>(SEGENV.data);

  const size_t maxLighters = min(cols + rows, LIGHTERS_AM);

  if (SEGENV.call == 0) SEGMENT.setUpLeds();
  if (SEGENV.aux0 != cols || SEGENV.aux1 != rows) {
    SEGENV.aux0 = cols;
    SEGENV.aux1 = rows;
    SEGMENT.fill(BLACK);
    random16_set_seed(strip.now);
    lighter->angleSpeed = random8(0,20) - 10;
    lighter->Vspeed = 5;
    lighter->gPosX = (cols/2) * 10;
    lighter->gPosY = (rows/2) * 10;
    for (size_t i = 0; i < maxLighters; i++) {
      lighter->lightersPosX[i] = lighter->gPosX;
      lighter->lightersPosY[i] = lighter->gPosY + i;
      lighter->time[i] = i * 2;
    }
  }

  if (millis() > SEGENV.step) {
    SEGENV.step = millis() + 1024 / (cols+rows);

    SEGMENT.fadeToBlackBy((SEGMENT.speed>>2)+64);

    CRGB color = CRGB::White;
    SEGMENT.wu_pixel(lighter->gPosX * 256 / 10, lighter->gPosY * 256 / 10, color);

    lighter->gPosX += lighter->Vspeed * sin_t(radians(lighter->gAngle));
    lighter->gPosY += lighter->Vspeed * cos_t(radians(lighter->gAngle));
    lighter->gAngle += lighter->angleSpeed;
    if (lighter->gPosX < 0)               lighter->gPosX = (cols - 1) * 10;
    if (lighter->gPosX > (cols - 1) * 10) lighter->gPosX = 0;
    if (lighter->gPosY < 0)               lighter->gPosY = (rows - 1) * 10;
    if (lighter->gPosY > (rows - 1) * 10) lighter->gPosY = 0;
    for (size_t i = 0; i < maxLighters; i++) {
      lighter->time[i] += random8(5, 20);
      if (lighter->time[i] >= 255 ||
        (lighter->lightersPosX[i] <= 0) ||
          (lighter->lightersPosX[i] >= (cols - 1) * 10) ||
          (lighter->lightersPosY[i] <= 0) ||
          (lighter->lightersPosY[i] >= (rows - 1) * 10)) {
        lighter->reg[i] = true;
      }
      if (lighter->reg[i]) {
        lighter->lightersPosY[i] = lighter->gPosY;
        lighter->lightersPosX[i] = lighter->gPosX;
        lighter->Angle[i] = lighter->gAngle + random(-10, 10);
        lighter->time[i] = 0;
        lighter->reg[i] = false;
      } else {
        lighter->lightersPosX[i] += -7 * sin_t(radians(lighter->Angle[i]));
        lighter->lightersPosY[i] += -7 * cos_t(radians(lighter->Angle[i]));
      }
      SEGMENT.wu_pixel(lighter->lightersPosX[i] * 256 / 10, lighter->lightersPosY[i] * 256 / 10, ColorFromPalette(SEGPALETTE, (256 - lighter->time[i])));
    }
    SEGMENT.blur(SEGMENT.intensity>>3);
  }

  return FRAMETIME;
}
static const char _data_FX_MODE_2DGHOSTRIDER[] PROGMEM = "Ghost Rider@Fade rate,Blur;;!;2";


////////////////////////////
//     2D Floating Blobs  //
////////////////////////////
//// Floating Blobs by stepko (c)2021 [https://editor.soulmatelights.com/gallery/573-blobs], adapted by Blaz Kristan (AKA blazoncek)
#define MAX_BLOBS 8
uint16_t mode_2Dfloatingblobs(void) {
  if (!strip.isMatrix) return mode_static(); // not a 2D set-up

  const uint16_t cols = SEGMENT.virtualWidth();
  const uint16_t rows = SEGMENT.virtualHeight();

  typedef struct Blob {
    float x[MAX_BLOBS], y[MAX_BLOBS];
    float sX[MAX_BLOBS], sY[MAX_BLOBS]; // speed
    float r[MAX_BLOBS];
    bool grow[MAX_BLOBS];
    byte color[MAX_BLOBS];
  } blob_t;

  uint8_t Amount = (SEGMENT.intensity>>5) + 1; // NOTE: be sure to update MAX_BLOBS if you change this

  if (!SEGENV.allocateData(sizeof(blob_t))) return mode_static(); //allocation failed
  blob_t *blob = reinterpret_cast<blob_t*>(SEGENV.data);

  if (SEGENV.call == 0) SEGMENT.setUpLeds();
  if (SEGENV.aux0 != cols || SEGENV.aux1 != rows) {
    SEGENV.aux0 = cols; // re-initialise if virtual size changes
    SEGENV.aux1 = rows;
    SEGMENT.fill(BLACK);
    for (size_t i = 0; i < MAX_BLOBS; i++) {
      blob->r[i]  = random8(1, cols>8 ? (cols/4) : 2);
      blob->sX[i] = (float) random8(3, cols) / (float)(256 - SEGMENT.speed); // speed x
      blob->sY[i] = (float) random8(3, rows) / (float)(256 - SEGMENT.speed); // speed y
      blob->x[i]  = random8(0, cols-1);
      blob->y[i]  = random8(0, rows-1);
      blob->color[i] = random8();
      blob->grow[i]  = (blob->r[i] < 1.f);
      if (blob->sX[i] == 0) blob->sX[i] = 1;
      if (blob->sY[i] == 0) blob->sY[i] = 1;
    }
  }

  SEGMENT.fadeToBlackBy(20);

  // Bounce balls around
  for (size_t i = 0; i < Amount; i++) {
    if (SEGENV.step < millis()) blob->color[i] = add8(blob->color[i], 4); // slowly change color
    // change radius if needed
    if (blob->grow[i]) {
      // enlarge radius until it is >= 4
      blob->r[i] += (fabsf(blob->sX[i]) > fabsf(blob->sY[i]) ? fabsf(blob->sX[i]) : fabsf(blob->sY[i])) * 0.05f;
      if (blob->r[i] >= MIN(cols/4.f,2.f)) {
        blob->grow[i] = false;
      }
    } else {
      // reduce radius until it is < 1
      blob->r[i] -= (fabsf(blob->sX[i]) > fabsf(blob->sY[i]) ? fabsf(blob->sX[i]) : fabsf(blob->sY[i])) * 0.05f;
      if (blob->r[i] < 1.f) {
        blob->grow[i] = true;
      }
    }
    uint32_t c = SEGMENT.color_from_palette(blob->color[i], false, false, 0);
    if (blob->r[i] > 1.f) SEGMENT.fill_circle(blob->y[i], blob->x[i], roundf(blob->r[i]), c);
    else                  SEGMENT.setPixelColorXY(blob->y[i], blob->x[i], c);
    // move x
    if (blob->x[i] + blob->r[i] >= cols - 1) blob->x[i] += (blob->sX[i] * ((cols - 1 - blob->x[i]) / blob->r[i] + 0.005f));
    else if (blob->x[i] - blob->r[i] <= 0)   blob->x[i] += (blob->sX[i] * (blob->x[i] / blob->r[i] + 0.005f));
    else                                     blob->x[i] += blob->sX[i];
    // move y
    if (blob->y[i] + blob->r[i] >= rows - 1) blob->y[i] += (blob->sY[i] * ((rows - 1 - blob->y[i]) / blob->r[i] + 0.005f));
    else if (blob->y[i] - blob->r[i] <= 0)   blob->y[i] += (blob->sY[i] * (blob->y[i] / blob->r[i] + 0.005f));
    else                                     blob->y[i] += blob->sY[i];
    // bounce x
    if (blob->x[i] < 0.01f) {
      blob->sX[i] = (float)random8(3, cols) / (256 - SEGMENT.speed);
      blob->x[i]  = 0.01f;
    } else if (blob->x[i] > (float)cols - 1.01f) {
      blob->sX[i] = (float)random8(3, cols) / (256 - SEGMENT.speed);
      blob->sX[i] = -blob->sX[i];
      blob->x[i]  = (float)cols - 1.01f;
    }
    // bounce y
    if (blob->y[i] < 0.01f) {
      blob->sY[i] = (float)random8(3, rows) / (256 - SEGMENT.speed);
      blob->y[i]  = 0.01f;
    } else if (blob->y[i] > (float)rows - 1.01f) {
      blob->sY[i] = (float)random8(3, rows) / (256 - SEGMENT.speed);
      blob->sY[i] = -blob->sY[i];
      blob->y[i]  = (float)rows - 1.01f;
    }
  }
  SEGMENT.blur(SEGMENT.custom1>>2);

  if (SEGENV.step < millis()) SEGENV.step = millis() + 2000; // change colors every 2 seconds

  return FRAMETIME;
}
#undef MAX_BLOBS
static const char _data_FX_MODE_2DBLOBS[] PROGMEM = "Blobs@!,# blobs,Blur;!;!;2;c1=8";


////////////////////////////
//     2D Scrolling text  //
////////////////////////////
uint16_t mode_2Dscrollingtext(void) {
  if (!strip.isMatrix) return mode_static(); // not a 2D set-up

  const uint16_t cols = SEGMENT.virtualWidth();
  const uint16_t rows = SEGMENT.virtualHeight();

  int letterWidth;
  int letterHeight;
  switch (map(SEGMENT.custom2, 0, 255, 1, 5)) {
    default:
    case 1: letterWidth = 4; letterHeight =  6; break;
    case 2: letterWidth = 5; letterHeight =  8; break;
    case 3: letterWidth = 6; letterHeight =  8; break;
    case 4: letterWidth = 7; letterHeight =  9; break;
    case 5: letterWidth = 5; letterHeight = 12; break;
  }
  const int yoffset = map(SEGMENT.intensity, 0, 255, -rows/2, rows/2) + (rows-letterHeight)/2;
  char text[33] = {'\0'};
  if (SEGMENT.name) for (size_t i=0,j=0; i<strlen(SEGMENT.name); i++) if (SEGMENT.name[i]>31 && SEGMENT.name[i]<128) text[j++] = SEGMENT.name[i];

  if (!strlen(text) || !strncmp_P(text,PSTR("#DATE"),5) || !strncmp_P(text,PSTR("#DDMM"),5) || !strncmp_P(text,PSTR("#MMDD"),5) || !strncmp_P(text,PSTR("#TIME"),5) || !strncmp_P(text,PSTR("#HHMM"),5)) { // fallback if empty segment name: display date and time
    char sec[5];
    byte AmPmHour = hour(localTime);
    boolean isitAM = true;
    if (useAMPM) {
      if (AmPmHour > 11) { AmPmHour -= 12; isitAM = false; }
      if (AmPmHour == 0) { AmPmHour  = 12; }
    }
    if (useAMPM) sprintf_P(sec, PSTR(" %2s"), (isitAM ? "AM" : "PM"));
    else         sprintf_P(sec, PSTR(":%02d"), second(localTime));
    if      (!strncmp_P(text,PSTR("#DATE"),5)) sprintf_P(text, PSTR("%d.%d.%d"), day(localTime), month(localTime), year(localTime));
    else if (!strncmp_P(text,PSTR("#DDMM"),5)) sprintf_P(text, PSTR("%d.%d"), day(localTime), month(localTime));
    else if (!strncmp_P(text,PSTR("#MMDD"),5)) sprintf_P(text, PSTR("%d/%d"), month(localTime), day(localTime));
    else if (!strncmp_P(text,PSTR("#TIME"),5)) sprintf_P(text, PSTR("%2d:%02d%s"), AmPmHour, minute(localTime), sec);
    else if (!strncmp_P(text,PSTR("#HHMM"),5)) sprintf_P(text, PSTR("%2d:%02d"), AmPmHour, minute(localTime));
    else sprintf_P(text, PSTR("%s %d, %d %2d:%02d%s"), monthShortStr(month(localTime)), day(localTime), year(localTime), AmPmHour, minute(localTime), sec);
  }
  const int numberOfLetters = strlen(text);

  if (SEGENV.step < millis()) {
    if ((numberOfLetters * letterWidth) > cols) ++SEGENV.aux0 %= (numberOfLetters * letterWidth) + cols;      // offset
    else                                          SEGENV.aux0  = (cols + (numberOfLetters * letterWidth))/2;
    ++SEGENV.aux1 &= 0xFF; // color shift
    SEGENV.step = millis() + map(SEGMENT.speed, 0, 255, 10*FRAMETIME_FIXED, 2*FRAMETIME_FIXED);
    if (!SEGMENT.check2) {
      for (int y = 0; y < rows; y++) for (int x = 0; x < cols; x++ )
        SEGMENT.blendPixelColorXY(x, y, SEGCOLOR(1), 255 - (SEGMENT.custom1>>1));
    }
  }
  for (int i = 0; i < numberOfLetters; i++) {
    if (int(cols) - int(SEGENV.aux0) + letterWidth*(i+1) < 0) continue; // don't draw characters off-screen
    uint32_t col1 = SEGMENT.color_from_palette(SEGENV.aux1, false, PALETTE_SOLID_WRAP, 0);
    uint32_t col2 = BLACK;
    if (SEGMENT.check1 && SEGMENT.palette == 0) {
      col1 = SEGCOLOR(0);
      col2 = SEGCOLOR(2);
    }
    SEGMENT.drawCharacter(text[i], int(cols) - int(SEGENV.aux0) + letterWidth*i, yoffset, letterWidth, letterHeight, col1, col2);
  }

  return FRAMETIME;
}
static const char _data_FX_MODE_2DSCROLLTEXT[] PROGMEM = "Scrolling Text@!,Y Offset,Trail,Font size,,Gradient,Overlay;!,!,Gradient;!;2;ix=128,c1=0,rev=0,mi=0,rY=0,mY=0";


////////////////////////////
//     2D Drift Rose      //
////////////////////////////
//// Drift Rose by stepko (c)2021 [https://editor.soulmatelights.com/gallery/1369-drift-rose-pattern], adapted by Blaz Kristan (AKA blazoncek)
uint16_t mode_2Ddriftrose(void) {
  if (!strip.isMatrix) return mode_static(); // not a 2D set-up

  const uint16_t cols = SEGMENT.virtualWidth();
  const uint16_t rows = SEGMENT.virtualHeight();

  const float CX = (cols-cols%2)/2.f - .5f;
  const float CY = (rows-rows%2)/2.f - .5f;
  const float L = min(cols, rows) / 2.f;

  if (SEGENV.call == 0) {
    SEGMENT.setUpLeds();
    SEGMENT.fill(BLACK);
  }

  SEGMENT.fadeToBlackBy(32+(SEGMENT.speed>>3));
  for (size_t i = 1; i < 37; i++) {
    uint32_t x = (CX + (sin_t(radians(i * 10)) * (beatsin8(i, 0, L*2)-L))) * 255.f;
    uint32_t y = (CY + (cos_t(radians(i * 10)) * (beatsin8(i, 0, L*2)-L))) * 255.f;
    SEGMENT.wu_pixel(x, y, CHSV(i * 10, 255, 255));
  }
  SEGMENT.blur((SEGMENT.intensity>>4)+1);

  return FRAMETIME;
}
static const char _data_FX_MODE_2DDRIFTROSE[] PROGMEM = "Drift Rose@Fade,Blur;;;2";

#endif // WLED_DISABLE_2D


///////////////////////////////////////////////////////////////////////////////
/********************     audio enhanced routines     ************************/
///////////////////////////////////////////////////////////////////////////////


/* use the following code to pass AudioReactive usermod variables to effect

  uint8_t  *binNum = (uint8_t*)&SEGENV.aux1, *maxVol = (uint8_t*)(&SEGENV.aux1+1); // just in case assignment
  bool      samplePeak = false;
  float     FFT_MajorPeak = 1.0;
  uint8_t  *fftResult = nullptr;
  float    *fftBin = nullptr;
  um_data_t *um_data;
  if (usermods.getUMData(&um_data, USERMOD_ID_AUDIOREACTIVE)) {
    volumeSmth    = *(float*)   um_data->u_data[0];
    volumeRaw     = *(float*)   um_data->u_data[1];
    fftResult     =  (uint8_t*) um_data->u_data[2];
    samplePeak    = *(uint8_t*) um_data->u_data[3];
    FFT_MajorPeak = *(float*)   um_data->u_data[4];
    my_magnitude  = *(float*)   um_data->u_data[5];
    maxVol        =  (uint8_t*) um_data->u_data[6];  // requires UI element (SEGMENT.customX?), changes source element
    binNum        =  (uint8_t*) um_data->u_data[7];  // requires UI element (SEGMENT.customX?), changes source element
    fftBin        =  (float*)   um_data->u_data[8];
  } else {
    // add support for no audio data
    um_data = simulateSound(SEGMENT.soundSim);
  }
*/


// a few constants needed for AudioReactive effects

// for 22Khz sampling
#define MAX_FREQUENCY   11025    // sample frequency / 2 (as per Nyquist criterion)
#define MAX_FREQ_LOG10  4.04238f // log10(MAX_FREQUENCY)

// for 20Khz sampling
//#define MAX_FREQUENCY   10240
//#define MAX_FREQ_LOG10  4.0103f

// for 10Khz sampling
//#define MAX_FREQUENCY   5120
//#define MAX_FREQ_LOG10  3.71f


/////////////////////////////////
//     * Ripple Peak           //
/////////////////////////////////
uint16_t mode_ripplepeak(void) {                // * Ripple peak. By Andrew Tuline.
                                                          // This currently has no controls.
  #define maxsteps 16                                     // Case statement wouldn't allow a variable.

  uint16_t maxRipples = 16;
  uint16_t dataSize = sizeof(Ripple) * maxRipples;
  if (!SEGENV.allocateData(dataSize)) return mode_static(); //allocation failed
  Ripple* ripples = reinterpret_cast<Ripple*>(SEGENV.data);

  um_data_t *um_data;
  if (!usermods.getUMData(&um_data, USERMOD_ID_AUDIOREACTIVE)) {
    // add support for no audio
    um_data = simulateSound(SEGMENT.soundSim);
  }
  uint8_t samplePeak    = *(uint8_t*)um_data->u_data[3];
  #ifdef ESP32
  float   FFT_MajorPeak = *(float*)  um_data->u_data[4];
  #endif
  uint8_t *maxVol       =  (uint8_t*)um_data->u_data[6];
  uint8_t *binNum       =  (uint8_t*)um_data->u_data[7];

  // printUmData();

  if (SEGENV.call == 0) {
    SEGENV.aux0 = 255;
    SEGMENT.custom1 = *binNum;
    SEGMENT.custom2 = *maxVol * 2;
  }

  *binNum = SEGMENT.custom1;                              // Select a bin.
  *maxVol = SEGMENT.custom2 / 2;                          // Our volume comparator.

  SEGMENT.fade_out(240);                                  // Lower frame rate means less effective fading than FastLED
  SEGMENT.fade_out(240);

  for (int i = 0; i < SEGMENT.intensity/16; i++) {   // Limit the number of ripples.
    if (samplePeak) ripples[i].state = 255;

    switch (ripples[i].state) {
      case 254:     // Inactive mode
        break;

      case 255:                                           // Initialize ripple variables.
        ripples[i].pos = random16(SEGLEN);
        #ifdef ESP32
          if (FFT_MajorPeak > 1)                          // log10(0) is "forbidden" (throws exception)
          ripples[i].color = (int)(log10f(FFT_MajorPeak)*128);
          else ripples[i].color = 0;
        #else
          ripples[i].color = random8();
        #endif
        ripples[i].state = 0;
        break;

      case 0:
        SEGMENT.setPixelColor(ripples[i].pos, color_blend(SEGCOLOR(1), SEGMENT.color_from_palette(ripples[i].color, false, PALETTE_SOLID_WRAP, 0), SEGENV.aux0));
        ripples[i].state++;
        break;

      case maxsteps:                                      // At the end of the ripples. 254 is an inactive mode.
        ripples[i].state = 254;
        break;

      default:                                            // Middle of the ripples.
        SEGMENT.setPixelColor((ripples[i].pos + ripples[i].state + SEGLEN) % SEGLEN, color_blend(SEGCOLOR(1), SEGMENT.color_from_palette(ripples[i].color, false, PALETTE_SOLID_WRAP, 0), SEGENV.aux0/ripples[i].state*2));
        SEGMENT.setPixelColor((ripples[i].pos - ripples[i].state + SEGLEN) % SEGLEN, color_blend(SEGCOLOR(1), SEGMENT.color_from_palette(ripples[i].color, false, PALETTE_SOLID_WRAP, 0), SEGENV.aux0/ripples[i].state*2));
        ripples[i].state++;                               // Next step.
        break;
    } // switch step
  } // for i

  return FRAMETIME;
} // mode_ripplepeak()
static const char _data_FX_MODE_RIPPLEPEAK[] PROGMEM = "Ripple Peak@Fade rate,Max # of ripples,Select bin,Volume (min);!,!;!;1v;c2=0,m12=0,si=0"; // Pixel, Beatsin


#ifndef WLED_DISABLE_2D
/////////////////////////
//    * 2D Swirl       //
/////////////////////////
// By: Mark Kriegsman https://gist.github.com/kriegsman/5adca44e14ad025e6d3b , modified by Andrew Tuline
uint16_t mode_2DSwirl(void) {
  if (!strip.isMatrix) return mode_static(); // not a 2D set-up

  const uint16_t cols = SEGMENT.virtualWidth();
  const uint16_t rows = SEGMENT.virtualHeight();

  if (SEGENV.call == 0) {
    SEGMENT.setUpLeds();
    SEGMENT.fill(BLACK);
  }

  const uint8_t borderWidth = 2;

  SEGMENT.blur(SEGMENT.custom1);

  uint8_t  i = beatsin8( 27*SEGMENT.speed/255, borderWidth, cols - borderWidth);
  uint8_t  j = beatsin8( 41*SEGMENT.speed/255, borderWidth, rows - borderWidth);
  uint8_t ni = (cols - 1) - i;
  uint8_t nj = (cols - 1) - j;
  uint16_t ms = millis();

  um_data_t *um_data;
  if (!usermods.getUMData(&um_data, USERMOD_ID_AUDIOREACTIVE)) {
    // add support for no audio
    um_data = simulateSound(SEGMENT.soundSim);
  }
  float   volumeSmth  = *(float*)   um_data->u_data[0]; //ewowi: use instead of sampleAvg???
  int16_t volumeRaw   = *(int16_t*) um_data->u_data[1];

  // printUmData();

  SEGMENT.addPixelColorXY( i, j, ColorFromPalette(SEGPALETTE, (ms / 11 + volumeSmth*4), volumeRaw * SEGMENT.intensity / 64, LINEARBLEND)); //CHSV( ms / 11, 200, 255);
  SEGMENT.addPixelColorXY( j, i, ColorFromPalette(SEGPALETTE, (ms / 13 + volumeSmth*4), volumeRaw * SEGMENT.intensity / 64, LINEARBLEND)); //CHSV( ms / 13, 200, 255);
  SEGMENT.addPixelColorXY(ni,nj, ColorFromPalette(SEGPALETTE, (ms / 17 + volumeSmth*4), volumeRaw * SEGMENT.intensity / 64, LINEARBLEND)); //CHSV( ms / 17, 200, 255);
  SEGMENT.addPixelColorXY(nj,ni, ColorFromPalette(SEGPALETTE, (ms / 29 + volumeSmth*4), volumeRaw * SEGMENT.intensity / 64, LINEARBLEND)); //CHSV( ms / 29, 200, 255);
  SEGMENT.addPixelColorXY( i,nj, ColorFromPalette(SEGPALETTE, (ms / 37 + volumeSmth*4), volumeRaw * SEGMENT.intensity / 64, LINEARBLEND)); //CHSV( ms / 37, 200, 255);
  SEGMENT.addPixelColorXY(ni, j, ColorFromPalette(SEGPALETTE, (ms / 41 + volumeSmth*4), volumeRaw * SEGMENT.intensity / 64, LINEARBLEND)); //CHSV( ms / 41, 200, 255);

  return FRAMETIME;
} // mode_2DSwirl()
static const char _data_FX_MODE_2DSWIRL[] PROGMEM = "Swirl@!,Sensitivity,Blur;,Bg Swirl;!;2v;ix=64,si=0"; // Beatsin // TODO: color 1 unused?


/////////////////////////
//    * 2D Waverly     //
/////////////////////////
// By: Stepko, https://editor.soulmatelights.com/gallery/652-wave , modified by Andrew Tuline
uint16_t mode_2DWaverly(void) {
  if (!strip.isMatrix) return mode_static(); // not a 2D set-up

  const uint16_t cols = SEGMENT.virtualWidth();
  const uint16_t rows = SEGMENT.virtualHeight();

  if (SEGENV.call == 0) {
    SEGMENT.setUpLeds();
    SEGMENT.fill(BLACK);
  }

  um_data_t *um_data;
  if (!usermods.getUMData(&um_data, USERMOD_ID_AUDIOREACTIVE)) {
    // add support for no audio
    um_data = simulateSound(SEGMENT.soundSim);
  }
  float   volumeSmth  = *(float*)   um_data->u_data[0];

  SEGMENT.fadeToBlackBy(SEGMENT.speed);

  long t = millis() / 2;
  for (int i = 0; i < cols; i++) {
    uint16_t thisVal = volumeSmth*SEGMENT.intensity/64 * inoise8(i * 45 , t , t)/64;      // WLEDMM back to SR code
    uint16_t thisMax = map(thisVal, 0, 512, 0, rows);

    for (int j = 0; j < thisMax; j++) {
      SEGMENT.addPixelColorXY(i, j, ColorFromPalette(SEGPALETTE, map(j, 0, thisMax, 250, 0), 255, LINEARBLEND));
      SEGMENT.addPixelColorXY((cols - 1) - i, (rows - 1) - j, ColorFromPalette(SEGPALETTE, map(j, 0, thisMax, 250, 0), 255, LINEARBLEND));
    }
  }
  SEGMENT.blur(16);

  return FRAMETIME;
} // mode_2DWaverly()
static const char _data_FX_MODE_2DWAVERLY[] PROGMEM = "Waverly@Amplification,Sensitivity;;!;2v;ix=64,si=0"; // Beatsin

#endif // WLED_DISABLE_2D

// float version of map()
static float mapf(float x, float in_min, float in_max, float out_min, float out_max){
  return (x - in_min) * (out_max - out_min) / (in_max - in_min) + out_min;
}

// Gravity struct requited for GRAV* effects
typedef struct Gravity {
  int    topLED;
  int    gravityCounter;
} gravity;

///////////////////////
//   * GRAVCENTER    //
///////////////////////
uint16_t mode_gravcenter(void) {                // Gravcenter. By Andrew Tuline.

  const uint16_t dataSize = sizeof(gravity);
  if (!SEGENV.allocateData(dataSize)) return mode_static(); //allocation failed
  Gravity* gravcen = reinterpret_cast<Gravity*>(SEGENV.data);

  um_data_t *um_data;
  if (!usermods.getUMData(&um_data, USERMOD_ID_AUDIOREACTIVE)) {
    // add support for no audio
    um_data = simulateSound(SEGMENT.soundSim);
  }
  float   volumeSmth  = *(float*)  um_data->u_data[0];

  //SEGMENT.fade_out(240);
  SEGMENT.fade_out(251);  // 30%

  float segmentSampleAvg = volumeSmth * (float)SEGMENT.intensity / 255.0f;
  segmentSampleAvg *= 0.125; // divide by 8, to compensate for later "sensitivty" upscaling

  float mySampleAvg = mapf(segmentSampleAvg*2.0, 0, 32, 0, (float)SEGLEN/2.0); // map to pixels available in current segment
  uint16_t tempsamp = constrain(mySampleAvg, 0, SEGLEN/2);     // Keep the sample from overflowing.
  uint8_t gravity = 8 - SEGMENT.speed/32;

  for (int i=0; i<tempsamp; i++) {
    uint8_t index = inoise8(i*segmentSampleAvg+millis(), 5000+i*segmentSampleAvg);
    SEGMENT.setPixelColor(i+SEGLEN/2, color_blend(SEGCOLOR(1), SEGMENT.color_from_palette(index, false, PALETTE_SOLID_WRAP, 0), segmentSampleAvg*8));
    SEGMENT.setPixelColor(SEGLEN/2-i-1, color_blend(SEGCOLOR(1), SEGMENT.color_from_palette(index, false, PALETTE_SOLID_WRAP, 0), segmentSampleAvg*8));
  }

  if (tempsamp >= gravcen->topLED)
    gravcen->topLED = tempsamp-1;
  else if (gravcen->gravityCounter % gravity == 0)
    gravcen->topLED--;

  if (gravcen->topLED >= 0) {
    SEGMENT.setPixelColor(gravcen->topLED+SEGLEN/2, SEGMENT.color_from_palette(millis(), false, PALETTE_SOLID_WRAP, 0));
    SEGMENT.setPixelColor(SEGLEN/2-1-gravcen->topLED, SEGMENT.color_from_palette(millis(), false, PALETTE_SOLID_WRAP, 0));
  }
  gravcen->gravityCounter = (gravcen->gravityCounter + 1) % gravity;

  return FRAMETIME;
} // mode_gravcenter()
static const char _data_FX_MODE_GRAVCENTER[] PROGMEM = "Gravcenter@Rate of fall,Sensitivity;!,!;!;1v;ix=128,m12=2,si=0"; // Arc, Beatsin


///////////////////////
//   * GRAVCENTRIC   //
///////////////////////
uint16_t mode_gravcentric(void) {                     // Gravcentric. By Andrew Tuline.

  uint16_t dataSize = sizeof(gravity);
  if (!SEGENV.allocateData(dataSize)) return mode_static();     //allocation failed
  Gravity* gravcen = reinterpret_cast<Gravity*>(SEGENV.data);

  um_data_t *um_data;
  if (!usermods.getUMData(&um_data, USERMOD_ID_AUDIOREACTIVE)) {
    // add support for no audio
    um_data = simulateSound(SEGMENT.soundSim);
  }
  float   volumeSmth  = *(float*)  um_data->u_data[0];

  // printUmData();

  //SEGMENT.fade_out(240);
  //SEGMENT.fade_out(240); // twice? really?
  SEGMENT.fade_out(253);  // 50%

  float segmentSampleAvg = volumeSmth * (float)SEGMENT.intensity / 255.0;
  segmentSampleAvg *= 0.125f; // divide by 8, to compensate for later "sensitivty" upscaling

  float mySampleAvg = mapf(segmentSampleAvg*2.0, 0.0f, 32.0f, 0.0f, (float)SEGLEN/2.0); // map to pixels availeable in current segment
  int tempsamp = constrain(mySampleAvg, 0, SEGLEN/2);     // Keep the sample from overflowing.
  uint8_t gravity = 8 - SEGMENT.speed/32;

  for (int i=0; i<tempsamp; i++) {
    uint8_t index = segmentSampleAvg*24+millis()/200;
    SEGMENT.setPixelColor(i+SEGLEN/2, SEGMENT.color_from_palette(index, false, PALETTE_SOLID_WRAP, 0));
    SEGMENT.setPixelColor(SEGLEN/2-1-i, SEGMENT.color_from_palette(index, false, PALETTE_SOLID_WRAP, 0));
  }

  if (tempsamp >= gravcen->topLED)
    gravcen->topLED = tempsamp-1;
  else if (gravcen->gravityCounter % gravity == 0)
    gravcen->topLED--;

  if (gravcen->topLED >= 0) {
    SEGMENT.setPixelColor(gravcen->topLED+SEGLEN/2, CRGB::Gray);
    SEGMENT.setPixelColor(SEGLEN/2-1-gravcen->topLED, CRGB::Gray);
  }
  gravcen->gravityCounter = (gravcen->gravityCounter + 1) % gravity;

  return FRAMETIME;
} // mode_gravcentric()
static const char _data_FX_MODE_GRAVCENTRIC[] PROGMEM = "Gravcentric@Rate of fall,Sensitivity;!,!;!;1v;ix=128,m12=3,si=0"; // Corner, Beatsin


///////////////////////
//   * GRAVIMETER    //
///////////////////////
uint16_t mode_gravimeter(void) {                // Gravmeter. By Andrew Tuline.

  uint16_t dataSize = sizeof(gravity);
  if (!SEGENV.allocateData(dataSize)) return mode_static(); //allocation failed
  Gravity* gravcen = reinterpret_cast<Gravity*>(SEGENV.data);

  um_data_t *um_data;
  if (!usermods.getUMData(&um_data, USERMOD_ID_AUDIOREACTIVE)) {
    // add support for no audio
    um_data = simulateSound(SEGMENT.soundSim);
  }
  float   volumeSmth  = *(float*)  um_data->u_data[0];
  #ifdef SR_DEBUG
  uint8_t samplePeak = *(uint8_t*)um_data->u_data[3];
  #endif

  //SEGMENT.fade_out(240);
  SEGMENT.fade_out(249);  // 25%

  float segmentSampleAvg = volumeSmth * (float)SEGMENT.intensity / 255.0;
  segmentSampleAvg *= 0.25; // divide by 4, to compensate for later "sensitivty" upscaling

  float mySampleAvg = mapf(segmentSampleAvg*2.0, 0, 64, 0, (SEGLEN-1)); // map to pixels availeable in current segment
  int tempsamp = constrain(mySampleAvg,0,SEGLEN-1);       // Keep the sample from overflowing.
  uint8_t gravity = 8 - SEGMENT.speed/32;

  for (int i=0; i<tempsamp; i++) {
    uint8_t index = inoise8(i*segmentSampleAvg+millis(), 5000+i*segmentSampleAvg);
    SEGMENT.setPixelColor(i, color_blend(SEGCOLOR(1), SEGMENT.color_from_palette(index, false, PALETTE_SOLID_WRAP, 0), segmentSampleAvg*8));
  }

  if (tempsamp >= gravcen->topLED)
    gravcen->topLED = tempsamp;
  else if (gravcen->gravityCounter % gravity == 0)
    gravcen->topLED--;

  if (gravcen->topLED > 0) {
    SEGMENT.setPixelColor(gravcen->topLED, SEGMENT.color_from_palette(millis(), false, PALETTE_SOLID_WRAP, 0));
  }
  gravcen->gravityCounter = (gravcen->gravityCounter + 1) % gravity;

#ifdef SR_DEBUG
  // WLEDMM: abuse last 2 pixels for debugging peak detection
  SEGMENT.setPixelColor(SEGLEN-2, (samplePeak > 0) ? GREEN : BLACK);
  if (samplePeak > 0) SEGMENT.setPixelColor(SEGLEN-1, GREEN);
  // WLEDMM end
#endif

  return FRAMETIME;
} // mode_gravimeter()
static const char _data_FX_MODE_GRAVIMETER[] PROGMEM = "Gravimeter@Rate of fall,Sensitivity;!,!;!;1v;ix=128,m12=2,si=0"; // Arc, Beatsin


//////////////////////
//   * JUGGLES      //
//////////////////////
uint16_t mode_juggles(void) {                   // Juggles. By Andrew Tuline.
  um_data_t *um_data;
  if (!usermods.getUMData(&um_data, USERMOD_ID_AUDIOREACTIVE)) {
    // add support for no audio
    um_data = simulateSound(SEGMENT.soundSim);
  }
  float   volumeSmth   = *(float*)  um_data->u_data[0];

  SEGMENT.fade_out(224); // 6.25%
  uint16_t my_sampleAgc = fmax(fmin(volumeSmth, 255.0), 0);

  for (size_t i=0; i<SEGMENT.intensity/32+1U; i++) {
    SEGMENT.setPixelColor(beatsin16(SEGMENT.speed/4+i*2,0,SEGLEN-1), color_blend(SEGCOLOR(1), SEGMENT.color_from_palette(millis()/4+i*2, false, PALETTE_SOLID_WRAP, 0), my_sampleAgc));
  }

  return FRAMETIME;
} // mode_juggles()
static const char _data_FX_MODE_JUGGLES[] PROGMEM = "Juggles@!,# of balls;!,!;!;1v;m12=0,si=0"; // Pixels, Beatsin


//////////////////////
//   * MATRIPIX     //
//////////////////////
uint16_t mode_matripix(void) {                  // Matripix. By Andrew Tuline.
  // even with 1D effect we have to take logic for 2D segments for allocation as fill_solid() fills whole segment

  um_data_t *um_data;
  if (!usermods.getUMData(&um_data, USERMOD_ID_AUDIOREACTIVE)) {
    // add support for no audio
    um_data = simulateSound(SEGMENT.soundSim);
  }
  int16_t volumeRaw    = *(int16_t*)um_data->u_data[1];

  if (SEGENV.call == 0) {
    SEGMENT.setUpLeds();
    SEGMENT.fill(BLACK);
  }

  uint8_t secondHand = micros()/(256-SEGMENT.speed)/500 % 16;
  if(SEGENV.aux0 != secondHand) {
    SEGENV.aux0 = secondHand;

    int pixBri = volumeRaw * SEGMENT.intensity / 64;
    for (int i=0; i<SEGLEN-1; i++) SEGMENT.setPixelColor(i, SEGMENT.getPixelColor(i+1)); // shift left
    SEGMENT.setPixelColor(SEGLEN-1, color_blend(SEGCOLOR(1), SEGMENT.color_from_palette(millis(), false, PALETTE_SOLID_WRAP, 0), pixBri));
  }

  return FRAMETIME;
} // mode_matripix()
static const char _data_FX_MODE_MATRIPIX[] PROGMEM = "Matripix@!,Brightness;!,!;!;1v;ix=64,m12=2,si=1"; //,rev=1,mi=1,rY=1,mY=1 Arc, WeWillRockYou, reverseX


//////////////////////
//   * MIDNOISE     //
//////////////////////
uint16_t mode_midnoise(void) {                  // Midnoise. By Andrew Tuline.
// Changing xdist to SEGENV.aux0 and ydist to SEGENV.aux1.

  um_data_t *um_data;
  if (!usermods.getUMData(&um_data, USERMOD_ID_AUDIOREACTIVE)) {
    // add support for no audio
    um_data = simulateSound(SEGMENT.soundSim);
  }
  float   volumeSmth   = *(float*)  um_data->u_data[0];

  SEGMENT.fade_out(SEGMENT.speed);
  SEGMENT.fade_out(SEGMENT.speed);

  float tmpSound2 = volumeSmth * (float)SEGMENT.intensity / 256.0;  // Too sensitive.
  tmpSound2 *= (float)SEGMENT.intensity / 128.0;              // Reduce sensitity/length.

  int maxLen = mapf(tmpSound2, 0, 127, 0, SEGLEN/2);
  if (maxLen >SEGLEN/2) maxLen = SEGLEN/2;

  for (int i=(SEGLEN/2-maxLen); i<(SEGLEN/2+maxLen); i++) {
    uint8_t index = inoise8(i*volumeSmth+SEGENV.aux0, SEGENV.aux1+i*volumeSmth);  // Get a value from the noise function. I'm using both x and y axis.
    SEGMENT.setPixelColor(i, SEGMENT.color_from_palette(index, false, PALETTE_SOLID_WRAP, 0));
  }

  SEGENV.aux0=SEGENV.aux0+beatsin8(5,0,10);
  SEGENV.aux1=SEGENV.aux1+beatsin8(4,0,10);

  return FRAMETIME;
} // mode_midnoise()
static const char _data_FX_MODE_MIDNOISE[] PROGMEM = "Midnoise@Fade rate,Max. length;!,!;!;1v;ix=128,m12=1,si=0"; // Bar, Beatsin


//////////////////////
//   * NOISEFIRE    //
//////////////////////
// I am the god of hellfire. . . Volume (only) reactive fire routine. Oh, look how short this is.
uint16_t mode_noisefire(void) {                 // Noisefire. By Andrew Tuline.
  CRGBPalette16 myPal = CRGBPalette16(CHSV(0,255,2),    CHSV(0,255,4),    CHSV(0,255,8), CHSV(0, 255, 8),  // Fire palette definition. Lower value = darker.
                                      CHSV(0, 255, 16), CRGB::Red,        CRGB::Red,     CRGB::Red,
                                      CRGB::DarkOrange, CRGB::DarkOrange, CRGB::Orange,  CRGB::Orange,
                                      CRGB::Yellow,     CRGB::Orange,     CRGB::Yellow,  CRGB::Yellow);

  um_data_t *um_data;
  if (!usermods.getUMData(&um_data, USERMOD_ID_AUDIOREACTIVE)) {
    // add support for no audio
    um_data = simulateSound(SEGMENT.soundSim);
  }
  float   volumeSmth   = *(float*)  um_data->u_data[0];

  if (SEGENV.call == 0) SEGMENT.fill(BLACK);

  for (int i = 0; i < SEGLEN; i++) {
    uint16_t index = inoise8(i*SEGMENT.speed/64,millis()*SEGMENT.speed/64*SEGLEN/255);  // X location is constant, but we move along the Y at the rate of millis(). By Andrew Tuline.
    index = (255 - i*256/SEGLEN) * index/(256-SEGMENT.intensity);                       // Now we need to scale index so that it gets blacker as we get close to one of the ends.
                                                                                        // This is a simple y=mx+b equation that's been scaled. index/128 is another scaling.

    CRGB color = ColorFromPalette(myPal, index, volumeSmth*2, LINEARBLEND);     // Use the my own palette.
    SEGMENT.setPixelColor(i, color);
  }

  return FRAMETIME;
} // mode_noisefire()
static const char _data_FX_MODE_NOISEFIRE[] PROGMEM = "Noisefire@!,!;;;1v;m12=2,si=0"; // Arc, Beatsin


///////////////////////
//   * Noisemeter    //
///////////////////////
uint16_t mode_noisemeter(void) {                // Noisemeter. By Andrew Tuline.

  um_data_t *um_data;
  if (!usermods.getUMData(&um_data, USERMOD_ID_AUDIOREACTIVE)) {
    // add support for no audio
    um_data = simulateSound(SEGMENT.soundSim);
  }
  float   volumeSmth   = *(float*)  um_data->u_data[0];
  int16_t volumeRaw    = *(int16_t*)um_data->u_data[1];

  //uint8_t fadeRate = map(SEGMENT.speed,0,255,224,255);
  uint8_t fadeRate = map(SEGMENT.speed,0,255,200,254);
  SEGMENT.fade_out(fadeRate);

  float tmpSound2 = volumeRaw * 2.0 * (float)SEGMENT.intensity / 255.0;
  int maxLen = mapf(tmpSound2, 0, 255, 0, SEGLEN); // map to pixels availeable in current segment              // Still a bit too sensitive.
  if (maxLen <0) maxLen = 0;
  if (maxLen >SEGLEN) maxLen = SEGLEN;

  for (int i=0; i<maxLen; i++) {                                    // The louder the sound, the wider the soundbar. By Andrew Tuline.
    uint8_t index = inoise8(i*volumeSmth+SEGENV.aux0, SEGENV.aux1+i*volumeSmth);  // Get a value from the noise function. I'm using both x and y axis.
    SEGMENT.setPixelColor(i, SEGMENT.color_from_palette(index, false, PALETTE_SOLID_WRAP, 0));
  }

  SEGENV.aux0+=beatsin8(5,0,10);
  SEGENV.aux1+=beatsin8(4,0,10);

  return FRAMETIME;
} // mode_noisemeter()
static const char _data_FX_MODE_NOISEMETER[] PROGMEM = "Noisemeter@Fade rate,Width;!,!;!;1v;ix=128,m12=2,si=0"; // Arc, Beatsin


//////////////////////
//   * PIXELWAVE    //
//////////////////////
uint16_t mode_pixelwave(void) {                 // Pixelwave. By Andrew Tuline.
  // even with 1D effect we have to take logic for 2D segments for allocation as fill_solid() fills whole segment

  if (SEGENV.call == 0) {
    SEGMENT.setUpLeds();
    SEGMENT.fill(BLACK);
  }

  um_data_t *um_data;
  if (!usermods.getUMData(&um_data, USERMOD_ID_AUDIOREACTIVE)) {
    // add support for no audio
    um_data = simulateSound(SEGMENT.soundSim);
  }
  int16_t volumeRaw    = *(int16_t*)um_data->u_data[1];

  uint8_t secondHand = micros()/(256-SEGMENT.speed)/500+1 % 16;
  if (SEGENV.aux0 != secondHand) {
    SEGENV.aux0 = secondHand;

    int pixBri = volumeRaw * SEGMENT.intensity / 64;

    SEGMENT.setPixelColor(SEGLEN/2, color_blend(SEGCOLOR(1), SEGMENT.color_from_palette(millis(), false, PALETTE_SOLID_WRAP, 0), pixBri));
    for (int i = SEGLEN - 1; i > SEGLEN/2; i--)   SEGMENT.setPixelColor(i, SEGMENT.getPixelColor(i-1)); //move to the left
    for (int i = 0; i < SEGLEN/2; i++)            SEGMENT.setPixelColor(i, SEGMENT.getPixelColor(i+1)); // move to the right
  }

  return FRAMETIME;
} // mode_pixelwave()
static const char _data_FX_MODE_PIXELWAVE[] PROGMEM = "Pixelwave@!,Sensitivity;!,!;!;1v;ix=64,m12=2,si=0"; // Arc, Beatsin


//////////////////////
//   * PLASMOID     //
//////////////////////
typedef struct Plasphase {
  int16_t    thisphase;
  int16_t    thatphase;
} plasphase;

uint16_t mode_plasmoid(void) {                  // Plasmoid. By Andrew Tuline.
  // even with 1D effect we have to take logic for 2D segments for allocation as fill_solid() fills whole segment
  if (!SEGENV.allocateData(sizeof(plasphase))) return mode_static(); //allocation failed
  Plasphase* plasmoip = reinterpret_cast<Plasphase*>(SEGENV.data);

  um_data_t *um_data;
  if (!usermods.getUMData(&um_data, USERMOD_ID_AUDIOREACTIVE)) {
    // add support for no audio
    um_data = simulateSound(SEGMENT.soundSim);
  }
  float   volumeSmth   = *(float*)  um_data->u_data[0];

  SEGMENT.fadeToBlackBy(32);

  plasmoip->thisphase += beatsin8(6,-4,4);                          // You can change direction and speed individually.
  plasmoip->thatphase += beatsin8(7,-4,4);                          // Two phase values to make a complex pattern. By Andrew Tuline.

  for (int i=0; i<SEGLEN; i++) {                          // For each of the LED's in the strand, set a brightness based on a wave as follows.
    // updated, similar to "plasma" effect - softhack007
    uint8_t thisbright = cubicwave8(((i*(1 + (3*SEGMENT.speed/32)))+plasmoip->thisphase) & 0xFF)/2;
    thisbright += cos8(((i*(97 +(5*SEGMENT.speed/32)))+plasmoip->thatphase) & 0xFF)/2; // Let's munge the brightness a bit and animate it all with the phases.

    uint8_t colorIndex=thisbright;
    if (volumeSmth * SEGMENT.intensity / 64 < thisbright) {thisbright = 0;}

    SEGMENT.addPixelColor(i, color_blend(SEGCOLOR(1), SEGMENT.color_from_palette(colorIndex, false, PALETTE_SOLID_WRAP, 0), thisbright));
  }

  return FRAMETIME;
} // mode_plasmoid()
static const char _data_FX_MODE_PLASMOID[] PROGMEM = "Plasmoid@Phase,# of pixels;!,!;!;1v;sx=128,ix=128,m12=0,si=0"; // Pixels, Beatsin


///////////////////////
//   * PUDDLEPEAK    //
///////////////////////
// Andrew's crappy peak detector. If I were 40+ years younger, I'd learn signal processing.
uint16_t mode_puddlepeak(void) {                // Puddlepeak. By Andrew Tuline.

  uint16_t size = 0;
  uint8_t fadeVal = map(SEGMENT.speed,0,255, 224, 254);
  uint16_t pos = random(SEGLEN);                          // Set a random starting position.

  um_data_t *um_data;
  if (!usermods.getUMData(&um_data, USERMOD_ID_AUDIOREACTIVE)) {
    // add support for no audio
    um_data = simulateSound(SEGMENT.soundSim);
  }
  uint8_t samplePeak = *(uint8_t*)um_data->u_data[3];
  uint8_t *maxVol    =  (uint8_t*)um_data->u_data[6];
  uint8_t *binNum    =  (uint8_t*)um_data->u_data[7];
  float   volumeSmth   = *(float*)  um_data->u_data[0];

  if (SEGENV.call == 0) {
    SEGMENT.custom1 = *binNum;
    SEGMENT.custom2 = *maxVol * 2;
  }

  *binNum = SEGMENT.custom1;                              // Select a bin.
  *maxVol = SEGMENT.custom2 / 2;                          // Our volume comparator.

  SEGMENT.fade_out(fadeVal);

  if (samplePeak == 1) {
    size = volumeSmth * SEGMENT.intensity /256 /4 + 1;    // Determine size of the flash based on the volume.
    if (pos+size>= SEGLEN) size = SEGLEN - pos;
  }

  for (int i=0; i<size; i++) {                            // Flash the LED's.
    SEGMENT.setPixelColor(pos+i, SEGMENT.color_from_palette(millis(), false, PALETTE_SOLID_WRAP, 0));
  }

  return FRAMETIME;
} // mode_puddlepeak()
static const char _data_FX_MODE_PUDDLEPEAK[] PROGMEM = "Puddlepeak@Fade rate,Puddle size,Select bin,Volume (min);!,!;!;1v;c2=0,m12=0,si=0"; // Pixels, Beatsin


//////////////////////
//   * PUDDLES      //
//////////////////////
uint16_t mode_puddles(void) {                   // Puddles. By Andrew Tuline.
  uint16_t size = 0;
  uint8_t fadeVal = map(SEGMENT.speed, 0, 255, 224, 254);
  uint16_t pos = random16(SEGLEN);                        // Set a random starting position.

  SEGMENT.fade_out(fadeVal);

  um_data_t *um_data;
  if (!usermods.getUMData(&um_data, USERMOD_ID_AUDIOREACTIVE)) {
    // add support for no audio
    um_data = simulateSound(SEGMENT.soundSim);
  }
  int16_t volumeRaw    = *(int16_t*)um_data->u_data[1];

  if (volumeRaw > 1) {
    size = volumeRaw * SEGMENT.intensity /256 /8 + 1;        // Determine size of the flash based on the volume.
    if (pos+size >= SEGLEN) size = SEGLEN - pos;
  }

  for (int i=0; i<size; i++) {                          // Flash the LED's.
    SEGMENT.setPixelColor(pos+i, SEGMENT.color_from_palette(millis(), false, PALETTE_SOLID_WRAP, 0));
  }

  return FRAMETIME;
} // mode_puddles()
static const char _data_FX_MODE_PUDDLES[] PROGMEM = "Puddles@Fade rate,Puddle size;!,!;!;1v;m12=0,si=0"; // Pixels, Beatsin


//////////////////////
//     * PIXELS     //
//////////////////////
uint16_t mode_pixels(void) {                    // Pixels. By Andrew Tuline.

  if (!SEGENV.allocateData(32*sizeof(uint8_t))) return mode_static(); //allocation failed
  uint8_t *myVals = reinterpret_cast<uint8_t*>(SEGENV.data); // Used to store a pile of samples because WLED frame rate and WLED sample rate are not synchronized. Frame rate is too low.

  um_data_t *um_data;
  if (!usermods.getUMData(&um_data, USERMOD_ID_AUDIOREACTIVE)) {
    um_data = simulateSound(SEGMENT.soundSim);
  }
  float   volumeSmth   = *(float*)  um_data->u_data[0];

  myVals[millis()%32] = volumeSmth;    // filling values semi randomly

  SEGMENT.fade_out(64+(SEGMENT.speed>>1));

  for (int i=0; i <SEGMENT.intensity/8; i++) {
    uint16_t segLoc = random16(SEGLEN);                    // 16 bit for larger strands of LED's.
    SEGMENT.setPixelColor(segLoc, color_blend(SEGCOLOR(1), SEGMENT.color_from_palette(myVals[i%32]+i*4, false, PALETTE_SOLID_WRAP, 0), volumeSmth));
  }

  return FRAMETIME;
} // mode_pixels()
static const char _data_FX_MODE_PIXELS[] PROGMEM = "Pixels@Fade rate,# of pixels;!,!;!;1v;m12=0,si=0"; // Pixels, Beatsin


///////////////////////////////
//     BEGIN FFT ROUTINES    //
///////////////////////////////


//////////////////////
//    ** Blurz      //
//////////////////////
uint16_t mode_blurz(void) {                    // Blurz. By Andrew Tuline.
  // even with 1D effect we have to take logic for 2D segments for allocation as fill_solid() fills whole segment

  um_data_t *um_data;
  if (!usermods.getUMData(&um_data, USERMOD_ID_AUDIOREACTIVE)) {
    // add support for no audio
    um_data = simulateSound(SEGMENT.soundSim);
  }
  uint8_t *fftResult = (uint8_t*)um_data->u_data[2];

  if (SEGENV.call == 0) {
    SEGMENT.fill(BLACK);
    SEGENV.aux0 = 0;
  }

  int fadeoutDelay = (256 - SEGMENT.speed) / 32;
  if ((fadeoutDelay <= 1 ) || ((SEGENV.call % fadeoutDelay) == 0)) SEGMENT.fade_out(SEGMENT.speed);

  SEGENV.step += FRAMETIME;
  if (SEGENV.step > SPEED_FORMULA_L) {
    uint16_t segLoc = random16(SEGLEN);
    SEGMENT.setPixelColor(segLoc, color_blend(SEGCOLOR(1), SEGMENT.color_from_palette(2*fftResult[SEGENV.aux0%16]*240/(SEGLEN-1), false, PALETTE_SOLID_WRAP, 0), 2*fftResult[SEGENV.aux0%16]));
    ++(SEGENV.aux0) %= 16; // make sure it doesn't cross 16

    SEGENV.step = 1;
    SEGMENT.blur(SEGMENT.intensity);
  }

  return FRAMETIME;
} // mode_blurz()
static const char _data_FX_MODE_BLURZ[] PROGMEM = "Blurz@Fade rate,Blur;!,Color mix;!;1f;m12=0,si=0"; // Pixels, Beatsin


/////////////////////////
//   ** DJLight        //
/////////////////////////
uint16_t mode_DJLight(void) {                   // Written by ??? Adapted by Will Tatam.
  const int mid = SEGLEN / 2;

  um_data_t *um_data;
  if (!usermods.getUMData(&um_data, USERMOD_ID_AUDIOREACTIVE)) {
    // add support for no audio
    um_data = simulateSound(SEGMENT.soundSim);
  }
  uint8_t *fftResult = (uint8_t*)um_data->u_data[2];

  if (SEGENV.call == 0) {
    SEGMENT.setUpLeds();
    SEGMENT.fill(BLACK);
  }

  uint8_t secondHand = micros()/(256-SEGMENT.speed)/500+1 % 64;
  if (SEGENV.aux0 != secondHand) {                        // Triggered millis timing.
    SEGENV.aux0 = secondHand;

    CRGB color = CRGB(fftResult[15]/2, fftResult[5]/2, fftResult[0]/2); // 16-> 15 as 16 is out of bounds
    SEGMENT.setPixelColor(mid, color.fadeToBlackBy(map(fftResult[4], 0, 255, 255, 4)));     // TODO - Update

    for (int i = SEGLEN - 1; i > mid; i--)   SEGMENT.setPixelColor(i, SEGMENT.getPixelColor(i-1)); // move to the left
    for (int i = 0; i < mid; i++)            SEGMENT.setPixelColor(i, SEGMENT.getPixelColor(i+1)); // move to the right
  }

  return FRAMETIME;
} // mode_DJLight()
static const char _data_FX_MODE_DJLIGHT[] PROGMEM = "DJ Light@Speed;;;1f;m12=2,si=0"; // Arc, Beatsin


////////////////////
//   ** Freqmap   //
////////////////////
uint16_t mode_freqmap(void) {                   // Map FFT_MajorPeak to SEGLEN. Would be better if a higher framerate.
  // Start frequency = 60 Hz and log10(60) = 1.78
  // End frequency = MAX_FREQUENCY in Hz and lo10(MAX_FREQUENCY) = MAX_FREQ_LOG10

  um_data_t *um_data;
  if (!usermods.getUMData(&um_data, USERMOD_ID_AUDIOREACTIVE)) {
    // add support for no audio
    um_data = simulateSound(SEGMENT.soundSim);
  }
  float FFT_MajorPeak = *(float*)um_data->u_data[4];
  float my_magnitude  = *(float*)um_data->u_data[5] / 4.0f;
  if (FFT_MajorPeak < 1) FFT_MajorPeak = 1;                                         // log10(0) is "forbidden" (throws exception)

  if (SEGENV.call == 0) SEGMENT.fill(BLACK);
  int fadeoutDelay = (256 - SEGMENT.speed) / 32;
  if ((fadeoutDelay <= 1 ) || ((SEGENV.call % fadeoutDelay) == 0)) SEGMENT.fade_out(SEGMENT.speed);

  int locn = (log10f((float)FFT_MajorPeak) - 1.78f) * (float)SEGLEN/(MAX_FREQ_LOG10 - 1.78f);  // log10 frequency range is from 1.78 to 3.71. Let's scale to SEGLEN.
  if (locn < 1) locn = 0; // avoid underflow

  if (locn >=SEGLEN) locn = SEGLEN-1;
  uint16_t pixCol = (log10f(FFT_MajorPeak) - 1.78f) * 255.0f/(MAX_FREQ_LOG10 - 1.78f);   // Scale log10 of frequency values to the 255 colour index.
  if (FFT_MajorPeak < 61.0f) pixCol = 0;                                                 // handle underflow

  uint16_t bright = (int)my_magnitude;

  SEGMENT.setPixelColor(locn, color_blend(SEGCOLOR(1), SEGMENT.color_from_palette(SEGMENT.intensity+pixCol, false, PALETTE_SOLID_WRAP, 0), bright));

  return FRAMETIME;
} // mode_freqmap()
static const char _data_FX_MODE_FREQMAP[] PROGMEM = "Freqmap@Fade rate,Starting color;!,!;!;1f;m12=0,si=0"; // Pixels, Beatsin


///////////////////////
//   ** Freqmatrix   //
///////////////////////
uint16_t mode_freqmatrix(void) {                // Freqmatrix. By Andreas Pleschung.
  um_data_t *um_data;
  if (!usermods.getUMData(&um_data, USERMOD_ID_AUDIOREACTIVE)) {
    // add support for no audio
    um_data = simulateSound(SEGMENT.soundSim);
  }
  float FFT_MajorPeak = *(float*)um_data->u_data[4];
  float volumeSmth    = *(float*)um_data->u_data[0];

  if (SEGENV.call == 0) {
    SEGMENT.setUpLeds();
    SEGMENT.fill(BLACK);
  }

  uint8_t secondHand = micros()/(256-SEGMENT.speed)/500 % 16;
  if(SEGENV.aux0 != secondHand) {
    SEGENV.aux0 = secondHand;

    uint8_t sensitivity = map(SEGMENT.custom3, 0, 31, 1, 10); // reduced resolution slider
    int pixVal = (volumeSmth * SEGMENT.intensity * sensitivity) / 256.0f;
    if (pixVal > 255) pixVal = 255;

    float intensity = map(pixVal, 0, 255, 0, 100) / 100.0f;  // make a brightness from the last avg

    CRGB color = CRGB::Black;

    if (FFT_MajorPeak > MAX_FREQUENCY) FFT_MajorPeak = 1;
    // MajorPeak holds the freq. value which is most abundant in the last sample.
    // With our sampling rate of 10240Hz we have a usable freq range from roughtly 80Hz to 10240/2 Hz
    // we will treat everything with less than 65Hz as 0

    if (FFT_MajorPeak < 80) {
      color = CRGB::Black;
    } else {
      int upperLimit = 80 + 42 * SEGMENT.custom2;
      int lowerLimit = 80 + 3 * SEGMENT.custom1;
      uint8_t i =  lowerLimit!=upperLimit ? map(FFT_MajorPeak, lowerLimit, upperLimit, 0, 255) : FFT_MajorPeak;  // may under/overflow - so we enforce uint8_t
      uint16_t b = 255 * intensity;
      if (b > 255) b = 255;
      color = CHSV(i, 240, (uint8_t)b); // implicit conversion to RGB supplied by FastLED
    }

    // shift the pixels one pixel up
    SEGMENT.setPixelColor(0, color);
    for (int i = SEGLEN - 1; i > 0; i--) SEGMENT.setPixelColor(i, SEGMENT.getPixelColor(i-1)); //move to the left
  }

  return FRAMETIME;
} // mode_freqmatrix()
static const char _data_FX_MODE_FREQMATRIX[] PROGMEM = "Freqmatrix@Time delay,Sound effect,Low bin,High bin,Sensivity;;;1f;m12=3,si=0"; // Corner, Beatsin


//////////////////////
//   ** Freqpixels  //
//////////////////////
// Start frequency = 60 Hz and log10(60) = 1.78
// End frequency = 5120 Hz and lo10(5120) = 3.71
//  SEGMENT.speed select faderate
//  SEGMENT.intensity select colour index
uint16_t mode_freqpixels(void) {                // Freqpixel. By Andrew Tuline.
  um_data_t *um_data;
  if (!usermods.getUMData(&um_data, USERMOD_ID_AUDIOREACTIVE)) {
    // add support for no audio
    um_data = simulateSound(SEGMENT.soundSim);
  }
  float FFT_MajorPeak = *(float*)um_data->u_data[4];
  float my_magnitude  = *(float*)um_data->u_data[5] / 16.0f;
  if (FFT_MajorPeak < 1) FFT_MajorPeak = 1;                                         // log10(0) is "forbidden" (throws exception)

  uint16_t fadeRate = 2*SEGMENT.speed - SEGMENT.speed*SEGMENT.speed/255;    // Get to 255 as quick as you can.

  if (SEGENV.call == 0) SEGMENT.fill(BLACK);
  int fadeoutDelay = (256 - SEGMENT.speed) / 64;
  if ((fadeoutDelay <= 1 ) || ((SEGENV.call % fadeoutDelay) == 0)) SEGMENT.fade_out(fadeRate);

  for (int i=0; i < SEGMENT.intensity/32+1; i++) {
    uint16_t locn = random16(0,SEGLEN);
    uint8_t pixCol = (log10f(FFT_MajorPeak) - 1.78f) * 255.0f/(MAX_FREQ_LOG10 - 1.78f);  // Scale log10 of frequency values to the 255 colour index.
    if (FFT_MajorPeak < 61.0f) pixCol = 0;                                               // handle underflow
    SEGMENT.setPixelColor(locn, color_blend(SEGCOLOR(1), SEGMENT.color_from_palette(SEGMENT.intensity+pixCol, false, PALETTE_SOLID_WRAP, 0), (int)my_magnitude));
  }

  return FRAMETIME;
} // mode_freqpixels()
static const char _data_FX_MODE_FREQPIXELS[] PROGMEM = "Freqpixels@Fade rate,Starting color and # of pixels;;;1f;m12=0,si=0"; // Pixels, Beatsin


//////////////////////
//   ** Freqwave    //
//////////////////////
// Assign a color to the central (starting pixels) based on the predominant frequencies and the volume. The color is being determined by mapping the MajorPeak from the FFT
// and then mapping this to the HSV color circle. Currently we are sampling at 10240 Hz, so the highest frequency we can look at is 5120Hz.
//
// SEGMENT.custom1: the lower cut off point for the FFT. (many, most time the lowest values have very little information since they are FFT conversion artifacts. Suggested value is close to but above 0
// SEGMENT.custom2: The high cut off point. This depends on your sound profile. Most music looks good when this slider is between 50% and 100%.
// SEGMENT.custom3: "preamp" for the audio signal for audio10.
//
// I suggest that for this effect you turn the brightness to 95%-100% but again it depends on your soundprofile you find yourself in.
// Instead of using colorpalettes, This effect works on the HSV color circle with red being the lowest frequency
//
// As a compromise between speed and accuracy we are currently sampling with 10240Hz, from which we can then determine with a 512bin FFT our max frequency is 5120Hz.
// Depending on the music stream you have you might find it useful to change the frequency mapping.
uint16_t mode_freqwave(void) {                  // Freqwave. By Andreas Pleschung.
  um_data_t *um_data;
  if (!usermods.getUMData(&um_data, USERMOD_ID_AUDIOREACTIVE)) {
    // add support for no audio
    um_data = simulateSound(SEGMENT.soundSim);
  }
  float FFT_MajorPeak = *(float*)um_data->u_data[4];
  float volumeSmth    = *(float*)um_data->u_data[0];

  if (SEGENV.call == 0) {
    SEGMENT.setUpLeds();
    SEGMENT.fill(BLACK);
  }

  uint8_t secondHand = micros()/(256-SEGMENT.speed)/500 % 16;
  if(SEGENV.aux0 != secondHand) {
    SEGENV.aux0 = secondHand;

    float sensitivity = mapf(SEGMENT.custom3, 1, 31, 1, 10); // reduced resolution slider
    float pixVal = volumeSmth * (float)SEGMENT.intensity / 256.0f * sensitivity;
    if (pixVal > 255) pixVal = 255;

    float intensity = mapf(pixVal, 0, 255, 0, 100) / 100.0f;  // make a brightness from the last avg

    CRGB color = 0;

    if (FFT_MajorPeak > MAX_FREQUENCY) FFT_MajorPeak = 1.0f;
    // MajorPeak holds the freq. value which is most abundant in the last sample.
    // With our sampling rate of 10240Hz we have a usable freq range from roughtly 80Hz to 10240/2 Hz
    // we will treat everything with less than 65Hz as 0

    if (FFT_MajorPeak < 80) {
      color = CRGB::Black;
    } else {
      int upperLimit = 80 + 42 * SEGMENT.custom2;
      int lowerLimit = 80 + 3 * SEGMENT.custom1;
      uint8_t i =  lowerLimit!=upperLimit ? map(FFT_MajorPeak, lowerLimit, upperLimit, 0, 255) : FFT_MajorPeak; // may under/overflow - so we enforce uint8_t
      uint16_t b = 255.0 * intensity;
      if (b > 255) b=255;
      color = CHSV(i, 240, (uint8_t)b); // implicit conversion to RGB supplied by FastLED
    }

    SEGMENT.setPixelColor(SEGLEN/2, color);

    // shift the pixels one pixel outwards
    for (int i = SEGLEN - 1; i > SEGLEN/2; i--)   SEGMENT.setPixelColor(i, SEGMENT.getPixelColor(i-1)); //move to the left
    for (int i = 0; i < SEGLEN/2; i++)            SEGMENT.setPixelColor(i, SEGMENT.getPixelColor(i+1)); // move to the right
  }

  return FRAMETIME;
} // mode_freqwave()
static const char _data_FX_MODE_FREQWAVE[] PROGMEM = "Freqwave@Time delay,Sound effect,Low bin,High bin,Pre-amp;;;1f;m12=2,si=0"; // Arc, Beatsin


///////////////////////
//    ** Gravfreq    //
///////////////////////
uint16_t mode_gravfreq(void) {                  // Gravfreq. By Andrew Tuline.

  uint16_t dataSize = sizeof(gravity);
  if (!SEGENV.allocateData(dataSize)) return mode_static(); //allocation failed
  Gravity* gravcen = reinterpret_cast<Gravity*>(SEGENV.data);

  um_data_t *um_data;
  if (!usermods.getUMData(&um_data, USERMOD_ID_AUDIOREACTIVE)) {
    // add support for no audio
    um_data = simulateSound(SEGMENT.soundSim);
  }
  float   FFT_MajorPeak = *(float*)um_data->u_data[4];
  float   volumeSmth    = *(float*)um_data->u_data[0];
  if (FFT_MajorPeak < 1) FFT_MajorPeak = 1;                                         // log10(0) is "forbidden" (throws exception)

  SEGMENT.fade_out(250);

  float segmentSampleAvg = volumeSmth * (float)SEGMENT.intensity / 255.0f;
  segmentSampleAvg *= 0.125; // divide by 8,  to compensate for later "sensitivty" upscaling

  float mySampleAvg = mapf(segmentSampleAvg*2.0f, 0,32, 0, (float)SEGLEN/2.0); // map to pixels availeable in current segment
  int tempsamp = constrain(mySampleAvg,0,SEGLEN/2);     // Keep the sample from overflowing.
  uint8_t gravity = 8 - SEGMENT.speed/32;

  for (int i=0; i<tempsamp; i++) {

    //uint8_t index = (log10((int)FFT_MajorPeak) - (3.71-1.78)) * 255; //int? shouldn't it be floor() or similar
    uint8_t index = (log10f(FFT_MajorPeak) - (MAX_FREQ_LOG10 - 1.78f)) * 255; //int? shouldn't it be floor() or similar

    SEGMENT.setPixelColor(i+SEGLEN/2, SEGMENT.color_from_palette(index, false, PALETTE_SOLID_WRAP, 0));
    SEGMENT.setPixelColor(SEGLEN/2-i-1, SEGMENT.color_from_palette(index, false, PALETTE_SOLID_WRAP, 0));
  }

  if (tempsamp >= gravcen->topLED)
    gravcen->topLED = tempsamp-1;
  else if (gravcen->gravityCounter % gravity == 0)
    gravcen->topLED--;

  if (gravcen->topLED >= 0) {
    SEGMENT.setPixelColor(gravcen->topLED+SEGLEN/2, CRGB::Gray);
    SEGMENT.setPixelColor(SEGLEN/2-1-gravcen->topLED, CRGB::Gray);
  }
  gravcen->gravityCounter = (gravcen->gravityCounter + 1) % gravity;

  return FRAMETIME;
} // mode_gravfreq()
static const char _data_FX_MODE_GRAVFREQ[] PROGMEM = "Gravfreq@Rate of fall,Sensivity;!,!;!;1f;ix=128,m12=0,si=0"; // Pixels, Beatsin


//////////////////////
//   ** Noisemove   //
//////////////////////
uint16_t mode_noisemove(void) {                 // Noisemove.    By: Andrew Tuline
  um_data_t *um_data;
  if (!usermods.getUMData(&um_data, USERMOD_ID_AUDIOREACTIVE)) {
    // add support for no audio
    um_data = simulateSound(SEGMENT.soundSim);
  }
  uint8_t *fftResult = (uint8_t*)um_data->u_data[2];

  if (SEGENV.call == 0) SEGMENT.fill(BLACK);
  //SEGMENT.fade_out(224);                                          // Just in case something doesn't get faded.
  int fadeoutDelay = (256 - SEGMENT.speed) / 96;
  if ((fadeoutDelay <= 1 ) || ((SEGENV.call % fadeoutDelay) == 0)) SEGMENT.fadeToBlackBy(4+ SEGMENT.speed/4);

  uint8_t numBins = map(SEGMENT.intensity,0,255,0,16);    // Map slider to fftResult bins.
  for (int i=0; i<numBins; i++) {                         // How many active bins are we using.
    uint16_t locn = inoise16(millis()*SEGMENT.speed+i*50000, millis()*SEGMENT.speed);   // Get a new pixel location from moving noise.
    locn = map(locn, 7500, 58000, 0, SEGLEN-1);           // Map that to the length of the strand, and ensure we don't go over.
    SEGMENT.setPixelColor(locn, color_blend(SEGCOLOR(1), SEGMENT.color_from_palette(i*64, false, PALETTE_SOLID_WRAP, 0), fftResult[i % 16]*4));
  }

  return FRAMETIME;
} // mode_noisemove()
static const char _data_FX_MODE_NOISEMOVE[] PROGMEM = "Noisemove@Speed of perlin movement,Fade rate;!,!;!;1f;m12=0,si=0"; // Pixels, Beatsin


//////////////////////
//   ** Rocktaves   //
//////////////////////
uint16_t mode_rocktaves(void) {                 // Rocktaves. Same note from each octave is same colour.    By: Andrew Tuline
  um_data_t *um_data;
  if (!usermods.getUMData(&um_data, USERMOD_ID_AUDIOREACTIVE)) {
    // add support for no audio
    um_data = simulateSound(SEGMENT.soundSim);
  }
  float   FFT_MajorPeak = *(float*)  um_data->u_data[4];
  float   my_magnitude  = *(float*)   um_data->u_data[5] / 16.0f;

  if (SEGENV.call == 0) SEGMENT.fill(BLACK);
  SEGMENT.fadeToBlackBy(16);                        // Just in case something doesn't get faded.

  float frTemp = FFT_MajorPeak;
  uint8_t octCount = 0;                                   // Octave counter.
  uint8_t volTemp = 0;

  volTemp = 32.0f + my_magnitude * 1.5f;                  // brightness = volume (overflows are handled in next lines)
  if (my_magnitude < 48) volTemp = 0;                     // We need to squelch out the background noise.
  if (my_magnitude > 144) volTemp = 255;                  // everything above this is full brightness

  while ( frTemp > 249 ) {
    octCount++;                                           // This should go up to 5.
    frTemp = frTemp/2;
  }

  frTemp -=132;                                           // This should give us a base musical note of C3
  frTemp = fabsf(frTemp * 2.1f);                            // Fudge factors to compress octave range starting at 0 and going to 255;

  uint16_t i = map(beatsin8(8+octCount*4, 0, 255, 0, octCount*8), 0, 255, 0, SEGLEN-1);
  i = constrain(i, 0, SEGLEN-1);
  SEGMENT.addPixelColor(i, color_blend(SEGCOLOR(1), SEGMENT.color_from_palette((uint8_t)frTemp, false, PALETTE_SOLID_WRAP, 0), volTemp));

  return FRAMETIME;
} // mode_rocktaves()
static const char _data_FX_MODE_ROCKTAVES[] PROGMEM = "Rocktaves@;!,!;!;1f;m12=1,si=0"; // Bar, Beatsin


///////////////////////
//   ** Waterfall    //
///////////////////////
// Combines peak detection with FFT_MajorPeak and FFT_Magnitude.
uint16_t mode_waterfall(void) {                   // Waterfall. By: Andrew Tuline
  if (SEGENV.call == 0) SEGMENT.fill(BLACK);

  um_data_t *um_data;
  if (!usermods.getUMData(&um_data, USERMOD_ID_AUDIOREACTIVE)) {
    // add support for no audio
    um_data = simulateSound(SEGMENT.soundSim);
  }
  uint8_t samplePeak    = *(uint8_t*)um_data->u_data[3];
  float   FFT_MajorPeak = *(float*)  um_data->u_data[4];
  uint8_t *maxVol       =  (uint8_t*)um_data->u_data[6];
  uint8_t *binNum       =  (uint8_t*)um_data->u_data[7];
  float   my_magnitude  = *(float*)   um_data->u_data[5] / 8.0f;

  if (FFT_MajorPeak < 1) FFT_MajorPeak = 1;                                         // log10(0) is "forbidden" (throws exception)

  if (SEGENV.call == 0) {
    SEGMENT.setUpLeds();
    SEGMENT.fill(BLACK);
    SEGENV.aux0 = 255;
    SEGMENT.custom1 = *binNum;
    SEGMENT.custom2 = *maxVol * 2;
  }

  *binNum = SEGMENT.custom1;                              // Select a bin.
  *maxVol = SEGMENT.custom2 / 2;                          // Our volume comparator.

  uint8_t secondHand = micros() / (256-SEGMENT.speed)/500 + 1 % 16;
  if (SEGENV.aux0 != secondHand) {                        // Triggered millis timing.
    SEGENV.aux0 = secondHand;

    //uint8_t pixCol = (log10f((float)FFT_MajorPeak) - 2.26f) * 177;  // 10Khz sampling - log10 frequency range is from 2.26 (182hz) to 3.7 (5012hz). Let's scale accordingly.
    uint8_t pixCol = (log10f(FFT_MajorPeak) - 2.26f) * 150;           // 22Khz sampling - log10 frequency range is from 2.26 (182hz) to 3.967 (9260hz). Let's scale accordingly.
    if (FFT_MajorPeak < 182.0f) pixCol = 0;                           // handle underflow

    if (samplePeak) {
      SEGMENT.setPixelColor(SEGLEN-1, CHSV(92,92,92));
    } else {
      SEGMENT.setPixelColor(SEGLEN-1, color_blend(SEGCOLOR(1), SEGMENT.color_from_palette(pixCol+SEGMENT.intensity, false, PALETTE_SOLID_WRAP, 0), (int)my_magnitude));
    }
    for (int i=0; i<SEGLEN-1; i++) SEGMENT.setPixelColor(i, SEGMENT.getPixelColor(i+1)); // shift left
  }

  return FRAMETIME;
} // mode_waterfall()
static const char _data_FX_MODE_WATERFALL[] PROGMEM = "Waterfall@!,Adjust color,Select bin,Volume (min);!,!;!;1f;c2=0,m12=2,si=0"; // Arc, Beatsin


#ifndef WLED_DISABLE_2D
/////////////////////////
//     ** 2D GEQ       //
/////////////////////////
uint16_t mode_2DGEQ(void) { // By Will Tatam. Code reduction by Ewoud Wijma.
  if (!strip.isMatrix) return mode_static(); // not a 2D set-up

  const int NUM_BANDS = map(SEGMENT.custom1, 0, 255, 1, 16);
  const uint16_t cols = SEGMENT.virtualWidth();
  const uint16_t rows = SEGMENT.virtualHeight();

  if (!SEGENV.allocateData(cols*sizeof(uint16_t))) return mode_static(); //allocation failed
  uint16_t *previousBarHeight = reinterpret_cast<uint16_t*>(SEGENV.data); //array of previous bar heights per frequency band

  um_data_t *um_data;
  if (!usermods.getUMData(&um_data, USERMOD_ID_AUDIOREACTIVE)) {
    // add support for no audio
    um_data = simulateSound(SEGMENT.soundSim);
  }
  uint8_t *fftResult = (uint8_t*)um_data->u_data[2];
  #ifdef SR_DEBUG
  uint8_t samplePeak = *(uint8_t*)um_data->u_data[3];
  #endif

  if (SEGENV.call == 0) for (int i=0; i<cols; i++) previousBarHeight[i] = 0;

  bool rippleTime = false;
  if (millis() - SEGENV.step >= (256U - SEGMENT.intensity)) {
    SEGENV.step = millis();
    rippleTime = true;
  }

  if (SEGENV.call == 0) SEGMENT.fill(BLACK);
  int fadeoutDelay = (256 - SEGMENT.speed) / 64;
  if ((fadeoutDelay <= 1 ) || ((SEGENV.call % fadeoutDelay) == 0)) SEGMENT.fadeToBlackBy(SEGMENT.speed);

  for (int x=0; x < cols; x++) {
    uint8_t  band       = map(x, 0, cols-1, 0, NUM_BANDS - 1);
    if (NUM_BANDS < 16) band = map(band, 0, NUM_BANDS - 1, 0, 15); // always use full range. comment out this line to get the previous behaviour.
    band = constrain(band, 0, 15);
    uint16_t colorIndex = band * 17;
    uint16_t barHeight  = map(fftResult[band], 0, 255, 0, rows); // do not subtract -1 from rows here
    if (barHeight > rows) barHeight = rows;                      // WLEDMM map() can "overshoot" due to rounding errors
    if (barHeight > previousBarHeight[x]) previousBarHeight[x] = barHeight; //drive the peak up

    uint32_t ledColor = BLACK;
    for (int y=0; y < barHeight; y++) {
      if (SEGMENT.check1) //color_vertical / color bars toggle
        colorIndex = map(y, 0, rows-1, 0, 255);

      ledColor = SEGMENT.color_from_palette(colorIndex, false, PALETTE_SOLID_WRAP, 0);
      SEGMENT.setPixelColorXY(x, rows-1 - y, ledColor);
    }
    if ((previousBarHeight[x] > 0) && (previousBarHeight[x] < rows))  // WLEDMM avoid "overshooting" into other segments
      SEGMENT.setPixelColorXY(x, rows - previousBarHeight[x], (SEGCOLOR(2) != BLACK) ? SEGCOLOR(2) : ledColor);

    if (rippleTime && previousBarHeight[x]>0) previousBarHeight[x]--;    //delay/ripple effect
  }

#ifdef SR_DEBUG
  // WLEDMM: abuse top left/right pixels for peak detection debugging
  SEGMENT.setPixelColorXY(cols-1, rows-1, (samplePeak > 0) ? GREEN : BLACK);
  if (samplePeak > 0) SEGMENT.setPixelColorXY(0, rows-1, GREEN);
  // WLEDMM end
#endif
  return FRAMETIME;
} // mode_2DGEQ()
static const char _data_FX_MODE_2DGEQ[] PROGMEM = "GEQ@Fade speed,Ripple decay,# of bands,,,Color bars;!,,Peaks;!;2f;c1=255,c2=64,pal=11,si=0"; // Beatsin


/////////////////////////
//  ** 2D Funky plank  //
/////////////////////////
uint16_t mode_2DFunkyPlank(void) {              // Written by ??? Adapted by Will Tatam.
  if (!strip.isMatrix) return mode_static(); // not a 2D set-up

  const uint16_t cols = SEGMENT.virtualWidth();
  const uint16_t rows = SEGMENT.virtualHeight();

  int NUMB_BANDS = map(SEGMENT.custom1, 0, 255, 1, 16);
  int barWidth = (cols / NUMB_BANDS);
  int bandInc = 1;
  if (barWidth == 0) {
    // Matrix narrower than fft bands
    barWidth = 1;
    bandInc = (NUMB_BANDS / cols);
  }

  um_data_t *um_data;
  if (!usermods.getUMData(&um_data, USERMOD_ID_AUDIOREACTIVE)) {
    // add support for no audio
    um_data = simulateSound(SEGMENT.soundSim);
  }
  uint8_t *fftResult = (uint8_t*)um_data->u_data[2];

  if (SEGENV.call == 0) {
    SEGMENT.setUpLeds();
    SEGMENT.fill(BLACK);
  }

  uint8_t secondHand = micros()/(256-SEGMENT.speed)/500+1 % 64;
  if (SEGENV.aux0 != secondHand) {                        // Triggered millis timing.
    SEGENV.aux0 = secondHand;

    // display values of
    int b = 0;
    for (int band = 0; band < NUMB_BANDS; band += bandInc, b++) {
      int hue = fftResult[band % 16];
      int v = map(fftResult[band % 16], 0, 255, 10, 255);
      for (int w = 0; w < barWidth; w++) {
         int xpos = (barWidth * b) + w;
         SEGMENT.setPixelColorXY(xpos, 0, CHSV(hue, 255, v));
      }
    }

    // Update the display:
    for (int i = (rows - 1); i > 0; i--) {
      for (int j = (cols - 1); j >= 0; j--) {
        SEGMENT.setPixelColorXY(j, i, SEGMENT.getPixelColorXY(j, i-1));
      }
    }
  }

  return FRAMETIME;
} // mode_2DFunkyPlank
static const char _data_FX_MODE_2DFUNKYPLANK[] PROGMEM = "Funky Plank@Scroll speed,,# of bands;;;2f;si=0"; // Beatsin


/////////////////////////
//     2D Akemi        //
/////////////////////////
static uint8_t akemi[] PROGMEM = {
  0,0,0,0,0,0,0,0,0,0,0,0,0,0,0,0,0,0,0,0,0,0,0,0,0,0,0,0,0,0,0,0,
  0,0,0,0,0,0,0,0,0,0,0,0,0,2,2,2,2,2,2,0,0,0,0,0,0,0,0,0,0,0,0,0,
  0,0,0,0,0,0,0,0,0,0,0,2,2,3,3,3,3,3,3,2,2,0,0,0,0,0,0,0,0,0,0,0,
  0,0,0,0,0,0,0,0,0,0,2,3,3,0,0,0,0,0,0,3,3,2,0,0,0,0,0,0,0,0,0,0,
  0,0,0,0,0,0,0,0,0,2,3,0,0,0,6,5,5,4,0,0,0,3,2,0,0,0,0,0,0,0,0,0,
  0,0,0,0,0,0,0,0,2,3,0,0,6,6,5,5,5,5,4,4,0,0,3,2,0,0,0,0,0,0,0,0,
  0,0,0,0,0,0,0,0,2,3,0,6,5,5,5,5,5,5,5,5,4,0,3,2,0,0,0,0,0,0,0,0,
  0,0,0,0,0,0,0,2,3,0,6,5,5,5,5,5,5,5,5,5,5,4,0,3,2,0,0,0,0,0,0,0,
  0,0,0,0,0,0,0,3,2,0,6,5,5,5,5,5,5,5,5,5,5,4,0,2,3,0,0,0,0,0,0,0,
  0,0,0,0,0,0,3,2,3,6,5,5,7,7,5,5,5,5,7,7,5,5,4,3,2,3,0,0,0,0,0,0,
  0,0,0,0,0,2,3,1,3,6,5,1,7,7,7,5,5,1,7,7,7,5,4,3,1,3,2,0,0,0,0,0,
  0,0,0,0,0,8,3,1,3,6,5,1,7,7,7,5,5,1,7,7,7,5,4,3,1,3,8,0,0,0,0,0,
  0,0,0,0,0,8,3,1,3,6,5,5,1,1,5,5,5,5,1,1,5,5,4,3,1,3,8,0,0,0,0,0,
  0,0,0,0,0,2,3,1,3,6,5,5,5,5,5,5,5,5,5,5,5,5,4,3,1,3,2,0,0,0,0,0,
  0,0,0,0,0,0,3,2,3,6,5,5,5,5,5,5,5,5,5,5,5,5,4,3,2,3,0,0,0,0,0,0,
  0,0,0,0,0,0,0,0,0,6,5,5,5,5,5,7,7,5,5,5,5,5,4,0,0,0,0,0,0,0,0,0,
  0,0,0,0,0,0,0,0,0,6,5,5,5,5,5,5,5,5,5,5,5,5,4,0,0,0,0,0,0,0,0,0,
  1,0,0,0,0,0,0,0,0,6,5,5,5,5,5,5,5,5,5,5,5,5,4,0,0,0,0,0,0,0,0,2,
  0,2,2,2,0,0,0,0,0,6,5,5,5,5,5,5,5,5,5,5,5,5,4,0,0,0,0,0,2,2,2,0,
  0,0,0,3,2,0,0,0,6,5,4,4,4,4,4,4,4,4,4,4,4,4,4,4,0,0,0,2,2,0,0,0,
  0,0,0,3,2,0,0,0,6,5,5,5,5,5,5,5,5,5,5,5,5,5,5,4,0,0,0,2,3,0,0,0,
  0,0,0,0,3,2,0,0,0,0,3,3,0,3,3,0,0,3,3,0,3,3,0,0,0,0,2,2,0,0,0,0,
  0,0,0,0,3,2,0,0,0,0,3,2,0,3,2,0,0,3,2,0,3,2,0,0,0,0,2,3,0,0,0,0,
  0,0,0,0,0,3,2,0,0,3,2,0,0,3,2,0,0,3,2,0,0,3,2,0,0,2,3,0,0,0,0,0,
  0,0,0,0,0,3,2,2,2,2,0,0,0,3,2,0,0,3,2,0,0,0,3,2,2,2,3,0,0,0,0,0,
  0,0,0,0,0,0,3,3,3,0,0,0,0,3,2,0,0,3,2,0,0,0,0,3,3,3,0,0,0,0,0,0,
  0,0,0,0,0,0,0,0,0,0,0,0,0,3,2,0,0,3,2,0,0,0,0,0,0,0,0,0,0,0,0,0,
  0,0,0,0,0,0,0,0,0,0,0,0,0,3,2,0,0,3,2,0,0,0,0,0,0,0,0,0,0,0,0,0,
  0,0,0,0,0,0,0,0,0,0,0,0,0,3,2,0,0,3,2,0,0,0,0,0,0,0,0,0,0,0,0,0,
  0,0,0,0,0,0,0,0,0,0,0,0,0,3,2,0,0,3,2,0,0,0,0,0,0,0,0,0,0,0,0,0,
  0,0,0,0,0,0,0,0,0,0,0,0,0,3,2,0,0,0,0,0,0,0,0,0,0,0,0,0,0,0,0,0,
  0,0,0,0,0,0,0,0,0,0,0,0,0,3,2,0,0,0,0,0,0,0,0,0,0,0,0,0,0,0,0,0
};

uint16_t mode_2DAkemi(void) {
  if (!strip.isMatrix) return mode_static(); // not a 2D set-up

  const uint16_t cols = SEGMENT.virtualWidth();
  const uint16_t rows = SEGMENT.virtualHeight();

  // if (SEGENV.call == 0) SEGMENT.setUpLeds(); 

  uint16_t counter = (strip.now * ((SEGMENT.speed >> 2) +2)) & 0xFFFF;
  counter = counter >> 8;

  const float lightFactor  = 0.15f;
  const float normalFactor = 0.4f;

  um_data_t *um_data;
  if (!usermods.getUMData(&um_data, USERMOD_ID_AUDIOREACTIVE)) {
    um_data = simulateSound(SEGMENT.soundSim);
  }
  uint8_t *fftResult = (uint8_t*)um_data->u_data[2];
  float base = fftResult[0]/255.0f;

  //draw and color Akemi
  for (int y=0; y < rows; y++) for (int x=0; x < cols; x++) {
    CRGB color;
    CRGB soundColor = ORANGE;
    CRGB faceColor  = SEGMENT.color_wheel(counter);
    CRGB armsAndLegsColor = SEGCOLOR(1) > 0 ? SEGCOLOR(1) : 0xFFE0A0; //default warmish white 0xABA8FF; //0xFF52e5;//
    uint8_t ak = pgm_read_byte_near(akemi + ((y * 32)/rows) * 32 + (x * 32)/cols); // akemi[(y * 32)/rows][(x * 32)/cols]
    switch (ak) {
      case 3: armsAndLegsColor.r *= lightFactor;  armsAndLegsColor.g *= lightFactor;  armsAndLegsColor.b *= lightFactor;  color = armsAndLegsColor; break; //light arms and legs 0x9B9B9B
      case 2: armsAndLegsColor.r *= normalFactor; armsAndLegsColor.g *= normalFactor; armsAndLegsColor.b *= normalFactor; color = armsAndLegsColor; break; //normal arms and legs 0x888888
      case 1: color = armsAndLegsColor; break; //dark arms and legs 0x686868
      case 6: faceColor.r *= lightFactor;  faceColor.g *= lightFactor;  faceColor.b *= lightFactor;  color=faceColor; break; //light face 0x31AAFF
      case 5: faceColor.r *= normalFactor; faceColor.g *= normalFactor; faceColor.b *= normalFactor; color=faceColor; break; //normal face 0x0094FF
      case 4: color = faceColor; break; //dark face 0x007DC6
      case 7: color = SEGCOLOR(2) > 0 ? SEGCOLOR(2) : 0xFFFFFF; break; //eyes and mouth default white
      case 8: if (base > 0.4) {soundColor.r *= base; soundColor.g *= base; soundColor.b *= base; color=soundColor;} else color = armsAndLegsColor; break;
      default: color = BLACK; break;
    }

    if (SEGMENT.intensity > 128 && fftResult && fftResult[0] > 128) { //dance if base is high
      SEGMENT.setPixelColorXY(x, 0, BLACK);
      SEGMENT.setPixelColorXY(x, y+1, color);
    } else
      SEGMENT.setPixelColorXY(x, y, color);
  }

  //add geq left and right
  if (um_data && fftResult) {
    for (int x=0; x < cols/8; x++) {
      uint16_t band = x * cols/8;
      band = constrain(band, 0, 15);
      uint16_t barHeight = map(fftResult[band], 0, 255, 0, 17*rows/32);
      CRGB color = SEGMENT.color_from_palette((band * 35), false, PALETTE_SOLID_WRAP, 0);

      for (int y=0; y < barHeight; y++) {
        SEGMENT.setPixelColorXY(x, rows/2-y, color);
        SEGMENT.setPixelColorXY(cols-1-x, rows/2-y, color);
      }
    }
  }

  return FRAMETIME;
} // mode_2DAkemi
static const char _data_FX_MODE_2DAKEMI[] PROGMEM = "Akemi@Color speed,Dance;Head palette,Arms & Legs,Eyes & Mouth;Face palette;2f;si=0"; //beatsin


// Distortion waves - ldirko
// https://editor.soulmatelights.com/gallery/1089-distorsion-waves
// apated for WLD by @blazoncek
uint16_t mode_2Ddistortionwaves() {
  if (!strip.isMatrix) return mode_static(); // not a 2D set-up

  const uint16_t cols = SEGMENT.virtualWidth();
  const uint16_t rows = SEGMENT.virtualHeight();

  uint8_t speed = SEGMENT.speed/32;
  uint8_t scale = SEGMENT.intensity/32;

  uint8_t  w = 2;

  uint16_t a  = millis()/32;
  uint16_t a2 = a/2;
  uint16_t a3 = a/3;

  uint16_t cx =  beatsin8(10-speed,0,cols-1)*scale;
  uint16_t cy =  beatsin8(12-speed,0,rows-1)*scale;
  uint16_t cx1 = beatsin8(13-speed,0,cols-1)*scale;
  uint16_t cy1 = beatsin8(15-speed,0,rows-1)*scale;
  uint16_t cx2 = beatsin8(17-speed,0,cols-1)*scale;
  uint16_t cy2 = beatsin8(14-speed,0,rows-1)*scale;
  
  uint16_t xoffs = 0;
  for (int x = 0; x < cols; x++) {
    xoffs += scale;
    uint16_t yoffs = 0;

    for (int y = 0; y < rows; y++) {
       yoffs += scale;

      byte rdistort = cos8((cos8(((x<<3)+a )&255)+cos8(((y<<3)-a2)&255)+a3   )&255)>>1; 
      byte gdistort = cos8((cos8(((x<<3)-a2)&255)+cos8(((y<<3)+a3)&255)+a+32 )&255)>>1; 
      byte bdistort = cos8((cos8(((x<<3)+a3)&255)+cos8(((y<<3)-a) &255)+a2+64)&255)>>1; 

      byte valueR = rdistort+ w*  (a- ( ((xoffs - cx)  * (xoffs - cx)  + (yoffs - cy)  * (yoffs - cy))>>7  ));
      byte valueG = gdistort+ w*  (a2-( ((xoffs - cx1) * (xoffs - cx1) + (yoffs - cy1) * (yoffs - cy1))>>7 ));
      byte valueB = bdistort+ w*  (a3-( ((xoffs - cx2) * (xoffs - cx2) + (yoffs - cy2) * (yoffs - cy2))>>7 ));

      valueR = gamma8(cos8(valueR));
      valueG = gamma8(cos8(valueG));
      valueB = gamma8(cos8(valueB));

      SEGMENT.setPixelColorXY(x, y, RGBW32(valueR, valueG, valueB, 0)); 
    }
  }

  return FRAMETIME;
}
static const char _data_FX_MODE_2DDISTORTIONWAVES[] PROGMEM = "Distortion Waves@!,Scale;;;2;";

#endif // WLED_DISABLE_2D


//////////////////////////////////////////////////////////////////////////////////////////
// mode data
static const char _data_RESERVED[] PROGMEM = "RSVD";

// add (or replace reserved) effect mode and data into vector
// use id==255 to find unallocatd gaps (with "Reserved" data string)
// if vector size() is smaller than id (single) data is appended at the end (regardless of id)
void WS2812FX::addEffect(uint8_t id, mode_ptr mode_fn, const char *mode_name) {
  if (id == 255) { // find empty slot
    for (size_t i=1; i<_mode.size(); i++) if (_modeData[i] == _data_RESERVED) { id = i; break; }
  }
  if (id < _mode.size()) {
    if (_modeData[id] != _data_RESERVED) return; // do not overwrite alerady added effect
    _mode[id]     = mode_fn;
    _modeData[id] = mode_name;
  } else {
    _mode.push_back(mode_fn);
    _modeData.push_back(mode_name);
    if (_modeCount < _mode.size()) _modeCount++;
  }
}

void WS2812FX::setupEffectData() {
  // Solid must be first! (assuming vector is empty upon call to setup)
  _mode.push_back(&mode_static);
  _modeData.push_back(_data_FX_MODE_STATIC);
  // fill reserved word in case there will be any gaps in the array
  for (size_t i=1; i<_modeCount; i++) {
    _mode.push_back(&mode_static);
    _modeData.push_back(_data_RESERVED);
  }
  // now replace all pre-allocated effects
  // --- 1D non-audio effects ---
  addEffect(FX_MODE_BLINK, &mode_blink, _data_FX_MODE_BLINK);
  addEffect(FX_MODE_BREATH, &mode_breath, _data_FX_MODE_BREATH);
  addEffect(FX_MODE_COLOR_WIPE, &mode_color_wipe, _data_FX_MODE_COLOR_WIPE);
  addEffect(FX_MODE_COLOR_WIPE_RANDOM, &mode_color_wipe_random, _data_FX_MODE_COLOR_WIPE_RANDOM);
  addEffect(FX_MODE_RANDOM_COLOR, &mode_random_color, _data_FX_MODE_RANDOM_COLOR);
  addEffect(FX_MODE_COLOR_SWEEP, &mode_color_sweep, _data_FX_MODE_COLOR_SWEEP);
  addEffect(FX_MODE_DYNAMIC, &mode_dynamic, _data_FX_MODE_DYNAMIC);
  addEffect(FX_MODE_RAINBOW, &mode_rainbow, _data_FX_MODE_RAINBOW);
  addEffect(FX_MODE_RAINBOW_CYCLE, &mode_rainbow_cycle, _data_FX_MODE_RAINBOW_CYCLE);
  addEffect(FX_MODE_SCAN, &mode_scan, _data_FX_MODE_SCAN);
  addEffect(FX_MODE_DUAL_SCAN, &mode_dual_scan, _data_FX_MODE_DUAL_SCAN);
  addEffect(FX_MODE_FADE, &mode_fade, _data_FX_MODE_FADE);
  addEffect(FX_MODE_THEATER_CHASE, &mode_theater_chase, _data_FX_MODE_THEATER_CHASE);
  addEffect(FX_MODE_THEATER_CHASE_RAINBOW, &mode_theater_chase_rainbow, _data_FX_MODE_THEATER_CHASE_RAINBOW);
  addEffect(FX_MODE_RUNNING_LIGHTS, &mode_running_lights, _data_FX_MODE_RUNNING_LIGHTS);
  addEffect(FX_MODE_SAW, &mode_saw, _data_FX_MODE_SAW);
  addEffect(FX_MODE_TWINKLE, &mode_twinkle, _data_FX_MODE_TWINKLE);
  addEffect(FX_MODE_DISSOLVE, &mode_dissolve, _data_FX_MODE_DISSOLVE);
  addEffect(FX_MODE_DISSOLVE_RANDOM, &mode_dissolve_random, _data_FX_MODE_DISSOLVE_RANDOM);
  addEffect(FX_MODE_SPARKLE, &mode_sparkle, _data_FX_MODE_SPARKLE);
  addEffect(FX_MODE_FLASH_SPARKLE, &mode_flash_sparkle, _data_FX_MODE_FLASH_SPARKLE);
  addEffect(FX_MODE_HYPER_SPARKLE, &mode_hyper_sparkle, _data_FX_MODE_HYPER_SPARKLE);
  addEffect(FX_MODE_STROBE, &mode_strobe, _data_FX_MODE_STROBE);
  addEffect(FX_MODE_STROBE_RAINBOW, &mode_strobe_rainbow, _data_FX_MODE_STROBE_RAINBOW);
  addEffect(FX_MODE_MULTI_STROBE, &mode_multi_strobe, _data_FX_MODE_MULTI_STROBE);
  addEffect(FX_MODE_BLINK_RAINBOW, &mode_blink_rainbow, _data_FX_MODE_BLINK_RAINBOW);
  addEffect(FX_MODE_ANDROID, &mode_android, _data_FX_MODE_ANDROID);
  addEffect(FX_MODE_CHASE_COLOR, &mode_chase_color, _data_FX_MODE_CHASE_COLOR);
  addEffect(FX_MODE_CHASE_RANDOM, &mode_chase_random, _data_FX_MODE_CHASE_RANDOM);
  addEffect(FX_MODE_CHASE_RAINBOW, &mode_chase_rainbow, _data_FX_MODE_CHASE_RAINBOW);
  addEffect(FX_MODE_CHASE_FLASH, &mode_chase_flash, _data_FX_MODE_CHASE_FLASH);
  addEffect(FX_MODE_CHASE_FLASH_RANDOM, &mode_chase_flash_random, _data_FX_MODE_CHASE_FLASH_RANDOM);
  addEffect(FX_MODE_CHASE_RAINBOW_WHITE, &mode_chase_rainbow_white, _data_FX_MODE_CHASE_RAINBOW_WHITE);
  addEffect(FX_MODE_COLORFUL, &mode_colorful, _data_FX_MODE_COLORFUL);
  addEffect(FX_MODE_TRAFFIC_LIGHT, &mode_traffic_light, _data_FX_MODE_TRAFFIC_LIGHT);
  addEffect(FX_MODE_COLOR_SWEEP_RANDOM, &mode_color_sweep_random, _data_FX_MODE_COLOR_SWEEP_RANDOM);
  addEffect(FX_MODE_RUNNING_COLOR, &mode_running_color, _data_FX_MODE_RUNNING_COLOR);
  addEffect(FX_MODE_AURORA, &mode_aurora, _data_FX_MODE_AURORA);
  addEffect(FX_MODE_RUNNING_RANDOM, &mode_running_random, _data_FX_MODE_RUNNING_RANDOM);
  addEffect(FX_MODE_LARSON_SCANNER, &mode_larson_scanner, _data_FX_MODE_LARSON_SCANNER);
  addEffect(FX_MODE_COMET, &mode_comet, _data_FX_MODE_COMET);
  addEffect(FX_MODE_FIREWORKS, &mode_fireworks, _data_FX_MODE_FIREWORKS);
  addEffect(FX_MODE_RAIN, &mode_rain, _data_FX_MODE_RAIN);
  addEffect(FX_MODE_TETRIX, &mode_tetrix, _data_FX_MODE_TETRIX);
  addEffect(FX_MODE_FIRE_FLICKER, &mode_fire_flicker, _data_FX_MODE_FIRE_FLICKER);
  addEffect(FX_MODE_GRADIENT, &mode_gradient, _data_FX_MODE_GRADIENT);
  addEffect(FX_MODE_LOADING, &mode_loading, _data_FX_MODE_LOADING);

  addEffect(FX_MODE_FAIRY, &mode_fairy, _data_FX_MODE_FAIRY);
  addEffect(FX_MODE_TWO_DOTS, &mode_two_dots, _data_FX_MODE_TWO_DOTS);
  addEffect(FX_MODE_FAIRYTWINKLE, &mode_fairytwinkle, _data_FX_MODE_FAIRYTWINKLE);
  addEffect(FX_MODE_RUNNING_DUAL, &mode_running_dual, _data_FX_MODE_RUNNING_DUAL);

  addEffect(FX_MODE_TRICOLOR_CHASE, &mode_tricolor_chase, _data_FX_MODE_TRICOLOR_CHASE);
  addEffect(FX_MODE_TRICOLOR_WIPE, &mode_tricolor_wipe, _data_FX_MODE_TRICOLOR_WIPE);
  addEffect(FX_MODE_TRICOLOR_FADE, &mode_tricolor_fade, _data_FX_MODE_TRICOLOR_FADE);
  addEffect(FX_MODE_LIGHTNING, &mode_lightning, _data_FX_MODE_LIGHTNING);
  addEffect(FX_MODE_ICU, &mode_icu, _data_FX_MODE_ICU);
  addEffect(FX_MODE_MULTI_COMET, &mode_multi_comet, _data_FX_MODE_MULTI_COMET);
  addEffect(FX_MODE_DUAL_LARSON_SCANNER, &mode_dual_larson_scanner, _data_FX_MODE_DUAL_LARSON_SCANNER);
  addEffect(FX_MODE_RANDOM_CHASE, &mode_random_chase, _data_FX_MODE_RANDOM_CHASE);
  addEffect(FX_MODE_OSCILLATE, &mode_oscillate, _data_FX_MODE_OSCILLATE);
  addEffect(FX_MODE_PRIDE_2015, &mode_pride_2015, _data_FX_MODE_PRIDE_2015);
  addEffect(FX_MODE_JUGGLE, &mode_juggle, _data_FX_MODE_JUGGLE);
  addEffect(FX_MODE_PALETTE, &mode_palette, _data_FX_MODE_PALETTE);
  addEffect(FX_MODE_FIRE_2012, &mode_fire_2012, _data_FX_MODE_FIRE_2012);
  addEffect(FX_MODE_COLORWAVES, &mode_colorwaves, _data_FX_MODE_COLORWAVES);
  addEffect(FX_MODE_BPM, &mode_bpm, _data_FX_MODE_BPM);
  addEffect(FX_MODE_FILLNOISE8, &mode_fillnoise8, _data_FX_MODE_FILLNOISE8);
  addEffect(FX_MODE_NOISE16_1, &mode_noise16_1, _data_FX_MODE_NOISE16_1);
  addEffect(FX_MODE_NOISE16_2, &mode_noise16_2, _data_FX_MODE_NOISE16_2);
  addEffect(FX_MODE_NOISE16_3, &mode_noise16_3, _data_FX_MODE_NOISE16_3);
  addEffect(FX_MODE_NOISE16_4, &mode_noise16_4, _data_FX_MODE_NOISE16_4);
  addEffect(FX_MODE_COLORTWINKLE, &mode_colortwinkle, _data_FX_MODE_COLORTWINKLE);
  addEffect(FX_MODE_LAKE, &mode_lake, _data_FX_MODE_LAKE);
  addEffect(FX_MODE_METEOR, &mode_meteor, _data_FX_MODE_METEOR);
  addEffect(FX_MODE_METEOR_SMOOTH, &mode_meteor_smooth, _data_FX_MODE_METEOR_SMOOTH);
  addEffect(FX_MODE_RAILWAY, &mode_railway, _data_FX_MODE_RAILWAY);
  addEffect(FX_MODE_RIPPLE, &mode_ripple, _data_FX_MODE_RIPPLE);
  addEffect(FX_MODE_TWINKLEFOX, &mode_twinklefox, _data_FX_MODE_TWINKLEFOX);
  addEffect(FX_MODE_TWINKLECAT, &mode_twinklecat, _data_FX_MODE_TWINKLECAT);
  addEffect(FX_MODE_HALLOWEEN_EYES, &mode_halloween_eyes, _data_FX_MODE_HALLOWEEN_EYES);
  addEffect(FX_MODE_STATIC_PATTERN, &mode_static_pattern, _data_FX_MODE_STATIC_PATTERN);
  addEffect(FX_MODE_TRI_STATIC_PATTERN, &mode_tri_static_pattern, _data_FX_MODE_TRI_STATIC_PATTERN);
  addEffect(FX_MODE_SPOTS, &mode_spots, _data_FX_MODE_SPOTS);
  addEffect(FX_MODE_SPOTS_FADE, &mode_spots_fade, _data_FX_MODE_SPOTS_FADE);
  addEffect(FX_MODE_GLITTER, &mode_glitter, _data_FX_MODE_GLITTER);
  addEffect(FX_MODE_CANDLE, &mode_candle, _data_FX_MODE_CANDLE);
  addEffect(FX_MODE_STARBURST, &mode_starburst, _data_FX_MODE_STARBURST);
  addEffect(FX_MODE_EXPLODING_FIREWORKS, &mode_exploding_fireworks, _data_FX_MODE_EXPLODING_FIREWORKS);
  addEffect(FX_MODE_BOUNCINGBALLS, &mode_bouncing_balls, _data_FX_MODE_BOUNCINGBALLS);
  addEffect(FX_MODE_SINELON, &mode_sinelon, _data_FX_MODE_SINELON);
  addEffect(FX_MODE_SINELON_DUAL, &mode_sinelon_dual, _data_FX_MODE_SINELON_DUAL);
  addEffect(FX_MODE_SINELON_RAINBOW, &mode_sinelon_rainbow, _data_FX_MODE_SINELON_RAINBOW);
  addEffect(FX_MODE_POPCORN, &mode_popcorn, _data_FX_MODE_POPCORN);
  addEffect(FX_MODE_DRIP, &mode_drip, _data_FX_MODE_DRIP);
  addEffect(FX_MODE_PLASMA, &mode_plasma, _data_FX_MODE_PLASMA);
  addEffect(FX_MODE_PERCENT, &mode_percent, _data_FX_MODE_PERCENT);
  addEffect(FX_MODE_RIPPLE_RAINBOW, &mode_ripple_rainbow, _data_FX_MODE_RIPPLE_RAINBOW);
  addEffect(FX_MODE_HEARTBEAT, &mode_heartbeat, _data_FX_MODE_HEARTBEAT);
  addEffect(FX_MODE_PACIFICA, &mode_pacifica, _data_FX_MODE_PACIFICA);
  addEffect(FX_MODE_CANDLE_MULTI, &mode_candle_multi, _data_FX_MODE_CANDLE_MULTI);
  addEffect(FX_MODE_SOLID_GLITTER, &mode_solid_glitter, _data_FX_MODE_SOLID_GLITTER);
  addEffect(FX_MODE_SUNRISE, &mode_sunrise, _data_FX_MODE_SUNRISE);
  addEffect(FX_MODE_PHASED, &mode_phased, _data_FX_MODE_PHASED);
  addEffect(FX_MODE_TWINKLEUP, &mode_twinkleup, _data_FX_MODE_TWINKLEUP);
  addEffect(FX_MODE_NOISEPAL, &mode_noisepal, _data_FX_MODE_NOISEPAL);
  addEffect(FX_MODE_SINEWAVE, &mode_sinewave, _data_FX_MODE_SINEWAVE);
  addEffect(FX_MODE_PHASEDNOISE, &mode_phased_noise, _data_FX_MODE_PHASEDNOISE);
  addEffect(FX_MODE_FLOW, &mode_flow, _data_FX_MODE_FLOW);
  addEffect(FX_MODE_CHUNCHUN, &mode_chunchun, _data_FX_MODE_CHUNCHUN);
  addEffect(FX_MODE_DANCING_SHADOWS, &mode_dancing_shadows, _data_FX_MODE_DANCING_SHADOWS);
  addEffect(FX_MODE_WASHING_MACHINE, &mode_washing_machine, _data_FX_MODE_WASHING_MACHINE);

  addEffect(FX_MODE_BLENDS, &mode_blends, _data_FX_MODE_BLENDS);
  addEffect(FX_MODE_TV_SIMULATOR, &mode_tv_simulator, _data_FX_MODE_TV_SIMULATOR);
  addEffect(FX_MODE_DYNAMIC_SMOOTH, &mode_dynamic_smooth, _data_FX_MODE_DYNAMIC_SMOOTH);

  // --- 1D audio effects ---
  addEffect(FX_MODE_PIXELS, &mode_pixels, _data_FX_MODE_PIXELS);
  addEffect(FX_MODE_PIXELWAVE, &mode_pixelwave, _data_FX_MODE_PIXELWAVE);
  addEffect(FX_MODE_JUGGLES, &mode_juggles, _data_FX_MODE_JUGGLES);
  addEffect(FX_MODE_MATRIPIX, &mode_matripix, _data_FX_MODE_MATRIPIX);
  addEffect(FX_MODE_GRAVIMETER, &mode_gravimeter, _data_FX_MODE_GRAVIMETER);
  addEffect(FX_MODE_PLASMOID, &mode_plasmoid, _data_FX_MODE_PLASMOID);
  addEffect(FX_MODE_PUDDLES, &mode_puddles, _data_FX_MODE_PUDDLES);
  addEffect(FX_MODE_MIDNOISE, &mode_midnoise, _data_FX_MODE_MIDNOISE);
  addEffect(FX_MODE_NOISEMETER, &mode_noisemeter, _data_FX_MODE_NOISEMETER);
  addEffect(FX_MODE_FREQWAVE, &mode_freqwave, _data_FX_MODE_FREQWAVE);
  addEffect(FX_MODE_FREQMATRIX, &mode_freqmatrix, _data_FX_MODE_FREQMATRIX);

  addEffect(FX_MODE_WATERFALL, &mode_waterfall, _data_FX_MODE_WATERFALL);
  addEffect(FX_MODE_FREQPIXELS, &mode_freqpixels, _data_FX_MODE_FREQPIXELS);

  addEffect(FX_MODE_NOISEFIRE, &mode_noisefire, _data_FX_MODE_NOISEFIRE);
  addEffect(FX_MODE_PUDDLEPEAK, &mode_puddlepeak, _data_FX_MODE_PUDDLEPEAK);
  addEffect(FX_MODE_NOISEMOVE, &mode_noisemove, _data_FX_MODE_NOISEMOVE);

  addEffect(FX_MODE_PERLINMOVE, &mode_perlinmove, _data_FX_MODE_PERLINMOVE);
  addEffect(FX_MODE_RIPPLEPEAK, &mode_ripplepeak, _data_FX_MODE_RIPPLEPEAK);

  addEffect(FX_MODE_FREQMAP, &mode_freqmap, _data_FX_MODE_FREQMAP);
  addEffect(FX_MODE_GRAVCENTER, &mode_gravcenter, _data_FX_MODE_GRAVCENTER);
  addEffect(FX_MODE_GRAVCENTRIC, &mode_gravcentric, _data_FX_MODE_GRAVCENTRIC);
  addEffect(FX_MODE_GRAVFREQ, &mode_gravfreq, _data_FX_MODE_GRAVFREQ);
  addEffect(FX_MODE_DJLIGHT, &mode_DJLight, _data_FX_MODE_DJLIGHT);

  addEffect(FX_MODE_BLURZ, &mode_blurz, _data_FX_MODE_BLURZ);

  addEffect(FX_MODE_FLOWSTRIPE, &mode_FlowStripe, _data_FX_MODE_FLOWSTRIPE);

  addEffect(FX_MODE_WAVESINS, &mode_wavesins, _data_FX_MODE_WAVESINS);
  addEffect(FX_MODE_ROCKTAVES, &mode_rocktaves, _data_FX_MODE_ROCKTAVES);

  // --- 2D  effects ---
#ifndef WLED_DISABLE_2D
  addEffect(FX_MODE_2DSPACESHIPS, &mode_2Dspaceships, _data_FX_MODE_2DSPACESHIPS);
  addEffect(FX_MODE_2DCRAZYBEES, &mode_2Dcrazybees, _data_FX_MODE_2DCRAZYBEES);
  addEffect(FX_MODE_2DGHOSTRIDER, &mode_2Dghostrider, _data_FX_MODE_2DGHOSTRIDER);
  addEffect(FX_MODE_2DBLOBS, &mode_2Dfloatingblobs, _data_FX_MODE_2DBLOBS);
  addEffect(FX_MODE_2DSCROLLTEXT, &mode_2Dscrollingtext, _data_FX_MODE_2DSCROLLTEXT);
  addEffect(FX_MODE_2DDRIFTROSE, &mode_2Ddriftrose, _data_FX_MODE_2DDRIFTROSE);
  addEffect(FX_MODE_2DDISTORTIONWAVES, &mode_2Ddistortionwaves, _data_FX_MODE_2DDISTORTIONWAVES);

  addEffect(FX_MODE_2DGEQ, &mode_2DGEQ, _data_FX_MODE_2DGEQ); // audio

  addEffect(FX_MODE_2DNOISE, &mode_2Dnoise, _data_FX_MODE_2DNOISE);

  addEffect(FX_MODE_2DFIRENOISE, &mode_2Dfirenoise, _data_FX_MODE_2DFIRENOISE);
  addEffect(FX_MODE_2DSQUAREDSWIRL, &mode_2Dsquaredswirl, _data_FX_MODE_2DSQUAREDSWIRL);

  //non audio
  addEffect(FX_MODE_2DDNA, &mode_2Ddna, _data_FX_MODE_2DDNA);
  addEffect(FX_MODE_2DMATRIX, &mode_2Dmatrix, _data_FX_MODE_2DMATRIX);
  addEffect(FX_MODE_2DMETABALLS, &mode_2Dmetaballs, _data_FX_MODE_2DMETABALLS);
  addEffect(FX_MODE_2DFUNKYPLANK, &mode_2DFunkyPlank, _data_FX_MODE_2DFUNKYPLANK); // audio

  addEffect(FX_MODE_2DPULSER, &mode_2DPulser, _data_FX_MODE_2DPULSER);

  addEffect(FX_MODE_2DDRIFT, &mode_2DDrift, _data_FX_MODE_2DDRIFT);
  addEffect(FX_MODE_2DWAVERLY, &mode_2DWaverly, _data_FX_MODE_2DWAVERLY); // audio
  addEffect(FX_MODE_2DSUNRADIATION, &mode_2DSunradiation, _data_FX_MODE_2DSUNRADIATION);
  addEffect(FX_MODE_2DCOLOREDBURSTS, &mode_2DColoredBursts, _data_FX_MODE_2DCOLOREDBURSTS);
  addEffect(FX_MODE_2DJULIA, &mode_2DJulia, _data_FX_MODE_2DJULIA);

  addEffect(FX_MODE_2DGAMEOFLIFE, &mode_2Dgameoflife, _data_FX_MODE_2DGAMEOFLIFE);
  addEffect(FX_MODE_2DTARTAN, &mode_2Dtartan, _data_FX_MODE_2DTARTAN);
  addEffect(FX_MODE_2DPOLARLIGHTS, &mode_2DPolarLights, _data_FX_MODE_2DPOLARLIGHTS);
  addEffect(FX_MODE_2DSWIRL, &mode_2DSwirl, _data_FX_MODE_2DSWIRL); // audio
  addEffect(FX_MODE_2DLISSAJOUS, &mode_2DLissajous, _data_FX_MODE_2DLISSAJOUS);
  addEffect(FX_MODE_2DFRIZZLES, &mode_2DFrizzles, _data_FX_MODE_2DFRIZZLES);
  addEffect(FX_MODE_2DPLASMABALL, &mode_2DPlasmaball, _data_FX_MODE_2DPLASMABALL);

  addEffect(FX_MODE_2DHIPHOTIC, &mode_2DHiphotic, _data_FX_MODE_2DHIPHOTIC);
  addEffect(FX_MODE_2DSINDOTS, &mode_2DSindots, _data_FX_MODE_2DSINDOTS);
  addEffect(FX_MODE_2DDNASPIRAL, &mode_2DDNASpiral, _data_FX_MODE_2DDNASPIRAL);
  addEffect(FX_MODE_2DBLACKHOLE, &mode_2DBlackHole, _data_FX_MODE_2DBLACKHOLE);

  addEffect(FX_MODE_2DAKEMI, &mode_2DAkemi, _data_FX_MODE_2DAKEMI); // audio
#endif // WLED_DISABLE_2D

}<|MERGE_RESOLUTION|>--- conflicted
+++ resolved
@@ -2018,11 +2018,7 @@
 
   return FRAMETIME;
 }
-<<<<<<< HEAD
-static const char _data_FX_MODE_FIRE_2012[] PROGMEM = "Fire 2012@Cooling,Spark rate;;!;1.5d;pal=0,sx=120,ix=64,m12=1"; // bars WLEDMM 1.5d, pal = 0
-=======
-static const char _data_FX_MODE_FIRE_2012[] PROGMEM = "Fire 2012@Cooling,Spark rate,,,Boost;;!;1;sx=120,ix=64,m12=1"; // bars
->>>>>>> 8e7b1c97
+static const char _data_FX_MODE_FIRE_2012[] PROGMEM = "Fire 2012@Cooling,Spark rate,,,Boost;;!;1.5d;pal=0,sx=120,ix=64,m12=1"; // bars WLEDMM 1.5d, pal = 0
 
 
 // ColorWavesWithPalettes by Mark Kriegsman: https://gist.github.com/kriegsman/8281905786e8b2632aeb
