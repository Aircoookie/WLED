--- conflicted
+++ resolved
@@ -80,11 +80,7 @@
  */
 uint16_t mode_static(void) {
   SEGMENT.fill(SEGCOLOR(0));
-<<<<<<< HEAD
-  return FRAMETIME; //we need the target fps even for static mode to get consistent timing
-=======
   return strip.isOffRefreshRequired() ? FRAMETIME : 350;
->>>>>>> 10faaaf5
 }
 static const char _data_FX_MODE_STATIC[] PROGMEM = "Solid";
 
