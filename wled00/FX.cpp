/*
  WS2812FX.cpp contains all effect methods
  Harm Aldick - 2016
  www.aldick.org
  LICENSE
  The MIT License (MIT)
  Copyright (c) 2016  Harm Aldick
  Permission is hereby granted, free of charge, to any person obtaining a copy
  of this software and associated documentation files (the "Software"), to deal
  in the Software without restriction, including without limitation the rights
  to use, copy, modify, merge, publish, distribute, sublicense, and/or sell
  copies of the Software, and to permit persons to whom the Software is
  furnished to do so, subject to the following conditions:
  The above copyright notice and this permission notice shall be included in
  all copies or substantial portions of the Software.
  THE SOFTWARE IS PROVIDED "AS IS", WITHOUT WARRANTY OF ANY KIND, EXPRESS OR
  IMPLIED, INCLUDING BUT NOT LIMITED TO THE WARRANTIES OF MERCHANTABILITY,
  FITNESS FOR A PARTICULAR PURPOSE AND NONINFRINGEMENT. IN NO EVENT SHALL THE
  AUTHORS OR COPYRIGHT HOLDERS BE LIABLE FOR ANY CLAIM, DAMAGES OR OTHER
  LIABILITY, WHETHER IN AN ACTION OF CONTRACT, TORT OR OTHERWISE, ARISING FROM,
  OUT OF OR IN CONNECTION WITH THE SOFTWARE OR THE USE OR OTHER DEALINGS IN
  THE SOFTWARE.

  Modified heavily for WLED
*/

#include "FX.h"
#include "tv_colors.h"

#define IBN 5100
#define PALETTE_SOLID_WRAP (paletteBlend == 1 || paletteBlend == 3)

/*
 * No blinking. Just plain old static light.
 */
uint16_t WS2812FX::mode_static(void) {
  fill(SEGCOLOR(0));
  return (SEGMENT.getOption(SEG_OPTION_TRANSITIONAL)) ? FRAMETIME : 500; //update faster if in transition
}


/*
 * Blink/strobe function
 * Alternate between color1 and color2
 * if(strobe == true) then create a strobe effect
 * NOTE: Maybe re-rework without timer
 */
uint16_t WS2812FX::blink(uint32_t color1, uint32_t color2, bool strobe, bool do_palette) {
  uint16_t stateTime = SEGENV.aux1;
  uint32_t cycleTime = (255 - SEGMENT.speed)*20;
  uint32_t onTime = 0;
  uint32_t offTime = cycleTime;

  if (!strobe) {
    onTime = (cycleTime * SEGMENT.intensity) >> 8;
    offTime = cycleTime - onTime;
  }

  stateTime = ((SEGENV.aux0 & 1) == 0) ? onTime : offTime;
  stateTime += 20;

  if (now - SEGENV.step > stateTime)
  {
    SEGENV.aux0++;
    SEGENV.aux1 = stateTime;
    SEGENV.step = now;
  }

  uint32_t color = ((SEGENV.aux0 & 1) == 0) ? color1 : color2;
  if (color == color1 && do_palette)
  {
    for(uint16_t i = 0; i < SEGLEN; i++) {
      setPixelColor(i, color_from_palette(i, true, PALETTE_SOLID_WRAP, 0));
    }
  } else fill(color);

  return FRAMETIME;
}


/*
 * Normal blinking. 50% on/off time.
 */
uint16_t WS2812FX::mode_blink(void) {
  return blink(SEGCOLOR(0), SEGCOLOR(1), false, true);
}


/*
 * Classic Blink effect. Cycling through the rainbow.
 */
uint16_t WS2812FX::mode_blink_rainbow(void) {
  return blink(color_wheel(SEGENV.call & 0xFF), SEGCOLOR(1), false, false);
}


/*
 * Classic Strobe effect.
 */
uint16_t WS2812FX::mode_strobe(void) {
  return blink(SEGCOLOR(0), SEGCOLOR(1), true, true);
}


/*
 * Classic Strobe effect. Cycling through the rainbow.
 */
uint16_t WS2812FX::mode_strobe_rainbow(void) {
  return blink(color_wheel(SEGENV.call & 0xFF), SEGCOLOR(1), true, false);
}


/*
 * Color wipe function
 * LEDs are turned on (color1) in sequence, then turned off (color2) in sequence.
 * if (bool rev == true) then LEDs are turned off in reverse order
 */
uint16_t WS2812FX::color_wipe(bool rev, bool useRandomColors) {
  uint32_t cycleTime = 750 + (255 - SEGMENT.speed)*150;
  uint32_t perc = now % cycleTime;
  uint16_t prog = (perc * 65535) / cycleTime;
  bool back = (prog > 32767);
  if (back) {
    prog -= 32767;
    if (SEGENV.step == 0) SEGENV.step = 1;
  } else {
    if (SEGENV.step == 2) SEGENV.step = 3; //trigger color change
  }

  if (useRandomColors) {
    if (SEGENV.call == 0) {
      SEGENV.aux0 = random8();
      SEGENV.step = 3;
    }
    if (SEGENV.step == 1) { //if flag set, change to new random color
      SEGENV.aux1 = get_random_wheel_index(SEGENV.aux0);
      SEGENV.step = 2;
    }
    if (SEGENV.step == 3) {
      SEGENV.aux0 = get_random_wheel_index(SEGENV.aux1);
      SEGENV.step = 0;
    }
  }

  uint16_t ledIndex = (prog * SEGLEN) >> 15;
  uint16_t rem = 0;
  rem = (prog * SEGLEN) * 2; //mod 0xFFFF
  rem /= (SEGMENT.intensity +1);
  if (rem > 255) rem = 255;

  uint32_t col1 = useRandomColors? color_wheel(SEGENV.aux1) : SEGCOLOR(1);
  for (uint16_t i = 0; i < SEGLEN; i++)
  {
    uint16_t index = (rev && back)? SEGLEN -1 -i : i;
    uint32_t col0 = useRandomColors? color_wheel(SEGENV.aux0) : color_from_palette(index, true, PALETTE_SOLID_WRAP, 0);

    if (i < ledIndex)
    {
      setPixelColor(index, back? col1 : col0);
    } else
    {
      setPixelColor(index, back? col0 : col1);
      if (i == ledIndex) setPixelColor(index, color_blend(back? col0 : col1, back? col1 : col0, rem));
    }
  }
  return FRAMETIME;
}


/*
 * Lights all LEDs one after another.
 */
uint16_t WS2812FX::mode_color_wipe(void) {
  return color_wipe(false, false);
}

/*
 * Lights all LEDs one after another. Turns off opposite
 */
uint16_t WS2812FX::mode_color_sweep(void) {
  return color_wipe(true, false);
}


/*
 * Turns all LEDs after each other to a random color.
 * Then starts over with another color.
 */
uint16_t WS2812FX::mode_color_wipe_random(void) {
  return color_wipe(false, true);
}


/*
 * Random color introduced alternating from start and end of strip.
 */
uint16_t WS2812FX::mode_color_sweep_random(void) {
  return color_wipe(true, true);
}


/*
 * Lights all LEDs in one random color up. Then switches them
 * to the next random color.
 */
uint16_t WS2812FX::mode_random_color(void) {
  uint32_t cycleTime = 200 + (255 - SEGMENT.speed)*50;
  uint32_t it = now / cycleTime;
  uint32_t rem = now % cycleTime;
  uint16_t fadedur = (cycleTime * SEGMENT.intensity) >> 8;

  uint32_t fade = 255;
  if (fadedur) {
    fade = (rem * 255) / fadedur;
    if (fade > 255) fade = 255;
  }

  if (SEGENV.call == 0) {
    SEGENV.aux0 = random8();
    SEGENV.step = 2;
  }
  if (it != SEGENV.step) //new color
  {
    SEGENV.aux1 = SEGENV.aux0;
    SEGENV.aux0 = get_random_wheel_index(SEGENV.aux0); //aux0 will store our random color wheel index
    SEGENV.step = it;
  }

  fill(color_blend(color_wheel(SEGENV.aux1), color_wheel(SEGENV.aux0), fade));
  return FRAMETIME;
}


/*
 * Lights every LED in a random color. Changes all LED at the same time
 * to new random colors.
 */
uint16_t WS2812FX::dynamic(boolean smooth=false) {
  if (!SEGENV.allocateData(SEGLEN)) return mode_static(); //allocation failed

  if(SEGENV.call == 0) {
    for (uint16_t i = 0; i < SEGLEN; i++) SEGENV.data[i] = random8();
  }

  uint32_t cycleTime = 50 + (255 - SEGMENT.speed)*15;
  uint32_t it = now / cycleTime;
  if (it != SEGENV.step && SEGMENT.speed != 0) //new color
  {
    for (uint16_t i = 0; i < SEGLEN; i++) {
      if (random8() <= SEGMENT.intensity) SEGENV.data[i] = random8();
    }
    SEGENV.step = it;
  }

  if (smooth) {
    for (uint16_t i = 0; i < SEGLEN; i++) {
      blendPixelColor(i, color_wheel(SEGENV.data[i]),16);
    }
  } else {
    for (uint16_t i = 0; i < SEGLEN; i++) {
      setPixelColor(i, color_wheel(SEGENV.data[i]));
    }
  }
  return FRAMETIME;
}

/*
 * Original effect "Dynamic"
 */
uint16_t WS2812FX::mode_dynamic(void) {
  return dynamic(false);
}

/*
 * effect "Dynamic" with smoth color-fading
 */
uint16_t WS2812FX::mode_dynamic_smooth(void) {
  return dynamic(true);
 }

/*
 * Does the "standby-breathing" of well known i-Devices.
 */
uint16_t WS2812FX::mode_breath(void) {
  uint16_t var = 0;
  uint16_t counter = (now * ((SEGMENT.speed >> 3) +10));
  counter = (counter >> 2) + (counter >> 4); //0-16384 + 0-2048
  if (counter < 16384) {
    if (counter > 8192) counter = 8192 - (counter - 8192);
    var = sin16(counter) / 103; //close to parabolic in range 0-8192, max val. 23170
  }

  uint8_t lum = 30 + var;
  for(uint16_t i = 0; i < SEGLEN; i++) {
    setPixelColor(i, color_blend(SEGCOLOR(1), color_from_palette(i, true, PALETTE_SOLID_WRAP, 0), lum));
  }

  return FRAMETIME;
}


/*
 * Fades the LEDs between two colors
 */
uint16_t WS2812FX::mode_fade(void) {
  uint16_t counter = (now * ((SEGMENT.speed >> 3) +10));
  uint8_t lum = triwave16(counter) >> 8;

  for(uint16_t i = 0; i < SEGLEN; i++) {
    setPixelColor(i, color_blend(SEGCOLOR(1), color_from_palette(i, true, PALETTE_SOLID_WRAP, 0), lum));
  }

  return FRAMETIME;
}


/*
 * Scan mode parent function
 */
uint16_t WS2812FX::scan(bool dual)
{
  uint32_t cycleTime = 750 + (255 - SEGMENT.speed)*150;
  uint32_t perc = now % cycleTime;
  uint16_t prog = (perc * 65535) / cycleTime;
  uint16_t size = 1 + ((SEGMENT.intensity * SEGLEN) >> 9);
  uint16_t ledIndex = (prog * ((SEGLEN *2) - size *2)) >> 16;

  fill(SEGCOLOR(1));

  int led_offset = ledIndex - (SEGLEN - size);
  led_offset = abs(led_offset);

  if (dual) {
    for (uint16_t j = led_offset; j < led_offset + size; j++) {
      uint16_t i2 = SEGLEN -1 -j;
      setPixelColor(i2, color_from_palette(i2, true, PALETTE_SOLID_WRAP, (SEGCOLOR(2))? 2:0));
    }
  }

  for (uint16_t j = led_offset; j < led_offset + size; j++) {
    setPixelColor(j, color_from_palette(j, true, PALETTE_SOLID_WRAP, 0));
  }

  return FRAMETIME;
}


/*
 * Runs a single pixel back and forth.
 */
uint16_t WS2812FX::mode_scan(void) {
  return scan(false);
}


/*
 * Runs two pixel back and forth in opposite directions.
 */
uint16_t WS2812FX::mode_dual_scan(void) {
  return scan(true);
}


/*
 * Cycles all LEDs at once through a rainbow.
 */
uint16_t WS2812FX::mode_rainbow(void) {
  uint16_t counter = (now * ((SEGMENT.speed >> 2) +2)) & 0xFFFF;
  counter = counter >> 8;

  if (SEGMENT.intensity < 128){
    fill(color_blend(color_wheel(counter),WHITE,128-SEGMENT.intensity));
  } else {
    fill(color_wheel(counter));
  }

  return FRAMETIME;
}


/*
 * Cycles a rainbow over the entire string of LEDs.
 */
uint16_t WS2812FX::mode_rainbow_cycle(void) {
  uint16_t counter = (now * ((SEGMENT.speed >> 2) +2)) & 0xFFFF;
  counter = counter >> 8;

  for(uint16_t i = 0; i < SEGLEN; i++) {
    //intensity/29 = 0 (1/16) 1 (1/8) 2 (1/4) 3 (1/2) 4 (1) 5 (2) 6 (4) 7 (8) 8 (16)
    uint8_t index = (i * (16 << (SEGMENT.intensity /29)) / SEGLEN) + counter;
    setPixelColor(i, color_wheel(index));
  }

  return FRAMETIME;
}


/*
 * theater chase function
 */
uint16_t WS2812FX::theater_chase(uint32_t color1, uint32_t color2, bool do_palette) {
  byte gap = 2 + ((255 - SEGMENT.intensity) >> 5);
  uint32_t cycleTime = 50 + (255 - SEGMENT.speed)*2;
  uint32_t it = now / cycleTime;
  if (it != SEGENV.step) //new color
  {
    SEGENV.aux0 = (SEGENV.aux0 +1) % gap;
    SEGENV.step = it;
  }

  for(uint16_t i = 0; i < SEGLEN; i++) {
    if((i % gap) == SEGENV.aux0) {
      if (do_palette)
      {
        setPixelColor(i, color_from_palette(i, true, PALETTE_SOLID_WRAP, 0));
      } else {
        setPixelColor(i, color1);
      }
    } else {
      setPixelColor(i, color2);
    }
  }
  return FRAMETIME;
}


/*
 * Theatre-style crawling lights.
 * Inspired by the Adafruit examples.
 */
uint16_t WS2812FX::mode_theater_chase(void) {
  return theater_chase(SEGCOLOR(0), SEGCOLOR(1), true);
}


/*
 * Theatre-style crawling lights with rainbow effect.
 * Inspired by the Adafruit examples.
 */
uint16_t WS2812FX::mode_theater_chase_rainbow(void) {
  return theater_chase(color_wheel(SEGENV.step), SEGCOLOR(1), false);
}


/*
 * Running lights effect with smooth sine transition base.
 */
uint16_t WS2812FX::running_base(bool saw) {
  uint8_t x_scale = SEGMENT.intensity >> 2;
  uint32_t counter = (now * SEGMENT.speed) >> 9;

  for(uint16_t i = 0; i < SEGLEN; i++) {
    uint8_t s = 0;
    uint8_t a = i*x_scale - counter;
    if (saw) {
      if (a < 16)
      {
        a = 192 + a*8;
      } else {
        a = map(a,16,255,64,192);
      }
    }
    s = sin8(a);
    setPixelColor(i, color_blend(color_from_palette(i, true, PALETTE_SOLID_WRAP, 0), SEGCOLOR(1), s));
  }
  return FRAMETIME;
}


/*
 * Running lights effect with smooth sine transition.
 */
uint16_t WS2812FX::mode_running_lights(void) {
  return running_base(false);
}


/*
 * Running lights effect with sawtooth transition.
 */
uint16_t WS2812FX::mode_saw(void) {
  return running_base(true);
}


/*
 * Blink several LEDs in random colors on, reset, repeat.
 * Inspired by www.tweaking4all.com/hardware/arduino/adruino-led-strip-effects/
 */
uint16_t WS2812FX::mode_twinkle(void) {
  fill(SEGCOLOR(1));

  uint32_t cycleTime = 20 + (255 - SEGMENT.speed)*5;
  uint32_t it = now / cycleTime;
  if (it != SEGENV.step)
  {
    uint16_t maxOn = map(SEGMENT.intensity, 0, 255, 1, SEGLEN); // make sure at least one LED is on
    if (SEGENV.aux0 >= maxOn)
    {
      SEGENV.aux0 = 0;
      SEGENV.aux1 = random16(); //new seed for our PRNG
    }
    SEGENV.aux0++;
    SEGENV.step = it;
  }

  uint16_t PRNG16 = SEGENV.aux1;

  for (uint16_t i = 0; i < SEGENV.aux0; i++)
  {
    PRNG16 = (uint16_t)(PRNG16 * 2053) + 13849; // next 'random' number
    uint32_t p = (uint32_t)SEGLEN * (uint32_t)PRNG16;
    uint16_t j = p >> 16;
    setPixelColor(j, color_from_palette(j, true, PALETTE_SOLID_WRAP, 0));
  }

  return FRAMETIME;
}


/*
 * Dissolve function
 */
uint16_t WS2812FX::dissolve(uint32_t color) {
  bool wa = (SEGCOLOR(1) != 0 && _brightness < 255); //workaround, can't compare getPixel to color if not full brightness

  for (uint16_t j = 0; j <= SEGLEN / 15; j++)
  {
    if (random8() <= SEGMENT.intensity) {
      for (uint8_t times = 0; times < 10; times++) //attempt to spawn a new pixel 5 times
      {
        uint16_t i = random16(SEGLEN);
        if (SEGENV.aux0) { //dissolve to primary/palette
          if (getPixelColor(i) == SEGCOLOR(1) || wa) {
            if (color == SEGCOLOR(0))
            {
              setPixelColor(i, color_from_palette(i, true, PALETTE_SOLID_WRAP, 0));
            } else { setPixelColor(i, color); }
            break; //only spawn 1 new pixel per frame per 50 LEDs
          }
        } else { //dissolve to secondary
          if (getPixelColor(i) != SEGCOLOR(1)) { setPixelColor(i, SEGCOLOR(1)); break; }
        }
      }
    }
  }

  if (SEGENV.call > (255 - SEGMENT.speed) + 15U)
  {
    SEGENV.aux0 = !SEGENV.aux0;
    SEGENV.call = 0;
  }

  return FRAMETIME;
}


/*
 * Blink several LEDs on and then off
 */
uint16_t WS2812FX::mode_dissolve(void) {
  return dissolve(SEGCOLOR(0));
}


/*
 * Blink several LEDs on and then off in random colors
 */
uint16_t WS2812FX::mode_dissolve_random(void) {
  return dissolve(color_wheel(random8()));
}


/*
 * Blinks one LED at a time.
 * Inspired by www.tweaking4all.com/hardware/arduino/adruino-led-strip-effects/
 */
uint16_t WS2812FX::mode_sparkle(void) {
  for(uint16_t i = 0; i < SEGLEN; i++) {
    setPixelColor(i, color_from_palette(i, true, PALETTE_SOLID_WRAP, 1));
  }
  uint32_t cycleTime = 10 + (255 - SEGMENT.speed)*2;
  uint32_t it = now / cycleTime;
  if (it != SEGENV.step)
  {
    SEGENV.aux0 = random16(SEGLEN); // aux0 stores the random led index
    SEGENV.step = it;
  }

  setPixelColor(SEGENV.aux0, SEGCOLOR(0));
  return FRAMETIME;
}


/*
 * Lights all LEDs in the color. Flashes single col 1 pixels randomly. (List name: Sparkle Dark)
 * Inspired by www.tweaking4all.com/hardware/arduino/adruino-led-strip-effects/
 */
uint16_t WS2812FX::mode_flash_sparkle(void) {
  for(uint16_t i = 0; i < SEGLEN; i++) {
    setPixelColor(i, color_from_palette(i, true, PALETTE_SOLID_WRAP, 0));
  }

  if (now - SEGENV.aux0 > SEGENV.step) {
    if(random8((255-SEGMENT.intensity) >> 4) == 0) {
      setPixelColor(random16(SEGLEN), SEGCOLOR(1)); //flash
    }
    SEGENV.step = now;
    SEGENV.aux0 = 255-SEGMENT.speed;
  }
  return FRAMETIME;
}


/*
 * Like flash sparkle. With more flash.
 * Inspired by www.tweaking4all.com/hardware/arduino/adruino-led-strip-effects/
 */
uint16_t WS2812FX::mode_hyper_sparkle(void) {
  for(uint16_t i = 0; i < SEGLEN; i++) {
    setPixelColor(i, color_from_palette(i, true, PALETTE_SOLID_WRAP, 0));
  }

  if (now - SEGENV.aux0 > SEGENV.step) {
    if(random8((255-SEGMENT.intensity) >> 4) == 0) {
      for(uint16_t i = 0; i < MAX(1, SEGLEN/3); i++) {
        setPixelColor(random16(SEGLEN), SEGCOLOR(1));
      }
    }
    SEGENV.step = now;
    SEGENV.aux0 = 255-SEGMENT.speed;
  }
  return FRAMETIME;
}


/*
 * Strobe effect with different strobe count and pause, controlled by speed.
 */
uint16_t WS2812FX::mode_multi_strobe(void) {
  for(uint16_t i = 0; i < SEGLEN; i++) {
    setPixelColor(i, color_from_palette(i, true, PALETTE_SOLID_WRAP, 1));
  }

  SEGENV.aux0 = 50 + 20*(uint16_t)(255-SEGMENT.speed);
  uint16_t count = 2 * ((SEGMENT.intensity / 10) + 1);
  if(SEGENV.aux1 < count) {
    if((SEGENV.aux1 & 1) == 0) {
      fill(SEGCOLOR(0));
      SEGENV.aux0 = 15;
    } else {
      SEGENV.aux0 = 50;
    }
  }

  if (now - SEGENV.aux0 > SEGENV.step) {
    SEGENV.aux1++;
    if (SEGENV.aux1 > count) SEGENV.aux1 = 0;
    SEGENV.step = now;
  }

  return FRAMETIME;
}

/*
 * Android loading circle
 */
uint16_t WS2812FX::mode_android(void) {

  for(uint16_t i = 0; i < SEGLEN; i++) {
    setPixelColor(i, color_from_palette(i, true, PALETTE_SOLID_WRAP, 1));
  }

  if (SEGENV.aux1 > ((float)SEGMENT.intensity/255.0)*(float)SEGLEN)
  {
    SEGENV.aux0 = 1;
  } else
  {
    if (SEGENV.aux1 < 2) SEGENV.aux0 = 0;
  }

  uint16_t a = SEGENV.step;

  if (SEGENV.aux0 == 0)
  {
    if (SEGENV.call %3 == 1) {a++;}
    else {SEGENV.aux1++;}
  } else
  {
    a++;
    if (SEGENV.call %3 != 1) SEGENV.aux1--;
  }

  if (a >= SEGLEN) a = 0;

  if (a + SEGENV.aux1 < SEGLEN)
  {
    for(int i = a; i < a+SEGENV.aux1; i++) {
      setPixelColor(i, SEGCOLOR(0));
    }
  } else
  {
    for(int i = a; i < SEGLEN; i++) {
      setPixelColor(i, SEGCOLOR(0));
    }
    for(int i = 0; i < SEGENV.aux1 - (SEGLEN -a); i++) {
      setPixelColor(i, SEGCOLOR(0));
    }
  }
  SEGENV.step = a;

  return 3 + ((8 * (uint32_t)(255 - SEGMENT.speed)) / SEGLEN);
}

/*
 * color chase function.
 * color1 = background color
 * color2 and color3 = colors of two adjacent leds
 */
uint16_t WS2812FX::chase(uint32_t color1, uint32_t color2, uint32_t color3, bool do_palette) {
  uint16_t counter = now * ((SEGMENT.speed >> 2) + 1);
  uint16_t a = counter * SEGLEN  >> 16;

  bool chase_random = (SEGMENT.mode == FX_MODE_CHASE_RANDOM);
  if (chase_random) {
    if (a < SEGENV.step) //we hit the start again, choose new color for Chase random
    {
      SEGENV.aux1 = SEGENV.aux0; //store previous random color
      SEGENV.aux0 = get_random_wheel_index(SEGENV.aux0);
    }
    color1 = color_wheel(SEGENV.aux0);
  }
  SEGENV.step = a;

  // Use intensity setting to vary chase up to 1/2 string length
  uint8_t size = 1 + (SEGMENT.intensity * SEGLEN >> 10);

  uint16_t b = a + size; //"trail" of chase, filled with color1
  if (b > SEGLEN) b -= SEGLEN;
  uint16_t c = b + size;
  if (c > SEGLEN) c -= SEGLEN;

  //background
  if (do_palette)
  {
    for(uint16_t i = 0; i < SEGLEN; i++) {
      setPixelColor(i, color_from_palette(i, true, PALETTE_SOLID_WRAP, 1));
    }
  } else fill(color1);

  //if random, fill old background between a and end
  if (chase_random)
  {
    color1 = color_wheel(SEGENV.aux1);
    for (uint16_t i = a; i < SEGLEN; i++)
      setPixelColor(i, color1);
  }

  //fill between points a and b with color2
  if (a < b)
  {
    for (uint16_t i = a; i < b; i++)
      setPixelColor(i, color2);
  } else {
    for (uint16_t i = a; i < SEGLEN; i++) //fill until end
      setPixelColor(i, color2);
    for (uint16_t i = 0; i < b; i++) //fill from start until b
      setPixelColor(i, color2);
  }

  //fill between points b and c with color2
  if (b < c)
  {
    for (uint16_t i = b; i < c; i++)
      setPixelColor(i, color3);
  } else {
    for (uint16_t i = b; i < SEGLEN; i++) //fill until end
      setPixelColor(i, color3);
    for (uint16_t i = 0; i < c; i++) //fill from start until c
      setPixelColor(i, color3);
  }

  return FRAMETIME;
}


/*
 * Bicolor chase, more primary color.
 */
uint16_t WS2812FX::mode_chase_color(void) {
  return chase(SEGCOLOR(1), (SEGCOLOR(2)) ? SEGCOLOR(2) : SEGCOLOR(0), SEGCOLOR(0), true);
}


/*
 * Primary running followed by random color.
 */
uint16_t WS2812FX::mode_chase_random(void) {
  return chase(SEGCOLOR(1), (SEGCOLOR(2)) ? SEGCOLOR(2) : SEGCOLOR(0), SEGCOLOR(0), false);
}


/*
 * Primary, secondary running on rainbow.
 */
uint16_t WS2812FX::mode_chase_rainbow(void) {
  uint8_t color_sep = 256 / SEGLEN;
  if (color_sep == 0) color_sep = 1;                                           // correction for segments longer than 256 LEDs
  uint8_t color_index = SEGENV.call & 0xFF;
  uint32_t color = color_wheel(((SEGENV.step * color_sep) + color_index) & 0xFF);

  return chase(color, SEGCOLOR(0), SEGCOLOR(1), false);
}


/*
 * Primary running on rainbow.
 */
uint16_t WS2812FX::mode_chase_rainbow_white(void) {
  uint16_t n = SEGENV.step;
  uint16_t m = (SEGENV.step + 1) % SEGLEN;
  uint32_t color2 = color_wheel(((n * 256 / SEGLEN) + (SEGENV.call & 0xFF)) & 0xFF);
  uint32_t color3 = color_wheel(((m * 256 / SEGLEN) + (SEGENV.call & 0xFF)) & 0xFF);

  return chase(SEGCOLOR(0), color2, color3, false);
}


/*
 * Red - Amber - Green - Blue lights running
 */
uint16_t WS2812FX::mode_colorful(void) {
  uint8_t numColors = 4; //3, 4, or 5
  uint32_t cols[9]{0x00FF0000,0x00EEBB00,0x0000EE00,0x000077CC};
  if (SEGMENT.intensity > 160 || SEGMENT.palette) { //palette or color
    if (!SEGMENT.palette) {
      numColors = 3;
      for (uint8_t i = 0; i < 3; i++) cols[i] = SEGCOLOR(i);
    } else {
      uint16_t fac = 80;
      if (SEGMENT.palette == 52) {numColors = 5; fac = 61;} //C9 2 has 5 colors
      for (uint8_t i = 0; i < numColors; i++) {
        cols[i] = color_from_palette(i*fac, false, true, 255);
      }
    }
  } else if (SEGMENT.intensity < 80) //pastel (easter) colors
  {
    cols[0] = 0x00FF8040;
    cols[1] = 0x00E5D241;
    cols[2] = 0x0077FF77;
    cols[3] = 0x0077F0F0;
  }
  for (uint8_t i = numColors; i < numColors*2 -1; i++) cols[i] = cols[i-numColors];

  uint32_t cycleTime = 50 + (8 * (uint32_t)(255 - SEGMENT.speed));
  uint32_t it = now / cycleTime;
  if (it != SEGENV.step)
  {
    if (SEGMENT.speed > 0) SEGENV.aux0++;
    if (SEGENV.aux0 >= numColors) SEGENV.aux0 = 0;
    SEGENV.step = it;
  }

  for (uint16_t i = 0; i < SEGLEN; i+= numColors)
  {
    for (uint16_t j = 0; j < numColors; j++) setPixelColor(i + j, cols[SEGENV.aux0 + j]);
  }

  return FRAMETIME;
}


/*
 * Emulates a traffic light.
 */
uint16_t WS2812FX::mode_traffic_light(void) {
  for(uint16_t i=0; i < SEGLEN; i++)
    setPixelColor(i, color_from_palette(i, true, PALETTE_SOLID_WRAP, 1));
  uint32_t mdelay = 500;
  for (int i = 0; i < SEGLEN-2 ; i+=3)
  {
    switch (SEGENV.aux0)
    {
      case 0: setPixelColor(i, 0x00FF0000); mdelay = 150 + (100 * (uint32_t)(255 - SEGMENT.speed));break;
      case 1: setPixelColor(i, 0x00FF0000); mdelay = 150 + (20 * (uint32_t)(255 - SEGMENT.speed)); setPixelColor(i+1, 0x00EECC00); break;
      case 2: setPixelColor(i+2, 0x0000FF00); mdelay = 150 + (100 * (uint32_t)(255 - SEGMENT.speed));break;
      case 3: setPixelColor(i+1, 0x00EECC00); mdelay = 150 + (20 * (uint32_t)(255 - SEGMENT.speed));break;
    }
  }

  if (now - SEGENV.step > mdelay)
  {
    SEGENV.aux0++;
    if (SEGENV.aux0 == 1 && SEGMENT.intensity > 140) SEGENV.aux0 = 2; //skip Red + Amber, to get US-style sequence
    if (SEGENV.aux0 > 3) SEGENV.aux0 = 0;
    SEGENV.step = now;
  }

  return FRAMETIME;
}


/*
 * Sec flashes running on prim.
 */
#define FLASH_COUNT 4
uint16_t WS2812FX::mode_chase_flash(void) {
  uint8_t flash_step = SEGENV.call % ((FLASH_COUNT * 2) + 1);

  for(uint16_t i = 0; i < SEGLEN; i++) {
    setPixelColor(i, color_from_palette(i, true, PALETTE_SOLID_WRAP, 0));
  }

  uint16_t delay = 10 + ((30 * (uint16_t)(255 - SEGMENT.speed)) / SEGLEN);
  if(flash_step < (FLASH_COUNT * 2)) {
    if(flash_step % 2 == 0) {
      uint16_t n = SEGENV.step;
      uint16_t m = (SEGENV.step + 1) % SEGLEN;
      setPixelColor( n, SEGCOLOR(1));
      setPixelColor( m, SEGCOLOR(1));
      delay = 20;
    } else {
      delay = 30;
    }
  } else {
    SEGENV.step = (SEGENV.step + 1) % SEGLEN;
  }
  return delay;
}


/*
 * Prim flashes running, followed by random color.
 */
uint16_t WS2812FX::mode_chase_flash_random(void) {
  uint8_t flash_step = SEGENV.call % ((FLASH_COUNT * 2) + 1);

  for(uint16_t i = 0; i < SEGENV.step; i++) {
    setPixelColor(i, color_wheel(SEGENV.aux0));
  }

  uint16_t delay = 1 + ((10 * (uint16_t)(255 - SEGMENT.speed)) / SEGLEN);
  if(flash_step < (FLASH_COUNT * 2)) {
    uint16_t n = SEGENV.step;
    uint16_t m = (SEGENV.step + 1) % SEGLEN;
    if(flash_step % 2 == 0) {
      setPixelColor( n, SEGCOLOR(0));
      setPixelColor( m, SEGCOLOR(0));
      delay = 20;
    } else {
      setPixelColor( n, color_wheel(SEGENV.aux0));
      setPixelColor( m, SEGCOLOR(1));
      delay = 30;
    }
  } else {
    SEGENV.step = (SEGENV.step + 1) % SEGLEN;

    if(SEGENV.step == 0) {
      SEGENV.aux0 = get_random_wheel_index(SEGENV.aux0);
    }
  }
  return delay;
}


/*
 * Alternating pixels running function.
 */
uint16_t WS2812FX::running(uint32_t color1, uint32_t color2) {
  uint8_t pxw = 1 + (SEGMENT.intensity >> 5);
  uint32_t cycleTime = 35 + (255 - SEGMENT.speed);
  uint32_t it = now / cycleTime;
  if (SEGMENT.speed == 0) it = 0;

  for(uint16_t i = 0; i < SEGLEN; i++) {
    if((i + SEGENV.aux0) % (pxw*2) < pxw) {
      if (color1 == SEGCOLOR(0))
      {
        setPixelColor(SEGLEN -i -1, color_from_palette(SEGLEN -i -1, true, PALETTE_SOLID_WRAP, 0));
      } else
      {
        setPixelColor(SEGLEN -i -1, color1);
      }
    } else {
      setPixelColor(SEGLEN -i -1, color2);
    }
  }

  if (it != SEGENV.step )
  {
    SEGENV.aux0 = (SEGENV.aux0 +1) % (pxw*2);
    SEGENV.step = it;
  }
  return FRAMETIME;
}

/*
 * Alternating color/sec pixels running.
 */
uint16_t WS2812FX::mode_running_color(void) {
  return running(SEGCOLOR(0), SEGCOLOR(1));
}

/*
 * Alternating red/white pixels running.
 */
uint16_t WS2812FX::mode_candy_cane(void) {
  return running(RED, WHITE);
}

/*
 * Alternating orange/purple pixels running.
 */
uint16_t WS2812FX::mode_halloween(void) {
  return running(PURPLE, ORANGE);
}


/*
 * Random colored pixels running.
 */
uint16_t WS2812FX::mode_running_random(void) {
  uint32_t cycleTime = 25 + (3 * (uint32_t)(255 - SEGMENT.speed));
  uint32_t it = now / cycleTime;
  if (SEGENV.aux1 == it) return FRAMETIME;

  for(uint16_t i=SEGLEN-1; i > 0; i--) {
    setPixelColor( i, getPixelColor( i - 1));
  }

  if(SEGENV.step == 0) {
    SEGENV.aux0 = get_random_wheel_index(SEGENV.aux0);
    setPixelColor(0, color_wheel(SEGENV.aux0));
  }

  SEGENV.step++;
  if (SEGENV.step > (uint8_t)((255-SEGMENT.intensity) >> 4))
  {
    SEGENV.step = 0;
  }

  SEGENV.aux1 = it;
  return FRAMETIME;
}


/*
 * K.I.T.T.
 */
uint16_t WS2812FX::mode_larson_scanner(void){
  return larson_scanner(false);
}

uint16_t WS2812FX::larson_scanner(bool dual) {
  uint16_t counter = now * ((SEGMENT.speed >> 2) +8);
  uint16_t index = counter * SEGLEN  >> 16;

  fade_out(SEGMENT.intensity);

  if (SEGENV.step > index && SEGENV.step - index > SEGLEN/2) {
    SEGENV.aux0 = !SEGENV.aux0;
  }

  for (uint16_t i = SEGENV.step; i < index; i++) {
    uint16_t j = (SEGENV.aux0)?i:SEGLEN-1-i;
    setPixelColor( j, color_from_palette(j, true, PALETTE_SOLID_WRAP, 0));
  }
  if (dual) {
    uint32_t c;
    if (SEGCOLOR(2) != 0) {
      c = SEGCOLOR(2);
    } else {
      c = color_from_palette(index, true, PALETTE_SOLID_WRAP, 0);
    }

    for (uint16_t i = SEGENV.step; i < index; i++) {
      uint16_t j = (SEGENV.aux0)?SEGLEN-1-i:i;
      setPixelColor(j, c);
    }
  }

  SEGENV.step = index;
  return FRAMETIME;
}


/*
 * Firing comets from one end. "Lighthouse"
 */
uint16_t WS2812FX::mode_comet(void) {
  uint16_t counter = now * ((SEGMENT.speed >>2) +1);
  uint16_t index = counter * SEGLEN >> 16;
  if (SEGENV.call == 0) SEGENV.aux0 = index;

  fade_out(SEGMENT.intensity);

  setPixelColor( index, color_from_palette(index, true, PALETTE_SOLID_WRAP, 0));
  if (index > SEGENV.aux0) {
    for (uint16_t i = SEGENV.aux0; i < index ; i++) {
       setPixelColor( i, color_from_palette(i, true, PALETTE_SOLID_WRAP, 0));
    }
  } else if (index < SEGENV.aux0 && index < 10) {
    for (uint16_t i = 0; i < index ; i++) {
       setPixelColor( i, color_from_palette(i, true, PALETTE_SOLID_WRAP, 0));
    }
  }
  SEGENV.aux0 = index++;

  return FRAMETIME;
}


/*
 * Fireworks function.
 */
uint16_t WS2812FX::mode_fireworks() {
  fade_out(0);
  if (SEGENV.call == 0) {
    SEGENV.aux0 = UINT16_MAX;
    SEGENV.aux1 = UINT16_MAX;
  }
  bool valid1 = (SEGENV.aux0 < SEGLEN);
  bool valid2 = (SEGENV.aux1 < SEGLEN);
  uint32_t sv1 = 0, sv2 = 0;
  if (valid1) sv1 = getPixelColor(SEGENV.aux0);
  if (valid2) sv2 = getPixelColor(SEGENV.aux1);
  blur(255-SEGMENT.speed);
  if (valid1) setPixelColor(SEGENV.aux0 , sv1);
  if (valid2) setPixelColor(SEGENV.aux1, sv2);

  for(uint16_t i=0; i<MAX(1, SEGLEN/20); i++) {
    if(random8(129 - (SEGMENT.intensity >> 1)) == 0) {
      uint16_t index = random(SEGLEN);
      setPixelColor(index, color_from_palette(random8(), false, false, 0));
      SEGENV.aux1 = SEGENV.aux0;
      SEGENV.aux0 = index;
    }
  }
  return FRAMETIME;
}


//Twinkling LEDs running. Inspired by https://github.com/kitesurfer1404/WS2812FX/blob/master/src/custom/Rain.h
uint16_t WS2812FX::mode_rain()
{
  SEGENV.step += FRAMETIME;
  if (SEGENV.step > SPEED_FORMULA_L) {
    SEGENV.step = 0;
    //shift all leds left
    uint32_t ctemp = getPixelColor(0);
    for(uint16_t i = 0; i < SEGLEN - 1; i++) {
      setPixelColor(i, getPixelColor(i+1));
    }
    setPixelColor(SEGLEN -1, ctemp);
    SEGENV.aux0++;
    SEGENV.aux1++;
    if (SEGENV.aux0 == 0) SEGENV.aux0 = UINT16_MAX;
    if (SEGENV.aux1 == 0) SEGENV.aux0 = UINT16_MAX;
    if (SEGENV.aux0 == SEGLEN) SEGENV.aux0 = 0;
    if (SEGENV.aux1 == SEGLEN) SEGENV.aux1 = 0;
  }
  return mode_fireworks();
}


/*
 * Fire flicker function
 */
uint16_t WS2812FX::mode_fire_flicker(void) {
  uint32_t cycleTime = 40 + (255 - SEGMENT.speed);
  uint32_t it = now / cycleTime;
  if (SEGENV.step == it) return FRAMETIME;

  byte w = (SEGCOLOR(0) >> 24) & 0xFF;
  byte r = (SEGCOLOR(0) >> 16) & 0xFF;
  byte g = (SEGCOLOR(0) >>  8) & 0xFF;
  byte b = (SEGCOLOR(0)        & 0xFF);
  byte lum = (SEGMENT.palette == 0) ? MAX(w, MAX(r, MAX(g, b))) : 255;
  lum /= (((256-SEGMENT.intensity)/16)+1);
  for(uint16_t i = 0; i < SEGLEN; i++) {
    byte flicker = random8(lum);
    if (SEGMENT.palette == 0) {
      setPixelColor(i, MAX(r - flicker, 0), MAX(g - flicker, 0), MAX(b - flicker, 0), MAX(w - flicker, 0));
    } else {
      setPixelColor(i, color_from_palette(i, true, PALETTE_SOLID_WRAP, 0, 255 - flicker));
    }
  }

  SEGENV.step = it;
  return FRAMETIME;
}


/*
 * Gradient run base function
 */
uint16_t WS2812FX::gradient_base(bool loading) {
  uint16_t counter = now * ((SEGMENT.speed >> 2) + 1);
  uint16_t pp = counter * SEGLEN >> 16;
  if (SEGENV.call == 0) pp = 0;
  float val; //0.0 = sec 1.0 = pri
  float brd = loading ? SEGMENT.intensity : SEGMENT.intensity/2;
  if (brd <1.0) brd = 1.0;
  int p1 = pp-SEGLEN;
  int p2 = pp+SEGLEN;

  for(uint16_t i = 0; i < SEGLEN; i++)
  {
    if (loading)
    {
      val = abs(((i>pp) ? p2:pp) -i);
    } else {
      val = MIN(abs(pp-i),MIN(abs(p1-i),abs(p2-i)));
    }
    val = (brd > val) ? val/brd * 255 : 255;
    setPixelColor(i, color_blend(SEGCOLOR(0), color_from_palette(i, true, PALETTE_SOLID_WRAP, 1), val));
  }

  return FRAMETIME;
}


/*
 * Gradient run
 */
uint16_t WS2812FX::mode_gradient(void) {
  return gradient_base(false);
}


/*
 * Gradient run with hard transition
 */
uint16_t WS2812FX::mode_loading(void) {
  return gradient_base(true);
}


//American Police Light with all LEDs Red and Blue
uint16_t WS2812FX::police_base(uint32_t color1, uint32_t color2, bool all)
{
  uint16_t counter = now * ((SEGMENT.speed >> 2) +1);
  uint16_t idexR = (counter * SEGLEN) >> 16;
  if (idexR >= SEGLEN) idexR = 0;

  uint16_t topindex = SEGLEN >> 1;
  uint16_t idexB = (idexR > topindex) ? idexR - topindex : idexR + topindex;
  if (SEGENV.call == 0) SEGENV.aux0 = idexR;
  if (idexB >= SEGLEN) idexB = 0; //otherwise overflow on odd number of LEDs

  if (all) { //different algo, ensuring immediate fill
    if (idexB > idexR) {
      fill(color2);
      for (uint16_t i = idexR; i < idexB; i++) setPixelColor(i, color1);
    } else {
      fill(color1);
      for (uint16_t i = idexB; i < idexR; i++) setPixelColor(i, color2);
    }
  } else { //regular dot-only mode
    uint8_t size = 1 + (SEGMENT.intensity >> 3);
    if (size > SEGLEN/2) size = 1+ SEGLEN/2;
    for (uint8_t i=0; i <= size; i++) {
      setPixelColor(idexR+i, color1);
      setPixelColor(idexB+i, color2);
    }
    if (SEGENV.aux0 != idexR) {
      uint8_t gap = (SEGENV.aux0 < idexR)? idexR - SEGENV.aux0:SEGLEN - SEGENV.aux0 + idexR;
      for (uint8_t i = 0; i <= gap ; i++) {
        if ((idexR - i) < 0) idexR = SEGLEN-1 + i;
        if ((idexB - i) < 0) idexB = SEGLEN-1 + i;
        setPixelColor(idexR-i, color1);
        setPixelColor(idexB-i, color2);
      }
      SEGENV.aux0 = idexR;
    }
  }

  return FRAMETIME;
}


//American Police Light with all LEDs Red and Blue
uint16_t WS2812FX::mode_police_all()
{
  return police_base(RED, BLUE, true);
}


//Police Lights Red and Blue
uint16_t WS2812FX::mode_police()
{
  fill(SEGCOLOR(1));

  return police_base(RED, BLUE, false);
}


//Police All with custom colors
uint16_t WS2812FX::mode_two_areas()
{
  return police_base(SEGCOLOR(0), SEGCOLOR(1), true);
}


//Police Lights with custom colors
uint16_t WS2812FX::mode_two_dots()
{
  fill(SEGCOLOR(2));
  uint32_t color2 = (SEGCOLOR(1) == SEGCOLOR(2)) ? SEGCOLOR(0) : SEGCOLOR(1);

  return police_base(SEGCOLOR(0), color2, false);
}


/*
 * Tricolor chase function
 */
uint16_t WS2812FX::tricolor_chase(uint32_t color1, uint32_t color2) {
  uint32_t cycleTime = 50 + (255 - SEGMENT.speed)*2;
  uint32_t it = now / cycleTime;
  uint8_t width = (1 + SEGMENT.intensity/32) * 3; //value of 1-8 for each colour
  uint8_t index = it % width;

  for(uint16_t i = 0; i < SEGLEN; i++, index++) {
    if(index > width-1) index = 0;

    uint32_t color = color1;
    if(index > width*2/3-1) color = color_from_palette(i, true, PALETTE_SOLID_WRAP, 1);
    else if(index > width/3-1) color = color2;

    setPixelColor(SEGLEN - i -1, color);
  }

  return FRAMETIME;
}


/*
 * Alternating white/red/black pixels running. PLACEHOLDER
 */
uint16_t WS2812FX::mode_circus_combustus(void) {
  return tricolor_chase(RED, WHITE);
}


/*
 * Tricolor chase mode
 */
uint16_t WS2812FX::mode_tricolor_chase(void) {
  return tricolor_chase(SEGCOLOR(2), SEGCOLOR(0));
}


/*
 * ICU mode
 */
uint16_t WS2812FX::mode_icu(void) {
  uint16_t dest = SEGENV.step & 0xFFFF;
  uint8_t space = (SEGMENT.intensity >> 3) +2;

  fill(SEGCOLOR(1));

  byte pindex = map(dest, 0, SEGLEN-SEGLEN/space, 0, 255);
  uint32_t col = color_from_palette(pindex, false, false, 0);

  setPixelColor(dest, col);
  setPixelColor(dest + SEGLEN/space, col);

  if(SEGENV.aux0 == dest) { // pause between eye movements
    if(random8(6) == 0) { // blink once in a while
      setPixelColor(dest, SEGCOLOR(1));
      setPixelColor(dest + SEGLEN/space, SEGCOLOR(1));
      return 200;
    }
    SEGENV.aux0 = random16(SEGLEN-SEGLEN/space);
    return 1000 + random16(2000);
  }

  if(SEGENV.aux0 > SEGENV.step) {
    SEGENV.step++;
    dest++;
  } else if (SEGENV.aux0 < SEGENV.step) {
    SEGENV.step--;
    dest--;
  }

  setPixelColor(dest, col);
  setPixelColor(dest + SEGLEN/space, col);

  return SPEED_FORMULA_L;
}


/*
 * Custom mode by Aircoookie. Color Wipe, but with 3 colors
 */
uint16_t WS2812FX::mode_tricolor_wipe(void)
{
  uint32_t cycleTime = 1000 + (255 - SEGMENT.speed)*200;
  uint32_t perc = now % cycleTime;
  uint16_t prog = (perc * 65535) / cycleTime;
  uint16_t ledIndex = (prog * SEGLEN * 3) >> 16;
  uint16_t ledOffset = ledIndex;

  for (uint16_t i = 0; i < SEGLEN; i++)
  {
    setPixelColor(i, color_from_palette(i, true, PALETTE_SOLID_WRAP, 2));
  }

  if(ledIndex < SEGLEN) { //wipe from 0 to 1
    for (uint16_t i = 0; i < SEGLEN; i++)
    {
      setPixelColor(i, (i > ledOffset)? SEGCOLOR(0) : SEGCOLOR(1));
    }
  } else if (ledIndex < SEGLEN*2) { //wipe from 1 to 2
    ledOffset = ledIndex - SEGLEN;
    for (uint16_t i = ledOffset +1; i < SEGLEN; i++)
    {
      setPixelColor(i, SEGCOLOR(1));
    }
  } else //wipe from 2 to 0
  {
    ledOffset = ledIndex - SEGLEN*2;
    for (uint16_t i = 0; i <= ledOffset; i++)
    {
      setPixelColor(i, SEGCOLOR(0));
    }
  }

  return FRAMETIME;
}


/*
 * Fades between 3 colors
 * Custom mode by Keith Lord: https://github.com/kitesurfer1404/WS2812FX/blob/master/src/custom/TriFade.h
 * Modified by Aircoookie
 */
uint16_t WS2812FX::mode_tricolor_fade(void)
{
  uint16_t counter = now * ((SEGMENT.speed >> 3) +1);
  uint32_t prog = (counter * 768) >> 16;

  uint32_t color1 = 0, color2 = 0;
  byte stage = 0;

  if(prog < 256) {
    color1 = SEGCOLOR(0);
    color2 = SEGCOLOR(1);
    stage = 0;
  } else if(prog < 512) {
    color1 = SEGCOLOR(1);
    color2 = SEGCOLOR(2);
    stage = 1;
  } else {
    color1 = SEGCOLOR(2);
    color2 = SEGCOLOR(0);
    stage = 2;
  }

  byte stp = prog; // % 256
  uint32_t color = 0;
  for(uint16_t i = 0; i < SEGLEN; i++) {
    if (stage == 2) {
      color = color_blend(color_from_palette(i, true, PALETTE_SOLID_WRAP, 2), color2, stp);
    } else if (stage == 1) {
      color = color_blend(color1, color_from_palette(i, true, PALETTE_SOLID_WRAP, 2), stp);
    } else {
      color = color_blend(color1, color2, stp);
    }
    setPixelColor(i, color);
  }

  return FRAMETIME;
}


/*
 * Creates random comets
 * Custom mode by Keith Lord: https://github.com/kitesurfer1404/WS2812FX/blob/master/src/custom/MultiComet.h
 */
uint16_t WS2812FX::mode_multi_comet(void)
{
  uint32_t cycleTime = 10 + (uint32_t)(255 - SEGMENT.speed);
  uint32_t it = now / cycleTime;
  if (SEGENV.step == it) return FRAMETIME;
  if (!SEGENV.allocateData(sizeof(uint16_t) * 8)) return mode_static(); //allocation failed

  fade_out(SEGMENT.intensity);

  uint16_t* comets = reinterpret_cast<uint16_t*>(SEGENV.data);

  for(uint8_t i=0; i < 8; i++) {
    if(comets[i] < SEGLEN) {
      uint16_t index = comets[i];
      if (SEGCOLOR(2) != 0)
      {
        setPixelColor(index, i % 2 ? color_from_palette(index, true, PALETTE_SOLID_WRAP, 0) : SEGCOLOR(2));
      } else
      {
        setPixelColor(index, color_from_palette(index, true, PALETTE_SOLID_WRAP, 0));
      }
      comets[i]++;
    } else {
      if(!random(SEGLEN)) {
        comets[i] = 0;
      }
    }
  }

  SEGENV.step = it;
  return FRAMETIME;
}


/*
 * Creates two Larson scanners moving in opposite directions
 * Custom mode by Keith Lord: https://github.com/kitesurfer1404/WS2812FX/blob/master/src/custom/DualLarson.h
 */
uint16_t WS2812FX::mode_dual_larson_scanner(void){
  return larson_scanner(true);
}


/*
 * Running random pixels
 * Custom mode by Keith Lord: https://github.com/kitesurfer1404/WS2812FX/blob/master/src/custom/RandomChase.h
 */
uint16_t WS2812FX::mode_random_chase(void)
{
  uint32_t cycleTime = 25 + (3 * (uint32_t)(255 - SEGMENT.speed));
  uint32_t it = now / cycleTime;
  if (SEGENV.step == it) return FRAMETIME;

  for(uint16_t i = SEGLEN -1; i > 0; i--) {
    setPixelColor(i, getPixelColor(i-1));
  }
  uint32_t color = getPixelColor(0);
  if (SEGLEN > 1) color = getPixelColor( 1);
  uint8_t r = random8(6) != 0 ? (color >> 16 & 0xFF) : random8();
  uint8_t g = random8(6) != 0 ? (color >> 8  & 0xFF) : random8();
  uint8_t b = random8(6) != 0 ? (color       & 0xFF) : random8();
  setPixelColor(0, r, g, b);

  SEGENV.step = it;
  return FRAMETIME;
}


typedef struct Oscillator {
  int16_t pos;
  int8_t  size;
  int8_t  dir;
  int8_t  speed;
} oscillator;

/*
/  Oscillating bars of color, updated with standard framerate
*/
uint16_t WS2812FX::mode_oscillate(void)
{
  uint8_t numOscillators = 3;
  uint16_t dataSize = sizeof(oscillator) * numOscillators;

  if (!SEGENV.allocateData(dataSize)) return mode_static(); //allocation failed

  Oscillator* oscillators = reinterpret_cast<Oscillator*>(SEGENV.data);

  if (SEGENV.call == 0)
  {
    oscillators[0] = {(int16_t)(SEGLEN/4),   (int8_t)(SEGLEN/8),  1, 1};
    oscillators[1] = {(int16_t)(SEGLEN/4*3), (int8_t)(SEGLEN/8),  1, 2};
    oscillators[2] = {(int16_t)(SEGLEN/4*2), (int8_t)(SEGLEN/8), -1, 1};
  }

  uint32_t cycleTime = 20 + (2 * (uint32_t)(255 - SEGMENT.speed));
  uint32_t it = now / cycleTime;

  for(uint8_t i = 0; i < numOscillators; i++) {
    // if the counter has increased, move the oscillator by the random step
    if (it != SEGENV.step) oscillators[i].pos += oscillators[i].dir * oscillators[i].speed;
    oscillators[i].size = SEGLEN/(3+SEGMENT.intensity/8);
    if((oscillators[i].dir == -1) && (oscillators[i].pos <= 0)) {
      oscillators[i].pos = 0;
      oscillators[i].dir = 1;
      // make bigger steps for faster speeds
      oscillators[i].speed = SEGMENT.speed > 100 ? random8(2, 4):random8(1, 3);
    }
    if((oscillators[i].dir == 1) && (oscillators[i].pos >= (SEGLEN - 1))) {
      oscillators[i].pos = SEGLEN - 1;
      oscillators[i].dir = -1;
      oscillators[i].speed = SEGMENT.speed > 100 ? random8(2, 4):random8(1, 3);
    }
  }

  for(uint16_t i=0; i < SEGLEN; i++) {
    uint32_t color = BLACK;
    for(uint8_t j=0; j < numOscillators; j++) {
      if(i >= oscillators[j].pos - oscillators[j].size && i <= oscillators[j].pos + oscillators[j].size) {
        color = (color == BLACK) ? SEGCOLOR(j) : color_blend(color, SEGCOLOR(j), 128);
      }
    }
    setPixelColor(i, color);
  }

  SEGENV.step = it;
  return FRAMETIME;
}


uint16_t WS2812FX::mode_lightning(void)
{
  uint16_t ledstart = random16(SEGLEN);               // Determine starting location of flash
  uint16_t ledlen = 1 + random16(SEGLEN -ledstart);   // Determine length of flash (not to go beyond NUM_LEDS-1)
  uint8_t bri = 255/random8(1, 3);

  if (SEGENV.aux1 == 0) //init, leader flash
  {
    SEGENV.aux1 = random8(4, 4 + SEGMENT.intensity/20); //number of flashes
    SEGENV.aux1 *= 2;

    bri = 52; //leader has lower brightness
    SEGENV.aux0 = 200; //200ms delay after leader
  }

  fill(SEGCOLOR(1));

  if (SEGENV.aux1 > 3 && !(SEGENV.aux1 & 0x01)) { //flash on even number >2
    for (int i = ledstart; i < ledstart + ledlen; i++)
    {
      setPixelColor(i,color_from_palette(i, true, PALETTE_SOLID_WRAP, 0, bri));
    }
    SEGENV.aux1--;

    SEGENV.step = millis();
    //return random8(4, 10); // each flash only lasts one frame/every 24ms... originally 4-10 milliseconds
  } else {
    if (millis() - SEGENV.step > SEGENV.aux0) {
      SEGENV.aux1--;
      if (SEGENV.aux1 < 2) SEGENV.aux1 = 0;

      SEGENV.aux0 = (50 + random8(100)); //delay between flashes
      if (SEGENV.aux1 == 2) {
        SEGENV.aux0 = (random8(255 - SEGMENT.speed) * 100); // delay between strikes
      }
      SEGENV.step = millis();
    }
  }
  return FRAMETIME;
}


// Pride2015
// Animated, ever-changing rainbows.
// by Mark Kriegsman: https://gist.github.com/kriegsman/964de772d64c502760e5
uint16_t WS2812FX::mode_pride_2015(void)
{
  uint16_t duration = 10 + SEGMENT.speed;
  uint16_t sPseudotime = SEGENV.step;
  uint16_t sHue16 = SEGENV.aux0;

  uint8_t sat8 = beatsin88( 87, 220, 250);
  uint8_t brightdepth = beatsin88( 341, 96, 224);
  uint16_t brightnessthetainc16 = beatsin88( 203, (25 * 256), (40 * 256));
  uint8_t msmultiplier = beatsin88(147, 23, 60);

  uint16_t hue16 = sHue16;//gHue * 256;
  uint16_t hueinc16 = beatsin88(113, 1, 3000);

  sPseudotime += duration * msmultiplier;
  sHue16 += duration * beatsin88( 400, 5,9);
  uint16_t brightnesstheta16 = sPseudotime;
  CRGB fastled_col;

  for (uint16_t i = 0 ; i < SEGLEN; i++) {
    hue16 += hueinc16;
    uint8_t hue8 = hue16 >> 8;

    brightnesstheta16  += brightnessthetainc16;
    uint16_t b16 = sin16( brightnesstheta16  ) + 32768;

    uint16_t bri16 = (uint32_t)((uint32_t)b16 * (uint32_t)b16) / 65536;
    uint8_t bri8 = (uint32_t)(((uint32_t)bri16) * brightdepth) / 65536;
    bri8 += (255 - brightdepth);

    CRGB newcolor = CHSV( hue8, sat8, bri8);
    fastled_col = col_to_crgb(getPixelColor(i));

    nblend(fastled_col, newcolor, 64);
    setPixelColor(i, fastled_col.red, fastled_col.green, fastled_col.blue);
  }
  SEGENV.step = sPseudotime;
  SEGENV.aux0 = sHue16;
  return FRAMETIME;
}


//eight colored dots, weaving in and out of sync with each other
uint16_t WS2812FX::mode_juggle(void){
  fade_out(SEGMENT.intensity);
  CRGB fastled_col;
  byte dothue = 0;
  for ( byte i = 0; i < 8; i++) {
    uint16_t index = 0 + beatsin88((128 + SEGMENT.speed)*(i + 7), 0, SEGLEN -1);
    fastled_col = col_to_crgb(getPixelColor(index));
    fastled_col |= (SEGMENT.palette==0)?CHSV(dothue, 220, 255):ColorFromPalette(currentPalette, dothue, 255);
    setPixelColor(index, fastled_col.red, fastled_col.green, fastled_col.blue);
    dothue += 32;
  }
  return FRAMETIME;
}


uint16_t WS2812FX::mode_palette()
{
  uint16_t counter = 0;
  if (SEGMENT.speed != 0)
  {
    counter = (now * ((SEGMENT.speed >> 3) +1)) & 0xFFFF;
    counter = counter >> 8;
  }

  bool noWrap = (paletteBlend == 2 || (paletteBlend == 0 && SEGMENT.speed == 0));
  for (uint16_t i = 0; i < SEGLEN; i++)
  {
    uint8_t colorIndex = (i * 255 / SEGLEN) - counter;

    if (noWrap) colorIndex = map(colorIndex, 0, 255, 0, 240); //cut off blend at palette "end"

    setPixelColor(i, color_from_palette(colorIndex, false, true, 255));
  }
  return FRAMETIME;
}


// WLED limitation: Analog Clock overlay will NOT work when Fire2012 is active
// Fire2012 by Mark Kriegsman, July 2012
// as part of "Five Elements" shown here: http://youtu.be/knWiGsmgycY
////
// This basic one-dimensional 'fire' simulation works roughly as follows:
// There's a underlying array of 'heat' cells, that model the temperature
// at each point along the line.  Every cycle through the simulation,
// four steps are performed:
//  1) All cells cool down a little bit, losing heat to the air
//  2) The heat from each cell drifts 'up' and diffuses a little
//  3) Sometimes randomly new 'sparks' of heat are added at the bottom
//  4) The heat from each cell is rendered as a color into the leds array
//     The heat-to-color mapping uses a black-body radiation approximation.
//
// Temperature is in arbitrary units from 0 (cold black) to 255 (white hot).
//
// This simulation scales it self a bit depending on NUM_LEDS; it should look
// "OK" on anywhere from 20 to 100 LEDs without too much tweaking.
//
// I recommend running this simulation at anywhere from 30-100 frames per second,
// meaning an interframe delay of about 10-35 milliseconds.
//
// Looks best on a high-density LED setup (60+ pixels/meter).
//
//
// There are two main parameters you can play with to control the look and
// feel of your fire: COOLING (used in step 1 above) (Speed = COOLING), and SPARKING (used
// in step 3 above) (Effect Intensity = Sparking).


uint16_t WS2812FX::mode_fire_2012()
{
  uint32_t it = now >> 5; //div 32

  if (!SEGENV.allocateData(SEGLEN)) return mode_static(); //allocation failed

  byte* heat = SEGENV.data;

  if (it != SEGENV.step)
  {
    uint8_t ignition = max(7,SEGLEN/10);  // ignition area: 10% of segment length or minimum 7 pixels

    // Step 1.  Cool down every cell a little
    for (uint16_t i = 0; i < SEGLEN; i++) {
      uint8_t temp = qsub8(heat[i], random8(0, (((20 + SEGMENT.speed /3) * 10) / SEGLEN) + 2));
      heat[i] = (temp==0 && i<ignition) ? 2 : temp; // prevent ignition area from becoming black
    }

    // Step 2.  Heat from each cell drifts 'up' and diffuses a little
    for (uint16_t k= SEGLEN -1; k > 1; k--) {
      heat[k] = (heat[k - 1] + (heat[k - 2]<<1) ) / 3;  // heat[k-2] multiplied by 2
    }

    // Step 3.  Randomly ignite new 'sparks' of heat near the bottom
    if (random8() <= SEGMENT.intensity) {
      uint8_t y = random8(ignition);
      if (y < SEGLEN) heat[y] = qadd8(heat[y], random8(160,255));
    }
    SEGENV.step = it;
  }

  // Step 4.  Map from heat cells to LED colors
  for (uint16_t j = 0; j < SEGLEN; j++) {
    CRGB color = ColorFromPalette(currentPalette, MIN(heat[j],240), 255, LINEARBLEND);
    setPixelColor(j, color.red, color.green, color.blue);
  }
  return FRAMETIME;
}


// ColorWavesWithPalettes by Mark Kriegsman: https://gist.github.com/kriegsman/8281905786e8b2632aeb
// This function draws color waves with an ever-changing,
// widely-varying set of parameters, using a color palette.
uint16_t WS2812FX::mode_colorwaves()
{
  uint16_t duration = 10 + SEGMENT.speed;
  uint16_t sPseudotime = SEGENV.step;
  uint16_t sHue16 = SEGENV.aux0;

  uint8_t brightdepth = beatsin88(341, 96, 224);
  uint16_t brightnessthetainc16 = beatsin88( 203, (25 * 256), (40 * 256));
  uint8_t msmultiplier = beatsin88(147, 23, 60);

  uint16_t hue16 = sHue16;//gHue * 256;
  // uint16_t hueinc16 = beatsin88(113, 300, 1500);
  uint16_t hueinc16 = beatsin88(113, 60, 300)*SEGMENT.intensity*10/255;  // Use the Intensity Slider for the hues

  sPseudotime += duration * msmultiplier;
  sHue16 += duration * beatsin88(400, 5, 9);
  uint16_t brightnesstheta16 = sPseudotime;
  CRGB fastled_col;

  for ( uint16_t i = 0 ; i < SEGLEN; i++) {
    hue16 += hueinc16;
    uint8_t hue8 = hue16 >> 8;
    uint16_t h16_128 = hue16 >> 7;
    if ( h16_128 & 0x100) {
      hue8 = 255 - (h16_128 >> 1);
    } else {
      hue8 = h16_128 >> 1;
    }

    brightnesstheta16  += brightnessthetainc16;
    uint16_t b16 = sin16( brightnesstheta16  ) + 32768;

    uint16_t bri16 = (uint32_t)((uint32_t)b16 * (uint32_t)b16) / 65536;
    uint8_t bri8 = (uint32_t)(((uint32_t)bri16) * brightdepth) / 65536;
    bri8 += (255 - brightdepth);

    CRGB newcolor = ColorFromPalette(currentPalette, hue8, bri8);
    fastled_col = col_to_crgb(getPixelColor(i));

    nblend(fastled_col, newcolor, 128);
    setPixelColor(i, fastled_col.red, fastled_col.green, fastled_col.blue);
  }
  SEGENV.step = sPseudotime;
  SEGENV.aux0 = sHue16;
  return FRAMETIME;
}


// colored stripes pulsing at a defined Beats-Per-Minute (BPM)
uint16_t WS2812FX::mode_bpm()
{
  CRGB fastled_col;
  uint32_t stp = (now / 20) & 0xFF;
  uint8_t beat = beatsin8(SEGMENT.speed, 64, 255);
  for (uint16_t i = 0; i < SEGLEN; i++) {
    fastled_col = ColorFromPalette(currentPalette, stp + (i * 2), beat - stp + (i * 10));
    setPixelColor(i, fastled_col.red, fastled_col.green, fastled_col.blue);
  }
  return FRAMETIME;
}


uint16_t WS2812FX::mode_fillnoise8()
{
  if (SEGENV.call == 0) SEGENV.step = random16(12345);
  CRGB fastled_col;
  for (uint16_t i = 0; i < SEGLEN; i++) {
    uint8_t index = inoise8(i * SEGLEN, SEGENV.step + i * SEGLEN);
    fastled_col = ColorFromPalette(currentPalette, index, 255, LINEARBLEND);
    setPixelColor(i, fastled_col.red, fastled_col.green, fastled_col.blue);
  }
  SEGENV.step += beatsin8(SEGMENT.speed, 1, 6); //10,1,4

  return FRAMETIME;
}

uint16_t WS2812FX::mode_noise16_1()
{
  uint16_t scale = 320;                                      // the "zoom factor" for the noise
  CRGB fastled_col;
  SEGENV.step += (1 + SEGMENT.speed/16);

  for (uint16_t i = 0; i < SEGLEN; i++) {

    uint16_t shift_x = beatsin8(11);                           // the x position of the noise field swings @ 17 bpm
    uint16_t shift_y = SEGENV.step/42;             // the y position becomes slowly incremented


    uint16_t real_x = (i + shift_x) * scale;                  // the x position of the noise field swings @ 17 bpm
    uint16_t real_y = (i + shift_y) * scale;                  // the y position becomes slowly incremented
    uint32_t real_z = SEGENV.step;                          // the z position becomes quickly incremented

    uint8_t noise = inoise16(real_x, real_y, real_z) >> 8;   // get the noise data and scale it down

    uint8_t index = sin8(noise * 3);                         // map LED color based on noise data

    fastled_col = ColorFromPalette(currentPalette, index, 255, LINEARBLEND);   // With that value, look up the 8 bit colour palette value and assign it to the current LED.
    setPixelColor(i, fastled_col.red, fastled_col.green, fastled_col.blue);
  }

  return FRAMETIME;
}


uint16_t WS2812FX::mode_noise16_2()
{
  uint16_t scale = 1000;                                       // the "zoom factor" for the noise
  CRGB fastled_col;
  SEGENV.step += (1 + (SEGMENT.speed >> 1));

  for (uint16_t i = 0; i < SEGLEN; i++) {

    uint16_t shift_x = SEGENV.step >> 6;                         // x as a function of time

    uint32_t real_x = (i + shift_x) * scale;                  // calculate the coordinates within the noise field

    uint8_t noise = inoise16(real_x, 0, 4223) >> 8;    // get the noise data and scale it down

    uint8_t index = sin8(noise * 3);                          // map led color based on noise data

    fastled_col = ColorFromPalette(currentPalette, index, noise, LINEARBLEND);   // With that value, look up the 8 bit colour palette value and assign it to the current LED.
    setPixelColor(i, fastled_col.red, fastled_col.green, fastled_col.blue);
  }

  return FRAMETIME;
}


uint16_t WS2812FX::mode_noise16_3()
{
  uint16_t scale = 800;                                       // the "zoom factor" for the noise
  CRGB fastled_col;
  SEGENV.step += (1 + SEGMENT.speed);

  for (uint16_t i = 0; i < SEGLEN; i++) {

    uint16_t shift_x = 4223;                                  // no movement along x and y
    uint16_t shift_y = 1234;

    uint32_t real_x = (i + shift_x) * scale;                  // calculate the coordinates within the noise field
    uint32_t real_y = (i + shift_y) * scale;                  // based on the precalculated positions
    uint32_t real_z = SEGENV.step*8;

    uint8_t noise = inoise16(real_x, real_y, real_z) >> 8;    // get the noise data and scale it down

    uint8_t index = sin8(noise * 3);                          // map led color based on noise data

    fastled_col = ColorFromPalette(currentPalette, index, noise, LINEARBLEND);   // With that value, look up the 8 bit colour palette value and assign it to the current LED.
    setPixelColor(i, fastled_col.red, fastled_col.green, fastled_col.blue);
  }

  return FRAMETIME;
}


//https://github.com/aykevl/ledstrip-spark/blob/master/ledstrip.ino
uint16_t WS2812FX::mode_noise16_4()
{
  CRGB fastled_col;
  uint32_t stp = (now * SEGMENT.speed) >> 7;
  for (uint16_t i = 0; i < SEGLEN; i++) {
    int16_t index = inoise16(uint32_t(i) << 12, stp);
    fastled_col = ColorFromPalette(currentPalette, index);
    setPixelColor(i, fastled_col.red, fastled_col.green, fastled_col.blue);
  }
  return FRAMETIME;
}


//based on https://gist.github.com/kriegsman/5408ecd397744ba0393e
uint16_t WS2812FX::mode_colortwinkle()
{
  uint16_t dataSize = (SEGLEN+7) >> 3; //1 bit per LED
  if (!SEGENV.allocateData(dataSize)) return mode_static(); //allocation failed

  CRGB fastled_col, prev;
  fract8 fadeUpAmount = _brightness>28 ? 8 + (SEGMENT.speed>>2) : 68-_brightness, fadeDownAmount = _brightness>28 ? 8 + (SEGMENT.speed>>3) : 68-_brightness;
  for (uint16_t i = 0; i < SEGLEN; i++) {
    fastled_col = col_to_crgb(getPixelColor(i));
    prev = fastled_col;
    uint16_t index = i >> 3;
    uint8_t  bitNum = i & 0x07;
    bool fadeUp = bitRead(SEGENV.data[index], bitNum);

    if (fadeUp) {
      CRGB incrementalColor = fastled_col;
      incrementalColor.nscale8_video( fadeUpAmount);
      fastled_col += incrementalColor;

      if (fastled_col.red == 255 || fastled_col.green == 255 || fastled_col.blue == 255) {
        bitWrite(SEGENV.data[index], bitNum, false);
      }
      setPixelColor(i, fastled_col.red, fastled_col.green, fastled_col.blue);

      if (col_to_crgb(getPixelColor(i)) == prev) //fix "stuck" pixels
      {
        fastled_col += fastled_col;
        setPixelColor(i, fastled_col.red, fastled_col.green, fastled_col.blue);
      }
    } else {
      fastled_col.nscale8( 255 - fadeDownAmount);
      setPixelColor(i, fastled_col.red, fastled_col.green, fastled_col.blue);
    }
  }

  for (uint16_t j = 0; j <= SEGLEN / 50; j++)
  {
    if (random8() <= SEGMENT.intensity) {
      for (uint8_t times = 0; times < 5; times++) //attempt to spawn a new pixel 5 times
      {
        int i = random16(SEGLEN);
        if(getPixelColor(i) == 0) {
          fastled_col = ColorFromPalette(currentPalette, random8(), 64, NOBLEND);
          uint16_t index = i >> 3;
          uint8_t  bitNum = i & 0x07;
          bitWrite(SEGENV.data[index], bitNum, true);
          setPixelColor(i, fastled_col.red, fastled_col.green, fastled_col.blue);
          break; //only spawn 1 new pixel per frame per 50 LEDs
        }
      }
    }
  }
  return FRAMETIME;
}


//Calm effect, like a lake at night
uint16_t WS2812FX::mode_lake() {
  uint8_t sp = SEGMENT.speed/10;
  int wave1 = beatsin8(sp +2, -64,64);
  int wave2 = beatsin8(sp +1, -64,64);
  uint8_t wave3 = beatsin8(sp +2,   0,80);
  CRGB fastled_col;

  for (uint16_t i = 0; i < SEGLEN; i++)
  {
    int index = cos8((i*15)+ wave1)/2 + cubicwave8((i*23)+ wave2)/2;
    uint8_t lum = (index > wave3) ? index - wave3 : 0;
    fastled_col = ColorFromPalette(currentPalette, map(index,0,255,0,240), lum, LINEARBLEND);
    setPixelColor(i, fastled_col.red, fastled_col.green, fastled_col.blue);
  }
  return FRAMETIME;
}


// meteor effect
// send a meteor from begining to to the end of the strip with a trail that randomly decays.
// adapted from https://www.tweaking4all.com/hardware/arduino/adruino-led-strip-effects/#LEDStripEffectMeteorRain
uint16_t WS2812FX::mode_meteor() {
  if (!SEGENV.allocateData(SEGLEN)) return mode_static(); //allocation failed

  byte* trail = SEGENV.data;

  byte meteorSize= 1+ SEGLEN / 10;
  uint16_t counter = now * ((SEGMENT.speed >> 2) +8);
  uint16_t in = counter * SEGLEN >> 16;

  // fade all leds to colors[1] in LEDs one step
  for (uint16_t i = 0; i < SEGLEN; i++) {
    if (random8() <= 255 - SEGMENT.intensity)
    {
      byte meteorTrailDecay = 128 + random8(127);
      trail[i] = scale8(trail[i], meteorTrailDecay);
      setPixelColor(i, color_from_palette(trail[i], false, true, 255));
    }
  }

  // draw meteor
  for(int j = 0; j < meteorSize; j++) {
    uint16_t index = in + j;
    if(index >= SEGLEN) {
      index = (in + j - SEGLEN);
    }

    trail[index] = 240;
    setPixelColor(index, color_from_palette(trail[index], false, true, 255));
  }

  return FRAMETIME;
}


// smooth meteor effect
// send a meteor from begining to to the end of the strip with a trail that randomly decays.
// adapted from https://www.tweaking4all.com/hardware/arduino/adruino-led-strip-effects/#LEDStripEffectMeteorRain
uint16_t WS2812FX::mode_meteor_smooth() {
  if (!SEGENV.allocateData(SEGLEN)) return mode_static(); //allocation failed

  byte* trail = SEGENV.data;

  byte meteorSize= 1+ SEGLEN / 10;
  uint16_t in = map((SEGENV.step >> 6 & 0xFF), 0, 255, 0, SEGLEN -1);

  // fade all leds to colors[1] in LEDs one step
  for (uint16_t i = 0; i < SEGLEN; i++) {
    if (trail[i] != 0 && random8() <= 255 - SEGMENT.intensity)
    {
      int change = 3 - random8(12); //change each time between -8 and +3
      trail[i] += change;
      if (trail[i] > 245) trail[i] = 0;
      if (trail[i] > 240) trail[i] = 240;
      setPixelColor(i, color_from_palette(trail[i], false, true, 255));
    }
  }

  // draw meteor
  for(int j = 0; j < meteorSize; j++) {
    uint16_t index = in + j;
    if(in + j >= SEGLEN) {
      index = (in + j - SEGLEN);
    }
    setPixelColor(index, color_blend(getPixelColor(index), color_from_palette(240, false, true, 255), 48));
    trail[index] = 240;
  }

  SEGENV.step += SEGMENT.speed +1;
  return FRAMETIME;
}


//Railway Crossing / Christmas Fairy lights
uint16_t WS2812FX::mode_railway()
{
  uint16_t dur = 40 + (255 - SEGMENT.speed) * 10;
  uint16_t rampdur = (dur * SEGMENT.intensity) >> 8;
  if (SEGENV.step > dur)
  {
    //reverse direction
    SEGENV.step = 0;
    SEGENV.aux0 = !SEGENV.aux0;
  }
  uint8_t pos = 255;
  if (rampdur != 0)
  {
    uint16_t p0 = (SEGENV.step * 255) / rampdur;
    if (p0 < 255) pos = p0;
  }
  if (SEGENV.aux0) pos = 255 - pos;
  for (uint16_t i = 0; i < SEGLEN; i += 2)
  {
    setPixelColor(i, color_from_palette(255 - pos, false, false, 255));
    if (i < SEGLEN -1)
    {
      setPixelColor(i + 1, color_from_palette(pos, false, false, 255));
    }
  }
  SEGENV.step += FRAMETIME;
  return FRAMETIME;
}


//Water ripple
//propagation velocity from speed
//drop rate from intensity

//4 bytes
typedef struct Ripple {
  int8_t state;
  uint8_t color;
  uint16_t pos;
} ripple;

uint16_t WS2812FX::ripple_base(bool rainbow)
{
  uint16_t maxRipples = 1 + (SEGLEN >> 2);
  if (maxRipples > 100) maxRipples = 100;
  uint16_t dataSize = sizeof(ripple) * maxRipples;

  if (!SEGENV.allocateData(dataSize)) return mode_static(); //allocation failed

  Ripple* ripples = reinterpret_cast<Ripple*>(SEGENV.data);

  // ranbow background or chosen background, all very dim.
  if (rainbow) {
    if (SEGENV.call ==0) {
      SEGENV.aux0 = random8();
      SEGENV.aux1 = random8();
    }
    if (SEGENV.aux0 == SEGENV.aux1) {
      SEGENV.aux1 = random8();
    }
    else if (SEGENV.aux1 > SEGENV.aux0) {
      SEGENV.aux0++;
    } else {
      SEGENV.aux0--;
    }
    fill(color_blend(color_wheel(SEGENV.aux0),BLACK,235));
  } else {
    fill(SEGCOLOR(1));
  }

  //draw wave
  for (uint16_t i = 0; i < maxRipples; i++)
  {
    uint16_t ripplestate = ripples[i].state;
    if (ripplestate)
    {
      uint8_t rippledecay = (SEGMENT.speed >> 4) +1; //faster decay if faster propagation
      uint16_t rippleorigin = ripples[i].pos;
      uint32_t col = color_from_palette(ripples[i].color, false, false, 255);
      uint16_t propagation = ((ripplestate/rippledecay -1) * SEGMENT.speed);
      int16_t propI = propagation >> 8;
      uint8_t propF = propagation & 0xFF;
      int16_t left = rippleorigin - propI -1;
      uint8_t amp = (ripplestate < 17) ? triwave8((ripplestate-1)*8) : map(ripplestate,17,255,255,2);

      for (int16_t v = left; v < left +4; v++)
      {
        uint8_t mag = scale8(cubicwave8((propF>>2)+(v-left)*64), amp);
        if (v < SEGLEN && v >= 0)
        {
          setPixelColor(v, color_blend(getPixelColor(v), col, mag));
        }
        int16_t w = left + propI*2 + 3 -(v-left);
        if (w < SEGLEN && w >= 0)
        {
          setPixelColor(w, color_blend(getPixelColor(w), col, mag));
        }
      }
      ripplestate += rippledecay;
      ripples[i].state = (ripplestate > 254) ? 0 : ripplestate;
    } else //randomly create new wave
    {
      if (random16(IBN + 10000) <= SEGMENT.intensity)
      {
        ripples[i].state = 1;
        ripples[i].pos = random16(SEGLEN);
        ripples[i].color = random8(); //color
      }
    }
  }
  return FRAMETIME;
}

uint16_t WS2812FX::mode_ripple(void) {
  return ripple_base(false);
}

uint16_t WS2812FX::mode_ripple_rainbow(void) {
  return ripple_base(true);
}



//  TwinkleFOX by Mark Kriegsman: https://gist.github.com/kriegsman/756ea6dcae8e30845b5a
//
//  TwinkleFOX: Twinkling 'holiday' lights that fade in and out.
//  Colors are chosen from a palette. Read more about this effect using the link above!

// If COOL_LIKE_INCANDESCENT is set to 1, colors will
// fade out slighted 'reddened', similar to how
// incandescent bulbs change color as they get dim down.
#define COOL_LIKE_INCANDESCENT 1

CRGB WS2812FX::twinklefox_one_twinkle(uint32_t ms, uint8_t salt, bool cat)
{
  // Overall twinkle speed (changed)
  uint16_t ticks = ms / SEGENV.aux0;
  uint8_t fastcycle8 = ticks;
  uint16_t slowcycle16 = (ticks >> 8) + salt;
  slowcycle16 += sin8(slowcycle16);
  slowcycle16 = (slowcycle16 * 2053) + 1384;
  uint8_t slowcycle8 = (slowcycle16 & 0xFF) + (slowcycle16 >> 8);

  // Overall twinkle density.
  // 0 (NONE lit) to 8 (ALL lit at once).
  // Default is 5.
  uint8_t twinkleDensity = (SEGMENT.intensity >> 5) +1;

  uint8_t bright = 0;
  if (((slowcycle8 & 0x0E)/2) < twinkleDensity) {
    uint8_t ph = fastcycle8;
    // This is like 'triwave8', which produces a
    // symmetrical up-and-down triangle sawtooth waveform, except that this
    // function produces a triangle wave with a faster attack and a slower decay
    if (cat) //twinklecat, variant where the leds instantly turn on
    {
      bright = 255 - ph;
    } else { //vanilla twinklefox
      if (ph < 86) {
      bright = ph * 3;
      } else {
        ph -= 86;
        bright = 255 - (ph + (ph/2));
      }
    }
  }

  uint8_t hue = slowcycle8 - salt;
  CRGB c;
  if (bright > 0) {
    c = ColorFromPalette(currentPalette, hue, bright, NOBLEND);
    if(COOL_LIKE_INCANDESCENT == 1) {
      // This code takes a pixel, and if its in the 'fading down'
      // part of the cycle, it adjusts the color a little bit like the
      // way that incandescent bulbs fade toward 'red' as they dim.
      if (fastcycle8 >= 128)
      {
        uint8_t cooling = (fastcycle8 - 128) >> 4;
        c.g = qsub8(c.g, cooling);
        c.b = qsub8(c.b, cooling * 2);
      }
    }
  } else {
    c = CRGB::Black;
  }
  return c;
}

//  This function loops over each pixel, calculates the
//  adjusted 'clock' that this pixel should use, and calls
//  "CalculateOneTwinkle" on each pixel.  It then displays
//  either the twinkle color of the background color,
//  whichever is brighter.
uint16_t WS2812FX::twinklefox_base(bool cat)
{
  // "PRNG16" is the pseudorandom number generator
  // It MUST be reset to the same starting value each time
  // this function is called, so that the sequence of 'random'
  // numbers that it generates is (paradoxically) stable.
  uint16_t PRNG16 = 11337;

  // Calculate speed
  if (SEGMENT.speed > 100) SEGENV.aux0 = 3 + ((255 - SEGMENT.speed) >> 3);
  else SEGENV.aux0 = 22 + ((100 - SEGMENT.speed) >> 1);

  // Set up the background color, "bg".
  CRGB bg;
  bg = col_to_crgb(SEGCOLOR(1));
  uint8_t bglight = bg.getAverageLight();
  if (bglight > 64) {
    bg.nscale8_video(16); // very bright, so scale to 1/16th
  } else if (bglight > 16) {
    bg.nscale8_video(64); // not that bright, so scale to 1/4th
  } else {
    bg.nscale8_video(86); // dim, scale to 1/3rd.
  }

  uint8_t backgroundBrightness = bg.getAverageLight();

  for (uint16_t i = 0; i < SEGLEN; i++) {

    PRNG16 = (uint16_t)(PRNG16 * 2053) + 1384; // next 'random' number
    uint16_t myclockoffset16= PRNG16; // use that number as clock offset
    PRNG16 = (uint16_t)(PRNG16 * 2053) + 1384; // next 'random' number
    // use that number as clock speed adjustment factor (in 8ths, from 8/8ths to 23/8ths)
    uint8_t myspeedmultiplierQ5_3 =  ((((PRNG16 & 0xFF)>>4) + (PRNG16 & 0x0F)) & 0x0F) + 0x08;
    uint32_t myclock30 = (uint32_t)((now * myspeedmultiplierQ5_3) >> 3) + myclockoffset16;
    uint8_t  myunique8 = PRNG16 >> 8; // get 'salt' value for this pixel

    // We now have the adjusted 'clock' for this pixel, now we call
    // the function that computes what color the pixel should be based
    // on the "brightness = f( time )" idea.
    CRGB c = twinklefox_one_twinkle(myclock30, myunique8, cat);

    uint8_t cbright = c.getAverageLight();
    int16_t deltabright = cbright - backgroundBrightness;
    if (deltabright >= 32 || (!bg)) {
      // If the new pixel is significantly brighter than the background color,
      // use the new color.
      setPixelColor(i, c.red, c.green, c.blue);
    } else if (deltabright > 0) {
      // If the new pixel is just slightly brighter than the background color,
      // mix a blend of the new color and the background color
      setPixelColor(i, color_blend(crgb_to_col(bg), crgb_to_col(c), deltabright * 8));
    } else {
      // if the new pixel is not at all brighter than the background color,
      // just use the background color.
      setPixelColor(i, bg.r, bg.g, bg.b);
    }
  }
  return FRAMETIME;
}

uint16_t WS2812FX::mode_twinklefox()
{
  return twinklefox_base(false);
}

uint16_t WS2812FX::mode_twinklecat()
{
  return twinklefox_base(true);
}


//inspired by https://www.tweaking4all.com/hardware/arduino/adruino-led-strip-effects/#LEDStripEffectBlinkingHalloweenEyes
#define HALLOWEEN_EYE_SPACE 3
#define HALLOWEEN_EYE_WIDTH 1

uint16_t WS2812FX::mode_halloween_eyes()
{
  uint16_t eyeLength = (2*HALLOWEEN_EYE_WIDTH) + HALLOWEEN_EYE_SPACE;
  if (eyeLength > SEGLEN) return mode_static(); //bail if segment too short

  fill(SEGCOLOR(1)); //fill background

  uint8_t state = SEGENV.aux1 >> 8;
  uint16_t stateTime = SEGENV.call;
  if (stateTime == 0) stateTime = 2000;

  if (state == 0) { //spawn eyes
    SEGENV.aux0 = random16(0, SEGLEN - eyeLength); //start pos
    SEGENV.aux1 = random8(); //color
    state = 1;
  }

  if (state < 2) { //fade eyes
    uint16_t startPos    = SEGENV.aux0;
    uint16_t start2ndEye = startPos + HALLOWEEN_EYE_WIDTH + HALLOWEEN_EYE_SPACE;

    uint32_t fadestage = (now - SEGENV.step)*255 / stateTime;
    if (fadestage > 255) fadestage = 255;
    uint32_t c = color_blend(color_from_palette(SEGENV.aux1 & 0xFF, false, false, 0), SEGCOLOR(1), fadestage);

    for (uint16_t i = 0; i < HALLOWEEN_EYE_WIDTH; i++)
    {
      setPixelColor(startPos    + i, c);
      setPixelColor(start2ndEye + i, c);
    }
  }

  if (now - SEGENV.step > stateTime)
  {
    state++;
    if (state > 2) state = 0;

    if (state < 2)
    {
      stateTime = 100 + (255 - SEGMENT.intensity)*10; //eye fade time
    } else {
      uint16_t eyeOffTimeBase = (255 - SEGMENT.speed)*10;
      stateTime = eyeOffTimeBase + random16(eyeOffTimeBase);
    }
    SEGENV.step = now;
    SEGENV.call = stateTime;
  }

  SEGENV.aux1 = (SEGENV.aux1 & 0xFF) + (state << 8); //save state

  return FRAMETIME;
}


//Speed slider sets amount of LEDs lit, intensity sets unlit
uint16_t WS2812FX::mode_static_pattern()
{
  uint16_t lit = 1 + SEGMENT.speed;
  uint16_t unlit = 1 + SEGMENT.intensity;
  bool drawingLit = true;
  uint16_t cnt = 0;

  for (uint16_t i = 0; i < SEGLEN; i++) {
    setPixelColor(i, (drawingLit) ? color_from_palette(i, true, PALETTE_SOLID_WRAP, 0) : SEGCOLOR(1));
    cnt++;
    if (cnt >= ((drawingLit) ? lit : unlit)) {
      cnt = 0;
      drawingLit = !drawingLit;
    }
  }

  return FRAMETIME;
}

uint16_t WS2812FX::mode_tri_static_pattern()
{
  uint8_t segSize = (SEGMENT.intensity >> 5) +1;
  uint8_t currSeg = 0;
  uint16_t currSegCount = 0;

  for (uint16_t i = 0; i < SEGLEN; i++) {
    if ( currSeg % 3 == 0 ) {
      setPixelColor(i, SEGCOLOR(0));
    } else if( currSeg % 3 == 1) {
      setPixelColor(i, SEGCOLOR(1));
    } else {
      setPixelColor(i, (SEGCOLOR(2) > 0 ? SEGCOLOR(2) : WHITE));
    }
    currSegCount += 1;
    if (currSegCount >= segSize) {
      currSeg +=1;
      currSegCount = 0;
    }
  }

  return FRAMETIME;
}


uint16_t WS2812FX::spots_base(uint16_t threshold)
{
  fill(SEGCOLOR(1));

  uint16_t maxZones = SEGLEN >> 2;
  uint16_t zones = 1 + ((SEGMENT.intensity * maxZones) >> 8);
  uint16_t zoneLen = SEGLEN / zones;
  uint16_t offset = (SEGLEN - zones * zoneLen) >> 1;

  for (uint16_t z = 0; z < zones; z++)
  {
    uint16_t pos = offset + z * zoneLen;
    for (uint16_t i = 0; i < zoneLen; i++)
    {
      uint16_t wave = triwave16((i * 0xFFFF) / zoneLen);
      if (wave > threshold) {
        uint16_t index = 0 + pos + i;
        uint8_t s = (wave - threshold)*255 / (0xFFFF - threshold);
        setPixelColor(index, color_blend(color_from_palette(index, true, PALETTE_SOLID_WRAP, 0), SEGCOLOR(1), 255-s));
      }
    }
  }

  return FRAMETIME;
}


//Intensity slider sets number of "lights", speed sets LEDs per light
uint16_t WS2812FX::mode_spots()
{
  return spots_base((255 - SEGMENT.speed) << 8);
}


//Intensity slider sets number of "lights", LEDs per light fade in and out
uint16_t WS2812FX::mode_spots_fade()
{
  uint16_t counter = now * ((SEGMENT.speed >> 2) +8);
  uint16_t t = triwave16(counter);
  uint16_t tr = (t >> 1) + (t >> 2);
  return spots_base(tr);
}


//each needs 12 bytes
//Spark type is used for popcorn and 1D fireworks
typedef struct Ball {
  unsigned long lastBounceTime;
  float impactVelocity;
  float height;
} ball;

/*
*  Bouncing Balls Effect
*/
uint16_t WS2812FX::mode_bouncing_balls(void) {
  //allocate segment data
  uint16_t maxNumBalls = 16;
  uint16_t dataSize = sizeof(ball) * maxNumBalls;
  if (!SEGENV.allocateData(dataSize)) return mode_static(); //allocation failed

  Ball* balls = reinterpret_cast<Ball*>(SEGENV.data);

  // number of balls based on intensity setting to max of 7 (cycles colors)
  // non-chosen color is a random color
  uint8_t numBalls = int(((SEGMENT.intensity * (maxNumBalls - 0.8f)) / 255) + 1);

  float gravity                           = -9.81; // standard value of gravity
  float impactVelocityStart               = sqrt( -2 * gravity);

  unsigned long time = millis();

  if (SEGENV.call == 0) {
    for (uint8_t i = 0; i < maxNumBalls; i++) balls[i].lastBounceTime = time;
  }

  bool hasCol2 = SEGCOLOR(2);
  fill(hasCol2 ? BLACK : SEGCOLOR(1));

  for (uint8_t i = 0; i < numBalls; i++) {
    float timeSinceLastBounce = (time - balls[i].lastBounceTime)/((255-SEGMENT.speed)*8/256 +1);
    balls[i].height = 0.5 * gravity * pow(timeSinceLastBounce/1000 , 2.0) + balls[i].impactVelocity * timeSinceLastBounce/1000;

    if (balls[i].height < 0) { //start bounce
      balls[i].height = 0;
      //damping for better effect using multiple balls
      float dampening = 0.90 - float(i)/pow(numBalls,2);
      balls[i].impactVelocity = dampening * balls[i].impactVelocity;
      balls[i].lastBounceTime = time;

      if (balls[i].impactVelocity < 0.015) {
        balls[i].impactVelocity = impactVelocityStart;
      }
    }

    uint32_t color = SEGCOLOR(0);
    if (SEGMENT.palette) {
      color = color_wheel(i*(256/MAX(numBalls, 8)));
    } else if (hasCol2) {
      color = SEGCOLOR(i % NUM_COLORS);
    }

    uint16_t pos = round(balls[i].height * (SEGLEN - 1));
    setPixelColor(pos, color);
  }

  return FRAMETIME;
}


/*
* Sinelon stolen from FASTLED examples
*/
uint16_t WS2812FX::sinelon_base(bool dual, bool rainbow=false) {
  fade_out(SEGMENT.intensity);
  uint16_t pos = beatsin16(SEGMENT.speed/10,0,SEGLEN-1);
  if (SEGENV.call == 0) SEGENV.aux0 = pos;
  uint32_t color1 = color_from_palette(pos, true, false, 0);
  uint32_t color2 = SEGCOLOR(2);
  if (rainbow) {
    color1 = color_wheel((pos & 0x07) * 32);
  }
  setPixelColor(pos, color1);
  if (dual) {
    if (!color2) color2 = color_from_palette(pos, true, false, 0);
    if (rainbow) color2 = color1; //rainbow
    setPixelColor(SEGLEN-1-pos, color2);
  }
  if (SEGENV.aux0 != pos) {
    if (SEGENV.aux0 < pos) {
      for (uint16_t i = SEGENV.aux0; i < pos ; i++) {
        setPixelColor(i, color1);
        if (dual) setPixelColor(SEGLEN-1-i, color2);
      }
    } else {
      for (uint16_t i = SEGENV.aux0; i > pos ; i--) {
        setPixelColor(i, color1);
        if (dual) setPixelColor(SEGLEN-1-i, color2);
      }
    }
    SEGENV.aux0 = pos;
  }

  return FRAMETIME;
}

uint16_t WS2812FX::mode_sinelon(void) {
  return sinelon_base(false);
}

uint16_t WS2812FX::mode_sinelon_dual(void) {
  return sinelon_base(true);
}

uint16_t WS2812FX::mode_sinelon_rainbow(void) {
  return sinelon_base(true, true);
}


//Rainbow with glitter, inspired by https://gist.github.com/kriegsman/062e10f7f07ba8518af6
uint16_t WS2812FX::mode_glitter()
{
  mode_palette();

  if (SEGMENT.intensity > random8())
  {
    setPixelColor(random16(SEGLEN), ULTRAWHITE);
  }

  return FRAMETIME;
}



//each needs 12 bytes
//Spark type is used for popcorn, 1D fireworks, and drip
typedef struct Spark {
  float pos;
  float vel;
  uint16_t col;
  uint8_t colIndex;
} spark;

/*
*  POPCORN
*  modified from https://github.com/kitesurfer1404/WS2812FX/blob/master/src/custom/Popcorn.h
*/
uint16_t WS2812FX::mode_popcorn(void) {
  //allocate segment data
  uint16_t maxNumPopcorn = 24;
  uint16_t dataSize = sizeof(spark) * maxNumPopcorn;
  if (!SEGENV.allocateData(dataSize)) return mode_static(); //allocation failed

  Spark* popcorn = reinterpret_cast<Spark*>(SEGENV.data);

  float gravity = -0.0001 - (SEGMENT.speed/200000.0); // m/s/s
  gravity *= SEGLEN;

  bool hasCol2 = SEGCOLOR(2);
  fill(hasCol2 ? BLACK : SEGCOLOR(1));

  uint8_t numPopcorn = SEGMENT.intensity*maxNumPopcorn/255;
  if (numPopcorn == 0) numPopcorn = 1;

  for(uint8_t i = 0; i < numPopcorn; i++) {
    bool isActive = popcorn[i].pos >= 0.0f;

    if (isActive) { // if kernel is active, update its position
      popcorn[i].pos += popcorn[i].vel;
      popcorn[i].vel += gravity;
      uint32_t col = color_wheel(popcorn[i].colIndex);
      if (!SEGMENT.palette && popcorn[i].colIndex < NUM_COLORS) col = SEGCOLOR(popcorn[i].colIndex);

      uint16_t ledIndex = popcorn[i].pos;
      if (ledIndex < SEGLEN) setPixelColor(ledIndex, col);
    } else { // if kernel is inactive, randomly pop it
      if (random8() < 2) { // POP!!!
        popcorn[i].pos = 0.01f;

        uint16_t peakHeight = 128 + random8(128); //0-255
        peakHeight = (peakHeight * (SEGLEN -1)) >> 8;
        popcorn[i].vel = sqrt(-2.0 * gravity * peakHeight);

        if (SEGMENT.palette)
        {
          popcorn[i].colIndex = random8();
        } else {
          byte col = random8(0, NUM_COLORS);
          if (!hasCol2 || !SEGCOLOR(col)) col = 0;
          popcorn[i].colIndex = col;
        }
      }
    }
  }

  return FRAMETIME;
}


//values close to 100 produce 5Hz flicker, which looks very candle-y
//Inspired by https://github.com/avanhanegem/ArduinoCandleEffectNeoPixel
//and https://cpldcpu.wordpress.com/2016/01/05/reverse-engineering-a-real-candle/

uint16_t WS2812FX::candle(bool multi)
{
  if (multi)
  {
    //allocate segment data
    uint16_t dataSize = (SEGLEN -1) *3;
    if (!SEGENV.allocateData(dataSize)) return candle(false); //allocation failed
  }

  //max. flicker range controlled by intensity
  uint8_t valrange = SEGMENT.intensity;
  uint8_t rndval = valrange >> 1; //max 127

  //step (how much to move closer to target per frame) coarsely set by speed
  uint8_t speedFactor = 4;
  if (SEGMENT.speed > 252) { //epilepsy
    speedFactor = 1;
  } else if (SEGMENT.speed > 99) { //regular candle (mode called every ~25 ms, so 4 frames to have a new target every 100ms)
    speedFactor = 2;
  } else if (SEGMENT.speed > 49) { //slower fade
    speedFactor = 3;
  } //else 4 (slowest)

  uint16_t numCandles = (multi) ? SEGLEN : 1;

  for (uint16_t i = 0; i < numCandles; i++)
  {
    uint16_t d = 0; //data location

    uint8_t s = SEGENV.aux0, s_target = SEGENV.aux1, fadeStep = SEGENV.step;
    if (i > 0) {
      d = (i-1) *3;
      s = SEGENV.data[d]; s_target = SEGENV.data[d+1]; fadeStep = SEGENV.data[d+2];
    }
    if (fadeStep == 0) { //init vals
      s = 128; s_target = 130 + random8(4); fadeStep = 1;
    }

    bool newTarget = false;
    if (s_target > s) { //fade up
      s = qadd8(s, fadeStep);
      if (s >= s_target) newTarget = true;
    } else {
      s = qsub8(s, fadeStep);
      if (s <= s_target) newTarget = true;
    }

    if (newTarget) {
      s_target = random8(rndval) + random8(rndval); //between 0 and rndval*2 -2 = 252
      if (s_target < (rndval >> 1)) s_target = (rndval >> 1) + random8(rndval);
      uint8_t offset = (255 - valrange);
      s_target += offset;

      uint8_t dif = (s_target > s) ? s_target - s : s - s_target;

      fadeStep = dif >> speedFactor;
      if (fadeStep == 0) fadeStep = 1;
    }

     if (i > 0) {
      setPixelColor(i, color_blend(SEGCOLOR(1), color_from_palette(i, true, PALETTE_SOLID_WRAP, 0), s));

      SEGENV.data[d] = s; SEGENV.data[d+1] = s_target; SEGENV.data[d+2] = fadeStep;
    } else {
      for (uint16_t j = 0; j < SEGLEN; j++) {
        setPixelColor(j, color_blend(SEGCOLOR(1), color_from_palette(j, true, PALETTE_SOLID_WRAP, 0), s));
      }

      SEGENV.aux0 = s; SEGENV.aux1 = s_target; SEGENV.step = fadeStep;
    }
  }

  return FRAMETIME;
}

uint16_t WS2812FX::mode_candle()
{
  return candle(false);
}


uint16_t WS2812FX::mode_candle_multi()
{
  return candle(true);
}


/*
/ Fireworks in starburst effect
/ based on the video: https://www.reddit.com/r/arduino/comments/c3sd46/i_made_this_fireworks_effect_for_my_led_strips/
/ Speed sets frequency of new starbursts, intensity is the intensity of the burst
*/
#define STARBURST_MAX_FRAG 12

//each needs 64 byte
typedef struct particle {
  CRGB     color;
  uint32_t birth  =0;
  uint32_t last   =0;
  float    vel    =0;
  uint16_t pos    =-1;
  float    fragment[STARBURST_MAX_FRAG];
} star;

uint16_t WS2812FX::mode_starburst(void) {
  uint8_t numStars = 1 + (SEGLEN >> 3);
  if (numStars > 15) numStars = 15;
  uint16_t dataSize = sizeof(star) * numStars;

  if (!SEGENV.allocateData(dataSize)) return mode_static(); //allocation failed

  uint32_t it = millis();

  star* stars = reinterpret_cast<star*>(SEGENV.data);

  float          maxSpeed                = 375.0f;  // Max velocity
  float          particleIgnition        = 250.0f;  // How long to "flash"
  float          particleFadeTime        = 1500.0f; // Fade out time

  for (int j = 0; j < numStars; j++)
  {
    // speed to adjust chance of a burst, max is nearly always.
    if (random8((144-(SEGMENT.speed >> 1))) == 0 && stars[j].birth == 0)
    {
      // Pick a random color and location.
      uint16_t startPos = random16(SEGLEN-1);
      float multiplier = (float)(random8())/255.0 * 1.0;

      stars[j].color = col_to_crgb(color_wheel(random8()));
      stars[j].pos = startPos;
      stars[j].vel = maxSpeed * (float)(random8())/255.0 * multiplier;
      stars[j].birth = it;
      stars[j].last = it;
      // more fragments means larger burst effect
      int num = random8(3,6 + (SEGMENT.intensity >> 5));

      for (int i=0; i < STARBURST_MAX_FRAG; i++) {
        if (i < num) stars[j].fragment[i] = startPos;
        else stars[j].fragment[i] = -1;
      }
    }
  }

  fill(SEGCOLOR(1));

  for (int j=0; j<numStars; j++)
  {
    if (stars[j].birth != 0) {
      float dt = (it-stars[j].last)/1000.0;

      for (int i=0; i < STARBURST_MAX_FRAG; i++) {
        int var = i >> 1;

        if (stars[j].fragment[i] > 0) {
          //all fragments travel right, will be mirrored on other side
          stars[j].fragment[i] += stars[j].vel * dt * (float)var/3.0;
        }
      }
      stars[j].last = it;
      stars[j].vel -= 3*stars[j].vel*dt;
    }

    CRGB c = stars[j].color;

    // If the star is brand new, it flashes white briefly.
    // Otherwise it just fades over time.
    float fade = 0.0f;
    float age = it-stars[j].birth;

    if (age < particleIgnition) {
      c = col_to_crgb(color_blend(WHITE, crgb_to_col(c), 254.5f*((age / particleIgnition))));
    } else {
      // Figure out how much to fade and shrink the star based on
      // its age relative to its lifetime
      if (age > particleIgnition + particleFadeTime) {
        fade = 1.0f;                  // Black hole, all faded out
        stars[j].birth = 0;
        c = col_to_crgb(SEGCOLOR(1));
      } else {
        age -= particleIgnition;
        fade = (age / particleFadeTime);  // Fading star
        byte f = 254.5f*fade;
        c = col_to_crgb(color_blend(crgb_to_col(c), SEGCOLOR(1), f));
      }
    }

    float particleSize = (1.0 - fade) * 2;

    for (uint8_t index=0; index < STARBURST_MAX_FRAG*2; index++) {
      bool mirrored = index & 0x1;
      uint8_t i = index >> 1;
      if (stars[j].fragment[i] > 0) {
        float loc = stars[j].fragment[i];
        if (mirrored) loc -= (loc-stars[j].pos)*2;
        int start = loc - particleSize;
        int end = loc + particleSize;
        if (start < 0) start = 0;
        if (start == end) end++;
        if (end > SEGLEN) end = SEGLEN;
        for (int p = start; p < end; p++) {
          setPixelColor(p, c.r, c.g, c.b);
        }
      }
    }
  }
  return FRAMETIME;
}


/*
 * Exploding fireworks effect
 * adapted from: http://www.anirama.com/1000leds/1d-fireworks/
 */

uint16_t WS2812FX::mode_exploding_fireworks(void)
{
  //allocate segment data
  uint16_t numSparks = 2 + (SEGLEN >> 1);
  if (numSparks > 80) numSparks = 80;
  uint16_t dataSize = sizeof(spark) * numSparks;
  if (!SEGENV.allocateData(dataSize)) return mode_static(); //allocation failed

  fill(BLACK);

  bool actuallyReverse = SEGMENT.getOption(SEG_OPTION_REVERSED);
  //have fireworks start in either direction based on intensity
  SEGMENT.setOption(SEG_OPTION_REVERSED, SEGENV.step);

  Spark* sparks = reinterpret_cast<Spark*>(SEGENV.data);
  Spark* flare = sparks; //first spark is flare data

  float gravity = -0.0004 - (SEGMENT.speed/800000.0); // m/s/s
  gravity *= SEGLEN;

  if (SEGENV.aux0 < 2) { //FLARE
    if (SEGENV.aux0 == 0) { //init flare
      flare->pos = 0;
      uint16_t peakHeight = 75 + random8(180); //0-255
      peakHeight = (peakHeight * (SEGLEN -1)) >> 8;
      flare->vel = sqrt(-2.0 * gravity * peakHeight);
      flare->col = 255; //brightness

      SEGENV.aux0 = 1;
    }

    // launch
    if (flare->vel > 12 * gravity) {
      // flare
      setPixelColor(int(flare->pos),flare->col,flare->col,flare->col);

      flare->pos += flare->vel;
      flare->pos = constrain(flare->pos, 0, SEGLEN-1);
      flare->vel += gravity;
      flare->col -= 2;
    } else {
      SEGENV.aux0 = 2;  // ready to explode
    }
  } else if (SEGENV.aux0 < 4) {
    /*
     * Explode!
     *
     * Explosion happens where the flare ended.
     * Size is proportional to the height.
     */
    int nSparks = flare->pos;
    nSparks = constrain(nSparks, 0, numSparks);
    static float dying_gravity;

    // initialize sparks
    if (SEGENV.aux0 == 2) {
      for (int i = 1; i < nSparks; i++) {
        sparks[i].pos = flare->pos;
        sparks[i].vel = (float(random16(0, 20000)) / 10000.0) - 0.9; // from -0.9 to 1.1
        sparks[i].col = 345;//abs(sparks[i].vel * 750.0); // set colors before scaling velocity to keep them bright
        //sparks[i].col = constrain(sparks[i].col, 0, 345);
        sparks[i].colIndex = random8();
        sparks[i].vel *= flare->pos/SEGLEN; // proportional to height
        sparks[i].vel *= -gravity *50;
      }
      //sparks[1].col = 345; // this will be our known spark
      dying_gravity = gravity/2;
      SEGENV.aux0 = 3;
    }

    if (sparks[1].col > 4) {//&& sparks[1].pos > 0) { // as long as our known spark is lit, work with all the sparks
      for (int i = 1; i < nSparks; i++) {
        sparks[i].pos += sparks[i].vel;
        sparks[i].vel += dying_gravity;
        if (sparks[i].col > 3) sparks[i].col -= 4;

        if (sparks[i].pos > 0 && sparks[i].pos < SEGLEN) {
          uint16_t prog = sparks[i].col;
          uint32_t spColor = (SEGMENT.palette) ? color_wheel(sparks[i].colIndex) : SEGCOLOR(0);
          CRGB c = CRGB::Black; //HeatColor(sparks[i].col);
          if (prog > 300) { //fade from white to spark color
            c = col_to_crgb(color_blend(spColor, WHITE, (prog - 300)*5));
          } else if (prog > 45) { //fade from spark color to black
            c = col_to_crgb(color_blend(BLACK, spColor, prog - 45));
            uint8_t cooling = (300 - prog) >> 5;
            c.g = qsub8(c.g, cooling);
            c.b = qsub8(c.b, cooling * 2);
          }
          setPixelColor(int(sparks[i].pos), c.red, c.green, c.blue);
        }
      }
      dying_gravity *= .99; // as sparks burn out they fall slower
    } else {
      SEGENV.aux0 = 6 + random8(10); //wait for this many frames
    }
  } else {
    SEGENV.aux0--;
    if (SEGENV.aux0 < 4) {
      SEGENV.aux0 = 0; //back to flare
      SEGENV.step = (SEGMENT.intensity > random8()); //decide firing side
    }
  }

  SEGMENT.setOption(SEG_OPTION_REVERSED, actuallyReverse);

  return FRAMETIME;
}


/*
 * Drip Effect
 * ported of: https://www.youtube.com/watch?v=sru2fXh4r7k
 */
uint16_t WS2812FX::mode_drip(void)
{
  //allocate segment data
  uint16_t numDrops = 4;
  uint16_t dataSize = sizeof(spark) * numDrops;
  if (!SEGENV.allocateData(dataSize)) return mode_static(); //allocation failed

  fill(SEGCOLOR(1));

  Spark* drops = reinterpret_cast<Spark*>(SEGENV.data);

  numDrops = 1 + (SEGMENT.intensity >> 6);

  float gravity = -0.001 - (SEGMENT.speed/50000.0);
  gravity *= SEGLEN;
  int sourcedrop = 12;

  for (int j=0;j<numDrops;j++) {
    if (drops[j].colIndex == 0) { //init
      drops[j].pos = SEGLEN-1;    // start at end
      drops[j].vel = 0;           // speed
      drops[j].col = sourcedrop;  // brightness
      drops[j].colIndex = 1;      // drop state (0 init, 1 forming, 2 falling, 5 bouncing)
    }

    setPixelColor(SEGLEN-1,color_blend(BLACK,SEGCOLOR(0), sourcedrop));// water source
    if (drops[j].colIndex==1) {
      if (drops[j].col>255) drops[j].col=255;
      setPixelColor(int(drops[j].pos),color_blend(BLACK,SEGCOLOR(0),drops[j].col));

      drops[j].col += map(SEGMENT.speed, 0, 255, 1, 6); // swelling

      if (random8() < drops[j].col/10) {               // random drop
        drops[j].colIndex=2;               //fall
        drops[j].col=255;
      }
    }
    if (drops[j].colIndex > 1) {           // falling
      if (drops[j].pos > 0) {              // fall until end of segment
        drops[j].pos += drops[j].vel;
        if (drops[j].pos < 0) drops[j].pos = 0;
        drops[j].vel += gravity;

        for (int i=1;i<7-drops[j].colIndex;i++) { // some minor math so we don't expand bouncing droplets
          setPixelColor(int(drops[j].pos)+i,color_blend(BLACK,SEGCOLOR(0),drops[j].col/i)); //spread pixel with fade while falling
        }

        if (drops[j].colIndex > 2) {       // during bounce, some water is on the floor
          setPixelColor(0,color_blend(SEGCOLOR(0),BLACK,drops[j].col));
        }
      } else {                             // we hit bottom
        if (drops[j].colIndex > 2) {       // already hit once, so back to forming
          drops[j].colIndex = 0;
          drops[j].col = sourcedrop;

        } else {

          if (drops[j].colIndex==2) {      // init bounce
            drops[j].vel = -drops[j].vel/4;// reverse velocity with damping
            drops[j].pos += drops[j].vel;
          }
          drops[j].col = sourcedrop*2;
          drops[j].colIndex = 5;           // bouncing
        }
      }
    }
  }
  return FRAMETIME;
}


/*
 * Tetris or Stacking (falling bricks) Effect
 * by Blaz Kristan (https://github.com/blazoncek, https://blaz.at/home)
 */
typedef struct Tetris {
  float    pos;
  float    speed;
  uint32_t col;
} tetris;

uint16_t WS2812FX::mode_tetrix(void) {

  uint16_t dataSize = sizeof(tetris);
  if (!SEGENV.allocateData(dataSize)) return mode_static(); //allocation failed
  Tetris* drop = reinterpret_cast<Tetris*>(SEGENV.data);

  // initialize dropping on first call or segment full
  if (SEGENV.call == 0 || SEGENV.aux1 >= SEGLEN) {
    SEGENV.aux1 = 0;                            // reset brick stack size
    SEGENV.step = 0;
    fill(SEGCOLOR(1));
    return 250;  // short wait
  }

  if (SEGENV.step == 0) {             //init
    drop->speed = 0.0238 * (SEGMENT.speed ? (SEGMENT.speed>>3)+1 : random8(6,40)); // set speed
    drop->pos   = SEGLEN-1;           // start at end of segment
    drop->col   = color_from_palette(random8(0,15)<<4,false,false,0);     // limit color choices so there is enough HUE gap
    SEGENV.step = 1;                  // drop state (0 init, 1 forming, 2 falling)
    SEGENV.aux0 = (SEGMENT.intensity ? (SEGMENT.intensity>>5)+1 : random8(1,5)) * (1+(SEGLEN>>6));  // size of brick
  }

  if (SEGENV.step == 1) {             // forming
    if (random8()>>6) {               // random drop
      SEGENV.step = 2;                // fall
    }
  }

  if (SEGENV.step > 1) {              // falling
    if (drop->pos > SEGENV.aux1) {    // fall until top of stack
      drop->pos -= drop->speed;       // may add gravity as: speed += gravity
      if (int(drop->pos) < SEGENV.aux1) drop->pos = SEGENV.aux1;
      for (uint16_t i=int(drop->pos); i<SEGLEN; i++) setPixelColor(i,i<int(drop->pos)+SEGENV.aux0 ? drop->col : SEGCOLOR(1));
    } else {                          // we hit bottom
      SEGENV.step = 0;                // go back to init
      SEGENV.aux1 += SEGENV.aux0;     // increase the stack size
      if (SEGENV.aux1 >= SEGLEN) return 1000;   // wait for a second
    }
  }
  return FRAMETIME;
}


/*
/ Plasma Effect
/ adapted from https://github.com/atuline/FastLED-Demos/blob/master/plasma/plasma.ino
*/
uint16_t WS2812FX::mode_plasma(void) {
  uint8_t thisPhase = beatsin8(6,-64,64);                       // Setting phase change for a couple of waves.
  uint8_t thatPhase = beatsin8(7,-64,64);

  for (int i = 0; i < SEGLEN; i++) {   // For each of the LED's in the strand, set color &  brightness based on a wave as follows:
    uint8_t colorIndex = cubicwave8(((i*(1+ 3*(SEGMENT.speed >> 5)))+(thisPhase)) & 0xFF)/2   // factor=23 // Create a wave and add a phase change and add another wave with its own phase change.
                             + cos8(((i*(1+ 2*(SEGMENT.speed >> 5)))+(thatPhase)) & 0xFF)/2;  // factor=15 // Hey, you can even change the frequencies if you wish.
    uint8_t thisBright = qsub8(colorIndex, beatsin8(6,0, (255 - SEGMENT.intensity)|0x01 ));
    CRGB color = ColorFromPalette(currentPalette, colorIndex, thisBright, LINEARBLEND);
    setPixelColor(i, color.red, color.green, color.blue);
  }

  return FRAMETIME;
}
<<<<<<< HEAD
=======

>>>>>>> 3bef184c

/*
 * Percentage display
 * Intesity values from 0-100 turn on the leds.
 */
uint16_t WS2812FX::mode_percent(void) {

  uint8_t percent = MAX(0, MIN(200, SEGMENT.intensity));
  uint16_t active_leds = (percent < 100) ? SEGLEN * percent / 100.0
                                         : SEGLEN * (200 - percent) / 100.0;

  uint8_t size = (1 + ((SEGMENT.speed * SEGLEN) >> 11));
  if (SEGMENT.speed == 255) size = 255;

  if (percent < 100) {
    for (uint16_t i = 0; i < SEGLEN; i++) {
      if (i < SEGENV.step) {
        setPixelColor(i, color_from_palette(i, true, PALETTE_SOLID_WRAP, 0));
      }
      else {
        setPixelColor(i, SEGCOLOR(1));
      }
    }
  } else {
    for (uint16_t i = 0; i < SEGLEN; i++) {
      if (i < (SEGLEN - SEGENV.step)) {
        setPixelColor(i, SEGCOLOR(1));
      }
      else {
        setPixelColor(i, color_from_palette(i, true, PALETTE_SOLID_WRAP, 0));
      }
    }
  }

  if(active_leds > SEGENV.step) {  // smooth transition to the target value
    SEGENV.step += size;
    if (SEGENV.step > active_leds) SEGENV.step = active_leds;
  } else if (active_leds < SEGENV.step) {
    if (SEGENV.step > size) SEGENV.step -= size; else SEGENV.step = 0;
    if (SEGENV.step < active_leds) SEGENV.step = active_leds;
  }

  return FRAMETIME;
}

/*
/ Modulates the brightness similar to a heartbeat
*/
uint16_t WS2812FX::mode_heartbeat(void) {
  uint8_t bpm = 40 + (SEGMENT.speed >> 4);
  uint32_t msPerBeat = (60000 / bpm);
  uint32_t secondBeat = (msPerBeat / 3);

  uint32_t bri_lower = SEGENV.aux1;
  bri_lower = bri_lower * 2042 / (2048 + SEGMENT.intensity);
  SEGENV.aux1 = bri_lower;

  unsigned long beatTimer = millis() - SEGENV.step;
  if((beatTimer > secondBeat) && !SEGENV.aux0) { // time for the second beat?
    SEGENV.aux1 = UINT16_MAX; //full bri
    SEGENV.aux0 = 1;
  }
  if(beatTimer > msPerBeat) { // time to reset the beat timer?
    SEGENV.aux1 = UINT16_MAX; //full bri
    SEGENV.aux0 = 0;
    SEGENV.step = millis();
  }

  for (uint16_t i = 0; i < SEGLEN; i++) {
    setPixelColor(i, color_blend(color_from_palette(i, true, PALETTE_SOLID_WRAP, 0), SEGCOLOR(1), 255 - (SEGENV.aux1 >> 8)));
  }

  return FRAMETIME;
}


//  "Pacifica"
//  Gentle, blue-green ocean waves.
//  December 2019, Mark Kriegsman and Mary Corey March.
//  For Dan.
//
//
// In this animation, there are four "layers" of waves of light.
//
// Each layer moves independently, and each is scaled separately.
//
// All four wave layers are added together on top of each other, and then
// another filter is applied that adds "whitecaps" of brightness where the
// waves line up with each other more.  Finally, another pass is taken
// over the led array to 'deepen' (dim) the blues and greens.
//
// The speed and scale and motion each layer varies slowly within independent
// hand-chosen ranges, which is why the code has a lot of low-speed 'beatsin8' functions
// with a lot of oddly specific numeric ranges.
//
// These three custom blue-green color palettes were inspired by the colors found in
// the waters off the southern coast of California, https://goo.gl/maps/QQgd97jjHesHZVxQ7
//
// Modified for WLED, based on https://github.com/FastLED/FastLED/blob/master/examples/Pacifica/Pacifica.ino
//
uint16_t WS2812FX::mode_pacifica()
{
  uint32_t nowOld = now;

  CRGBPalette16 pacifica_palette_1 =
    { 0x000507, 0x000409, 0x00030B, 0x00030D, 0x000210, 0x000212, 0x000114, 0x000117,
      0x000019, 0x00001C, 0x000026, 0x000031, 0x00003B, 0x000046, 0x14554B, 0x28AA50 };
  CRGBPalette16 pacifica_palette_2 =
    { 0x000507, 0x000409, 0x00030B, 0x00030D, 0x000210, 0x000212, 0x000114, 0x000117,
      0x000019, 0x00001C, 0x000026, 0x000031, 0x00003B, 0x000046, 0x0C5F52, 0x19BE5F };
  CRGBPalette16 pacifica_palette_3 =
    { 0x000208, 0x00030E, 0x000514, 0x00061A, 0x000820, 0x000927, 0x000B2D, 0x000C33,
      0x000E39, 0x001040, 0x001450, 0x001860, 0x001C70, 0x002080, 0x1040BF, 0x2060FF };

  if (SEGMENT.palette) {
    pacifica_palette_1 = currentPalette;
    pacifica_palette_2 = currentPalette;
    pacifica_palette_3 = currentPalette;
  }

  // Increment the four "color index start" counters, one for each wave layer.
  // Each is incremented at a different speed, and the speeds vary over time.
  uint16_t sCIStart1 = SEGENV.aux0, sCIStart2 = SEGENV.aux1, sCIStart3 = SEGENV.step, sCIStart4 = SEGENV.step >> 16;
  //static uint16_t sCIStart1, sCIStart2, sCIStart3, sCIStart4;
  //uint32_t deltams = 26 + (SEGMENT.speed >> 3);
  uint32_t deltams = (FRAMETIME >> 2) + ((FRAMETIME * SEGMENT.speed) >> 7);
  uint64_t deltat = (now >> 2) + ((now * SEGMENT.speed) >> 7);
  now = deltat;

  uint16_t speedfactor1 = beatsin16(3, 179, 269);
  uint16_t speedfactor2 = beatsin16(4, 179, 269);
  uint32_t deltams1 = (deltams * speedfactor1) / 256;
  uint32_t deltams2 = (deltams * speedfactor2) / 256;
  uint32_t deltams21 = (deltams1 + deltams2) / 2;
  sCIStart1 += (deltams1 * beatsin88(1011,10,13));
  sCIStart2 -= (deltams21 * beatsin88(777,8,11));
  sCIStart3 -= (deltams1 * beatsin88(501,5,7));
  sCIStart4 -= (deltams2 * beatsin88(257,4,6));
  SEGENV.aux0 = sCIStart1; SEGENV.aux1 = sCIStart2;
  SEGENV.step = sCIStart4; SEGENV.step = (SEGENV.step << 16) + sCIStart3;

  // Clear out the LED array to a dim background blue-green
  //fill(132618);

  uint8_t basethreshold = beatsin8( 9, 55, 65);
  uint8_t wave = beat8( 7 );

  for( uint16_t i = 0; i < SEGLEN; i++) {
    CRGB c = CRGB(2, 6, 10);
    // Render each of four layers, with different scales and speeds, that vary over time
    c += pacifica_one_layer(i, pacifica_palette_1, sCIStart1, beatsin16(3, 11 * 256, 14 * 256), beatsin8(10, 70, 130), 0-beat16(301));
    c += pacifica_one_layer(i, pacifica_palette_2, sCIStart2, beatsin16(4,  6 * 256,  9 * 256), beatsin8(17, 40,  80),   beat16(401));
    c += pacifica_one_layer(i, pacifica_palette_3, sCIStart3,                         6 * 256 , beatsin8(9, 10,38)   , 0-beat16(503));
    c += pacifica_one_layer(i, pacifica_palette_3, sCIStart4,                         5 * 256 , beatsin8(8, 10,28)   ,   beat16(601));

    // Add extra 'white' to areas where the four layers of light have lined up brightly
    uint8_t threshold = scale8( sin8( wave), 20) + basethreshold;
    wave += 7;
    uint8_t l = c.getAverageLight();
    if (l > threshold) {
      uint8_t overage = l - threshold;
      uint8_t overage2 = qadd8(overage, overage);
      c += CRGB(overage, overage2, qadd8(overage2, overage2));
    }

    //deepen the blues and greens
    c.blue  = scale8(c.blue,  145);
    c.green = scale8(c.green, 200);
    c |= CRGB( 2, 5, 7);

    setPixelColor(i, c.red, c.green, c.blue);
  }

  now = nowOld;
  return FRAMETIME;
}

// Add one layer of waves into the led array
CRGB WS2812FX::pacifica_one_layer(uint16_t i, CRGBPalette16& p, uint16_t cistart, uint16_t wavescale, uint8_t bri, uint16_t ioff)
{
  uint16_t ci = cistart;
  uint16_t waveangle = ioff;
  uint16_t wavescale_half = (wavescale >> 1) + 20;

  waveangle += ((120 + SEGMENT.intensity) * i); //original 250 * i
  uint16_t s16 = sin16(waveangle) + 32768;
  uint16_t cs = scale16(s16, wavescale_half) + wavescale_half;
  ci += (cs * i);
  uint16_t sindex16 = sin16(ci) + 32768;
  uint8_t sindex8 = scale16(sindex16, 240);
  return ColorFromPalette(p, sindex8, bri, LINEARBLEND);
}

//Solid colour background with glitter
uint16_t WS2812FX::mode_solid_glitter()
{
  fill(SEGCOLOR(0));

  if (SEGMENT.intensity > random8())
  {
    setPixelColor(random16(SEGLEN), ULTRAWHITE);
  }
  return FRAMETIME;
}


/*
 * Mode simulates a gradual sunrise
 */
uint16_t WS2812FX::mode_sunrise() {
  //speed 0 - static sun
  //speed 1 - 60: sunrise time in minutes
  //speed 60 - 120 : sunset time in minutes - 60;
  //speed above: "breathing" rise and set
  if (SEGENV.call == 0 || SEGMENT.speed != SEGENV.aux0) {
	  SEGENV.step = millis(); //save starting time, millis() because now can change from sync
    SEGENV.aux0 = SEGMENT.speed;
  }

  fill(0);
  uint16_t stage = 0xFFFF;

  uint32_t s10SinceStart = (millis() - SEGENV.step) /100; //tenths of seconds

  if (SEGMENT.speed > 120) { //quick sunrise and sunset
	  uint16_t counter = (now >> 1) * (((SEGMENT.speed -120) >> 1) +1);
	  stage = triwave16(counter);
  } else if (SEGMENT.speed) { //sunrise
	  uint8_t durMins = SEGMENT.speed;
	  if (durMins > 60) durMins -= 60;
	  uint32_t s10Target = durMins * 600;
	  if (s10SinceStart > s10Target) s10SinceStart = s10Target;
	  stage = map(s10SinceStart, 0, s10Target, 0, 0xFFFF);
	  if (SEGMENT.speed > 60) stage = 0xFFFF - stage; //sunset
  }

  for (uint16_t i = 0; i <= SEGLEN/2; i++)
  {
    //default palette is Fire
    uint32_t c = color_from_palette(0, false, true, 255); //background

    uint16_t wave = triwave16((i * stage) / SEGLEN);

    wave = (wave >> 8) + ((wave * SEGMENT.intensity) >> 15);

    if (wave > 240) { //clipped, full white sun
      c = color_from_palette( 240, false, true, 255);
    } else { //transition
      c = color_from_palette(wave, false, true, 255);
    }
    setPixelColor(i, c);
    setPixelColor(SEGLEN - i - 1, c);
  }

  return FRAMETIME;
}


/*
 * Effects by Andrew Tuline
 */
uint16_t WS2812FX::phased_base(uint8_t moder) {                  // We're making sine waves here. By Andrew Tuline.

  uint8_t allfreq = 16;                                          // Base frequency.
  //float* phasePtr = reinterpret_cast<float*>(SEGENV.step);     // Phase change value gets calculated.
  static float phase = 0;//phasePtr[0];
  uint8_t cutOff = (255-SEGMENT.intensity);                      // You can change the number of pixels.  AKA INTENSITY (was 192).
  uint8_t modVal = 5;//SEGMENT.fft1/8+1;                         // You can change the modulus. AKA FFT1 (was 5).

  uint8_t index = now/64;                                        // Set color rotation speed
  phase += SEGMENT.speed/32.0;                                   // You can change the speed of the wave. AKA SPEED (was .4)
  //phasePtr[0] = phase;

  for (int i = 0; i < SEGLEN; i++) {
    if (moder == 1) modVal = (inoise8(i*10 + i*10) /16);         // Let's randomize our mod length with some Perlin noise.
    uint16_t val = (i+1) * allfreq;                              // This sets the frequency of the waves. The +1 makes sure that leds[0] is used.
    if (modVal == 0) modVal = 1;
    val += phase * (i % modVal +1) /2;                           // This sets the varying phase change of the waves. By Andrew Tuline.
    uint8_t b = cubicwave8(val);                                 // Now we make an 8 bit sinewave.
    b = (b > cutOff) ? (b - cutOff) : 0;                         // A ternary operator to cutoff the light.
    setPixelColor(i, color_blend(SEGCOLOR(1), color_from_palette(index, false, false, 0), b));
    index += 256 / SEGLEN;
  }

  return FRAMETIME;
}


uint16_t WS2812FX::mode_phased(void) {
  return phased_base(0);

}

uint16_t WS2812FX::mode_phased_noise(void) {
  return phased_base(1);
}


uint16_t WS2812FX::mode_twinkleup(void) {                 // A very short twinkle routine with fade-in and dual controls. By Andrew Tuline.

  random16_set_seed(535);                                 // The randomizer needs to be re-set each time through the loop in order for the same 'random' numbers to be the same each time through.

  for (int i = 0; i<SEGLEN; i++) {
    uint8_t ranstart = random8();                         // The starting value (aka brightness) for each pixel. Must be consistent each time through the loop for this to work.
    uint8_t pixBri = sin8(ranstart + 16 * now/(256-SEGMENT.speed));
    if (random8() > SEGMENT.intensity) pixBri = 0;
    setPixelColor(i, color_blend(SEGCOLOR(1), color_from_palette(random8()+millis()/100, false, PALETTE_SOLID_WRAP, 0), pixBri));
  }

  return FRAMETIME;
}


// Peaceful noise that's slow and with gradually changing palettes. Does not support WLED palettes or default colours or controls.
uint16_t WS2812FX::mode_noisepal(void) {                      // Slow noise palette by Andrew Tuline.
  uint16_t scale = 15 + (SEGMENT.intensity >> 2);             //default was 30
  //#define scale 30

  uint16_t dataSize = sizeof(CRGBPalette16) * 2;              //allocate space for 2 Palettes
  if (!SEGENV.allocateData(dataSize)) return mode_static();   //allocation failed

  CRGBPalette16* palettes = reinterpret_cast<CRGBPalette16*>(SEGENV.data);

  uint16_t changePaletteMs = 4000 + SEGMENT.speed *10;        //between 4 - 6.5sec
  if (millis() - SEGENV.step > changePaletteMs)
  {
    SEGENV.step = millis();

    uint8_t baseI = random8();
    palettes[1] = CRGBPalette16(CHSV(baseI+random8(64), 255, random8(128,255)), CHSV(baseI+128, 255, random8(128,255)), CHSV(baseI+random8(92), 192, random8(128,255)), CHSV(baseI+random8(92), 255, random8(128,255)));
  }

  CRGB color;

  //EVERY_N_MILLIS(10) { //(don't have to time this, effect function is only called every 24ms)
  nblendPaletteTowardPalette(palettes[0], palettes[1], 48);               // Blend towards the target palette over 48 iterations.

  if (SEGMENT.palette > 0) palettes[0] = currentPalette;

  for(int i = 0; i < SEGLEN; i++) {
    uint8_t index = inoise8(i*scale, SEGENV.aux0+i*scale);                // Get a value from the noise function. I'm using both x and y axis.
    color = ColorFromPalette(palettes[0], index, 255, LINEARBLEND);       // Use the my own palette.
    setPixelColor(i, color.red, color.green, color.blue);
  }

  SEGENV.aux0 += beatsin8(10,1,4);                                        // Moving along the distance. Vary it a bit with a sine wave.

  return FRAMETIME;
}


// Sine waves that have controllable phase change speed, frequency and cutoff. By Andrew Tuline.
// SEGMENT.speed ->Speed, SEGMENT.intensity -> Frequency (SEGMENT.fft1 -> Color change, SEGMENT.fft2 -> PWM cutoff)
//
uint16_t WS2812FX::mode_sinewave(void) {                  // Adjustable sinewave. By Andrew Tuline
  //#define qsuba(x, b)  ((x>b)?x-b:0)                    // Analog Unsigned subtraction macro. if result <0, then => 0

  uint16_t colorIndex = now /32;//(256 - SEGMENT.fft1);   // Amount of colour change.

  SEGENV.step += SEGMENT.speed/16;                        // Speed of animation.
  uint16_t freq = SEGMENT.intensity/4;//SEGMENT.fft2/8;   // Frequency of the signal.

  for (int i=0; i<SEGLEN; i++) {                          // For each of the LED's in the strand, set a brightness based on a wave as follows:
    int pixBri = cubicwave8((i*freq)+SEGENV.step);//qsuba(cubicwave8((i*freq)+SEGENV.step), (255-SEGMENT.intensity)); // qsub sets a minimum value called thiscutoff. If < thiscutoff, then bright = 0. Otherwise, bright = 128 (as defined in qsub)..
    setPixelColor(i, color_blend(SEGCOLOR(1), color_from_palette(i*colorIndex/255, false, PALETTE_SOLID_WRAP, 0), pixBri));
  }

  return FRAMETIME;
}


/*
 * Best of both worlds from Palette and Spot effects. By Aircoookie
 */
uint16_t WS2812FX::mode_flow(void)
{
  uint16_t counter = 0;
  if (SEGMENT.speed != 0)
  {
    counter = now * ((SEGMENT.speed >> 2) +1);
    counter = counter >> 8;
  }

  uint16_t maxZones = SEGLEN / 6; //only looks good if each zone has at least 6 LEDs
  uint16_t zones = (SEGMENT.intensity * maxZones) >> 8;
  if (zones & 0x01) zones++; //zones must be even
  if (zones < 2) zones = 2;
  uint16_t zoneLen = SEGLEN / zones;
  uint16_t offset = (SEGLEN - zones * zoneLen) >> 1;

  fill(color_from_palette(-counter, false, true, 255));

  for (uint16_t z = 0; z < zones; z++)
  {
    uint16_t pos = offset + z * zoneLen;
    for (uint16_t i = 0; i < zoneLen; i++)
    {
      uint8_t colorIndex = (i * 255 / zoneLen) - counter;
      uint16_t led = (z & 0x01) ? i : (zoneLen -1) -i;
      if (IS_REVERSE) led = (zoneLen -1) -led;
      setPixelColor(pos + led, color_from_palette(colorIndex, false, true, 255));
    }
  }

  return FRAMETIME;
}


/*
 * Dots waving around in a sine/pendulum motion.
 * Little pixel birds flying in a circle. By Aircoookie
 */
uint16_t WS2812FX::mode_chunchun(void)
{
  fill(SEGCOLOR(1));
  uint16_t counter = now*(6 + (SEGMENT.speed >> 4));
  uint16_t numBirds = SEGLEN >> 2;
  uint16_t span = SEGMENT.intensity << 8;

  for (uint16_t i = 0; i < numBirds; i++)
  {
    counter -= span/numBirds;
    int megumin = sin16(counter) + 0x8000;
    uint32_t bird = (megumin * SEGLEN) >> 16;
    uint32_t c = color_from_palette((i * 255)/ numBirds, false, true, 0);
    setPixelColor(bird, c);
  }
  return FRAMETIME;
}


typedef struct Spotlight {
  float speed;
  uint8_t colorIdx;
  int16_t position;
  unsigned long lastUpdateTime;
  uint8_t width;
  uint8_t type;
} spotlight;

#define SPOT_TYPE_SOLID       0
#define SPOT_TYPE_GRADIENT    1
#define SPOT_TYPE_2X_GRADIENT 2
#define SPOT_TYPE_2X_DOT      3
#define SPOT_TYPE_3X_DOT      4
#define SPOT_TYPE_4X_DOT      5
#define SPOT_TYPES_COUNT      6

/*
 * Spotlights moving back and forth that cast dancing shadows.
 * Shine this through tree branches/leaves or other close-up objects that cast
 * interesting shadows onto a ceiling or tarp.
 *
 * By Steve Pomeroy @xxv
 */
uint16_t WS2812FX::mode_dancing_shadows(void)
{
  uint8_t numSpotlights = map(SEGMENT.intensity, 0, 255, 2, 50);
  bool initialize = SEGENV.aux0 != numSpotlights;
  SEGENV.aux0 = numSpotlights;

  uint16_t dataSize = sizeof(spotlight) * numSpotlights;
  if (!SEGENV.allocateData(dataSize)) return mode_static(); //allocation failed
  Spotlight* spotlights = reinterpret_cast<Spotlight*>(SEGENV.data);

  fill(BLACK);

  unsigned long time = millis();
  bool respawn = false;

  for (uint8_t i = 0; i < numSpotlights; i++) {
    if (!initialize) {
      // advance the position of the spotlight
      int16_t delta = (float)(time - spotlights[i].lastUpdateTime) *
                  (spotlights[i].speed * ((1.0 + SEGMENT.speed)/100.0));

      if (abs(delta) >= 1) {
        spotlights[i].position += delta;
        spotlights[i].lastUpdateTime = time;
      }

      respawn = (spotlights[i].speed > 0.0 && spotlights[i].position > (SEGLEN + 2))
             || (spotlights[i].speed < 0.0 && spotlights[i].position < -(spotlights[i].width + 2));
    }

    if (initialize || respawn) {
      spotlights[i].colorIdx = random8();
      spotlights[i].width = random8(1, 10);

      spotlights[i].speed = 1.0/random8(4, 50);

      if (initialize) {
        spotlights[i].position = random16(SEGLEN);
        spotlights[i].speed *= random8(2) ? 1.0 : -1.0;
      } else {
        if (random8(2)) {
          spotlights[i].position = SEGLEN + spotlights[i].width;
          spotlights[i].speed *= -1.0;
        }else {
          spotlights[i].position = -spotlights[i].width;
        }
      }

      spotlights[i].lastUpdateTime = time;
      spotlights[i].type = random8(SPOT_TYPES_COUNT);
    }

    uint32_t color = color_from_palette(spotlights[i].colorIdx, false, false, 0);
    int start = spotlights[i].position;

    if (spotlights[i].width <= 1) {
      if (start >= 0 && start < SEGLEN) {
        blendPixelColor(start, color, 128);
      }
    } else {
      switch (spotlights[i].type) {
        case SPOT_TYPE_SOLID:
          for (uint8_t j = 0; j < spotlights[i].width; j++) {
            if ((start + j) >= 0 && (start + j) < SEGLEN) {
              blendPixelColor(start + j, color, 128);
            }
          }
        break;

        case SPOT_TYPE_GRADIENT:
          for (uint8_t j = 0; j < spotlights[i].width; j++) {
            if ((start + j) >= 0 && (start + j) < SEGLEN) {
              blendPixelColor(start + j, color,
                              cubicwave8(map(j, 0, spotlights[i].width - 1, 0, 255)));
            }
          }
        break;

        case SPOT_TYPE_2X_GRADIENT:
          for (uint8_t j = 0; j < spotlights[i].width; j++) {
            if ((start + j) >= 0 && (start + j) < SEGLEN) {
              blendPixelColor(start + j, color,
                              cubicwave8(2 * map(j, 0, spotlights[i].width - 1, 0, 255)));
            }
          }
        break;

        case SPOT_TYPE_2X_DOT:
          for (uint8_t j = 0; j < spotlights[i].width; j += 2) {
            if ((start + j) >= 0 && (start + j) < SEGLEN) {
              blendPixelColor(start + j, color, 128);
            }
          }
        break;

        case SPOT_TYPE_3X_DOT:
          for (uint8_t j = 0; j < spotlights[i].width; j += 3) {
            if ((start + j) >= 0 && (start + j) < SEGLEN) {
              blendPixelColor(start + j, color, 128);
            }
          }
        break;

        case SPOT_TYPE_4X_DOT:
          for (uint8_t j = 0; j < spotlights[i].width; j += 4) {
            if ((start + j) >= 0 && (start + j) < SEGLEN) {
              blendPixelColor(start + j, color, 128);
            }
          }
        break;
      }
    }
  }

  return FRAMETIME;
}

/*
  Imitates a washing machine, rotating same waves forward, then pause, then backward.
  By Stefan Seegel
*/
uint16_t WS2812FX::mode_washing_machine(void) {
  float speed = tristate_square8(now >> 7, 90, 15);
  float quot  = 32.0f - ((float)SEGMENT.speed / 16.0f);
  speed /= quot;

  SEGENV.step += (speed * 128.0f);

  for (int i=0; i<SEGLEN; i++) {
    uint8_t col = sin8(((SEGMENT.intensity / 25 + 1) * 255 * i / SEGLEN) + (SEGENV.step >> 7));
    setPixelColor(i, color_from_palette(col, false, PALETTE_SOLID_WRAP, 3));
  }

  return FRAMETIME;
}

/*
  Blends random colors across palette
  Modified, originally by Mark Kriegsman https://gist.github.com/kriegsman/1f7ccbbfa492a73c015e
*/
uint16_t WS2812FX::mode_blends(void) {
  uint16_t dataSize = sizeof(uint32_t) * SEGLEN;
  if (!SEGENV.allocateData(dataSize)) return mode_static(); //allocation failed
  uint32_t* pixels = reinterpret_cast<uint32_t*>(SEGENV.data);
  uint8_t blendSpeed = map(SEGMENT.intensity, 0, UINT8_MAX, 10, 128);
    uint8_t shift = (now * ((SEGMENT.speed >> 3) +1)) >> 8;

  for (int i = 0; i < SEGLEN; i++) {
    pixels[i] = color_blend(pixels[i], color_from_palette(shift + quadwave8((i + 1) * 16), false, PALETTE_SOLID_WRAP, 255), blendSpeed);
    setPixelColor(i, pixels[i]);
    shift += 3;
  }

  return FRAMETIME;
}

#ifndef WLED_DISABLE_FX_HIGH_FLASH_USE
typedef struct TvSim {
  uint32_t totalTime = 0;
  uint32_t fadeTime  = 0;
  uint32_t startTime = 0;
  uint32_t elapsed   = 0;
  uint32_t pixelNum  = 0;
  uint16_t pr = 0; // Prev R, G, B
  uint16_t pg = 0;
  uint16_t pb = 0;
} tvSim;

#define  numTVPixels (sizeof(tv_colors) / 2)  // 2 bytes per Pixel (5/6/5)
#endif

/*
  TV Simulator
  Modified and adapted to WLED by Def3nder, based on "Fake TV Light for Engineers" by Phillip Burgess https://learn.adafruit.com/fake-tv-light-for-engineers/arduino-sketch
*/
uint16_t WS2812FX::mode_tv_simulator(void) {
  #ifdef WLED_DISABLE_FX_HIGH_FLASH_USE
  return mode_static();
  #else
  uint16_t nr, ng, nb, r, g, b, i;
  uint8_t  hi, lo, r8, g8, b8;

  if (!SEGENV.allocateData(sizeof(tvSim))) return mode_static(); //allocation failed
  TvSim* tvSimulator = reinterpret_cast<TvSim*>(SEGENV.data);

  // initialize start of the TV-Colors
  if (SEGENV.call == 0) {
    tvSimulator->pixelNum = ((uint8_t)random(18)) * numTVPixels / 18; // Begin at random movie (18 in total)
  }

  // Read next 16-bit (5/6/5) color
  hi = pgm_read_byte(&tv_colors[tvSimulator->pixelNum * 2    ]);
  lo = pgm_read_byte(&tv_colors[tvSimulator->pixelNum * 2 + 1]);

  // Expand to 24-bit (8/8/8)
  r8 = (hi & 0xF8) | (hi >> 5);
  g8 = ((hi << 5) & 0xff) | ((lo & 0xE0) >> 3) | ((hi & 0x06) >> 1);
  b8 = ((lo << 3) & 0xff) | ((lo & 0x1F) >> 2);

  // Apply gamma correction, further expand to 16/16/16
  nr = (uint8_t)gamma8(r8) * 257; // New R/G/B
  ng = (uint8_t)gamma8(g8) * 257;
  nb = (uint8_t)gamma8(b8) * 257;

  if (SEGENV.aux0 == 0) {  // initialize next iteration
    SEGENV.aux0 = 1;

    // increase color-index for next loop
    tvSimulator->pixelNum++;
    if (tvSimulator->pixelNum >= numTVPixels) tvSimulator->pixelNum = 0;

    // randomize total duration and fade duration for the actual color
    tvSimulator->totalTime = random(250, 2500);                   // Semi-random pixel-to-pixel time
    tvSimulator->fadeTime  = random(0, tvSimulator->totalTime);   // Pixel-to-pixel transition time
    if (random(10) < 3) tvSimulator->fadeTime = 0;                // Force scene cut 30% of time

    tvSimulator->startTime = millis();
  } // end of initialization

  // how much time is elapsed ?
  tvSimulator->elapsed = millis() - tvSimulator->startTime;

  // fade from prev volor to next color
  if (tvSimulator->elapsed < tvSimulator->fadeTime) {
    r = map(tvSimulator->elapsed, 0, tvSimulator->fadeTime, tvSimulator->pr, nr);
    g = map(tvSimulator->elapsed, 0, tvSimulator->fadeTime, tvSimulator->pg, ng);
    b = map(tvSimulator->elapsed, 0, tvSimulator->fadeTime, tvSimulator->pb, nb);
  } else { // Avoid divide-by-zero in map()
    r = nr;
    g = ng;
    b = nb;
  }

  // set strip color
  for (i = 0; i < SEGLEN; i++) {
    setPixelColor(i, r >> 8, g >> 8, b >> 8);  // Quantize to 8-bit
  }

  // if total duration has passed, remember last color and restart the loop
  if ( tvSimulator->elapsed >= tvSimulator->totalTime) {
    tvSimulator->pr = nr; // Prev RGB = new RGB
    tvSimulator->pg = ng;
    tvSimulator->pb = nb;
    SEGENV.aux0 = 0;
  }

  return FRAMETIME;
  #endif
}

/*
  Aurora effect
*/

//CONFIG
#define BACKLIGHT 5
#define W_MAX_COUNT 20            //Number of simultaneous waves
#define W_MAX_SPEED 6             //Higher number, higher speed
#define W_WIDTH_FACTOR 6          //Higher number, smaller waves

class AuroraWave {
  private:
    uint16_t ttl;
    CRGB basecolor;
    float basealpha;
    uint16_t age;
    uint16_t width;
    float center;
    bool goingleft;
    float speed_factor;
    bool alive = true;

  public:
    void init(uint32_t segment_length, CRGB color) {
      ttl = random(500, 1501);
      basecolor = color;
      basealpha = random(60, 101) / (float)100;
      age = 0;
      width = random(segment_length / 20, segment_length / W_WIDTH_FACTOR); //half of width to make math easier
      if (!width) width = 1;
      center = random(101) / (float)100 * segment_length;
      goingleft = random(0, 2) == 0;
      speed_factor = (random(10, 31) / (float)100 * W_MAX_SPEED / 255);
      alive = true;
    }

    CRGB getColorForLED(int ledIndex) {
      if(ledIndex < center - width || ledIndex > center + width) return 0; //Position out of range of this wave

      CRGB rgb;

      //Offset of this led from center of wave
      //The further away from the center, the dimmer the LED
      float offset = ledIndex - center;
      if (offset < 0) offset = -offset;
      float offsetFactor = offset / width;

      //The age of the wave determines it brightness.
      //At half its maximum age it will be the brightest.
      float ageFactor = 0.1;
      if((float)age / ttl < 0.5) {
        ageFactor = (float)age / (ttl / 2);
      } else {
        ageFactor = (float)(ttl - age) / ((float)ttl * 0.5);
      }

      //Calculate color based on above factors and basealpha value
      float factor = (1 - offsetFactor) * ageFactor * basealpha;
      rgb.r = basecolor.r * factor;
      rgb.g = basecolor.g * factor;
      rgb.b = basecolor.b * factor;

      return rgb;
    };

    //Change position and age of wave
    //Determine if its sill "alive"
    void update(uint32_t segment_length, uint32_t speed) {
      if(goingleft) {
        center -= speed_factor * speed;
      } else {
        center += speed_factor * speed;
      }

      age++;

      if(age > ttl) {
        alive = false;
      } else {
        if(goingleft) {
          if(center + width < 0) {
            alive = false;
          }
        } else {
          if(center - width > segment_length) {
            alive = false;
          }
        }
      }
    };

    bool stillAlive() {
      return alive;
    };
};

uint16_t WS2812FX::mode_aurora(void) {
  //aux1 = Wavecount
  //aux2 = Intensity in last loop

  AuroraWave* waves;

  if(SEGENV.aux0 != SEGMENT.intensity || SEGENV.call == 0) {
    //Intensity slider changed or first call
    SEGENV.aux1 = ((float)SEGMENT.intensity / 255) * W_MAX_COUNT;
    SEGENV.aux0 = SEGMENT.intensity;

    if(!SEGENV.allocateData(sizeof(AuroraWave) * SEGENV.aux1)) {
      return mode_static(); //allocation failed
    }

    waves = reinterpret_cast<AuroraWave*>(SEGENV.data);

    for(int i = 0; i < SEGENV.aux1; i++) {
      waves[i].init(SEGLEN, col_to_crgb(color_from_palette(random8(), false, false, random(0, 3))));
    }
  } else {
    waves = reinterpret_cast<AuroraWave*>(SEGENV.data);
  }

  for(int i = 0; i < SEGENV.aux1; i++) {
    //Update values of wave
    waves[i].update(SEGLEN, SEGMENT.speed);

    if(!(waves[i].stillAlive())) {
      //If a wave dies, reinitialize it starts over.
      waves[i].init(SEGLEN, col_to_crgb(color_from_palette(random8(), false, false, random(0, 3))));
    }
  }

  //Loop through LEDs to determine color
  for(int i = 0; i < SEGLEN; i++) {
    CRGB mixedRgb = CRGB(BACKLIGHT, BACKLIGHT, BACKLIGHT);

    //For each LED we must check each wave if it is "active" at this position.
    //If there are multiple waves active on a LED we multiply their values.
    for(int  j = 0; j < SEGENV.aux1; j++) {
      CRGB rgb = waves[j].getColorForLED(i);

      if(rgb != CRGB(0)) {
        mixedRgb += rgb;
      }
    }

    setPixelColor(i, mixedRgb[0], mixedRgb[1], mixedRgb[2], BACKLIGHT);
  }

  return FRAMETIME;
}



/////////////////////////////////////////
//    Start of Audio Reactive fork     //
/////////////////////////////////////////

// FastLED array, so we can refer to leds[i] instead of the lossy getPixel() and setPixel()
uint32_t ledData[MAX_LEDS];                     // See const.h for a value of 1500.
uint32_t dataStore[4096];                       // we are declaring a storage area or 64 x 64 (4096) words.

extern byte soundSquelch;

// FFT based variables
extern double FFT_MajorPeak;
extern double FFT_Magnitude;
extern double fftBin[];                         // raw FFT data
extern int fftResult[];                         // summary of bins array. 16 summary bins.



///////////////////////////////////////
// Helper function(s)                //
///////////////////////////////////////

////////////////////////////
//       set Pixels       //
////////////////////////////

void WS2812FX::setPixels(CRGB* leds) {
   for (int i=0; i<SEGLEN; i++) {
      setPixelColor(i, leds[i].red, leds[i].green, leds[i].blue);
   }
}



/////////////////////////////
//  Non-Reactive Routines  //
/////////////////////////////

/////////////////////////
//     Perlin Move     //
/////////////////////////

// 16 bit perlinmove. Use Perlin Noise instead of sinewaves for movement. By Andrew Tuline.
// Controls are speed, # of pixels, faderate.

uint16_t WS2812FX::mode_perlinmove(void) {

  fade_out(255-SEGMENT.fft1);
  for (int i=0; i<SEGMENT.intensity/16+1; i++) {
    uint16_t locn = inoise16(millis()*128/(260-SEGMENT.speed)+i*15000, millis()*128/(260-SEGMENT.speed));   // Get a new pixel location from moving noise.
    uint16_t pixloc = map(locn,50*256,192*256,0,SEGLEN)%(SEGLEN);                       // Map that to the length of the strand, and ensure we don't go over.
    setPixelColor(pixloc, color_blend(SEGCOLOR(1), color_from_palette(pixloc%255, false, PALETTE_SOLID_WRAP, 0), 255));
  }

  return FRAMETIME;
} // mode_perlinmove()


////////////////////////////////
//   Begin volume routines    //
////////////////////////////////

//////////////////////
//     * PIXELS     //
//////////////////////

uint16_t WS2812FX::mode_pixels(void) {                    // Pixels. By Andrew Tuline.

<<<<<<< HEAD
  fade_out(SEGMENT.speed);
=======
  fade_out(4);
>>>>>>> 3bef184c

  for (int i=0; i <SEGMENT.intensity/16; i++) {
    uint16_t segLoc = random(SEGLEN);                     // 16 bit for larger strands of LED's.
    setPixelColor(segLoc, color_blend(SEGCOLOR(1), color_from_palette(myVals[i%32]+i*4, false, PALETTE_SOLID_WRAP, 0), sampleAgc));
  }

  return FRAMETIME;
} // mode_pixels()


//////////////////////
//   * PIXELWAVE    //
//////////////////////

uint16_t WS2812FX::mode_pixelwave(void) {                 // Pixelwave. By Andrew Tuline.

  CRGB *leds = (CRGB*) ledData;
  if (SEGENV.call == 0) fill_solid(leds,SEGLEN, 0);
  uint8_t secondHand = micros()/(256-SEGMENT.speed)/500+1 % 16;

  if(SEGENV.aux0 != secondHand) {
    SEGENV.aux0 = secondHand;
    int pixBri = sample * SEGMENT.intensity / 64;
    leds[SEGLEN/2] = color_blend(SEGCOLOR(1), color_from_palette(millis(), false, PALETTE_SOLID_WRAP, 0), pixBri);

    for (int i=SEGLEN-1; i>SEGLEN/2; i--) {               // Move to the right.
      leds[i] = leds[i-1];
    }
    for (int i=0; i<SEGLEN/2; i++) {                      // Move to the left.
      leds[i]=leds[i+1];
    }
  }

  setPixels(leds);
  return FRAMETIME;
} // mode_pixelwave()

//////////////////////
//   * JUGGLES      //
//////////////////////

uint16_t WS2812FX::mode_juggles(void) {                   // Juggles. By Andrew Tuline.

  fade_out(224);
  for (int i=0; i<SEGMENT.intensity/32+1; i++) {
          setPixelColor(beatsin16(SEGMENT.speed/4+i*2,0,SEGLEN-1), color_blend(SEGCOLOR(1), color_from_palette(millis()/4+i*2, false, PALETTE_SOLID_WRAP, 0), sampleAgc));
  }

  return FRAMETIME;
} // mode_juggles()


//////////////////////
//   * MATRIPIX     //
//////////////////////

uint16_t WS2812FX::mode_matripix(void) {                  // Matripix. By Andrew Tuline.
  CRGB *leds = (CRGB*) ledData;
  if (SEGENV.call == 0) fill_solid(leds,SEGLEN, 0);

  uint8_t secondHand = micros()/(256-SEGMENT.speed)/500 % 16;
  if(SEGENV.aux0 != secondHand) {
    SEGENV.aux0 = secondHand;
    int pixBri = sample * SEGMENT.intensity / 64;
    leds[SEGLEN-1] = color_blend(SEGCOLOR(1), color_from_palette(millis(), false, PALETTE_SOLID_WRAP, 0), pixBri);
    for (int i=0; i<SEGLEN-1; i++) leds[i] = leds[i+1];
  }

  setPixels(leds);
  return FRAMETIME;
} // mode_matripix()


///////////////////////
//   * GRAVIMETER    //
///////////////////////

uint16_t WS2812FX::mode_gravimeter(void) {                // Gravmeter. By Andrew Tuline.

  static int topLED;
  static int gravityCounter = 0;

  fade_out(240);

  sampleAvg = sampleAvg * SEGMENT.intensity / 255;

  int tempsamp = constrain(sampleAvg*2,0,SEGLEN-1);       // Keep the sample from overflowing.
  uint8_t gravity = 8 - SEGMENT.speed/32;

  for (int i=0; i<tempsamp; i++) {
    uint8_t index = inoise8(i*sampleAvg+millis(), 5000+i*sampleAvg);
    setPixelColor(i, color_blend(SEGCOLOR(1), color_from_palette(index, false, PALETTE_SOLID_WRAP, 0), sampleAvg*8));
  }

  if (tempsamp >= topLED)
    topLED = tempsamp;
  else if (gravityCounter % gravity == 0)
    topLED--;

  if (topLED > 0) {
    setPixelColor(topLED, color_blend(SEGCOLOR(1), color_from_palette(millis(), false, PALETTE_SOLID_WRAP, 0), 255));
  }
  gravityCounter = (gravityCounter + 1) % gravity;

  return FRAMETIME;
} // mode_gravimeter()


///////////////////////
//   * GRAVCENTER    //
///////////////////////

uint16_t WS2812FX::mode_gravcenter(void) {                // Gravcenter. By Andrew Tuline.

  static int topLED;
  static int gravityCounter = 0;

  fade_out(240);

  sampleAvg = sampleAvg * SEGMENT.intensity / 255;

<<<<<<< HEAD
  int tempsamp = constrain(sampleAvg*2,0,SEGLEN/2);     // Keep the sample from overflowing.
=======
  int tempsamp = constrain(sampleAvg*2,0,SEGLEN/2-1);     // Keep the sample from overflowing.
>>>>>>> 3bef184c
  uint8_t gravity = 8 - SEGMENT.speed/32;

  for (int i=0; i<tempsamp; i++) {
    uint8_t index = inoise8(i*sampleAvg+millis(), 5000+i*sampleAvg);
    setPixelColor(i+SEGLEN/2, color_blend(SEGCOLOR(1), color_from_palette(index, false, PALETTE_SOLID_WRAP, 0), sampleAvg*8));
<<<<<<< HEAD
    setPixelColor(SEGLEN/2-i-1, color_blend(SEGCOLOR(1), color_from_palette(index, false, PALETTE_SOLID_WRAP, 0), sampleAvg*8));
  }

  if (tempsamp >= topLED)
    topLED = tempsamp-1;
  else if (gravityCounter % gravity == 0)
    topLED--;

  if (topLED >= 0) {
    setPixelColor(topLED+SEGLEN/2, color_blend(SEGCOLOR(1), color_from_palette(millis(), false, PALETTE_SOLID_WRAP, 0), 255));
    setPixelColor(SEGLEN/2-1-topLED, color_blend(SEGCOLOR(1), color_from_palette(millis(), false, PALETTE_SOLID_WRAP, 0), 255));
=======
    setPixelColor(SEGLEN/2-i, color_blend(SEGCOLOR(1), color_from_palette(index, false, PALETTE_SOLID_WRAP, 0), sampleAvg*8));
  }

  if (tempsamp >= topLED)
    topLED = tempsamp;
  else if (gravityCounter % gravity == 0)
    topLED--;

  if (topLED > 0) {
    setPixelColor(topLED+SEGLEN/2, color_blend(SEGCOLOR(1), color_from_palette(millis(), false, PALETTE_SOLID_WRAP, 0), 255));
    setPixelColor(SEGLEN/2-topLED, color_blend(SEGCOLOR(1), color_from_palette(millis(), false, PALETTE_SOLID_WRAP, 0), 255));
>>>>>>> 3bef184c
  }
  gravityCounter = (gravityCounter + 1) % gravity;

  return FRAMETIME;
} // mode_gravcenter()



///////////////////////
//   * GRAVCENTRIC   //
///////////////////////

uint16_t WS2812FX::mode_gravcentric(void) {               // Gravcenter. By Andrew Tuline.

  static int topLED;
  static int gravityCounter = 0;

  fade_out(240);
  fade_out(240);

  sampleAvg = sampleAvg * SEGMENT.intensity / 255;

<<<<<<< HEAD
  int tempsamp = constrain(sampleAvg*2,0,SEGLEN/2);     // Keep the sample from overflowing.
=======
  int tempsamp = constrain(sampleAvg*2,0,SEGLEN/2-1);     // Keep the sample from overflowing.
>>>>>>> 3bef184c
  uint8_t gravity = 8 - SEGMENT.speed/32;

  for (int i=0; i<tempsamp; i++) {
    uint8_t index = sampleAvg*24+millis()/200;
    setPixelColor(i+SEGLEN/2, color_blend(SEGCOLOR(0), color_from_palette(index, false, PALETTE_SOLID_WRAP, 0), 255));
<<<<<<< HEAD
    setPixelColor(SEGLEN/2-1-i, color_blend(SEGCOLOR(0), color_from_palette(index, false, PALETTE_SOLID_WRAP, 0), 255));
  }

  if (tempsamp >= topLED)
    topLED = tempsamp-1;
  else if (gravityCounter % gravity == 0)
    topLED--;

  if (topLED >= 0) {
    setPixelColor(topLED+SEGLEN/2, CRGB::Gray);
    setPixelColor(SEGLEN/2-1-topLED, CRGB::Gray);
=======
    setPixelColor(SEGLEN/2-i, color_blend(SEGCOLOR(0), color_from_palette(index, false, PALETTE_SOLID_WRAP, 0), 255));
  }

  if (tempsamp >= topLED)
    topLED = tempsamp;
  else if (gravityCounter % gravity == 0)
    topLED--;

  if (topLED > 0) {
    setPixelColor(topLED+SEGLEN/2, CRGB::Gray);
    setPixelColor(SEGLEN/2-topLED, CRGB::Gray);
>>>>>>> 3bef184c
  }
  gravityCounter = (gravityCounter + 1) % gravity;

  return FRAMETIME;
} // mode_gravcentric()


//////////////////////
//   * MIDNOISE     //
//////////////////////

uint16_t WS2812FX::mode_midnoise(void) {                  // Midnoise. By Andrew Tuline.

  static uint16_t xdist;
  static uint16_t ydist;

  fade_out(SEGMENT.speed);
<<<<<<< HEAD
  fade_out(SEGMENT.speed);
=======
>>>>>>> 3bef184c

  uint16_t maxLen = sampleAvg * SEGMENT.intensity / 256;  // Too sensitive.
  maxLen = maxLen * SEGMENT.intensity / 128;              // Reduce sensitity/length.

  if (maxLen >SEGLEN/2) maxLen = SEGLEN/2;

  for (int i=(SEGLEN/2-maxLen); i<(SEGLEN/2+maxLen); i++) {
    uint8_t index = inoise8(i*sampleAvg+xdist, ydist+i*sampleAvg);  // Get a value from the noise function. I'm using both x and y axis.
    setPixelColor(i, color_blend(SEGCOLOR(1), color_from_palette(index, false, PALETTE_SOLID_WRAP, 0), 255));
  }

  xdist=xdist+beatsin8(5,0,10);
  ydist=ydist+beatsin8(4,0,10);

<<<<<<< HEAD
  return FRAMETIME;
} // mode_midnoise()


//////////////////////
//   * NOISEFIRE    //
//////////////////////

// I am the god of hellfire. . . Volume (only) reactive fire routine. Oh, look how short this is.
uint16_t WS2812FX::mode_noisefire(void) {                 // Noisefire. By Andrew Tuline.

  CRGB *leds = (CRGB*) ledData;

  currentPalette = CRGBPalette16(CHSV(0,255,2), CHSV(0,255,4), CHSV(0,255,8), CHSV(0, 255, 8),  // Fire palette definition. Lower value = darker.
                                 CHSV(0, 255, 16), CRGB::Red, CRGB::Red, CRGB::Red,
                                 CRGB::DarkOrange,CRGB::DarkOrange, CRGB::Orange, CRGB::Orange,
                                 CRGB::Yellow, CRGB::Orange, CRGB::Yellow, CRGB::Yellow);

  for (int i = 0; i < SEGLEN; i++) {
    uint16_t index = inoise8(i*SEGMENT.speed/64,millis()*SEGMENT.speed/64*SEGLEN/255);  // X location is constant, but we move along the Y at the rate of millis(). By Andrew Tuline.
    index = (255 - i*256/SEGLEN) * index/(256-SEGMENT.intensity);                       // Now we need to scale index so that it gets blacker as we get close to one of the ends.
                                                                                        // This is a simple y=mx+b equation that's been scaled. index/128 is another scaling.
    CRGB color = ColorFromPalette(currentPalette, index, sampleAvg*2, LINEARBLEND);     // Use the my own palette.
    leds[i] = color;
  }

  setPixels(leds);
  return FRAMETIME;
=======
  return FRAMETIME;
} // mode_midnoise()


//////////////////////
//   * NOISEFIRE    //
//////////////////////

// I am the god of hellfire. . . Volume (only) reactive fire routine. Oh, look how short this is.
uint16_t WS2812FX::mode_noisefire(void) {                 // Noisefire. By Andrew Tuline.

  CRGB *leds = (CRGB*) ledData;

  currentPalette = CRGBPalette16(CHSV(0,255,2), CHSV(0,255,4), CHSV(0,255,8), CHSV(0, 255, 8),  // Fire palette definition. Lower value = darker.
                                 CHSV(0, 255, 16), CRGB::Red, CRGB::Red, CRGB::Red,
                                 CRGB::DarkOrange,CRGB::DarkOrange, CRGB::Orange, CRGB::Orange,
                                 CRGB::Yellow, CRGB::Orange, CRGB::Yellow, CRGB::Yellow);

  for (int i = 0; i < SEGLEN; i++) {
    uint16_t index = inoise8(i*SEGMENT.speed/64,millis()*SEGMENT.speed/64*SEGLEN/255);  // X location is constant, but we move along the Y at the rate of millis(). By Andrew Tuline.
    index = (255 - i*256/SEGLEN) * index/(256-SEGMENT.intensity);                       // Now we need to scale index so that it gets blacker as we get close to one of the ends.
                                                                                        // This is a simple y=mx+b equation that's been scaled. index/128 is another scaling.
    CRGB color = ColorFromPalette(currentPalette, index, sampleAvg*2, LINEARBLEND);     // Use the my own palette.
    leds[i] = color;
  }

  setPixels(leds);
  return FRAMETIME;
>>>>>>> 3bef184c
} // mode_noisefire()


///////////////////////
//   * Noisemeter    //
///////////////////////

uint16_t WS2812FX::mode_noisemeter(void) {                // Noisemeter. By Andrew Tuline.

  static uint16_t xdist;
  static uint16_t ydist;

  uint8_t fadeRate = map(SEGMENT.speed,0,255,224,255);
  fade_out(fadeRate);

  int maxLen = sample*8;

  maxLen = maxLen * SEGMENT.intensity / 256;              // Still a bit too sensitive.

  if (maxLen >SEGLEN) maxLen = SEGLEN;

  for (int i=0; i<maxLen; i++) {                                    // The louder the sound, the wider the soundbar. By Andrew Tuline.
    uint8_t index = inoise8(i*sampleAvg+xdist, ydist+i*sampleAvg);  // Get a value from the noise function. I'm using both x and y axis.
    setPixelColor(i, color_blend(SEGCOLOR(1), color_from_palette(index, false, PALETTE_SOLID_WRAP, 0), 255));
  }

  xdist+=beatsin8(5,0,10);
  ydist+=beatsin8(4,0,10);

  return FRAMETIME;
} // mode_noisemeter()


//////////////////////
//   * PLASMOID     //
//////////////////////

uint16_t WS2812FX::mode_plasmoid(void) {                  // Plasmoid. By Andrew Tuline.

  fade_out(224);

  static int16_t thisphase = 0;                           // Phase of a cubicwave8.
  static int16_t thatphase = 0;                           // Phase of the cos8.

  uint8_t thisbright;
  uint8_t colorIndex;

  thisphase += beatsin8(6,-4,4);                          // You can change direction and speed individually.
  thatphase += beatsin8(7,-4,4);                          // Two phase values to make a complex pattern. By Andrew Tuline.

  for (int i=0; i<SEGLEN; i++) {                          // For each of the LED's in the strand, set a brightness based on a wave as follows.
    thisbright = cubicwave8((i*13)+thisphase)/2;
    thisbright += cos8((i*117)+thatphase)/2;              // Let's munge the brightness a bit and animate it all with the phases.
    colorIndex=thisbright;

    if (sampleAvg * 8 * SEGMENT.intensity/256 > thisbright) {thisbright = 255;} else {thisbright = 0;}
    setPixelColor(i, color_blend(SEGCOLOR(1), color_from_palette(colorIndex, false, PALETTE_SOLID_WRAP, 0), thisbright));
  }

  return FRAMETIME;
} // mode_plasmoid()


//////////////////////
//   * PUDDLES      //
//////////////////////

uint16_t WS2812FX::mode_puddles(void) {                   // Puddles. By Andrew Tuline.

  uint16_t size = 0;
  uint8_t fadeVal = map(SEGMENT.speed,0,255, 224, 255);
  uint16_t pos = random(SEGLEN);                          // Set a random starting position.

  fade_out(fadeVal);

  if (sample>0 ) {
    size = sample * SEGMENT.intensity /256 /8 + 1;        // Determine size of the flash based on the volume.
    if (pos+size>= SEGLEN) size=SEGLEN-pos;
  }

  for(int i=0; i<size; i++) {                             // Flash the LED's.
    setPixelColor(pos+i, color_blend(SEGCOLOR(1), color_from_palette(millis(), false, PALETTE_SOLID_WRAP, 0), 255));
  }

  return FRAMETIME;
} // mode_puddles()


///////////////////////
//   * PUDDLEPEAK    //
///////////////////////

// Andrew's crappy peak detector. If I were 40+ years younger, I'd learn signal processing.
uint16_t WS2812FX::mode_puddlepeak(void) {                // Puddlepeak. By Andrew Tuline.

  uint16_t size = 0;
  uint8_t fadeVal = map(SEGMENT.speed,0,255, 224, 255);
  uint16_t pos = random(SEGLEN);                          // Set a random starting position.

  fade_out(fadeVal);

  if (samplePeak == 1 ) {
    size = sampleAgc * SEGMENT.intensity /256 /4 + 1;     // Determine size of the flash based on the volume.
    if (pos+size>= SEGLEN) size=SEGLEN-pos;
  }

  for(int i=0; i<size; i++) {                             // Flash the LED's.
    setPixelColor(pos+i, color_blend(SEGCOLOR(1), color_from_palette(millis(), false, PALETTE_SOLID_WRAP, 0), 255));

  }

  return FRAMETIME;
} // mode_puddlepeak()


/////////////////////////////////
//     * Ripple Peak           //
/////////////////////////////////

uint16_t WS2812FX::mode_ripplepeak(void) {                // * Ripple peak. By Andrew Tuline.

                                                          // This currently has no controls.
  #define maxsteps 16                                     // Case statement wouldn't allow a variable.

  uint16_t maxRipples = 16;
  uint16_t dataSize = sizeof(ripple) * maxRipples;

  if (!SEGENV.allocateData(dataSize)) return mode_static(); //allocation failed

  Ripple* ripples = reinterpret_cast<Ripple*>(SEGENV.data);

//  static uint8_t colour;                                  // Ripple colour is randomized.
//  static uint16_t centre;                                 // Center of the current ripple.
//  static int8_t steps = -1;                               // -1 is the initializing step.
  static uint8_t ripFade = 255;                           // Starting brightness.

  fade_out(240);                                          // Lower frame rate means less effective fading than FastLED
  fade_out(240);


  for (uint16_t i = 0; i < SEGMENT.intensity/16; i++) {   // Limit the number of ripples.

    if (samplePeak) {

      ripples[i].state = -1;
    }

    switch (ripples[i].state) {

       case -2:     // Inactive mode
        break;

       case -1:                                           // Initialize ripple variables.
        ripples[i].pos = random16(SEGLEN);

        #ifdef ESP32
          ripples[i].color = (int)(log10(FFT_MajorPeak)*128);
        #else
          ripples[i].color = random8();
        #endif

        ripples[i].state = 0;
        break;

      case 0:
        setPixelColor(ripples[i].pos, color_blend(SEGCOLOR(1), color_from_palette(ripples[i].color, false, PALETTE_SOLID_WRAP, 0), ripFade));
        ripples[i].state++;
        break;

      case maxsteps:                                      // At the end of the ripples. -2 is an inactive mode.
          ripples[i].state = -2;
        break;

      default:                                            // Middle of the ripples.

        setPixelColor((ripples[i].pos + ripples[i].state + SEGLEN) % SEGLEN, color_blend(SEGCOLOR(1), color_from_palette(ripples[i].color, false, PALETTE_SOLID_WRAP, 0), ripFade/ripples[i].state*2));
        setPixelColor((ripples[i].pos - ripples[i].state + SEGLEN) % SEGLEN, color_blend(SEGCOLOR(1), color_from_palette(ripples[i].color, false, PALETTE_SOLID_WRAP, 0), ripFade/ripples[i].state*2));
        ripples[i].state++;                               // Next step.
        break;
    } // switch step
   } // for i


  return FRAMETIME;
} // mode_ripplepeak()



///////////////////////////////
//     BEGIN FFT ROUTINES    //
///////////////////////////////

double mapf(double x, double in_min, double in_max, double out_min, double out_max){
  return (x - in_min) * (out_max - out_min) / (in_max - in_min) + out_min;
}

////////////////////
//    **Binmap    //
////////////////////

uint16_t WS2812FX::mode_binmap(void) {                    // Binmap. Scale raw fftBin[] values to SEGLEN. Shows just how noisy those bins are.

  #define FIRSTBIN 3                            // The first 3 bins are garbage.
  #define LASTBIN 255                           // Don't use the highest bins, as they're (almost) a mirror of the first 256.

  float maxVal = 512;                           // Kind of a guess as to the maximum output value per combined logarithmic bins.

  for (int i=0; i<SEGLEN; i++) {

    uint16_t startBin = FIRSTBIN+i*LASTBIN/SEGLEN;        // This is the START bin for this particular pixel.
    uint16_t   endBin = FIRSTBIN+(i+1)*LASTBIN/SEGLEN;    // This is the END bin for this particular pixel.

    double sumBin = 0;

    for (int j=startBin; j<=endBin; j++) {
      sumBin += (fftBin[j] < soundSquelch*6) ? 0 : fftBin[j];  // We need some sound temporary squelch for fftBin, because we didn't do it for the raw bins in audio_reactive.h
    }

    sumBin = sumBin/(endBin-startBin+1);                  // Normalize it.
    sumBin = sumBin * (i+5) / (endBin-startBin+5);        // Disgusting frequency adjustment calculation. Lows were too bright. Am open to quick 'n dirty alternatives.

    sumBin = sumBin * 8;                                  // Need to use the 'log' version for this.

    if (sumBin > maxVal) sumBin = maxVal;                 // Make sure our bin isn't higher than the max . . which we capped earlier.

    uint8_t bright = constrain(mapf(sumBin, 0, maxVal, 0, 255),0,255);  // Map the brightness in relation to maxVal and crunch to 8 bits.

    setPixelColor(i, color_blend(SEGCOLOR(1), color_from_palette(i*8+millis()/50, false, PALETTE_SOLID_WRAP, 0), bright));  // 'i' is just an index in the palette. The FFT value, bright, is the intensity.

  } // for i

  return FRAMETIME;
} // mode_binmap()


////////////////////
//   **Freqmap    //
////////////////////

uint16_t WS2812FX::mode_freqmap(void) {                   // Map FFT_MajorPeak to SEGLEN. Would be better if a higher framerate.
  // Start frequency = 60 Hz and log10(60) = 1.78
  // End frequency = 5120 Hz and lo10(5120) = 3.71

  fade_out(SEGMENT.speed);

  uint16_t locn = (log10(FFT_MajorPeak) - 1.78) * (float)SEGLEN/(3.71-1.78);  // log10 frequency range is from 1.78 to 3.71. Let's scale to SEGLEN.
<<<<<<< HEAD

  if (locn >=SEGLEN) locn = SEGLEN-1;
=======
>>>>>>> 3bef184c
  uint16_t pixCol = (log10((int)FFT_MajorPeak) - 1.78) * 255.0/(3.71-1.78);   // Scale log10 of frequency values to the 255 colour index.
  uint16_t bright = (int)FFT_Magnitude>>7;

  setPixelColor(locn, color_blend(SEGCOLOR(1), color_from_palette(SEGMENT.intensity+pixCol, false, PALETTE_SOLID_WRAP, 0), bright));

  return FRAMETIME;
} // mode_freqmap()


///////////////////////
//   **Freqmatrix    //
///////////////////////

uint16_t WS2812FX::mode_freqmatrix(void) {                // Freqmatrix. By Andreas Pleschung.

   uint8_t secondHand = micros()/(256-SEGMENT.speed)/500 % 16;

  if(SEGENV.aux0 != secondHand) {
    SEGENV.aux0 = secondHand;

    uint32_t *leds = ledData;

    double sensitivity = mapf(SEGMENT.fft3, 1, 255, 1, 10);
    int pixVal = sampleAgc * SEGMENT.intensity / 256 * sensitivity;
    if (pixVal > 255) pixVal = 255;

    double intensity = map(pixVal, 0, 255, 0, 100) / 100.0;  // make a brightness from the last avg

    CRGB color = 0;
    CHSV c;

    if (FFT_MajorPeak > 5120) FFT_MajorPeak = 0;
      // MajorPeak holds the freq. value which is most abundant in the last sample.
      // With our sampling rate of 10240Hz we have a usable freq range from roughtly 80Hz to 10240/2 Hz
      // we will treat everything with less than 65Hz as 0
      //Serial.printf("%5d ", FFT_MajorPeak, 0);
    if (FFT_MajorPeak < 80) {
      color = CRGB::Black;
    } else {
      int upperLimit = 20 * SEGMENT.fft2;
      int lowerLimit = 2 * SEGMENT.fft1;
      int i =  map(FFT_MajorPeak, lowerLimit, upperLimit, 0, 255);
      uint16_t b = 255 * intensity;
      if (b > 255) b=255;
      c = CHSV(i, 240, (uint8_t)b);
    }

    // Serial.println(color);
    leds[0] =  (c.h << 16) + (c.s << 8)  + (c.v );

    // shift the pixels one pixel up
    for (int i = SEGLEN; i > 0; i--) {                    // Move up
      leds[i] = leds[i-1];
    }

    //fadeval = fade;

    // DISPLAY ARRAY
    for (int i= 0; i < SEGLEN; i++) {
      c.h = (leds[i] >> 16) & 0xFF;
      c.s = (leds[i] >> 8) &0xFF;
      c.v = leds[i] & 0xFF;
      color = c;                                          // implicit conversion to RGB supplied by FastLED
      setPixelColor(i, color.red, color.green, color.blue);
    }
  }

  return FRAMETIME;
} // mode_freqmatrix()


//////////////////////
//   **Freqpixels   //
//////////////////////

// Start frequency = 60 Hz and log10(60) = 1.78
// End frequency = 5120 Hz and lo10(5120) = 3.71

//  SEGMENT.speed select faderate
//  SEGMENT.intensity select colour index


uint16_t WS2812FX::mode_freqpixels(void) {                // Freqpixel. By Andrew Tuline.

  uint16_t fadeRate = 2*SEGMENT.speed - SEGMENT.speed*SEGMENT.speed/255;    // Get to 255 as quick as you can.
  fade_out(fadeRate);

  uint16_t locn = random16(0,SEGLEN);
  uint8_t pixCol = (log10((int)FFT_MajorPeak) - 1.78) * 255.0/(3.71-1.78);  // Scale log10 of frequency values to the 255 colour index.

  setPixelColor(locn, color_blend(SEGCOLOR(1), color_from_palette(SEGMENT.intensity+pixCol, false, PALETTE_SOLID_WRAP, 0), (int)FFT_Magnitude>>8));

  return FRAMETIME;
} // mode_freqpixels()


//////////////////////
//   **Freqwave     //
//////////////////////

// Assign a color to the central (starting pixels) based on the predominant frequencies and the volume. The color is being determined by mapping the MajorPeak from the FFT
// and then mapping this to the HSV color circle. Currently we are sampling at 10240 Hz, so the highest frequency we can look at is 5120Hz.
//
// SEGMENT.fft1: the lower cut off point for the FFT. (many, most time the lowest values have very little information since they are FFT conversion artifacts. Suggested value is close to but above 0
// SEGMENT.fft2: The high cut off point. This depends on your sound profile. Most music looks good when this slider is between 50% and 100%.
// SEGMENT.fft3: "preamp" for the audio signal for audio10.
//
// I suggest that for this effect you turn the brightness to 95%-100% but again it depends on your soundprofile you find yourself in.
// Instead of using colorpalettes, This effect works on the HSV color circle with red being the lowest frequency
//
// As a compromise between speed and accuracy we are currently sampling with 10240Hz, from which we can then determine with a 512bin FFT our max frequency is 5120Hz.
// Depending on the music stream you have you might find it useful to change the frequency mapping.

uint16_t WS2812FX::mode_freqwave(void) {                  // Freqwave. By Andreas Pleschung.

// Instead of using colorpalettes, This effect works on the HSV color circle with red being the lowest frequency
//
// As a compromise between speed and accuracy we are currently sampling with 10240Hz, from which we can then determine with a 512bin FFT our max frequency is 5120Hz.
// Depending on the music stream you have you might find it useful to change the frequency mapping.

  uint8_t secondHand = micros()/(256-SEGMENT.speed)/500 % 16;

//  uint8_t secondHand = millis()/(256-SEGMENT.speed) % 10;
  if(SEGENV.aux0 != secondHand) {
    SEGENV.aux0 = secondHand;

    uint32_t* leds = ledData;

    //uint8_t fade = SEGMENT.fft3;
    //uint8_t fadeval;

    double sensitivity = mapf(SEGMENT.fft3, 1, 255, 1, 10);
    int pixVal = sampleAvg * SEGMENT.intensity / 256 * sensitivity;
    if (pixVal > 255) pixVal = 255;

    double intensity = map(pixVal, 0, 255, 0, 100) / 100.0;  // make a brightness from the last avg

    CRGB color = 0;
    CHSV c;

    if (FFT_MajorPeak > 5120) FFT_MajorPeak = 0;
      // MajorPeak holds the freq. value which is most abundant in the last sample.
      // With our sampling rate of 10240Hz we have a usable freq range from roughtly 80Hz to 10240/2 Hz
      // we will treat everything with less than 65Hz as 0
      //Serial.printf("%5d ", FFT_MajorPeak, 0);
    if (FFT_MajorPeak < 80) {
      color = CRGB::Black;
    } else {
      int upperLimit = 20 * SEGMENT.fft2;
      int lowerLimit = 2 * SEGMENT.fft1;
      int i =  map(FFT_MajorPeak, lowerLimit, upperLimit, 0, 255);
      uint16_t b = 255 * intensity;
      if (b > 255) b=255;
      c = CHSV(i, 240, (uint8_t)b);
    }

    // Serial.println(color);
    leds[SEGLEN/2] =  (c.h << 16) + (c.s << 8)  + (c.v );

// shift the pixels one pixel outwards
    for (int i = SEGLEN; i > SEGLEN/2; i--) {             // Move to the right.
      leds[i] = leds[i-1];
    }
    for (int i = 0; i < SEGLEN/2; i++) {                  // Move to the left.
      leds[i] = leds[i+1];
    }

    // DISPLAY ARRAY
    for (int i= 0; i < SEGLEN; i++) {
      c.h = (leds[i] >> 16) & 0xFF;
      c.s = (leds[i] >> 8) &0xFF;
      c.v = leds[i] & 0xFF;
      color = c;                                          // implicit conversion to RGB supplied by FastLED
      setPixelColor(i, color.red, color.green, color.blue);
    }
  }

  return FRAMETIME;
} // mode_freqwave()


///////////////////////
//    **Gravfreq     //
///////////////////////

uint16_t WS2812FX::mode_gravfreq(void) {                  // Gravfreq. By Andrew Tuline.

  static int topLED;
  static int gravityCounter = 0;

  fade_out(240);

  sampleAvg = sampleAvg * SEGMENT.intensity / 255;

<<<<<<< HEAD
  int tempsamp = constrain(sampleAvg*2,0,SEGLEN/2);     // Keep the sample from overflowing.
=======
  int tempsamp = constrain(sampleAvg*2,0,SEGLEN/2-1);     // Keep the sample from overflowing.
>>>>>>> 3bef184c
  uint8_t gravity = 8 - SEGMENT.speed/32;

  for (int i=0; i<tempsamp; i++) {

    uint8_t index = (log10((int)FFT_MajorPeak) - (3.71-1.78)) * 255;

    setPixelColor(i+SEGLEN/2, color_blend(SEGCOLOR(1), color_from_palette(index, false, PALETTE_SOLID_WRAP, 0), 255));
<<<<<<< HEAD
    setPixelColor(SEGLEN/2-i-1, color_blend(SEGCOLOR(1), color_from_palette(index, false, PALETTE_SOLID_WRAP, 0), 255));
  }

  if (tempsamp >= topLED)
    topLED = tempsamp-1;
  else if (gravityCounter % gravity == 0)
    topLED--;

  if (topLED >= 0) {
    setPixelColor(topLED+SEGLEN/2, CRGB::Gray);
    setPixelColor(SEGLEN/2-1-topLED, CRGB::Gray);
=======
    setPixelColor(SEGLEN/2-i, color_blend(SEGCOLOR(1), color_from_palette(index, false, PALETTE_SOLID_WRAP, 0), 255));
  }

  if (tempsamp >= topLED)
    topLED = tempsamp;
  else if (gravityCounter % gravity == 0)
    topLED--;

  if (topLED > 0) {
    setPixelColor(topLED+SEGLEN/2, CRGB::Gray);
    setPixelColor(SEGLEN/2-topLED, CRGB::Gray);
>>>>>>> 3bef184c
  }
  gravityCounter = (gravityCounter + 1) % gravity;

  return FRAMETIME;
} // mode_gravfreq()


//////////////////////
//   **Noisemove    //
//////////////////////

uint16_t WS2812FX::mode_noisemove(void) {                 // Noisemove.    By: Andrew Tuline

  fade_out(224);                                          // Just in case something doesn't get faded.

  uint8_t numBins = map(SEGMENT.intensity,0,255,0,16);    // Map slider to fftResult bins.

  for (int i=0; i<numBins; i++) {                         // How many active bins are we using.
    uint16_t locn = inoise16(millis()*SEGMENT.speed+i*50000, millis()*SEGMENT.speed);   // Get a new pixel location from moving noise.

    locn = map(locn,7500,58000,0,SEGLEN-1);               // Map that to the length of the strand, and ensure we don't go over.
    locn = locn % (SEGLEN - 1);                           // Just to be bloody sure.

    setPixelColor(locn, color_blend(SEGCOLOR(1), color_from_palette(i*64, false, PALETTE_SOLID_WRAP, 0), fftResult[i]*4));

  }

  return FRAMETIME;
} // mode_noisemove()


///////////////////////
//   **Waterfall     //
///////////////////////

// Combines peak detection with FFT_MajorPeak and FFT_Magnitude.

uint16_t WS2812FX::mode_waterfall(void) {                   // Waterfall. By: Andrew Tuline

  CRGB *leds = (CRGB*) ledData;
  if (SEGENV.call == 0) fill_solid(leds,SEGLEN, 0);

  uint8_t secondHand = micros() / (256-SEGMENT.speed)/500 + 1 % 16;

  if (SEGENV.aux0 != secondHand) {                        // Triggered millis timing.
    SEGENV.aux0 = secondHand;

    uint8_t pixCol = (log10((int)FFT_MajorPeak) - 2.26) * 177;  // log10 frequency range is from 2.26 to 3.7. Let's scale accordingly.

    if (samplePeak) {
      leds[SEGLEN-1] = CHSV(92,92,92);
    } else {
      leds[SEGLEN-1] = color_blend(SEGCOLOR(1), color_from_palette(pixCol+SEGMENT.intensity, false, PALETTE_SOLID_WRAP, 0), (int)FFT_Magnitude>>8);
    }
      for (int i=0; i<SEGLEN-1; i++) leds[i] = leds[i+1];
  }

  setPixels(leds);
  return FRAMETIME;
} // mode_waterfall()


/////////////////////////
//   **DJLight         //
/////////////////////////

uint16_t WS2812FX::mode_DJLight(void) {                   // Written by ??? Adapted by Will Tatam.
  int NUM_LEDS = SEGLEN;                                  // aka SEGLEN
  int mid = NUM_LEDS / 2;
  CRGB *leds = (CRGB* )ledData;

  uint8_t secondHand = micros()/(256-SEGMENT.speed)/500+1 % 64;

  if (SEGENV.aux0 != secondHand) {                        // Triggered millis timing.
    SEGENV.aux0 = secondHand;

    leds[mid] = CRGB(fftResult[16]/2, fftResult[5]/2, fftResult[0]/2);
    leds[mid].fadeToBlackBy(map(fftResult[1*4], 0, 255, 255, 10)); // TODO - Update

    //move to the left
    for (int i = NUM_LEDS - 1; i > mid; i--) {
      leds[i] = leds[i - 1];
    }
    // move to the right
    for (int i = 0; i < mid; i++) {
      leds[i] = leds[i + 1];
    }
  }

  setPixels(leds);
  return FRAMETIME;
} // mode_DJLight()



//////////////////////////////////////////////
//       START of 2D REACTIVE ROUTINES      //
//////////////////////////////////////////////

/////////////////////////
//     **2D GEQ        //
/////////////////////////

uint16_t WS2812FX::mode_2DGEQ(void) {                     // By Will Tatam.

  fade_out(224);                                          // Just in case something doesn't get faded.

  CRGB *leds = (CRGB*) ledData;
  fadeToBlackBy(leds, SEGLEN, SEGMENT.speed);

  int NUMB_BANDS = map(SEGMENT.fft3, 0, 255, 1, 16);
  int barWidth = (matrixWidth / NUMB_BANDS);
  int bandInc = 1;
  if(barWidth == 0) {
    // Matrix narrower than fft bands
    barWidth = 1;
    bandInc = (NUMB_BANDS / matrixWidth);
  }

  int b = 0;
  for (int band = 0; band < NUMB_BANDS; band += bandInc) {
    int count = map(fftResult[band], 0, 255, 0, matrixHeight);
    for (int w = 0; w < barWidth; w++) {
      int xpos = (barWidth * b) + w;
      for (int i = 0; i <=  matrixHeight; i++) {
        if (i <= count) {
        leds[XY(xpos, i)] = color_blend(SEGCOLOR(1), color_from_palette((band * 35), false, PALETTE_SOLID_WRAP, 0), 255);
        }
      }
    }
    b++;
  }

  setPixels(leds);
  return FRAMETIME;
} // mode_2DGEQ()


/////////////////////////
//  **2D Funky plank   //
/////////////////////////

uint16_t WS2812FX::mode_2DFunkyPlank(void) {              // Written by ??? Adapted by Will Tatam.

  CRGB *leds = (CRGB*) ledData;

  int NUMB_BANDS = map(SEGMENT.fft3, 0, 255, 1, 16);
  int barWidth = (matrixWidth / NUMB_BANDS);
  int bandInc = 1;
  if(barWidth == 0) {
    // Matrix narrower than fft bands
    barWidth = 1;
    bandInc = (NUMB_BANDS / matrixWidth);
  }

  uint8_t secondHand = micros()/(256-SEGMENT.speed)/500+1 % 64;

  if (SEGENV.aux0 != secondHand) {                        // Triggered millis timing.
    SEGENV.aux0 = secondHand;

    // display values of
    int b = 0;
    for (int band = 0; band < NUMB_BANDS; band += bandInc) {
      int hue = fftResult[band];
      int v = map(fftResult[band], 0, 255, 10, 255);
//     if(hue > 0) Serial.printf("Band: %u Value: %u\n", band, hue);
     for (int w = 0; w < barWidth; w++) {
         int xpos = (barWidth * b) + w;
         leds[XY(xpos, 0)] = CHSV(hue, 255, v);
      }
      b++;
    }

    // Update the display:
    for (int i = (matrixHeight - 1); i > 0; i--) {
      for (int j = (matrixWidth - 1); j >= 0; j--) {
        int src = XY(j, (i - 1));
        int dst = XY(j, i);
        leds[dst] = leds[src];
      }
    }

  }

  setPixels(leds);
  return FRAMETIME;
} // mode_2DFunkyPlank


/////////////////////////
//   **2D CenterBars   //
/////////////////////////

uint16_t WS2812FX::mode_2DCenterBars(void) {              // Written by Scott Marley Adapted by  Spiro-C..

  CRGB *leds = (CRGB*) ledData;
  fadeToBlackBy(leds, SEGLEN, SEGMENT.speed);

  int NUMB_BANDS = map(SEGMENT.fft3, 0, 255, 1, 16);
  int barWidth = (matrixWidth / NUMB_BANDS);
  int bandInc = 1;
  if(barWidth == 0) {
    // Matrix narrower than fft bands
    barWidth = 1;
    bandInc = (NUMB_BANDS / matrixWidth);
  }

  int b = 0;
  for (int band = 0; band < NUMB_BANDS; band += bandInc) {
    int hight = map(fftResult[band], 0, 255, 0, matrixHeight);
    if (hight % 2 == 0) hight--;
    int yStart = ((matrixHeight - hight) / 2 );
    for (int w = 0; w < barWidth; w++) {
      int x = (barWidth * b) + w;
      for (int y = yStart; y <= (yStart + hight); y++) {
//        leds[XY(x, y)] = CHSV((band * 35), 255, 255);
         leds[XY(x, y)] = color_blend(SEGCOLOR(1), color_from_palette((band * 35), false, PALETTE_SOLID_WRAP, 0), 255);
      }
    }
    b++;
  }
  setPixels(leds);
  return FRAMETIME;
} // mode_2DCenterBars()


//////////////////////////////////////////////
//     START of 2D NON-REACTIVE ROUTINES    //
//////////////////////////////////////////////

static uint16_t x = 0;
static uint16_t y = 0;
static uint16_t z = 0;
static int speed2D = 20;

// uint8_t colorLoop = 1;

// Scale determines how far apart the pixels in our noise matrix are.  Try
// changing these values around to see how it affects the motion of the display.  The
// higher the value of scale, the more "zoomed out" the noise iwll be.  A value
// of 1 will be so zoomed in, you'll mostly see solid colors.
static int scale_2d = 30; // scale is set dynamically once we've started up

// blur1d: one-dimensional blur filter. Spreads light to 2 line neighbors.
// blur2d: two-dimensional blur filter. Spreads light to 8 XY neighbors.
//
//           0 = no spread at all
//          64 = moderate spreading
//         172 = maximum smooth, even spreading
//
//         173..255 = wider spreading, but increasing flicker
//
//         Total light is NOT entirely conserved, so many repeated
//         calls to 'blur' will also result in the light fading,
//         eventually all the way to black; this is by design so that
//         it can be used to (slowly) clear the LEDs to black.
void WS2812FX::blur1d( CRGB* leds, uint16_t numLeds, fract8 blur_amount)
{
    uint8_t keep = 255 - blur_amount;
    uint8_t seep = blur_amount >> 1;
    CRGB carryover = CRGB::Black;
    for( uint16_t i = 0; i < numLeds; i++) {
        CRGB cur = leds[i];
        CRGB part = cur;
        part.nscale8( seep);
        cur.nscale8( keep);
        cur += carryover;
        if( i) leds[i-1] += part;
        leds[i] = cur;
        carryover = part;
    }
}

void WS2812FX::blur2d( CRGB* leds, uint8_t width, uint8_t height, fract8 blur_amount)
{
    blurRows(leds, width, height, blur_amount);
    blurColumns(leds, width, height, blur_amount);
}

// blurRows: perform a blur1d on every row of a rectangular matrix
void WS2812FX::blurRows( CRGB* leds, uint8_t width, uint8_t height, fract8 blur_amount)
{
    for( uint8_t row = 0; row < height; row++) {
        CRGB* rowbase = leds + (row * width);
        blur1d( rowbase, width, blur_amount);
    }
}

// blurColumns: perform a blur1d on each column of a rectangular matrix
void WS2812FX::blurColumns(CRGB* leds, uint8_t width, uint8_t height, fract8 blur_amount)
{
    // blur columns
    uint8_t keep = 255 - blur_amount;
    uint8_t seep = blur_amount >> 1;
    for( uint8_t col = 0; col < width; col++) {
        CRGB carryover = CRGB::Black;
        for( uint8_t i = 0; i < height; i++) {
            CRGB cur = leds[XY(col,i)];
            CRGB part = cur;
            part.nscale8( seep);
            cur.nscale8( keep);
            cur += carryover;
            if( i) leds[XY(col,i-1)] += part;
            leds[XY(col,i)] = cur;
            carryover = part;
        }
    }
}

// Set 'matrixSerpentine' to false if your pixels are
// laid out all running the same way, like this:
//
//     0 >  1 >  2 >  3 >  4
//                         |
//     .----<----<----<----'
//     |
//     5 >  6 >  7 >  8 >  9
//                         |
//     .----<----<----<----'
//     |
//    10 > 11 > 12 > 13 > 14
//                         |
//     .----<----<----<----'
//     |
//    15 > 16 > 17 > 18 > 19
//
// Set 'matrixSerpentine' to true if your pixels are
// laid out back-and-forth, like this:
//
//     0 >  1 >  2 >  3 >  4
//                         |
//                         |
//     9 <  8 <  7 <  6 <  5
//     |
//     |
//    10 > 11 > 12 > 13 > 14
//                        |
//                        |
//    19 < 18 < 17 < 16 < 15
//
// Bonus vocabulary word: anything that goes one way
// in one row, and then backwards in the next row, and so on
// is call "boustrophedon", meaning "as the ox plows."


// This function will return the right 'led index number' for
// a given set of X and Y coordinates on your matrix.
// IT DOES NOT CHECK THE COORDINATE BOUNDARIES.
// That's up to you.  Don't pass it bogus values.
//
// Use the "XY" function like this:
//
//    for( uint8_t x = 0; x < matrixWidth; x++) {
//      for( uint8_t y = 0; y < matrixHeight; y++) {
//
//        // Here's the x, y to 'led index' in action:
//        leds[ XY( x, y) ] = CHSV( random8(), 255, 255);
//
//      }
//    }
//
//
uint16_t WS2812FX::XY( int x, int y) {

uint16_t i;

  if( matrixSerpentine == false) {
    i = (y * matrixWidth) + x;
  }

  if( matrixSerpentine == true) {
    if( y & 0x01) {
      // Odd rows run backwards
      uint8_t reverseX = (matrixWidth - 1) - x;
      i = (y * matrixWidth) + reverseX;
    } else {
      // Even rows run forwards
      i = (y * matrixWidth) + x;
    }
  }

  return i;
} // XY()


//////////////////////
//    2D Plasma     //
//////////////////////

// Effect speed slider determines the speed the 'plasma' wafts
// fft1 slider above 1/2 will shift the colors
// fft2 slider == scale (how far away are we from the plasma)

uint16_t WS2812FX::mode_2Dplasma(void) {                  // By Andreas Pleschutznig. A work in progress.

  if (matrixWidth * matrixHeight > SEGLEN) {fade_out(224); return FRAMETIME;}                                 // No, we're not going to overrun the segment.

  static uint8_t ihue=0;
  uint8_t index;
  uint8_t bri;
  static unsigned long prevMillis;
  unsigned long curMillis = millis();

  if ((curMillis - prevMillis) >= ((256-SEGMENT.speed) >>2)) {
    prevMillis = curMillis;
    speed2D = SEGMENT.speed;
    scale_2d = SEGMENT.fft2;

    uint32_t *noise = ledData;                            // we use the set aside storage array for FFT routines to store temporary 2D data
    uint8_t MAX_DIMENSION = ((matrixWidth>matrixHeight) ? matrixWidth : matrixHeight);

    // If we're runing at a low "speed", some 8-bit artifacts become visible
    // from frame-to-frame.  In order to reduce this, we can do some fast data-smoothing.
    // The amount of data smoothing we're doing depends on "speed".

    uint8_t dataSmoothing = 0;
    if( speed2D < 50) {
      dataSmoothing = 200 - (speed2D * 4);
      }

    for(int i = 0; i < MAX_DIMENSION; i++) {
      int ioffset = scale_2d * i;
      for(int j = 0; j < MAX_DIMENSION; j++) {
        int joffset = scale_2d * j;

        uint8_t data = inoise8(x + ioffset,y + joffset,z);

          // The range of the inoise8 function is roughly 16-238.
          // These two operations expand those values out to roughly 0..255
          // You can comment them out if you want the raw noise data.
        data = qsub8(data,16);
        data = qadd8(data,scale8(data,39));

        if( dataSmoothing ) {
          uint8_t olddata = noise[i * matrixWidth + j];
          uint8_t newdata = scale8( olddata, dataSmoothing) + scale8( data, 256 - dataSmoothing);
          data = newdata;
        }

        noise[i * matrixWidth + j] = data;
      }
    }

    z += speed2D;

    // apply slow drift to X and Y, just for visual variation.
    x += speed2D / 8;
    y -= speed2D / 16;

 // ---

  for(int i = 0; i < matrixWidth; i++) {
    for(int j = 0; j < matrixHeight; j++) {
      // We use the value at the (i,j) coordinate in the noise
      // array for our brightness, and the flipped value from (j,i)
      // for our pixel's index into the color palette.

      uint8_t index = noise[j * matrixWidth + i];
      uint8_t bri =   noise[i * matrixWidth + j];

      // if this palette is a 'loop', add a slowly-changing base value
      if (SEGMENT.fft1 > 128) {
        index += ihue;
      }

      // brighten up, as the color palette itself often contains the
      // light/dark dynamic range desired
      if( bri > 127 ) {
        bri = 255;
      } else {
        bri = dim8_raw( bri * 2);
      }

      CRGB color = ColorFromPalette( currentPalette, index, bri);
      setPixelColor(XY(i, j), color.red, color.green, color.blue);
      }
    }
  ihue+=1;
  }

  return FRAMETIME;
} // mode_2Dplasma()


//////////////////////////
//     2D Firenoise     //
//////////////////////////

uint16_t WS2812FX::mode_2Dfirenoise(void) {               // firenoise2d. By Andrew Tuline. Yet another short routine.

  if (matrixWidth * matrixHeight > SEGLEN) {return blink(CRGB::Red, CRGB::Black, false, false);}                 // No, we're not going to overrun the segment.

  CRGB *leds = (CRGB *)ledData;

  uint32_t xscale = 600;                                  // How far apart they are
  uint32_t yscale = 1000;                                 // How fast they move
  uint8_t indexx = 0;

  currentPalette = CRGBPalette16(  CHSV(0,255,2), CHSV(0,255,4), CHSV(0,255,8), CHSV(0, 255, 8),
                                   CHSV(0, 255, 16), CRGB::Red, CRGB::Red, CRGB::Red,
                                   CRGB::DarkOrange,CRGB::DarkOrange, CRGB::Orange, CRGB::Orange,
                                   CRGB::Yellow, CRGB::Orange, CRGB::Yellow, CRGB::Yellow);
  int a = millis();
  for (int j=0; j < matrixWidth; j++) {
    for (int i=0; i < matrixHeight; i++) {

      // This perlin fire is by Andrew Tuline
      indexx = inoise8(i*xscale+millis()/4,j*yscale*matrixWidth/255);                                             // We're moving along our Perlin map.
      leds[XY(i,j)] = ColorFromPalette(currentPalette, min(i*(indexx)>>4, 255), i*255/matrixWidth, LINEARBLEND);  // With that value, look up the 8 bit colour palette value and assign it to the current LED.

// This perlin fire is my /u/ldirko
//      leds[XY(i,j)] = ColorFromPalette (currentPalette, qsub8(inoise8 (i * 60 , j * 60+ a , a /3), abs8(j - (matrixHeight-1)) * 255 / (matrixHeight-1)), 255);

    } // for i
  } // for j

  for (int i=0; i<SEGLEN; i++) {
    setPixelColor(i, leds[i].red, leds[i].green, leds[i].blue);
  }

  return FRAMETIME;
} // mode_2Dfirenoise()


//////////////////////////////
//     2D Squared Swirl     //
//////////////////////////////

uint16_t WS2812FX::mode_2Dsquaredswirl(void) {            // By: Mark Kriegsman. https://gist.github.com/kriegsman/368b316c55221134b160
                                                          // Modifed by: Andrew Tuline
                                                          // fft3 affects the blur amount.

  if (matrixWidth * matrixHeight > SEGLEN) {return blink(CRGB::Red, CRGB::Black, false, false);}  // No, we're not going to overrun the segment.

  CRGB *leds = (CRGB *)ledData;
  const uint8_t kBorderWidth = 2;

  fadeToBlackBy(leds, SEGLEN, 24);
  // uint8_t blurAmount = dim8_raw( beatsin8(20,64,128) );  //3,64,192
  uint8_t blurAmount = SEGMENT.fft3;
  blur2d(leds, matrixWidth, matrixHeight, blurAmount);

  // Use two out-of-sync sine waves
  uint8_t  i = beatsin8(19, kBorderWidth, matrixWidth-kBorderWidth);
  uint8_t  j = beatsin8(22, kBorderWidth, matrixWidth-kBorderWidth);
  uint8_t  k = beatsin8(17, kBorderWidth, matrixWidth-kBorderWidth);
  uint8_t  m = beatsin8(18, kBorderWidth, matrixHeight-kBorderWidth);
  uint8_t  n = beatsin8(15, kBorderWidth, matrixHeight-kBorderWidth);
  uint8_t  p = beatsin8(20, kBorderWidth, matrixHeight-kBorderWidth);

  uint16_t ms = millis();

  leds[XY( i, m)] += ColorFromPalette(currentPalette, ms/29, 255, LINEARBLEND);
  leds[XY( j, n)] += ColorFromPalette(currentPalette, ms/41, 255, LINEARBLEND);
  leds[XY( k, p)] += ColorFromPalette(currentPalette, ms/73, 255, LINEARBLEND);

  for (int i=0; i<SEGLEN; i++) {
    setPixelColor(i, leds[i].red, leds[i].green, leds[i].blue);
  }

  return FRAMETIME;
} // mode_2Dsquaredswirl()


/////////////////////////
//     2D Fire2012     //
/////////////////////////

uint16_t WS2812FX::mode_2Dfire2012(void) {                // Fire2012 by Mark Kriegsman. Converted to WLED by Andrew Tuline.

  if (matrixWidth * matrixHeight > SEGLEN) {return blink(CRGB::Red, CRGB::Black, false, false);}  // No, we're not going to overrun the segment.

  CRGB *leds = (CRGB *)ledData;
  static byte *heat = (byte *)dataStore;

  const uint8_t COOLING = 50;
  const uint8_t SPARKING = 50;

  CRGBPalette16 currentPalette  = CRGBPalette16( CRGB::Black, CRGB::Red, CRGB::Orange, CRGB::Yellow);

  static unsigned long prevMillis;
  unsigned long curMillis = millis();

  if ((curMillis - prevMillis) >= ((256-SEGMENT.speed) >>2)) {
    prevMillis = curMillis;
    static byte *heat = (byte *)dataStore;

    for (int mw = 0; mw < matrixWidth; mw++) {            // Move along the width of the flame

      // Step 1.  Cool down every cell a little
      for (int mh = 0; mh < matrixHeight; mh++) {
        heat[mw*matrixWidth+mh] = qsub8( heat[mw*matrixWidth+mh],  random16(0, ((COOLING * 10) / matrixHeight) + 2));
      }

      // Step 2.  Heat from each cell drifts 'up' and diffuses a little
      for (int mh = matrixHeight - 1; mh >= 2; mh--) {
        heat[mw*matrixWidth+mh] = (heat[mw*matrixWidth+mh - 1] + heat[mw*matrixWidth+mh - 2] + heat[mw*matrixWidth+mh - 2] ) / 3;
      }

      // Step 3.  Randomly ignite new 'sparks' of heat near the bottom
      if (random8(0,255) < SPARKING ) {
        int mh = random8(3);
        heat[mw*matrixWidth+mh] = qadd8( heat[mw*matrixWidth+mh], random8(160,255) );
      }

      // Step 4.  Map from heat cells to LED colors
      for (int mh = 0; mh < matrixHeight; mh++) {
        byte colorindex = scale8( heat[mw*matrixWidth+mh], 240);
        leds[XY(mw,mh)] = ColorFromPalette(currentPalette, colorindex, 255);
      } // for mh
    } // for mw

    for (int i=0; i<SEGLEN; i++) {
      setPixelColor(i, leds[i].red, leds[i].green, leds[i].blue);
    }

  } // if millis

  return FRAMETIME;
} // mode_2Dfire2012()


/////////////////////
//      2D DNA     //
/////////////////////

uint16_t WS2812FX::mode_2Ddna(void) {         // dna originally by by ldirko at https://pastebin.com/pCkkkzcs. Updated by Preyy. WLED version by Andrew Tuline.

  if (matrixWidth * matrixHeight > SEGLEN) {return blink(CRGB::Red, CRGB::Black, false, false);}    // No, we're not going to overrun the segment.

  CRGB *leds = (CRGB *)ledData;

  fadeToBlackBy(leds, SEGLEN, 64);

  static unsigned long prevMillis;
  unsigned long curMillis = millis();

  if ((curMillis - prevMillis) >= ((256-SEGMENT.speed) >>3)) {
    prevMillis = curMillis;

  for(int i = 0; i < matrixHeight; i++) {
      leds[XY(beatsin8(10, 0, matrixWidth-1, 0, i*4), i)] = ColorFromPalette(currentPalette, i*5+millis()/17, beatsin8(5, 55, 255, 0, i*10), LINEARBLEND);
      leds[XY(beatsin8(10, 0, matrixWidth-1, 0, i*4+128), i)] = ColorFromPalette(currentPalette,i*5+128+millis()/17, beatsin8(5, 55, 255, 0, i*10+128), LINEARBLEND);        // 180 degrees (128) out of phase
  }

  blur2d(leds, matrixWidth, matrixHeight, 2);

   for (int i=0; i<SEGLEN; i++) {
      setPixelColor(i, leds[i].red, leds[i].green, leds[i].blue);
   }

  } // if millis

  return FRAMETIME;
} // mode_2Ddna()


///////////////////////
//    2D Matrix      //
///////////////////////

uint16_t WS2812FX::mode_2Dmatrix(void) {                  // Matrix2D. By Jeremy Williams. Adapted by Andrew Tuline.

  if (matrixWidth * matrixHeight > SEGLEN) {return blink(CRGB::Red, CRGB::Black, false, false);}    // No, we're not going to overrun the segment.

  CRGB *leds = (CRGB* )ledData;

  static unsigned long prevMillis;
  unsigned long curMillis = millis();

  if (SEGENV.call == 0) fill_solid(leds,SEGLEN, 0);

  if ((curMillis - prevMillis) >= ((256-SEGMENT.speed) >>2)) {
    prevMillis = curMillis;

    if (SEGMENT.fft3 < 128) {									            // check for orientation, slider in first quarter, default orientation
    	for (int16_t row=matrixHeight-1; row>=0; row--) {
    		for (int16_t col=0; col<matrixWidth; col++) {
    			if (leds[XY(col, row)] == CRGB(175,255,175)) {
    				leds[XY(col, row)] = CRGB(27,130,39);         // create trail
    				if (row < matrixHeight-1) leds[XY(col, row+1)] = CRGB(175,255,175);
    			}
    		}
    	}
    } else if (SEGMENT.fft3 >= 128)   {	                  // second quadrant
    	for (int16_t row=matrixHeight-1; row>=0; row--) {
    	    		for (int16_t col=matrixWidth-1; col >= 0; col--) {
    	    			if (leds[XY(col, row)] == CRGB(175,255,175)) {
    	    				leds[XY(col, row)] = CRGB(27,130,39);   // create trail
    	    				if (row < matrixHeight-1) leds[XY(col+1, row)] = CRGB(175,255,175);
    	    			}
    	    		}
    	    	}
      }
    // fade all leds
    for(int i = 0; i < SEGLEN; i++) {
      if (leds[i].g != 255) leds[i].nscale8(192);         // only fade trail
    }

    // check for empty screen to ensure code spawn
    bool emptyScreen = true;
    for(int i = 0; i < SEGLEN; i++) {
      if (leds[i])
      {
        emptyScreen = false;
        break;
      }
    }

    // spawn new falling code
    if (SEGMENT.fft3 < 128) {
    	if (random8(3) == 0 || emptyScreen) {               // lower number == more frequent spawns
    	  uint8_t spawnX = random8(matrixWidth);
      	  leds[XY(spawnX, 0)] = CRGB(175,255,175 );
    	}
    } else if (SEGMENT.fft3 >= 128) {
    	if (random8(3) == 0 || emptyScreen) {               // lower number == more frequent spawns
    	  uint8_t spawnX = random8(matrixHeight);
    	  leds[XY(0, spawnX)] = CRGB(175,255,175 );
    	  }
    }

   for (int i=0; i<SEGLEN; i++) {
      setPixelColor(i, leds[i].red, leds[i].green, leds[i].blue);
   }
  } // if millis

  return FRAMETIME;
} // mode_2Dmatrix()


/////////////////////////
//     2D Meatballs    //
/////////////////////////

uint16_t WS2812FX::mode_2Dmeatballs(void) {   // Metaballs by Stefan Petrick. Cannot have one of the dimensions be 2 or less. Adapted by Andrew Tuline.

  if (matrixWidth * matrixHeight > SEGLEN) {return blink(CRGB::Red, CRGB::Black, false, false);}    // No, we're not going to overrun the segment.

  CRGB *leds = (CRGB* )ledData;

  float speed = 1;

  // get some 2 random moving points
  uint8_t x2 = inoise8(millis() * speed, 25355, 685 ) / 16;
  uint8_t y2 = inoise8(millis() * speed, 355, 11685 ) / 16;

  uint8_t x3 = inoise8(millis() * speed, 55355, 6685 ) / 16;
  uint8_t y3 = inoise8(millis() * speed, 25355, 22685 ) / 16;

  // and one Lissajou function
  uint8_t x1 = beatsin8(23 * speed, 0, 15);
  uint8_t y1 = beatsin8(28 * speed, 0, 15);

  for (uint8_t y = 0; y < matrixHeight; y++) {
    for (uint8_t x = 0; x < matrixWidth; x++) {

      // calculate distances of the 3 points from actual pixel
      // and add them together with weightening
      uint8_t  dx =  abs(x - x1);
      uint8_t  dy =  abs(y - y1);
      uint8_t dist = 2 * sqrt((dx * dx) + (dy * dy));

      dx =  abs(x - x2);
      dy =  abs(y - y2);
      dist += sqrt((dx * dx) + (dy * dy));

      dx =  abs(x - x3);
      dy =  abs(y - y3);
      dist += sqrt((dx * dx) + (dy * dy));

      // inverse result
      byte color = 1000 / dist;

      // map color between thresholds
      if (color > 0 and color < 60) {
        leds[XY(x, y)] = ColorFromPalette(currentPalette, color * 9, 255);
      } else {
        leds[XY(x, y)] = ColorFromPalette(currentPalette, 0, 255);
      }
        // show the 3 points, too
        leds[XY(x1,y1)] = CRGB(255, 255,255);
        leds[XY(x2,y2)] = CRGB(255, 255,255);
        leds[XY(x3,y3)] = CRGB(255, 255,255);
    }
  }

   for (int i=0; i<SEGLEN; i++) {
      setPixelColor(i, leds[i].red, leds[i].green, leds[i].blue);
   }

  return FRAMETIME;
} // mode_2Dmeatballs()


////////////////////////////////
//  **FFT_test                //
////////////////////////////////

// This is our internal testing routine, which has been exposed for use with debugging.

// Some variables
// SEGENV.aux0  - A uint16_t persistent value
// SEGMENT.fft2 - A unit_t slider
// SEGMENT.fft3 - A uint8_t slider
// FFT_MajorPeak
// FFT_Magnitude


// uint16_t WS2812FX::fft_test() {

// Configure decay for volume based variable sample
/*  if (!SEGENV.allocateData(sizeof(float))) return mode_static();
  float* expAdjF = reinterpret_cast<float*>(SEGENV.data);

  float weightingF = (float)(SEGMENT.fft3+40)/1000.0;            // Take 0 to 255 from slider and recalculate to be << 1.0, and with a reasonable range of decay throughout.

  if ((float)sample > *expAdjF) {
    *expAdjF = (float)sample;
  } else {
    *expAdjF = (weightingF * (float)sample + (1.0-weightingF) * *expAdjF);
  }

//  Serial.print("Sample:\t"); Serial.print(sample);
  Serial.print(",expAdjF:\t"); Serial.print(*expAdjF,3);
  Serial.println(" ");
*/



// Configure decay for FFT based variable fftResult[16]
/*  if (!SEGENV.allocateData(sizeof(float) * 16)) return mode_static();
  float* expAdjF = reinterpret_cast<float*>(SEGENV.data);
  float weightingF = (float)(SEGMENT.fft3+40)/1000.0;            // Take 0 to 255 and recalculate to be << 1.0

  for (int i = 0; i < 16; i++) {

   if ((float)sample > *expAdjF[i]) {
    *expAdjF[i] = (float)sample;
  } else {
    expAdjF[i] = (weightingF * (float)sample + (1.0-weightingF) * expAdjF[i]);
  }

    Serial.print(fftResult[i]);
    Serial.print("\t"); Serial.print(expAdjF[i],3);Serial.print("\t");
  }
  Serial.println(" "); Serial.println(" ");
*/

// Testing fftResult values to see if/how we can normalize results.
/*
// Select a bin to display
uint8_t binVal = map(SEGMENT.fft3,0,255,0,15);

// Display smoothed results of selected bin.
SEGENV.aux0 = ((SEGENV.aux0 * 15) + fftResult[binVal]) / 16;


Serial.print("binVal:\t"); Serial.print(binVal);
//Serial.print(",fftResult:\t"); Serial.print(fftResult[binVal]);
Serial.print(",Avg:\t"); Serial.print(SEGENV.aux0);
Serial.println(" ");
*/

//    for (int i=0; i < 16; i++) {
//        fftResult[i] = fftResult[i]-(float)soundSquelch*(float)linearNoise[i]/4.0 <= 0? 0 : fftResult[i]-(float)soundSquelch*(float)linearNoise[i]/4.0;
//    }

//  return FRAMETIME;
//} //
<|MERGE_RESOLUTION|>--- conflicted
+++ resolved
@@ -3206,10 +3206,7 @@
 
   return FRAMETIME;
 }
-<<<<<<< HEAD
-=======
-
->>>>>>> 3bef184c
+
 
 /*
  * Percentage display
@@ -3500,8 +3497,8 @@
 
 uint16_t WS2812FX::mode_phased(void) {
   return phased_base(0);
-
-}
+}
+
 
 uint16_t WS2812FX::mode_phased_noise(void) {
   return phased_base(1);
@@ -3509,7 +3506,6 @@
 
 
 uint16_t WS2812FX::mode_twinkleup(void) {                 // A very short twinkle routine with fade-in and dual controls. By Andrew Tuline.
-
   random16_set_seed(535);                                 // The randomizer needs to be re-set each time through the loop in order for the same 'random' numbers to be the same each time through.
 
   for (int i = 0; i<SEGLEN; i++) {
@@ -4135,11 +4131,7 @@
 
 uint16_t WS2812FX::mode_pixels(void) {                    // Pixels. By Andrew Tuline.
 
-<<<<<<< HEAD
   fade_out(SEGMENT.speed);
-=======
-  fade_out(4);
->>>>>>> 3bef184c
 
   for (int i=0; i <SEGMENT.intensity/16; i++) {
     uint16_t segLoc = random(SEGLEN);                     // 16 bit for larger strands of LED's.
@@ -4261,17 +4253,12 @@
 
   sampleAvg = sampleAvg * SEGMENT.intensity / 255;
 
-<<<<<<< HEAD
   int tempsamp = constrain(sampleAvg*2,0,SEGLEN/2);     // Keep the sample from overflowing.
-=======
-  int tempsamp = constrain(sampleAvg*2,0,SEGLEN/2-1);     // Keep the sample from overflowing.
->>>>>>> 3bef184c
   uint8_t gravity = 8 - SEGMENT.speed/32;
 
   for (int i=0; i<tempsamp; i++) {
     uint8_t index = inoise8(i*sampleAvg+millis(), 5000+i*sampleAvg);
     setPixelColor(i+SEGLEN/2, color_blend(SEGCOLOR(1), color_from_palette(index, false, PALETTE_SOLID_WRAP, 0), sampleAvg*8));
-<<<<<<< HEAD
     setPixelColor(SEGLEN/2-i-1, color_blend(SEGCOLOR(1), color_from_palette(index, false, PALETTE_SOLID_WRAP, 0), sampleAvg*8));
   }
 
@@ -4283,19 +4270,6 @@
   if (topLED >= 0) {
     setPixelColor(topLED+SEGLEN/2, color_blend(SEGCOLOR(1), color_from_palette(millis(), false, PALETTE_SOLID_WRAP, 0), 255));
     setPixelColor(SEGLEN/2-1-topLED, color_blend(SEGCOLOR(1), color_from_palette(millis(), false, PALETTE_SOLID_WRAP, 0), 255));
-=======
-    setPixelColor(SEGLEN/2-i, color_blend(SEGCOLOR(1), color_from_palette(index, false, PALETTE_SOLID_WRAP, 0), sampleAvg*8));
-  }
-
-  if (tempsamp >= topLED)
-    topLED = tempsamp;
-  else if (gravityCounter % gravity == 0)
-    topLED--;
-
-  if (topLED > 0) {
-    setPixelColor(topLED+SEGLEN/2, color_blend(SEGCOLOR(1), color_from_palette(millis(), false, PALETTE_SOLID_WRAP, 0), 255));
-    setPixelColor(SEGLEN/2-topLED, color_blend(SEGCOLOR(1), color_from_palette(millis(), false, PALETTE_SOLID_WRAP, 0), 255));
->>>>>>> 3bef184c
   }
   gravityCounter = (gravityCounter + 1) % gravity;
 
@@ -4318,17 +4292,12 @@
 
   sampleAvg = sampleAvg * SEGMENT.intensity / 255;
 
-<<<<<<< HEAD
   int tempsamp = constrain(sampleAvg*2,0,SEGLEN/2);     // Keep the sample from overflowing.
-=======
-  int tempsamp = constrain(sampleAvg*2,0,SEGLEN/2-1);     // Keep the sample from overflowing.
->>>>>>> 3bef184c
   uint8_t gravity = 8 - SEGMENT.speed/32;
 
   for (int i=0; i<tempsamp; i++) {
     uint8_t index = sampleAvg*24+millis()/200;
     setPixelColor(i+SEGLEN/2, color_blend(SEGCOLOR(0), color_from_palette(index, false, PALETTE_SOLID_WRAP, 0), 255));
-<<<<<<< HEAD
     setPixelColor(SEGLEN/2-1-i, color_blend(SEGCOLOR(0), color_from_palette(index, false, PALETTE_SOLID_WRAP, 0), 255));
   }
 
@@ -4340,19 +4309,6 @@
   if (topLED >= 0) {
     setPixelColor(topLED+SEGLEN/2, CRGB::Gray);
     setPixelColor(SEGLEN/2-1-topLED, CRGB::Gray);
-=======
-    setPixelColor(SEGLEN/2-i, color_blend(SEGCOLOR(0), color_from_palette(index, false, PALETTE_SOLID_WRAP, 0), 255));
-  }
-
-  if (tempsamp >= topLED)
-    topLED = tempsamp;
-  else if (gravityCounter % gravity == 0)
-    topLED--;
-
-  if (topLED > 0) {
-    setPixelColor(topLED+SEGLEN/2, CRGB::Gray);
-    setPixelColor(SEGLEN/2-topLED, CRGB::Gray);
->>>>>>> 3bef184c
   }
   gravityCounter = (gravityCounter + 1) % gravity;
 
@@ -4370,10 +4326,7 @@
   static uint16_t ydist;
 
   fade_out(SEGMENT.speed);
-<<<<<<< HEAD
   fade_out(SEGMENT.speed);
-=======
->>>>>>> 3bef184c
 
   uint16_t maxLen = sampleAvg * SEGMENT.intensity / 256;  // Too sensitive.
   maxLen = maxLen * SEGMENT.intensity / 128;              // Reduce sensitity/length.
@@ -4388,7 +4341,6 @@
   xdist=xdist+beatsin8(5,0,10);
   ydist=ydist+beatsin8(4,0,10);
 
-<<<<<<< HEAD
   return FRAMETIME;
 } // mode_midnoise()
 
@@ -4417,36 +4369,6 @@
 
   setPixels(leds);
   return FRAMETIME;
-=======
-  return FRAMETIME;
-} // mode_midnoise()
-
-
-//////////////////////
-//   * NOISEFIRE    //
-//////////////////////
-
-// I am the god of hellfire. . . Volume (only) reactive fire routine. Oh, look how short this is.
-uint16_t WS2812FX::mode_noisefire(void) {                 // Noisefire. By Andrew Tuline.
-
-  CRGB *leds = (CRGB*) ledData;
-
-  currentPalette = CRGBPalette16(CHSV(0,255,2), CHSV(0,255,4), CHSV(0,255,8), CHSV(0, 255, 8),  // Fire palette definition. Lower value = darker.
-                                 CHSV(0, 255, 16), CRGB::Red, CRGB::Red, CRGB::Red,
-                                 CRGB::DarkOrange,CRGB::DarkOrange, CRGB::Orange, CRGB::Orange,
-                                 CRGB::Yellow, CRGB::Orange, CRGB::Yellow, CRGB::Yellow);
-
-  for (int i = 0; i < SEGLEN; i++) {
-    uint16_t index = inoise8(i*SEGMENT.speed/64,millis()*SEGMENT.speed/64*SEGLEN/255);  // X location is constant, but we move along the Y at the rate of millis(). By Andrew Tuline.
-    index = (255 - i*256/SEGLEN) * index/(256-SEGMENT.intensity);                       // Now we need to scale index so that it gets blacker as we get close to one of the ends.
-                                                                                        // This is a simple y=mx+b equation that's been scaled. index/128 is another scaling.
-    CRGB color = ColorFromPalette(currentPalette, index, sampleAvg*2, LINEARBLEND);     // Use the my own palette.
-    leds[i] = color;
-  }
-
-  setPixels(leds);
-  return FRAMETIME;
->>>>>>> 3bef184c
 } // mode_noisefire()
 
 
@@ -4693,11 +4615,8 @@
   fade_out(SEGMENT.speed);
 
   uint16_t locn = (log10(FFT_MajorPeak) - 1.78) * (float)SEGLEN/(3.71-1.78);  // log10 frequency range is from 1.78 to 3.71. Let's scale to SEGLEN.
-<<<<<<< HEAD
 
   if (locn >=SEGLEN) locn = SEGLEN-1;
-=======
->>>>>>> 3bef184c
   uint16_t pixCol = (log10((int)FFT_MajorPeak) - 1.78) * 255.0/(3.71-1.78);   // Scale log10 of frequency values to the 255 colour index.
   uint16_t bright = (int)FFT_Magnitude>>7;
 
@@ -4892,11 +4811,7 @@
 
   sampleAvg = sampleAvg * SEGMENT.intensity / 255;
 
-<<<<<<< HEAD
   int tempsamp = constrain(sampleAvg*2,0,SEGLEN/2);     // Keep the sample from overflowing.
-=======
-  int tempsamp = constrain(sampleAvg*2,0,SEGLEN/2-1);     // Keep the sample from overflowing.
->>>>>>> 3bef184c
   uint8_t gravity = 8 - SEGMENT.speed/32;
 
   for (int i=0; i<tempsamp; i++) {
@@ -4904,7 +4819,6 @@
     uint8_t index = (log10((int)FFT_MajorPeak) - (3.71-1.78)) * 255;
 
     setPixelColor(i+SEGLEN/2, color_blend(SEGCOLOR(1), color_from_palette(index, false, PALETTE_SOLID_WRAP, 0), 255));
-<<<<<<< HEAD
     setPixelColor(SEGLEN/2-i-1, color_blend(SEGCOLOR(1), color_from_palette(index, false, PALETTE_SOLID_WRAP, 0), 255));
   }
 
@@ -4916,19 +4830,6 @@
   if (topLED >= 0) {
     setPixelColor(topLED+SEGLEN/2, CRGB::Gray);
     setPixelColor(SEGLEN/2-1-topLED, CRGB::Gray);
-=======
-    setPixelColor(SEGLEN/2-i, color_blend(SEGCOLOR(1), color_from_palette(index, false, PALETTE_SOLID_WRAP, 0), 255));
-  }
-
-  if (tempsamp >= topLED)
-    topLED = tempsamp;
-  else if (gravityCounter % gravity == 0)
-    topLED--;
-
-  if (topLED > 0) {
-    setPixelColor(topLED+SEGLEN/2, CRGB::Gray);
-    setPixelColor(SEGLEN/2-topLED, CRGB::Gray);
->>>>>>> 3bef184c
   }
   gravityCounter = (gravityCounter + 1) % gravity;
 
