/*
  WS2812FX.cpp contains all effect methods
  Harm Aldick - 2016
  www.aldick.org
  LICENSE
  The MIT License (MIT)
  Copyright (c) 2016  Harm Aldick
  Permission is hereby granted, free of charge, to any person obtaining a copy
  of this software and associated documentation files (the "Software"), to deal
  in the Software without restriction, including without limitation the rights
  to use, copy, modify, merge, publish, distribute, sublicense, and/or sell
  copies of the Software, and to permit persons to whom the Software is
  furnished to do so, subject to the following conditions:
  The above copyright notice and this permission notice shall be included in
  all copies or substantial portions of the Software.
  THE SOFTWARE IS PROVIDED "AS IS", WITHOUT WARRANTY OF ANY KIND, EXPRESS OR
  IMPLIED, INCLUDING BUT NOT LIMITED TO THE WARRANTIES OF MERCHANTABILITY,
  FITNESS FOR A PARTICULAR PURPOSE AND NONINFRINGEMENT. IN NO EVENT SHALL THE
  AUTHORS OR COPYRIGHT HOLDERS BE LIABLE FOR ANY CLAIM, DAMAGES OR OTHER
  LIABILITY, WHETHER IN AN ACTION OF CONTRACT, TORT OR OTHERWISE, ARISING FROM,
  OUT OF OR IN CONNECTION WITH THE SOFTWARE OR THE USE OR OTHER DEALINGS IN
  THE SOFTWARE.

  Modified heavily for WLED
*/

#include "FX.h"

#define IBN 5100
#define PALETTE_SOLID_WRAP (paletteBlend == 1 || paletteBlend == 3)


/*
 * No blinking. Just plain old static light.
 */
uint16_t WS2812FX::mode_static(void) {
  fill(SEGCOLOR(0));
  return (SEGMENT.getOption(SEG_OPTION_TRANSITIONAL)) ? FRAMETIME : 500; //update faster if in transition
}


/*
 * Blink/strobe function
 * Alternate between color1 and color2
 * if(strobe == true) then create a strobe effect
 * NOTE: Maybe re-rework without timer
 */
uint16_t WS2812FX::blink(uint32_t color1, uint32_t color2, bool strobe, bool do_palette) {
  uint16_t stateTime = SEGENV.aux1;
  uint32_t cycleTime = (255 - SEGMENT.speed)*20;
  uint32_t onTime = 0;
  uint32_t offTime = cycleTime;

  if (!strobe) {
    onTime = (cycleTime * SEGMENT.intensity) >> 8;
    offTime = cycleTime - onTime;
  }
  
  stateTime = ((SEGENV.aux0 & 1) == 0) ? onTime : offTime;
  stateTime += 20;
    
  if (now - SEGENV.step > stateTime)
  {
    SEGENV.aux0++;
    SEGENV.aux1 = stateTime;
    SEGENV.step = now;
  }

  uint32_t color = ((SEGENV.aux0 & 1) == 0) ? color1 : color2;
  if (color == color1 && do_palette)
  {
    for(uint16_t i = 0; i < SEGLEN; i++) {
      setPixelColor(i, color_from_palette(i, true, PALETTE_SOLID_WRAP, 0));
    }
  } else fill(color);

  return FRAMETIME;
}


/*
 * Normal blinking. 50% on/off time.
 */
uint16_t WS2812FX::mode_blink(void) {
  return blink(SEGCOLOR(0), SEGCOLOR(1), false, true);
}


/*
 * Classic Blink effect. Cycling through the rainbow.
 */
uint16_t WS2812FX::mode_blink_rainbow(void) {
  return blink(color_wheel(SEGENV.call & 0xFF), SEGCOLOR(1), false, false);
}


/*
 * Classic Strobe effect.
 */
uint16_t WS2812FX::mode_strobe(void) {
  return blink(SEGCOLOR(0), SEGCOLOR(1), true, true);
}


/*
 * Classic Strobe effect. Cycling through the rainbow.
 */
uint16_t WS2812FX::mode_strobe_rainbow(void) {
  return blink(color_wheel(SEGENV.call & 0xFF), SEGCOLOR(1), true, false);
}


/*
 * Color wipe function
 * LEDs are turned on (color1) in sequence, then turned off (color2) in sequence.
 * if (bool rev == true) then LEDs are turned off in reverse order
 */
uint16_t WS2812FX::color_wipe(bool rev, bool useRandomColors) {
  uint32_t cycleTime = 750 + (255 - SEGMENT.speed)*150;
  uint32_t perc = now % cycleTime;
  uint16_t prog = (perc * 65535) / cycleTime;
  bool back = (prog > 32767);
  if (back) {
    prog -= 32767;
    if (SEGENV.step == 0) SEGENV.step = 1;
  } else {
    if (SEGENV.step == 2) SEGENV.step = 3; //trigger color change
  }

  if (useRandomColors) {
    if (SEGENV.call == 0) {
      SEGENV.aux0 = random8();
      SEGENV.step = 3;
    }
    if (SEGENV.step == 1) { //if flag set, change to new random color
      SEGENV.aux1 = get_random_wheel_index(SEGENV.aux0);
      SEGENV.step = 2;
    }
    if (SEGENV.step == 3) {
      SEGENV.aux0 = get_random_wheel_index(SEGENV.aux1);
      SEGENV.step = 0;
    }
  }

  uint16_t ledIndex = (prog * SEGLEN) >> 15;
  uint16_t rem = 0;
  rem = (prog * SEGLEN) * 2; //mod 0xFFFF
  rem /= (SEGMENT.intensity +1);
  if (rem > 255) rem = 255;

  uint32_t col1 = useRandomColors? color_wheel(SEGENV.aux1) : SEGCOLOR(1);
  for (uint16_t i = 0; i < SEGLEN; i++)
  {
    uint16_t index = (rev && back)? SEGLEN -1 -i : i;
    uint32_t col0 = useRandomColors? color_wheel(SEGENV.aux0) : color_from_palette(index, true, PALETTE_SOLID_WRAP, 0);
    
    if (i < ledIndex) 
    {
      setPixelColor(index, back? col1 : col0);
    } else
    {
      setPixelColor(index, back? col0 : col1);
      if (i == ledIndex) setPixelColor(index, color_blend(back? col0 : col1, back? col1 : col0, rem));
    }
  } 
  return FRAMETIME;
}


/*
 * Lights all LEDs one after another.
 */
uint16_t WS2812FX::mode_color_wipe(void) {
  return color_wipe(false, false);
}

/*
 * Lights all LEDs one after another. Turns off opposite
 */
uint16_t WS2812FX::mode_color_sweep(void) {
  return color_wipe(true, false);
}


/*
 * Turns all LEDs after each other to a random color.
 * Then starts over with another color.
 */
uint16_t WS2812FX::mode_color_wipe_random(void) {
  return color_wipe(false, true);
}


/*
 * Random color introduced alternating from start and end of strip.
 */
uint16_t WS2812FX::mode_color_sweep_random(void) {
  return color_wipe(true, true);
}


/*
 * Lights all LEDs in one random color up. Then switches them
 * to the next random color.
 */
uint16_t WS2812FX::mode_random_color(void) {
  uint32_t cycleTime = 200 + (255 - SEGMENT.speed)*50;
  uint32_t it = now / cycleTime;
  uint32_t rem = now % cycleTime;
  uint16_t fadedur = (cycleTime * SEGMENT.intensity) >> 8;

  uint32_t fade = 255;
  if (fadedur) {
    fade = (rem * 255) / fadedur;
    if (fade > 255) fade = 255;
  }

  if (SEGENV.call == 0) {
    SEGENV.aux0 = random8();
    SEGENV.step = 2;
  }
  if (it != SEGENV.step) //new color
  {
    SEGENV.aux1 = SEGENV.aux0;
    SEGENV.aux0 = get_random_wheel_index(SEGENV.aux0); //aux0 will store our random color wheel index
    SEGENV.step = it;
  }

  fill(color_blend(color_wheel(SEGENV.aux1), color_wheel(SEGENV.aux0), fade));
  return FRAMETIME;
}


/*
 * Lights every LED in a random color. Changes all LED at the same time
// * to new random colors.
 */
uint16_t WS2812FX::mode_dynamic(void) {
  if (!SEGENV.allocateData(SEGLEN)) return mode_static(); //allocation failed
  
  if(SEGENV.call == 0) {
    for (uint16_t i = 0; i < SEGLEN; i++) SEGENV.data[i] = random8();
  }

  uint32_t cycleTime = 50 + (255 - SEGMENT.speed)*15;
  uint32_t it = now / cycleTime;
  if (it != SEGENV.step && SEGMENT.speed != 0) //new color
  {
    for (uint16_t i = 0; i < SEGLEN; i++) {
      if (random8() <= SEGMENT.intensity) SEGENV.data[i] = random8();
    }
    SEGENV.step = it;
  }
  
  for (uint16_t i = 0; i < SEGLEN; i++) {
    setPixelColor(i, color_wheel(SEGENV.data[i]));
  }
  return FRAMETIME;
}


/*
 * Does the "standby-breathing" of well known i-Devices.
 */
uint16_t WS2812FX::mode_breath(void) {
  uint16_t var = 0;
  uint16_t counter = (now * ((SEGMENT.speed >> 3) +10));
  counter = (counter >> 2) + (counter >> 4); //0-16384 + 0-2048
  if (counter < 16384) {
    if (counter > 8192) counter = 8192 - (counter - 8192);
    var = sin16(counter) / 103; //close to parabolic in range 0-8192, max val. 23170
  }
  
  uint8_t lum = 30 + var;
  for(uint16_t i = 0; i < SEGLEN; i++) {
    setPixelColor(i, color_blend(SEGCOLOR(1), color_from_palette(i, true, PALETTE_SOLID_WRAP, 0), lum));
  }

  return FRAMETIME;
}


/*
 * Fades the LEDs between two colors
 */
uint16_t WS2812FX::mode_fade(void) {
  uint16_t counter = (now * ((SEGMENT.speed >> 3) +10));
  uint8_t lum = triwave16(counter) >> 8;

  for(uint16_t i = 0; i < SEGLEN; i++) {
    setPixelColor(i, color_blend(SEGCOLOR(1), color_from_palette(i, true, PALETTE_SOLID_WRAP, 0), lum));
  }

  return FRAMETIME;
}


/*
 * Scan mode parent function
 */
uint16_t WS2812FX::scan(bool dual)
{
  uint32_t cycleTime = 750 + (255 - SEGMENT.speed)*150;
  uint32_t perc = now % cycleTime;
  uint16_t prog = (perc * 65535) / cycleTime;
  uint16_t size = 1 + ((SEGMENT.intensity * SEGLEN) >> 9);
  uint16_t ledIndex = (prog * ((SEGLEN *2) - size *2)) >> 16;

  fill(SEGCOLOR(1));

  int led_offset = ledIndex - (SEGLEN - size);
  led_offset = abs(led_offset);

  if (dual) {
    for (uint16_t j = led_offset; j < led_offset + size; j++) {
      uint16_t i2 = SEGLEN -1 -j;
      setPixelColor(i2, color_from_palette(i2, true, PALETTE_SOLID_WRAP, (SEGCOLOR(2))? 2:0));
    }
  }

  for (uint16_t j = led_offset; j < led_offset + size; j++) {
    setPixelColor(j, color_from_palette(j, true, PALETTE_SOLID_WRAP, 0));
  }

  return FRAMETIME;
}


/*
 * Runs a single pixel back and forth.
 */
uint16_t WS2812FX::mode_scan(void) {
  return scan(false);
}


/*
 * Runs two pixel back and forth in opposite directions.
 */
uint16_t WS2812FX::mode_dual_scan(void) {
  return scan(true);
}


/*
 * Cycles all LEDs at once through a rainbow.
 */
uint16_t WS2812FX::mode_rainbow(void) {
  uint16_t counter = (now * ((SEGMENT.speed >> 2) +2)) & 0xFFFF;
  counter = counter >> 8;

  if (SEGMENT.intensity < 128){
    fill(color_blend(color_wheel(counter),WHITE,128-SEGMENT.intensity));
  } else {
    fill(color_wheel(counter));
  }

  return FRAMETIME;
}


/*
 * Cycles a rainbow over the entire string of LEDs.
 */
uint16_t WS2812FX::mode_rainbow_cycle(void) {
  uint16_t counter = (now * ((SEGMENT.speed >> 2) +2)) & 0xFFFF;
  counter = counter >> 8;
  
  for(uint16_t i = 0; i < SEGLEN; i++) {
    //intensity/29 = 0 (1/16) 1 (1/8) 2 (1/4) 3 (1/2) 4 (1) 5 (2) 6 (4) 7 (8) 8 (16)
    uint8_t index = (i * (16 << (SEGMENT.intensity /29)) / SEGLEN) + counter;
    setPixelColor(i, color_wheel(index));
  }

  return FRAMETIME;
}


/*
 * theater chase function
 */
uint16_t WS2812FX::theater_chase(uint32_t color1, uint32_t color2, bool do_palette) {
  byte gap = 2 + ((255 - SEGMENT.intensity) >> 5);
  uint32_t cycleTime = 50 + (255 - SEGMENT.speed)*2;
  uint32_t it = now / cycleTime;
  if (it != SEGENV.step) //new color
  {
    SEGENV.aux0 = (SEGENV.aux0 +1) % gap;
    SEGENV.step = it;
  }
  
  for(uint16_t i = 0; i < SEGLEN; i++) {
    if((i % gap) == SEGENV.aux0) {
      if (do_palette)
      {
        setPixelColor(i, color_from_palette(i, true, PALETTE_SOLID_WRAP, 0));
      } else {
        setPixelColor(i, color1);
      }
    } else {
      setPixelColor(i, color2);
    }
  }
  return FRAMETIME;
}


/*
 * Theatre-style crawling lights.
 * Inspired by the Adafruit examples.
 */
uint16_t WS2812FX::mode_theater_chase(void) {
  return theater_chase(SEGCOLOR(0), SEGCOLOR(1), true);
}


/*
 * Theatre-style crawling lights with rainbow effect.
 * Inspired by the Adafruit examples.
 */
uint16_t WS2812FX::mode_theater_chase_rainbow(void) {
  return theater_chase(color_wheel(SEGENV.step), SEGCOLOR(1), false);
}


/*
 * Running lights effect with smooth sine transition base.
 */
uint16_t WS2812FX::running_base(bool saw) {
  uint8_t x_scale = SEGMENT.intensity >> 2;
  uint32_t counter = (now * SEGMENT.speed) >> 9;

  for(uint16_t i = 0; i < SEGLEN; i++) {
    uint8_t s = 0;
    uint8_t a = i*x_scale - counter;
    if (saw) {
      if (a < 16)
      {
        a = 192 + a*8;
      } else {
        a = map(a,16,255,64,192);
      }
    }
    s = sin8(a);
    setPixelColor(i, color_blend(color_from_palette(i, true, PALETTE_SOLID_WRAP, 0), SEGCOLOR(1), s));
  }
  return FRAMETIME;
}


/*
 * Running lights effect with smooth sine transition.
 */
uint16_t WS2812FX::mode_running_lights(void) {
  return running_base(false);
}


/*
 * Running lights effect with sawtooth transition.
 */
uint16_t WS2812FX::mode_saw(void) {
  return running_base(true);
}


/*
 * Blink several LEDs in random colors on, reset, repeat.
 * Inspired by www.tweaking4all.com/hardware/arduino/adruino-led-strip-effects/
 */
uint16_t WS2812FX::mode_twinkle(void) {
  fill(SEGCOLOR(1));

  uint32_t cycleTime = 20 + (255 - SEGMENT.speed)*5;
  uint32_t it = now / cycleTime;
  if (it != SEGENV.step)
  {
    uint16_t maxOn = map(SEGMENT.intensity, 0, 255, 1, SEGLEN); // make sure at least one LED is on
    if (SEGENV.aux0 >= maxOn)
    {
      SEGENV.aux0 = 0;
      SEGENV.aux1 = random16(); //new seed for our PRNG
    }
    SEGENV.aux0++;
    SEGENV.step = it;
  }
  
  uint16_t PRNG16 = SEGENV.aux1;

  for (uint16_t i = 0; i < SEGENV.aux0; i++)
  {
    PRNG16 = (uint16_t)(PRNG16 * 2053) + 13849; // next 'random' number
    uint32_t p = (uint32_t)SEGLEN * (uint32_t)PRNG16;
    uint16_t j = p >> 16;
    setPixelColor(j, color_from_palette(j, true, PALETTE_SOLID_WRAP, 0));
  }

  return FRAMETIME;
}


/*
 * Dissolve function
 */
uint16_t WS2812FX::dissolve(uint32_t color) {
  bool wa = (SEGCOLOR(1) != 0 && _brightness < 255); //workaround, can't compare getPixel to color if not full brightness
  
  for (uint16_t j = 0; j <= SEGLEN / 15; j++)
  {
    if (random8() <= SEGMENT.intensity) {
      for (uint8_t times = 0; times < 10; times++) //attempt to spawn a new pixel 5 times
      {
        uint16_t i = random16(SEGLEN);
        if (SEGENV.aux0) { //dissolve to primary/palette
          if (getPixelColor(i) == SEGCOLOR(1) || wa) {
            if (color == SEGCOLOR(0))
            {
              setPixelColor(i, color_from_palette(i, true, PALETTE_SOLID_WRAP, 0));
            } else { setPixelColor(i, color); }     
            break; //only spawn 1 new pixel per frame per 50 LEDs
          }
        } else { //dissolve to secondary
          if (getPixelColor(i) != SEGCOLOR(1)) { setPixelColor(i, SEGCOLOR(1)); break; }
        }
      }
    }
  }

  if (SEGENV.call > (255 - SEGMENT.speed) + 15) 
  {
    SEGENV.aux0 = !SEGENV.aux0;
    SEGENV.call = 0;
  }
  
  return FRAMETIME;
}


/*
 * Blink several LEDs on and then off
 */
uint16_t WS2812FX::mode_dissolve(void) {
  return dissolve(SEGCOLOR(0));
}


/*
 * Blink several LEDs on and then off in random colors
 */
uint16_t WS2812FX::mode_dissolve_random(void) {
  return dissolve(color_wheel(random8()));
}


/*
 * Blinks one LED at a time.
 * Inspired by www.tweaking4all.com/hardware/arduino/adruino-led-strip-effects/
 */
uint16_t WS2812FX::mode_sparkle(void) {
  for(uint16_t i = 0; i < SEGLEN; i++) {
    setPixelColor(i, color_from_palette(i, true, PALETTE_SOLID_WRAP, 1));
  }
  uint32_t cycleTime = 10 + (255 - SEGMENT.speed)*2;
  uint32_t it = now / cycleTime;
  if (it != SEGENV.step)
  {
    SEGENV.aux0 = random16(SEGLEN); // aux0 stores the random led index
    SEGENV.step = it;
  }
  
  setPixelColor(SEGENV.aux0, SEGCOLOR(0));
  return FRAMETIME;
}


/*
 * Lights all LEDs in the color. Flashes single white pixels randomly.
 * Inspired by www.tweaking4all.com/hardware/arduino/adruino-led-strip-effects/
 */
uint16_t WS2812FX::mode_flash_sparkle(void) {
  for(uint16_t i = 0; i < SEGLEN; i++) {
    setPixelColor(i, color_from_palette(i, true, PALETTE_SOLID_WRAP, 0));
  }

  if(random8(5) == 0) {
    SEGENV.aux0 = random16(SEGLEN); // aux0 stores the random led index
    setPixelColor(SEGENV.aux0, SEGCOLOR(1));
    return 20;
  } 
  return 20 + (uint16_t)(255-SEGMENT.speed);
}


/*
 * Like flash sparkle. With more flash.
 * Inspired by www.tweaking4all.com/hardware/arduino/adruino-led-strip-effects/
 */
uint16_t WS2812FX::mode_hyper_sparkle(void) {
  for(uint16_t i = 0; i < SEGLEN; i++) {
    setPixelColor(i, color_from_palette(i, true, PALETTE_SOLID_WRAP, 0));
  }

  if(random8(5) < 2) {
    for(uint16_t i = 0; i < MAX(1, SEGLEN/3); i++) {
      setPixelColor(random16(SEGLEN), SEGCOLOR(1));
    }
    return 20;
  }
  return 20 + (uint16_t)(255-SEGMENT.speed);
}


/*
 * Strobe effect with different strobe count and pause, controlled by speed.
 */
uint16_t WS2812FX::mode_multi_strobe(void) {
  for(uint16_t i = 0; i < SEGLEN; i++) {
    setPixelColor(i, color_from_palette(i, true, PALETTE_SOLID_WRAP, 1));
  }
  //blink(SEGCOLOR(0), SEGCOLOR(1), true, true);

  uint16_t delay = 50 + 20*(uint16_t)(255-SEGMENT.speed);
  uint16_t count = 2 * ((SEGMENT.speed / 10) + 1);
  if(SEGENV.step < count) {
    if((SEGENV.step & 1) == 0) {
      for(uint16_t i = 0; i < SEGLEN; i++) {
        setPixelColor(i, SEGCOLOR(0));
      }
      delay = 20;
    } else {
      delay = 50;
    }
  }
  SEGENV.step = (SEGENV.step + 1) % (count + 1);
  return delay;
}

/*
 * Android loading circle
 */
uint16_t WS2812FX::mode_android(void) {
  
  for(uint16_t i = 0; i < SEGLEN; i++) {
    setPixelColor(i, color_from_palette(i, true, PALETTE_SOLID_WRAP, 1));
  }

  if (SEGENV.aux1 > ((float)SEGMENT.intensity/255.0)*(float)SEGLEN)
  {
    SEGENV.aux0 = 1;
  } else
  {
    if (SEGENV.aux1 < 2) SEGENV.aux0 = 0;
  }

  uint16_t a = SEGENV.step;
  
  if (SEGENV.aux0 == 0)
  {
    if (SEGENV.call %3 == 1) {a++;}
    else {SEGENV.aux1++;}
  } else
  {
    a++;
    if (SEGENV.call %3 != 1) SEGENV.aux1--;
  }
  
  if (a >= SEGLEN) a = 0;

  if (a + SEGENV.aux1 < SEGLEN)
  {
    for(int i = a; i < a+SEGENV.aux1; i++) {
      setPixelColor(i, SEGCOLOR(0));
    }
  } else
  {
    for(int i = a; i < SEGLEN; i++) {
      setPixelColor(i, SEGCOLOR(0));
    }
    for(int i = 0; i < SEGENV.aux1 - (SEGLEN -a); i++) {
      setPixelColor(i, SEGCOLOR(0));
    }
  }
  SEGENV.step = a;

  return 3 + ((8 * (uint32_t)(255 - SEGMENT.speed)) / SEGLEN);
}

/*
 * color chase function.
 * color1 = background color
 * color2 and color3 = colors of two adjacent leds
 */
uint16_t WS2812FX::chase(uint32_t color1, uint32_t color2, uint32_t color3, bool do_palette) {
  uint16_t counter = now * ((SEGMENT.speed >> 2) + 1);
  uint16_t a = counter * SEGLEN  >> 16;

  bool chase_random = (SEGMENT.mode == FX_MODE_CHASE_RANDOM);
  if (chase_random) {
    if (a < SEGENV.step) //we hit the start again, choose new color for Chase random
    {
      SEGENV.aux1 = SEGENV.aux0; //store previous random color
      SEGENV.aux0 = get_random_wheel_index(SEGENV.aux0);
    }
    color1 = color_wheel(SEGENV.aux0);
  }
  SEGENV.step = a;

  // Use intensity setting to vary chase up to 1/2 string length
  uint8_t size = 1 + (SEGMENT.intensity * SEGLEN >> 10);

  uint16_t b = a + size; //"trail" of chase, filled with color1 
  if (b > SEGLEN) b -= SEGLEN;
  uint16_t c = b + size;
  if (c > SEGLEN) c -= SEGLEN;

  //background
  if (do_palette)
  {
    for(uint16_t i = 0; i < SEGLEN; i++) {
      setPixelColor(i, color_from_palette(i, true, PALETTE_SOLID_WRAP, 1));
    }
  } else fill(color1);

  //if random, fill old background between a and end
  if (chase_random)
  {
    color1 = color_wheel(SEGENV.aux1);
    for (uint16_t i = a; i < SEGLEN; i++)
      setPixelColor(i, color1);
  }

  //fill between points a and b with color2
  if (a < b)
  {
    for (uint16_t i = a; i < b; i++)
      setPixelColor(i, color2);
  } else {
    for (uint16_t i = a; i < SEGLEN; i++) //fill until end
      setPixelColor(i, color2);
    for (uint16_t i = 0; i < b; i++) //fill from start until b
      setPixelColor(i, color2);
  }

  //fill between points b and c with color2
  if (b < c)
  {
    for (uint16_t i = b; i < c; i++)
      setPixelColor(i, color3);
  } else {
    for (uint16_t i = b; i < SEGLEN; i++) //fill until end
      setPixelColor(i, color3);
    for (uint16_t i = 0; i < c; i++) //fill from start until c
      setPixelColor(i, color3);
  }

  return FRAMETIME;
}


/*
 * Bicolor chase, more primary color.
 */
uint16_t WS2812FX::mode_chase_color(void) {
  return chase(SEGCOLOR(1), (SEGCOLOR(2)) ? SEGCOLOR(2) : SEGCOLOR(0), SEGCOLOR(0), true);
}


/*
 * Primary running followed by random color.
 */
uint16_t WS2812FX::mode_chase_random(void) {
  return chase(SEGCOLOR(1), (SEGCOLOR(2)) ? SEGCOLOR(2) : SEGCOLOR(0), SEGCOLOR(0), false);
}


/*
 * Primary, secondary running on rainbow.
 */
uint16_t WS2812FX::mode_chase_rainbow(void) {
  uint8_t color_sep = 256 / SEGLEN;
  uint8_t color_index = SEGENV.call & 0xFF;
  uint32_t color = color_wheel(((SEGENV.step * color_sep) + color_index) & 0xFF);

  return chase(color, SEGCOLOR(0), SEGCOLOR(1), false);
}


/*
 * Primary running on rainbow.
 */
uint16_t WS2812FX::mode_chase_rainbow_white(void) {
  uint16_t n = SEGENV.step;
  uint16_t m = (SEGENV.step + 1) % SEGLEN;
  uint32_t color2 = color_wheel(((n * 256 / SEGLEN) + (SEGENV.call & 0xFF)) & 0xFF);
  uint32_t color3 = color_wheel(((m * 256 / SEGLEN) + (SEGENV.call & 0xFF)) & 0xFF);

  return chase(SEGCOLOR(0), color2, color3, false);
}


/*
 * Red - Amber - Green - Blue lights running
 */
uint16_t WS2812FX::mode_colorful(void) {
  uint32_t cols[]{0x00FF0000,0x00EEBB00,0x0000EE00,0x000077CC,0x00FF0000,0x00EEBB00,0x0000EE00};
  if (SEGMENT.intensity < 127) //pastel (easter) colors
  {
    cols[0] = 0x00FF8040;
    cols[1] = 0x00E5D241;
    cols[2] = 0x0077FF77;
    cols[3] = 0x0077F0F0;
    for (uint8_t i = 4; i < 7; i++) cols[i] = cols[i-4];
  }
  
  uint32_t cycleTime = 50 + (15 * (uint32_t)(255 - SEGMENT.speed));
  uint32_t it = now / cycleTime;
  if (it != SEGENV.step)
  {
    if (SEGMENT.speed > 0) SEGENV.aux0++;
    if (SEGENV.aux0 > 3) SEGENV.aux0 = 0;
    SEGENV.step = it;
  }
  
  uint16_t i = 0;
  for (i; i < SEGLEN -3; i+=4)
  {
    setPixelColor(i, cols[SEGENV.aux0]);
    setPixelColor(i+1, cols[SEGENV.aux0+1]);
    setPixelColor(i+2, cols[SEGENV.aux0+2]);
    setPixelColor(i+3, cols[SEGENV.aux0+3]);
  }
  if(i < SEGLEN)
  {
    setPixelColor(i, cols[SEGENV.aux0]);
    
    if(i+1 < SEGLEN)
    {
      setPixelColor(i+1, cols[SEGENV.aux0+1]);
      
      if(i+2 < SEGLEN)
      {
        setPixelColor(i+2, cols[SEGENV.aux0+2]);
      }
    }
  }
  
  return FRAMETIME;
}


/*
 * Emulates a traffic light.
 */
uint16_t WS2812FX::mode_traffic_light(void) {
  for(uint16_t i=0; i < SEGLEN; i++)
    setPixelColor(i, color_from_palette(i, true, PALETTE_SOLID_WRAP, 1));
  uint32_t mdelay = 500;
  for (int i = 0; i < SEGLEN-2 ; i+=3)
  {
    switch (SEGENV.aux0)
    {
      case 0: setPixelColor(i, 0x00FF0000); mdelay = 150 + (100 * (uint32_t)(255 - SEGMENT.speed));break;
      case 1: setPixelColor(i, 0x00FF0000); mdelay = 150 + (20 * (uint32_t)(255 - SEGMENT.speed)); setPixelColor(i+1, 0x00EECC00); break;
      case 2: setPixelColor(i+2, 0x0000FF00); mdelay = 150 + (100 * (uint32_t)(255 - SEGMENT.speed));break;
      case 3: setPixelColor(i+1, 0x00EECC00); mdelay = 150 + (20 * (uint32_t)(255 - SEGMENT.speed));break;
    }
  }

  if (now - SEGENV.step > mdelay)
  {
    SEGENV.aux0++;
    if (SEGENV.aux0 > 3) SEGENV.aux0 = 0;
    SEGENV.step = now;
  }
  
  return FRAMETIME;
}


/*
 * Sec flashes running on prim.
 */
#define FLASH_COUNT 4
uint16_t WS2812FX::mode_chase_flash(void) {
  uint8_t flash_step = SEGENV.call % ((FLASH_COUNT * 2) + 1);

  for(uint16_t i = 0; i < SEGLEN; i++) {
    setPixelColor(i, color_from_palette(i, true, PALETTE_SOLID_WRAP, 0));
  }

  uint16_t delay = 10 + ((30 * (uint16_t)(255 - SEGMENT.speed)) / SEGLEN);
  if(flash_step < (FLASH_COUNT * 2)) {
    if(flash_step % 2 == 0) {
      uint16_t n = SEGENV.step;
      uint16_t m = (SEGENV.step + 1) % SEGLEN;
      setPixelColor( n, SEGCOLOR(1));
      setPixelColor( m, SEGCOLOR(1));
      delay = 20;
    } else {
      delay = 30;
    }
  } else {
    SEGENV.step = (SEGENV.step + 1) % SEGLEN;
  }
  return delay;
}


/*
 * Prim flashes running, followed by random color.
 */
uint16_t WS2812FX::mode_chase_flash_random(void) {
  uint8_t flash_step = SEGENV.call % ((FLASH_COUNT * 2) + 1);

  for(uint16_t i = 0; i < SEGENV.step; i++) {
    setPixelColor(i, color_wheel(SEGENV.aux0));
  }

  uint16_t delay = 1 + ((10 * (uint16_t)(255 - SEGMENT.speed)) / SEGLEN);
  if(flash_step < (FLASH_COUNT * 2)) {
    uint16_t n = SEGENV.step;
    uint16_t m = (SEGENV.step + 1) % SEGLEN;
    if(flash_step % 2 == 0) {
      setPixelColor( n, SEGCOLOR(0));
      setPixelColor( m, SEGCOLOR(0));
      delay = 20;
    } else {
      setPixelColor( n, color_wheel(SEGENV.aux0));
      setPixelColor( m, SEGCOLOR(1));
      delay = 30;
    }
  } else {
    SEGENV.step = (SEGENV.step + 1) % SEGLEN;

    if(SEGENV.step == 0) {
      SEGENV.aux0 = get_random_wheel_index(SEGENV.aux0);
    }
  }
  return delay;
}


/*
 * Alternating pixels running function.
 */
uint16_t WS2812FX::running(uint32_t color1, uint32_t color2) {
  uint8_t pxw = 1 + (SEGMENT.intensity >> 5);
  uint32_t cycleTime = 35 + (255 - SEGMENT.speed);
  uint32_t it = now / cycleTime;
  if (SEGMENT.speed == 0) it = 0;

  for(uint16_t i = 0; i < SEGLEN; i++) {
    if((i + SEGENV.aux0) % (pxw*2) < pxw) {
      if (color1 == SEGCOLOR(0))
      {
        setPixelColor(SEGLEN -i -1, color_from_palette(SEGLEN -i -1, true, PALETTE_SOLID_WRAP, 0));
      } else
      {
        setPixelColor(SEGLEN -i -1, color1);
      }
    } else {
      setPixelColor(SEGLEN -i -1, color2);
    }
  }

  if (it != SEGENV.step )
  {
    SEGENV.aux0 = (SEGENV.aux0 +1) % (pxw*2);
    SEGENV.step = it;
  }
  return FRAMETIME;
}

/*
 * Alternating color/sec pixels running.
 */
uint16_t WS2812FX::mode_running_color(void) {
  return running(SEGCOLOR(0), SEGCOLOR(1));
}


/*
 * Alternating red/blue pixels running.
 */
uint16_t WS2812FX::mode_running_red_blue(void) {
  return running(RED, BLUE);
}


/*
 * Alternating red/green pixels running.
 */
uint16_t WS2812FX::mode_merry_christmas(void) {
  return running(RED, GREEN);
}


/*
 * Alternating orange/purple pixels running.
 */
uint16_t WS2812FX::mode_halloween(void) {
  return running(PURPLE, ORANGE);
}


/*
 * Random colored pixels running.
 */
uint16_t WS2812FX::mode_running_random(void) {
  uint32_t cycleTime = 25 + (3 * (uint32_t)(255 - SEGMENT.speed));
  uint32_t it = now / cycleTime;
  if (SEGENV.aux1 == it) return FRAMETIME;

  for(uint16_t i=SEGLEN-1; i > 0; i--) {
    setPixelColor( i, getPixelColor( i - 1));
  }

  if(SEGENV.step == 0) {
    SEGENV.aux0 = get_random_wheel_index(SEGENV.aux0);
    setPixelColor(0, color_wheel(SEGENV.aux0));
  }

  SEGENV.step++;
  if (SEGENV.step > ((255-SEGMENT.intensity) >> 4))
  {
    SEGENV.step = 0;
  }

  SEGENV.aux1 = it;
  return FRAMETIME;
}


/*
 * K.I.T.T.
 */
uint16_t WS2812FX::mode_larson_scanner(void){
  return larson_scanner(false);
}

uint16_t WS2812FX::larson_scanner(bool dual) {
  uint16_t counter = now * ((SEGMENT.speed >> 2) +8);
  uint16_t index = counter * SEGLEN  >> 16;

  fade_out(SEGMENT.intensity);

  if (SEGENV.step > index && SEGENV.step - index > SEGLEN/2) {
    SEGENV.aux0 = !SEGENV.aux0;
  }
  
  for (uint16_t i = SEGENV.step; i < index; i++) {
    uint16_t j = (SEGENV.aux0)?i:SEGLEN-1-i;
    setPixelColor( j, color_from_palette(j, true, PALETTE_SOLID_WRAP, 0));
  }
  if (dual) {
    uint32_t c;
    if (SEGCOLOR(2) != 0) {
      c = SEGCOLOR(2);
    } else {
      c = color_from_palette(index, true, PALETTE_SOLID_WRAP, 0);
    }

    for (uint16_t i = SEGENV.step; i < index; i++) {
      uint16_t j = (SEGENV.aux0)?SEGLEN-1-i:i;
      setPixelColor(j, c);
    }
  }

  SEGENV.step = index;
  return FRAMETIME;
}


/*
 * Firing comets from one end. "Lighthouse"
 */
uint16_t WS2812FX::mode_comet(void) {
  uint16_t counter = now * ((SEGMENT.speed >>2) +1);
  uint16_t index = counter * SEGLEN >> 16;
  if (SEGENV.call == 0) SEGENV.aux0 = index;

  fade_out(SEGMENT.intensity);

  setPixelColor( index, color_from_palette(index, true, PALETTE_SOLID_WRAP, 0));
  if (index > SEGENV.aux0) {
    for (uint16_t i = SEGENV.aux0; i < index ; i++) {
       setPixelColor( i, color_from_palette(i, true, PALETTE_SOLID_WRAP, 0));
    }
  } else if (index < SEGENV.aux0 && index < 10) {
    for (uint16_t i = 0; i < index ; i++) {
       setPixelColor( i, color_from_palette(i, true, PALETTE_SOLID_WRAP, 0));
    }      
  }
  SEGENV.aux0 = index++;

  return FRAMETIME;
}


/*
 * Fireworks function.
 */
uint16_t WS2812FX::mode_fireworks() {
  fade_out(0);
  if (SEGENV.call == 0) {
    SEGENV.aux0 = UINT16_MAX;
    SEGENV.aux1 = UINT16_MAX;
  }
  bool valid1 = (SEGENV.aux0 < SEGLEN);
  bool valid2 = (SEGENV.aux1 < SEGLEN);
  uint32_t sv1 = 0, sv2 = 0;
  if (valid1) sv1 = getPixelColor(SEGENV.aux0);
  if (valid2) sv2 = getPixelColor(SEGENV.aux1);
  blur(255-SEGMENT.speed);
  if (valid1) setPixelColor(SEGENV.aux0 , sv1);
  if (valid2) setPixelColor(SEGENV.aux1, sv2);

  for(uint16_t i=0; i<MAX(1, SEGLEN/20); i++) {
    if(random8(129 - (SEGMENT.intensity >> 1)) == 0) {
      uint16_t index = random(SEGLEN);
      setPixelColor(index, color_from_palette(random8(), false, false, 0));
      SEGENV.aux1 = SEGENV.aux0;
      SEGENV.aux0 = index;
    }
  }
  return FRAMETIME;
}


//Twinkling LEDs running. Inspired by https://github.com/kitesurfer1404/WS2812FX/blob/master/src/custom/Rain.h
uint16_t WS2812FX::mode_rain()
{
  SEGENV.step += FRAMETIME;
  if (SEGENV.step > SPEED_FORMULA_L) {
    SEGENV.step = 0;
    //shift all leds right
    uint32_t ctemp = getPixelColor(SEGLEN -1);
    for(uint16_t i = SEGLEN -1; i > 0; i--) {
      setPixelColor(i, getPixelColor(i-1));
    }
    setPixelColor(0, ctemp);
    SEGENV.aux0++;
    SEGENV.aux1++;
    if (SEGENV.aux0 == 0) SEGENV.aux0 = UINT16_MAX;
    if (SEGENV.aux1 == 0) SEGENV.aux0 = UINT16_MAX;
    if (SEGENV.aux0 == SEGLEN) SEGENV.aux0 = 0;
    if (SEGENV.aux1 == SEGLEN) SEGENV.aux1 = 0;
  }
  return mode_fireworks();
}


/*
 * Fire flicker function
 */
uint16_t WS2812FX::mode_fire_flicker(void) {
  uint32_t cycleTime = 40 + (255 - SEGMENT.speed);
  uint32_t it = now / cycleTime;
  if (SEGENV.step == it) return FRAMETIME;
  
  byte w = (SEGCOLOR(0) >> 24) & 0xFF;
  byte r = (SEGCOLOR(0) >> 16) & 0xFF;
  byte g = (SEGCOLOR(0) >>  8) & 0xFF;
  byte b = (SEGCOLOR(0)        & 0xFF);
  byte lum = (SEGMENT.palette == 0) ? MAX(w, MAX(r, MAX(g, b))) : 255;
  lum /= (((256-SEGMENT.intensity)/16)+1);
  for(uint16_t i = 0; i < SEGLEN; i++) {
    byte flicker = random8(lum);
    if (SEGMENT.palette == 0) {
      setPixelColor(i, MAX(r - flicker, 0), MAX(g - flicker, 0), MAX(b - flicker, 0), MAX(w - flicker, 0));
    } else {
      setPixelColor(i, color_from_palette(i, true, PALETTE_SOLID_WRAP, 0, 255 - flicker));
    }
  }

  SEGENV.step = it;
  return FRAMETIME;
}


/*
 * Gradient run base function
 */
uint16_t WS2812FX::gradient_base(bool loading) {
  uint16_t counter = now * ((SEGMENT.speed >> 2) + 1);
  uint16_t pp = counter * SEGLEN >> 16;
  if (SEGENV.call == 0) pp = 0;
  float val; //0.0 = sec 1.0 = pri
  float brd = loading ? SEGMENT.intensity : SEGMENT.intensity/2;
  if (brd <1.0) brd = 1.0;
  int p1 = pp-SEGLEN;
  int p2 = pp+SEGLEN;

  for(uint16_t i = 0; i < SEGLEN; i++)
  {
    if (loading)
    {
      val = abs(((i>pp) ? p2:pp) -i);
    } else {
      val = MIN(abs(pp-i),MIN(abs(p1-i),abs(p2-i)));
    }
    val = (brd > val) ? val/brd * 255 : 255;
    setPixelColor(i, color_blend(SEGCOLOR(0), color_from_palette(i, true, PALETTE_SOLID_WRAP, 1), val));
  }

  return FRAMETIME;
}


/*
 * Gradient run
 */
uint16_t WS2812FX::mode_gradient(void) {
  return gradient_base(false);
}


/*
 * Gradient run with hard transition
 */
uint16_t WS2812FX::mode_loading(void) {
  return gradient_base(true);
}


//American Police Light with all LEDs Red and Blue 
uint16_t WS2812FX::police_base(uint32_t color1, uint32_t color2, bool all)
{
  uint16_t counter = now * ((SEGMENT.speed >> 2) +1);
  uint16_t idexR = (counter * SEGLEN) >> 16;
  if (idexR >= SEGLEN) idexR = 0;

  uint16_t topindex = SEGLEN >> 1;
  uint16_t idexB = (idexR > topindex) ? idexR - topindex : idexR + topindex;
  if (SEGENV.call == 0) SEGENV.aux0 = idexR;
  if (idexB >= SEGLEN) idexB = 0; //otherwise overflow on odd number of LEDs

  if (all) { //different algo, ensuring immediate fill
    if (idexB > idexR) {
      fill(color2);
      for (uint16_t i = idexR; i < idexB; i++) setPixelColor(i, color1);
    } else {
      fill(color1);
      for (uint16_t i = idexB; i < idexR; i++) setPixelColor(i, color2);
    } 
  } else { //regular dot-only mode
    uint8_t size = 1 + SEGMENT.intensity >> 3;
    if (size > SEGLEN/2) size = 1+ SEGLEN/2;
    for (uint8_t i=0; i <= size; i++) {
      setPixelColor(idexR+i, color1);
      setPixelColor(idexB+i, color2);
    }
    if (SEGENV.aux0 != idexR) {
      uint8_t gap = (SEGENV.aux0 < idexR)? idexR - SEGENV.aux0:SEGLEN - SEGENV.aux0 + idexR;
      for (uint8_t i = 0; i <= gap ; i++) {
        if ((idexR - i) < 0) idexR = SEGLEN-1 + i;
        if ((idexB - i) < 0) idexB = SEGLEN-1 + i;
        setPixelColor(idexR-i, color1);
        setPixelColor(idexB-i, color2);
      }
      SEGENV.aux0 = idexR;
    }
  }
  
  return FRAMETIME;
}


//American Police Light with all LEDs Red and Blue 
uint16_t WS2812FX::mode_police_all()
{
  return police_base(RED, BLUE, true);
}


//Police Lights Red and Blue 
uint16_t WS2812FX::mode_police()
{
  fill(SEGCOLOR(1));

  return police_base(RED, BLUE, false);
}


//Police All with custom colors
uint16_t WS2812FX::mode_two_areas()
{
  return police_base(SEGCOLOR(0), SEGCOLOR(1), true);
}


//Police Lights with custom colors 
uint16_t WS2812FX::mode_two_dots()
{
  fill(SEGCOLOR(2));
  uint32_t color2 = (SEGCOLOR(1) == SEGCOLOR(2)) ? SEGCOLOR(0) : SEGCOLOR(1);

  return police_base(SEGCOLOR(0), color2, false);
}


/*
 * Tricolor chase function
 */
uint16_t WS2812FX::tricolor_chase(uint32_t color1, uint32_t color2) {
  uint32_t cycleTime = 50 + (255 - SEGMENT.speed)*2;
  uint32_t it = now / cycleTime;
  uint8_t width = (1 + SEGMENT.intensity/32) * 3; //value of 1-8 for each colour
  uint8_t index = it % width;
  
  for(uint16_t i = 0; i < SEGLEN; i++, index++) {
    if(index > width-1) index = 0;

    uint32_t color = color1;
    if(index > width*2/3-1) color = color_from_palette(i, true, PALETTE_SOLID_WRAP, 1);
    else if(index > width/3-1) color = color2;

    setPixelColor(SEGLEN - i -1, color);
  }

  return FRAMETIME;
}


/*
 * Alternating white/red/black pixels running. PLACEHOLDER
 */
uint16_t WS2812FX::mode_circus_combustus(void) {
  return tricolor_chase(RED, WHITE);
}


/*
 * Tricolor chase mode
 */
uint16_t WS2812FX::mode_tricolor_chase(void) {
  return tricolor_chase(SEGCOLOR(2), SEGCOLOR(0));
}


/*
 * ICU mode
 */
uint16_t WS2812FX::mode_icu(void) {
  uint16_t dest = SEGENV.step & 0xFFFF;
  uint8_t space = (SEGMENT.intensity >> 3) +2;

  fill(SEGCOLOR(1));

  byte pindex = map(dest, 0, SEGLEN-SEGLEN/space, 0, 255);
  uint32_t col = color_from_palette(pindex, false, false, 0);

  setPixelColor(dest, col);
  setPixelColor(dest + SEGLEN/space, col);

  if(SEGENV.aux0 == dest) { // pause between eye movements
    if(random8(6) == 0) { // blink once in a while
      setPixelColor(dest, SEGCOLOR(1));
      setPixelColor(dest + SEGLEN/space, SEGCOLOR(1));
      return 200;
    }
    SEGENV.aux0 = random16(SEGLEN-SEGLEN/space);
    return 1000 + random16(2000);
  }

  if(SEGENV.aux0 > SEGENV.step) {
    SEGENV.step++;
    dest++;
  } else if (SEGENV.aux0 < SEGENV.step) {
    SEGENV.step--;
    dest--;
  }

  setPixelColor(dest, col);
  setPixelColor(dest + SEGLEN/space, col);

  return SPEED_FORMULA_L;
}


/*
 * Custom mode by Aircoookie. Color Wipe, but with 3 colors
 */
uint16_t WS2812FX::mode_tricolor_wipe(void)
{
  uint32_t cycleTime = 1000 + (255 - SEGMENT.speed)*200;
  uint32_t perc = now % cycleTime;
  uint16_t prog = (perc * 65535) / cycleTime;
  uint16_t ledIndex = (prog * SEGLEN * 3) >> 16;
  uint16_t ledOffset = ledIndex;

  for (uint16_t i = 0; i < SEGLEN; i++)
  {
    setPixelColor(i, color_from_palette(i, true, PALETTE_SOLID_WRAP, 2));
  }
  
  if(ledIndex < SEGLEN) { //wipe from 0 to 1
    for (uint16_t i = 0; i < SEGLEN; i++)
    {
      setPixelColor(i, (i > ledOffset)? SEGCOLOR(0) : SEGCOLOR(1));
    }
  } else if (ledIndex < SEGLEN*2) { //wipe from 1 to 2
    ledOffset = ledIndex - SEGLEN;
    for (uint16_t i = ledOffset +1; i < SEGLEN; i++)
    {
      setPixelColor(i, SEGCOLOR(1));
    }
  } else //wipe from 2 to 0
  {
    ledOffset = ledIndex - SEGLEN*2;
    for (uint16_t i = 0; i <= ledOffset; i++)
    {
      setPixelColor(i, SEGCOLOR(0));
    }
  }

  return FRAMETIME;
}


/*
 * Fades between 3 colors
 * Custom mode by Keith Lord: https://github.com/kitesurfer1404/WS2812FX/blob/master/src/custom/TriFade.h
 * Modified by Aircoookie
 */
uint16_t WS2812FX::mode_tricolor_fade(void)
{
  uint16_t counter = now * ((SEGMENT.speed >> 3) +1);
  uint32_t prog = (counter * 768) >> 16;

  uint32_t color1 = 0, color2 = 0;
  byte stage = 0;

  if(prog < 256) {
    color1 = SEGCOLOR(0);
    color2 = SEGCOLOR(1);
    stage = 0;
  } else if(prog < 512) {
    color1 = SEGCOLOR(1);
    color2 = SEGCOLOR(2);
    stage = 1;
  } else {
    color1 = SEGCOLOR(2);
    color2 = SEGCOLOR(0);
    stage = 2;
  }

  byte stp = prog; // % 256
  uint32_t color = 0;
  for(uint16_t i = 0; i < SEGLEN; i++) {
    if (stage == 2) {
      color = color_blend(color_from_palette(i, true, PALETTE_SOLID_WRAP, 2), color2, stp);
    } else if (stage == 1) {
      color = color_blend(color1, color_from_palette(i, true, PALETTE_SOLID_WRAP, 2), stp);
    } else {
      color = color_blend(color1, color2, stp);
    }
    setPixelColor(i, color);
  }

  return FRAMETIME;
}


/*
 * Creates random comets
 * Custom mode by Keith Lord: https://github.com/kitesurfer1404/WS2812FX/blob/master/src/custom/MultiComet.h
 */
uint16_t WS2812FX::mode_multi_comet(void)
{
  uint32_t cycleTime = 10 + (uint32_t)(255 - SEGMENT.speed);
  uint32_t it = now / cycleTime;
  if (SEGENV.step == it) return FRAMETIME;
  if (!SEGENV.allocateData(sizeof(uint16_t) * 8)) return mode_static(); //allocation failed
  
  fade_out(SEGMENT.intensity);
  
  uint16_t* comets = reinterpret_cast<uint16_t*>(SEGENV.data);

  for(uint8_t i=0; i < 8; i++) {
    if(comets[i] < SEGLEN) {
      uint16_t index = comets[i];
      if (SEGCOLOR(2) != 0)
      {
        setPixelColor(index, i % 2 ? color_from_palette(index, true, PALETTE_SOLID_WRAP, 0) : SEGCOLOR(2));
      } else
      {
        setPixelColor(index, color_from_palette(index, true, PALETTE_SOLID_WRAP, 0));
      }
      comets[i]++;
    } else {
      if(!random(SEGLEN)) {
        comets[i] = 0;
      }
    }
  }

  SEGENV.step = it;
  return FRAMETIME;
}


/*
 * Creates two Larson scanners moving in opposite directions
 * Custom mode by Keith Lord: https://github.com/kitesurfer1404/WS2812FX/blob/master/src/custom/DualLarson.h
 */
uint16_t WS2812FX::mode_dual_larson_scanner(void){
  return larson_scanner(true);
}


/*
 * Running random pixels
 * Custom mode by Keith Lord: https://github.com/kitesurfer1404/WS2812FX/blob/master/src/custom/RandomChase.h
 */
uint16_t WS2812FX::mode_random_chase(void)
{
  uint32_t cycleTime = 25 + (3 * (uint32_t)(255 - SEGMENT.speed));
  uint32_t it = now / cycleTime;
  if (SEGENV.step == it) return FRAMETIME;

  for(uint16_t i = SEGLEN -1; i > 0; i--) {
    setPixelColor(i, getPixelColor(i-1));
  }
  uint32_t color = getPixelColor(0);
  if (SEGLEN > 1) color = getPixelColor( 1);
  uint8_t r = random8(6) != 0 ? (color >> 16 & 0xFF) : random8();
  uint8_t g = random8(6) != 0 ? (color >> 8  & 0xFF) : random8();
  uint8_t b = random8(6) != 0 ? (color       & 0xFF) : random8();
  setPixelColor(0, r, g, b);

  SEGENV.step = it;
  return FRAMETIME;
}


typedef struct Oscillator {
  int16_t pos;
  int8_t  size;
  int8_t  dir;
  int8_t  speed;
} oscillator;

/*
/  Oscillating bars of color, updated with standard framerate
*/
uint16_t WS2812FX::mode_oscillate(void)
{
  uint8_t numOscillators = 3;
  uint16_t dataSize = sizeof(oscillator) * numOscillators;

  if (!SEGENV.allocateData(dataSize)) return mode_static(); //allocation failed
  
  Oscillator* oscillators = reinterpret_cast<Oscillator*>(SEGENV.data);

  if (SEGENV.call == 0)
  {
    oscillators[0] = {SEGLEN/4,   SEGLEN/8,  1, 1};
    oscillators[1] = {SEGLEN/4*3, SEGLEN/8,  1, 2};
    oscillators[2] = {SEGLEN/4*2, SEGLEN/8, -1, 1};
  }

  uint32_t cycleTime = 20 + (2 * (uint32_t)(255 - SEGMENT.speed));
  uint32_t it = now / cycleTime;

  for(uint8_t i = 0; i < numOscillators; i++) {
    // if the counter has increased, move the oscillator by the random step
    if (it != SEGENV.step) oscillators[i].pos += oscillators[i].dir * oscillators[i].speed;
    oscillators[i].size = SEGLEN/(3+SEGMENT.intensity/8);
    if((oscillators[i].dir == -1) && (oscillators[i].pos <= 0)) {
      oscillators[i].pos = 0;
      oscillators[i].dir = 1;
      // make bigger steps for faster speeds
      oscillators[i].speed = SEGMENT.speed > 100 ? random8(2, 4):random8(1, 3);
    }
    if((oscillators[i].dir == 1) && (oscillators[i].pos >= (SEGLEN - 1))) {
      oscillators[i].pos = SEGLEN - 1;
      oscillators[i].dir = -1;
      oscillators[i].speed = SEGMENT.speed > 100 ? random8(2, 4):random8(1, 3);
    }
  }

  for(uint16_t i=0; i < SEGLEN; i++) {
    uint32_t color = BLACK;
    for(uint8_t j=0; j < numOscillators; j++) {
      if(i >= oscillators[j].pos - oscillators[j].size && i <= oscillators[j].pos + oscillators[j].size) {
        color = (color == BLACK) ? SEGCOLOR(j) : color_blend(color, SEGCOLOR(j), 128);
      }
    }
    setPixelColor(i, color);
  }
 
  SEGENV.step = it;
  return FRAMETIME;
}


uint16_t WS2812FX::mode_lightning(void)
{
  uint16_t ledstart = random16(SEGLEN);               // Determine starting location of flash
  uint16_t ledlen = random16(SEGLEN -1 -ledstart);    // Determine length of flash (not to go beyond NUM_LEDS-1)
  uint8_t bri = 255/random8(1, 3);

  if (SEGENV.step == 0)
  {
    SEGENV.aux0 = random8(3, 3 + SEGMENT.intensity/20); //number of flashes
    bri = 52;
    SEGENV.aux1 = 1;
  }

  fill(SEGCOLOR(1));

  if (SEGENV.aux1) {
    for (int i = ledstart; i < ledstart + ledlen; i++)
    {
      if (SEGMENT.palette == 0)
      {
        setPixelColor(i,bri,bri,bri,bri);
      } else {
        setPixelColor(i,color_from_palette(i, true, PALETTE_SOLID_WRAP, 0, bri));
      }
    }
    SEGENV.aux1 = 0;
    SEGENV.step++;
    return random8(4, 10);                                    // each flash only lasts 4-10 milliseconds
  }

  SEGENV.aux1 = 1;
  if (SEGENV.step == 1) return (200);                       // longer delay until next flash after the leader

  if (SEGENV.step <= SEGENV.aux0) return (50 + random8(100));  // shorter delay between strokes

  SEGENV.step = 0;
  return (random8(255 - SEGMENT.speed) * 100);                            // delay between strikes
}


// Pride2015
// Animated, ever-changing rainbows.
// by Mark Kriegsman: https://gist.github.com/kriegsman/964de772d64c502760e5
uint16_t WS2812FX::mode_pride_2015(void)
{
  uint16_t duration = 10 + SEGMENT.speed;
  uint16_t sPseudotime = SEGENV.step;
  uint16_t sHue16 = SEGENV.aux0;

  uint8_t sat8 = beatsin88( 87, 220, 250);
  uint8_t brightdepth = beatsin88( 341, 96, 224);
  uint16_t brightnessthetainc16 = beatsin88( 203, (25 * 256), (40 * 256));
  uint8_t msmultiplier = beatsin88(147, 23, 60);

  uint16_t hue16 = sHue16;//gHue * 256;
  uint16_t hueinc16 = beatsin88(113, 1, 3000);

  sPseudotime += duration * msmultiplier;
  sHue16 += duration * beatsin88( 400, 5,9);
  uint16_t brightnesstheta16 = sPseudotime;
  CRGB fastled_col;

  for (uint16_t i = 0 ; i < SEGLEN; i++) {
    hue16 += hueinc16;
    uint8_t hue8 = hue16 >> 8;

    brightnesstheta16  += brightnessthetainc16;
    uint16_t b16 = sin16( brightnesstheta16  ) + 32768;

    uint16_t bri16 = (uint32_t)((uint32_t)b16 * (uint32_t)b16) / 65536;
    uint8_t bri8 = (uint32_t)(((uint32_t)bri16) * brightdepth) / 65536;
    bri8 += (255 - brightdepth);

    CRGB newcolor = CHSV( hue8, sat8, bri8);
    fastled_col = col_to_crgb(getPixelColor(i));

    nblend(fastled_col, newcolor, 64);
    setPixelColor(i, fastled_col.red, fastled_col.green, fastled_col.blue);
  }
  SEGENV.step = sPseudotime;
  SEGENV.aux0 = sHue16;
  return FRAMETIME;
}


//eight colored dots, weaving in and out of sync with each other
uint16_t WS2812FX::mode_juggle(void){
  fade_out(SEGMENT.intensity);
  CRGB fastled_col;
  byte dothue = 0;
  for ( byte i = 0; i < 8; i++) {
    uint16_t index = 0 + beatsin88((128 + SEGMENT.speed)*(i + 7), 0, SEGLEN -1);
    fastled_col = col_to_crgb(getPixelColor(index));
    fastled_col |= (SEGMENT.palette==0)?CHSV(dothue, 220, 255):ColorFromPalette(currentPalette, dothue, 255);
    setPixelColor(index, fastled_col.red, fastled_col.green, fastled_col.blue);
    dothue += 32;
  }
  return FRAMETIME;
}


uint16_t WS2812FX::mode_palette()
{
  uint16_t counter = 0;
  if (SEGMENT.speed != 0) 
  {
    counter = (now * ((SEGMENT.speed >> 3) +1)) & 0xFFFF;
    counter = counter >> 8;
  }
  
  bool noWrap = (paletteBlend == 2 || (paletteBlend == 0 && SEGMENT.speed == 0));
  for (uint16_t i = 0; i < SEGLEN; i++)
  {
    uint8_t colorIndex = (i * 255 / SEGLEN) - counter;
    
    if (noWrap) colorIndex = map(colorIndex, 0, 255, 0, 240); //cut off blend at palette "end"
    
    setPixelColor(i, color_from_palette(colorIndex, false, true, 255));
  }
  return FRAMETIME;
}


// WLED limitation: Analog Clock overlay will NOT work when Fire2012 is active
// Fire2012 by Mark Kriegsman, July 2012
// as part of "Five Elements" shown here: http://youtu.be/knWiGsmgycY
//// 
// This basic one-dimensional 'fire' simulation works roughly as follows:
// There's a underlying array of 'heat' cells, that model the temperature
// at each point along the line.  Every cycle through the simulation, 
// four steps are performed:
//  1) All cells cool down a little bit, losing heat to the air
//  2) The heat from each cell drifts 'up' and diffuses a little
//  3) Sometimes randomly new 'sparks' of heat are added at the bottom
//  4) The heat from each cell is rendered as a color into the leds array
//     The heat-to-color mapping uses a black-body radiation approximation.
//
// Temperature is in arbitrary units from 0 (cold black) to 255 (white hot).
//
// This simulation scales it self a bit depending on NUM_LEDS; it should look
// "OK" on anywhere from 20 to 100 LEDs without too much tweaking. 
//
// I recommend running this simulation at anywhere from 30-100 frames per second,
// meaning an interframe delay of about 10-35 milliseconds.
//
// Looks best on a high-density LED setup (60+ pixels/meter).
//
//
// There are two main parameters you can play with to control the look and
// feel of your fire: COOLING (used in step 1 above) (Speed = COOLING), and SPARKING (used
// in step 3 above) (Effect Intensity = Sparking).


uint16_t WS2812FX::mode_fire_2012()
{
  uint32_t it = now >> 5; //div 32

  if (!SEGENV.allocateData(SEGLEN)) return mode_static(); //allocation failed
  
  byte* heat = SEGENV.data;

  if (it != SEGENV.step)
  {
    // Step 1.  Cool down every cell a little
    for (uint16_t i = 0; i < SEGLEN; i++) {
      SEGENV.data[i] = qsub8(heat[i],  random8(0, (((20 + SEGMENT.speed /3) * 10) / SEGLEN) + 2));
    }
  
    // Step 2.  Heat from each cell drifts 'up' and diffuses a little
    for (uint16_t k= SEGLEN -1; k > 1; k--) {
      heat[k] = (heat[k - 1] + heat[k - 2] + heat[k - 2] ) / 3;
    }
    
    // Step 3.  Randomly ignite new 'sparks' of heat near the bottom
    if (random8() <= SEGMENT.intensity) {
      uint8_t y = random8(7);
      if (y < SEGLEN) heat[y] = qadd8(heat[y], random8(160,255));
    }
    SEGENV.step = it;
  }

  // Step 4.  Map from heat cells to LED colors
  for (uint16_t j = 0; j < SEGLEN; j++) {
    CRGB color = ColorFromPalette(currentPalette, MIN(heat[j],240), 255, LINEARBLEND);
    setPixelColor(j, color.red, color.green, color.blue);
  }
  return FRAMETIME;
}


// ColorWavesWithPalettes by Mark Kriegsman: https://gist.github.com/kriegsman/8281905786e8b2632aeb
// This function draws color waves with an ever-changing,
// widely-varying set of parameters, using a color palette.
uint16_t WS2812FX::mode_colorwaves()
{
  uint16_t duration = 10 + SEGMENT.speed;
  uint16_t sPseudotime = SEGENV.step;
  uint16_t sHue16 = SEGENV.aux0;

  uint8_t brightdepth = beatsin88(341, 96, 224);
  uint16_t brightnessthetainc16 = beatsin88( 203, (25 * 256), (40 * 256));
  uint8_t msmultiplier = beatsin88(147, 23, 60);

  uint16_t hue16 = sHue16;//gHue * 256;
  // uint16_t hueinc16 = beatsin88(113, 300, 1500);
  uint16_t hueinc16 = beatsin88(113, 60, 300)*SEGMENT.intensity*10/255;  // Use the Intensity Slider for the hues

  sPseudotime += duration * msmultiplier;
  sHue16 += duration * beatsin88(400, 5, 9);
  uint16_t brightnesstheta16 = sPseudotime;
  CRGB fastled_col;

  for ( uint16_t i = 0 ; i < SEGLEN; i++) {
    hue16 += hueinc16;
    uint8_t hue8 = hue16 >> 8;
    uint16_t h16_128 = hue16 >> 7;
    if ( h16_128 & 0x100) {
      hue8 = 255 - (h16_128 >> 1);
    } else {
      hue8 = h16_128 >> 1;
    }

    brightnesstheta16  += brightnessthetainc16;
    uint16_t b16 = sin16( brightnesstheta16  ) + 32768;

    uint16_t bri16 = (uint32_t)((uint32_t)b16 * (uint32_t)b16) / 65536;
    uint8_t bri8 = (uint32_t)(((uint32_t)bri16) * brightdepth) / 65536;
    bri8 += (255 - brightdepth);

    CRGB newcolor = ColorFromPalette(currentPalette, hue8, bri8);
    fastled_col = col_to_crgb(getPixelColor(i));

    nblend(fastled_col, newcolor, 128);
    setPixelColor(i, fastled_col.red, fastled_col.green, fastled_col.blue);
  }
  SEGENV.step = sPseudotime;
  SEGENV.aux0 = sHue16;
  return FRAMETIME;
}


// colored stripes pulsing at a defined Beats-Per-Minute (BPM)
uint16_t WS2812FX::mode_bpm()
{
  CRGB fastled_col;
  uint32_t stp = (now / 20) & 0xFF;
  uint8_t beat = beatsin8(SEGMENT.speed, 64, 255);
  for (uint16_t i = 0; i < SEGLEN; i++) {
    fastled_col = ColorFromPalette(currentPalette, stp + (i * 2), beat - stp + (i * 10));
    setPixelColor(i, fastled_col.red, fastled_col.green, fastled_col.blue);
  }
  return FRAMETIME;
}


uint16_t WS2812FX::mode_fillnoise8()
{
  if (SEGENV.call == 0) SEGENV.step = random16(12345);
  CRGB fastled_col;
  for (uint16_t i = 0; i < SEGLEN; i++) {
    uint8_t index = inoise8(i * SEGLEN, SEGENV.step + i * SEGLEN);
    fastled_col = ColorFromPalette(currentPalette, index, 255, LINEARBLEND);
    setPixelColor(i, fastled_col.red, fastled_col.green, fastled_col.blue);
  }
  SEGENV.step += beatsin8(SEGMENT.speed, 1, 6); //10,1,4

  return FRAMETIME;
}

uint16_t WS2812FX::mode_noise16_1()
{
  uint16_t scale = 320;                                      // the "zoom factor" for the noise
  CRGB fastled_col;
  SEGENV.step += (1 + SEGMENT.speed/16);

  for (uint16_t i = 0; i < SEGLEN; i++) {

    uint16_t shift_x = beatsin8(11);                           // the x position of the noise field swings @ 17 bpm
    uint16_t shift_y = SEGENV.step/42;             // the y position becomes slowly incremented


    uint16_t real_x = (i + shift_x) * scale;                  // the x position of the noise field swings @ 17 bpm
    uint16_t real_y = (i + shift_y) * scale;                  // the y position becomes slowly incremented
    uint32_t real_z = SEGENV.step;                          // the z position becomes quickly incremented

    uint8_t noise = inoise16(real_x, real_y, real_z) >> 8;   // get the noise data and scale it down

    uint8_t index = sin8(noise * 3);                         // map LED color based on noise data

    fastled_col = ColorFromPalette(currentPalette, index, 255, LINEARBLEND);   // With that value, look up the 8 bit colour palette value and assign it to the current LED.
    setPixelColor(i, fastled_col.red, fastled_col.green, fastled_col.blue);
  }

  return FRAMETIME;
}


uint16_t WS2812FX::mode_noise16_2()
{
  uint16_t scale = 1000;                                       // the "zoom factor" for the noise
  CRGB fastled_col;
  SEGENV.step += (1 + (SEGMENT.speed >> 1));

  for (uint16_t i = 0; i < SEGLEN; i++) {

    uint16_t shift_x = SEGENV.step >> 6;                         // x as a function of time
    uint16_t shift_y = SEGENV.step/42;

    uint32_t real_x = (i + shift_x) * scale;                  // calculate the coordinates within the noise field

    uint8_t noise = inoise16(real_x, 0, 4223) >> 8;    // get the noise data and scale it down

    uint8_t index = sin8(noise * 3);                          // map led color based on noise data

    fastled_col = ColorFromPalette(currentPalette, index, noise, LINEARBLEND);   // With that value, look up the 8 bit colour palette value and assign it to the current LED.
    setPixelColor(i, fastled_col.red, fastled_col.green, fastled_col.blue);
  }

  return FRAMETIME;
}


uint16_t WS2812FX::mode_noise16_3()
{
  uint16_t scale = 800;                                       // the "zoom factor" for the noise
  CRGB fastled_col;
  SEGENV.step += (1 + SEGMENT.speed);

  for (uint16_t i = 0; i < SEGLEN; i++) {

    uint16_t shift_x = 4223;                                  // no movement along x and y
    uint16_t shift_y = 1234;

    uint32_t real_x = (i + shift_x) * scale;                  // calculate the coordinates within the noise field
    uint32_t real_y = (i + shift_y) * scale;                  // based on the precalculated positions
    uint32_t real_z = SEGENV.step*8;  

    uint8_t noise = inoise16(real_x, real_y, real_z) >> 8;    // get the noise data and scale it down

    uint8_t index = sin8(noise * 3);                          // map led color based on noise data

    fastled_col = ColorFromPalette(currentPalette, index, noise, LINEARBLEND);   // With that value, look up the 8 bit colour palette value and assign it to the current LED.
    setPixelColor(i, fastled_col.red, fastled_col.green, fastled_col.blue);
  }

  return FRAMETIME;
}


//https://github.com/aykevl/ledstrip-spark/blob/master/ledstrip.ino
uint16_t WS2812FX::mode_noise16_4()
{
  CRGB fastled_col;
  uint32_t stp = (now * SEGMENT.speed) >> 7;
  for (uint16_t i = 0; i < SEGLEN; i++) {
    int16_t index = inoise16(uint32_t(i) << 12, stp);
    fastled_col = ColorFromPalette(currentPalette, index);
    setPixelColor(i, fastled_col.red, fastled_col.green, fastled_col.blue);
  }
  return FRAMETIME;
}


//based on https://gist.github.com/kriegsman/5408ecd397744ba0393e
uint16_t WS2812FX::mode_colortwinkle()
{
  uint16_t dataSize = (SEGLEN+7) >> 3; //1 bit per LED
  if (!SEGENV.allocateData(dataSize)) return mode_static(); //allocation failed
  
  CRGB fastled_col, prev;
  fract8 fadeUpAmount = 8 + (SEGMENT.speed/4), fadeDownAmount = 5 + (SEGMENT.speed/7);
  for (uint16_t i = 0; i < SEGLEN; i++) {
    fastled_col = col_to_crgb(getPixelColor(i));
    prev = fastled_col;
    uint16_t index = i >> 3;
    uint8_t  bitNum = i & 0x07;
    bool fadeUp = bitRead(SEGENV.data[index], bitNum);
    
    if (fadeUp) {
      CRGB incrementalColor = fastled_col;
      incrementalColor.nscale8_video( fadeUpAmount);
      fastled_col += incrementalColor;

      if (fastled_col.red == 255 || fastled_col.green == 255 || fastled_col.blue == 255) {
        bitWrite(SEGENV.data[index], bitNum, false);
      }
      setPixelColor(i, fastled_col.red, fastled_col.green, fastled_col.blue);

      if (col_to_crgb(getPixelColor(i)) == prev) //fix "stuck" pixels
      {
        fastled_col += fastled_col;
        setPixelColor(i, fastled_col.red, fastled_col.green, fastled_col.blue);
      }
    } else {
      fastled_col.nscale8( 255 - fadeDownAmount);
      setPixelColor(i, fastled_col.red, fastled_col.green, fastled_col.blue);
    }
  }

  for (uint16_t j = 0; j <= SEGLEN / 50; j++)
  {
    if (random8() <= SEGMENT.intensity) {
      for (uint8_t times = 0; times < 5; times++) //attempt to spawn a new pixel 5 times
      {
        int i = random16(SEGLEN);
        if(getPixelColor(i) == 0) {
          fastled_col = ColorFromPalette(currentPalette, random8(), 64, NOBLEND);
          uint16_t index = i >> 3;
          uint8_t  bitNum = i & 0x07;
          bitWrite(SEGENV.data[index], bitNum, true);
          setPixelColor(i, fastled_col.red, fastled_col.green, fastled_col.blue);
          break; //only spawn 1 new pixel per frame per 50 LEDs
        }
      }
    }
  }
  return FRAMETIME;
}


//Calm effect, like a lake at night
uint16_t WS2812FX::mode_lake() {
  uint8_t sp = SEGMENT.speed/10;
  int wave1 = beatsin8(sp +2, -64,64);
  int wave2 = beatsin8(sp +1, -64,64);
  uint8_t wave3 = beatsin8(sp +2,   0,80);
  CRGB fastled_col;

  for (uint16_t i = 0; i < SEGLEN; i++)
  {
    int index = cos8((i*15)+ wave1)/2 + cubicwave8((i*23)+ wave2)/2;           
    uint8_t lum = (index > wave3) ? index - wave3 : 0;
    fastled_col = ColorFromPalette(currentPalette, map(index,0,255,0,240), lum, LINEARBLEND);
    setPixelColor(i, fastled_col.red, fastled_col.green, fastled_col.blue);
  }
  return FRAMETIME;
}


// meteor effect
// send a meteor from begining to to the end of the strip with a trail that randomly decays.
// adapted from https://www.tweaking4all.com/hardware/arduino/adruino-led-strip-effects/#LEDStripEffectMeteorRain
uint16_t WS2812FX::mode_meteor() {
  if (!SEGENV.allocateData(SEGLEN)) return mode_static(); //allocation failed

  byte* trail = SEGENV.data;
  
  byte meteorSize= 1+ SEGLEN / 10;
  uint16_t counter = now * ((SEGMENT.speed >> 2) +8);
  uint16_t in = counter * SEGLEN >> 16;

  // fade all leds to colors[1] in LEDs one step
  for (uint16_t i = 0; i < SEGLEN; i++) {
    if (random8() <= 255 - SEGMENT.intensity)
    {
      byte meteorTrailDecay = 128 + random8(127);
      trail[i] = scale8(trail[i], meteorTrailDecay);
      setPixelColor(i, color_from_palette(trail[i], false, true, 255));
    }
  }

  // draw meteor
  for(int j = 0; j < meteorSize; j++) {
    uint16_t index = in + j;
    if(index >= SEGLEN) {
      index = (in + j - SEGLEN);
    }

    trail[index] = 240;
    setPixelColor(index, color_from_palette(trail[index], false, true, 255));
  }

  return FRAMETIME;
}


// smooth meteor effect
// send a meteor from begining to to the end of the strip with a trail that randomly decays.
// adapted from https://www.tweaking4all.com/hardware/arduino/adruino-led-strip-effects/#LEDStripEffectMeteorRain
uint16_t WS2812FX::mode_meteor_smooth() {
  if (!SEGENV.allocateData(SEGLEN)) return mode_static(); //allocation failed

  byte* trail = SEGENV.data;
  
  byte meteorSize= 1+ SEGLEN / 10;
  uint16_t in = map((SEGENV.step >> 6 & 0xFF), 0, 255, 0, SEGLEN -1);

  // fade all leds to colors[1] in LEDs one step
  for (uint16_t i = 0; i < SEGLEN; i++) {
    if (trail[i] != 0 && random8() <= 255 - SEGMENT.intensity)
    {
      int change = 3 - random8(12); //change each time between -8 and +3
      trail[i] += change;
      if (trail[i] > 245) trail[i] = 0;
      if (trail[i] > 240) trail[i] = 240;
      setPixelColor(i, color_from_palette(trail[i], false, true, 255));
    }
  }
  
  // draw meteor
  for(int j = 0; j < meteorSize; j++) {  
    uint16_t index = in + j;   
    if(in + j >= SEGLEN) {
      index = (in + j - SEGLEN);
    }
    setPixelColor(index, color_blend(getPixelColor(index), color_from_palette(240, false, true, 255), 48));
    trail[index] = 240;
  }

  SEGENV.step += SEGMENT.speed +1;
  return FRAMETIME;
}


//Railway Crossing / Christmas Fairy lights
uint16_t WS2812FX::mode_railway()
{
  uint16_t dur = 40 + (255 - SEGMENT.speed) * 10;
  uint16_t rampdur = (dur * SEGMENT.intensity) >> 8;
  if (SEGENV.step > dur)
  {
    //reverse direction
    SEGENV.step = 0;
    SEGENV.aux0 = !SEGENV.aux0;
  }
  uint8_t pos = 255;
  if (rampdur != 0)
  {
    uint16_t p0 = (SEGENV.step * 255) / rampdur;
    if (p0 < 255) pos = p0;
  }
  if (SEGENV.aux0) pos = 255 - pos;
  for (uint16_t i = 0; i < SEGLEN; i += 2)
  {
    setPixelColor(i, color_from_palette(255 - pos, false, false, 255));
    if (i < SEGLEN -1)
    {
      setPixelColor(i + 1, color_from_palette(pos, false, false, 255));
    }
  }
  SEGENV.step += FRAMETIME;
  return FRAMETIME;
}


//Water ripple
//propagation velocity from speed
//drop rate from intensity

//4 bytes
typedef struct Ripple {
  uint8_t state;
  uint8_t color;
  uint16_t pos;
} ripple;

uint16_t WS2812FX::ripple_base(bool rainbow)
{
  uint16_t maxRipples = 1 + (SEGLEN >> 2);
  if (maxRipples > 100) maxRipples = 100;
  uint16_t dataSize = sizeof(ripple) * maxRipples;

  if (!SEGENV.allocateData(dataSize)) return mode_static(); //allocation failed
 
  Ripple* ripples = reinterpret_cast<Ripple*>(SEGENV.data);

  // ranbow background or chosen background, all very dim.
  if (rainbow) {
    if (SEGENV.call ==0) {
      SEGENV.aux0 = random8();
      SEGENV.aux1 = random8();
    }
    if (SEGENV.aux0 == SEGENV.aux1) {
      SEGENV.aux1 = random8();
    }
    else if (SEGENV.aux1 > SEGENV.aux0) {
      SEGENV.aux0++;
    } else {
      SEGENV.aux0--;
    }
    fill(color_blend(color_wheel(SEGENV.aux0),BLACK,235));
  } else {
    fill(SEGCOLOR(1));
  }
  
  //draw wave
  for (uint16_t i = 0; i < maxRipples; i++)
  {
    uint16_t ripplestate = ripples[i].state;
    if (ripplestate)
    {
      uint8_t rippledecay = (SEGMENT.speed >> 4) +1; //faster decay if faster propagation
      uint16_t rippleorigin = ripples[i].pos;
      uint32_t col = color_from_palette(ripples[i].color, false, false, 255);
      uint16_t propagation = ((ripplestate/rippledecay -1) * SEGMENT.speed);
      int16_t propI = propagation >> 8;
      uint8_t propF = propagation & 0xFF;
      int16_t left = rippleorigin - propI -1;
      uint8_t amp = (ripplestate < 17) ? triwave8((ripplestate-1)*8) : map(ripplestate,17,255,255,2);

      for (int16_t v = left; v < left +4; v++)
      {
        uint8_t mag = scale8(cubicwave8((propF>>2)+(v-left)*64), amp);
        if (v < SEGLEN && v >= 0)
        {
          setPixelColor(v, color_blend(getPixelColor(v), col, mag));
        }
        int16_t w = left + propI*2 + 3 -(v-left);
        if (w < SEGLEN && w >= 0)
        {
          setPixelColor(w, color_blend(getPixelColor(w), col, mag));
        }
      }  
      ripplestate += rippledecay;
      ripples[i].state = (ripplestate > 254) ? 0 : ripplestate;
    } else //randomly create new wave
    {
      if (random16(IBN + 10000) <= SEGMENT.intensity)
      {
        ripples[i].state = 1;
        ripples[i].pos = random16(SEGLEN);
        ripples[i].color = random8(); //color
      }
    }
  }
  return FRAMETIME;
}

uint16_t WS2812FX::mode_ripple(void) {
  return ripple_base(false);
}

uint16_t WS2812FX::mode_ripple_rainbow(void) {
  return ripple_base(true);
}



//  TwinkleFOX by Mark Kriegsman: https://gist.github.com/kriegsman/756ea6dcae8e30845b5a
//
//  TwinkleFOX: Twinkling 'holiday' lights that fade in and out.
//  Colors are chosen from a palette. Read more about this effect using the link above!

// If COOL_LIKE_INCANDESCENT is set to 1, colors will
// fade out slighted 'reddened', similar to how
// incandescent bulbs change color as they get dim down.
#define COOL_LIKE_INCANDESCENT 1

CRGB WS2812FX::twinklefox_one_twinkle(uint32_t ms, uint8_t salt, bool cat)
{
  // Overall twinkle speed (changed)
  uint16_t ticks = ms / (32 - (SEGMENT.speed >> 3));
  uint8_t fastcycle8 = ticks;
  uint16_t slowcycle16 = (ticks >> 8) + salt;
  slowcycle16 += sin8(slowcycle16);
  slowcycle16 = (slowcycle16 * 2053) + 1384;
  uint8_t slowcycle8 = (slowcycle16 & 0xFF) + (slowcycle16 >> 8);
  
  // Overall twinkle density.
  // 0 (NONE lit) to 8 (ALL lit at once).
  // Default is 5.
  uint8_t twinkleDensity = (SEGMENT.intensity >> 5) +1;

  uint8_t bright = 0;
  if (((slowcycle8 & 0x0E)/2) < twinkleDensity) {
    uint8_t ph = fastcycle8;
    // This is like 'triwave8', which produces a
    // symmetrical up-and-down triangle sawtooth waveform, except that this
    // function produces a triangle wave with a faster attack and a slower decay
    if (cat) //twinklecat, variant where the leds instantly turn on
    {
      bright = 255 - ph;
    } else { //vanilla twinklefox
      if (ph < 86) {
      bright = ph * 3;
      } else {
        ph -= 86;
        bright = 255 - (ph + (ph/2));
      }
    }
  }

  uint8_t hue = slowcycle8 - salt;
  CRGB c;
  if (bright > 0) {
    c = ColorFromPalette(currentPalette, hue, bright, NOBLEND);
    if(COOL_LIKE_INCANDESCENT == 1) {
      // This code takes a pixel, and if its in the 'fading down'
      // part of the cycle, it adjusts the color a little bit like the
      // way that incandescent bulbs fade toward 'red' as they dim.
      if (fastcycle8 >= 128) 
      {
        uint8_t cooling = (fastcycle8 - 128) >> 4;
        c.g = qsub8(c.g, cooling);
        c.b = qsub8(c.b, cooling * 2);
      }
    }
  } else {
    c = CRGB::Black;
  }
  return c;
}

//  This function loops over each pixel, calculates the
//  adjusted 'clock' that this pixel should use, and calls
//  "CalculateOneTwinkle" on each pixel.  It then displays
//  either the twinkle color of the background color,
//  whichever is brighter.
uint16_t WS2812FX::twinklefox_base(bool cat)
{
  // "PRNG16" is the pseudorandom number generator
  // It MUST be reset to the same starting value each time
  // this function is called, so that the sequence of 'random'
  // numbers that it generates is (paradoxically) stable.
  uint16_t PRNG16 = 11337;

  // Set up the background color, "bg".
  // if AUTO_SELECT_BACKGROUND_COLOR == 1, and the first two colors of
  // the current palette are identical, then a deeply faded version of
  // that color is used for the background color
  CRGB bg;
  bg = col_to_crgb(SEGCOLOR(1));
  uint8_t bglight = bg.getAverageLight();
  if (bglight > 64) {
    bg.nscale8_video(16); // very bright, so scale to 1/16th
  } else if (bglight > 16) {
    bg.nscale8_video(64); // not that bright, so scale to 1/4th
  } else {
    bg.nscale8_video(86); // dim, scale to 1/3rd.
  }

  uint8_t backgroundBrightness = bg.getAverageLight();

  for (uint16_t i = 0; i < SEGLEN; i++) {
  
    PRNG16 = (uint16_t)(PRNG16 * 2053) + 1384; // next 'random' number
    uint16_t myclockoffset16= PRNG16; // use that number as clock offset
    PRNG16 = (uint16_t)(PRNG16 * 2053) + 1384; // next 'random' number
    // use that number as clock speed adjustment factor (in 8ths, from 8/8ths to 23/8ths)
    uint8_t myspeedmultiplierQ5_3 =  ((((PRNG16 & 0xFF)>>4) + (PRNG16 & 0x0F)) & 0x0F) + 0x08;
    uint32_t myclock30 = (uint32_t)((now * myspeedmultiplierQ5_3) >> 3) + myclockoffset16;
    uint8_t  myunique8 = PRNG16 >> 8; // get 'salt' value for this pixel

    // We now have the adjusted 'clock' for this pixel, now we call
    // the function that computes what color the pixel should be based
    // on the "brightness = f( time )" idea.
    CRGB c = twinklefox_one_twinkle(myclock30, myunique8, cat);

    uint8_t cbright = c.getAverageLight();
    int16_t deltabright = cbright - backgroundBrightness;
    if (deltabright >= 32 || (!bg)) {
      // If the new pixel is significantly brighter than the background color,
      // use the new color.
      setPixelColor(i, c.red, c.green, c.blue);
    } else if (deltabright > 0) {
      // If the new pixel is just slightly brighter than the background color,
      // mix a blend of the new color and the background color
      setPixelColor(i, color_blend(crgb_to_col(bg), crgb_to_col(c), deltabright * 8));
    } else {
      // if the new pixel is not at all brighter than the background color,
      // just use the background color.
      setPixelColor(i, bg.r, bg.g, bg.b);
    }
  }
  return FRAMETIME;
}

uint16_t WS2812FX::mode_twinklefox()
{
  return twinklefox_base(false);
}

uint16_t WS2812FX::mode_twinklecat()
{
  return twinklefox_base(true);
}


//inspired by https://www.tweaking4all.com/hardware/arduino/adruino-led-strip-effects/#LEDStripEffectBlinkingHalloweenEyes
#define HALLOWEEN_EYE_SPACE 3
#define HALLOWEEN_EYE_WIDTH 1

uint16_t WS2812FX::mode_halloween_eyes()
{  
  uint16_t eyeLength = (2*HALLOWEEN_EYE_WIDTH) + HALLOWEEN_EYE_SPACE;
  if (eyeLength > SEGLEN) return mode_static(); //bail if segment too short

  fill(SEGCOLOR(1)); //fill background

  uint8_t state = SEGENV.aux1 >> 8;
  uint16_t stateTime = SEGENV.call;
  if (stateTime == 0) stateTime = 2000;

  if (state == 0) { //spawn eyes
    SEGENV.aux0 = random16(0, SEGLEN - eyeLength); //start pos
    SEGENV.aux1 = random8(); //color
    state = 1;
  }
  
  if (state < 2) { //fade eyes
    uint16_t startPos    = SEGENV.aux0;
    uint16_t start2ndEye = startPos + HALLOWEEN_EYE_WIDTH + HALLOWEEN_EYE_SPACE;
    
    uint32_t fadestage = (now - SEGENV.step)*255 / stateTime;
    if (fadestage > 255) fadestage = 255;
    uint32_t c = color_blend(color_from_palette(SEGENV.aux1 & 0xFF, false, false, 0), SEGCOLOR(1), fadestage);
    
    for (uint16_t i = 0; i < HALLOWEEN_EYE_WIDTH; i++)
    {
      setPixelColor(startPos    + i, c);
      setPixelColor(start2ndEye + i, c);
    }
  }

  if (now - SEGENV.step > stateTime)
  {
    state++;
    if (state > 2) state = 0;
    
    if (state < 2)
    {
      stateTime = 100 + (255 - SEGMENT.intensity)*10; //eye fade time
    } else {
      uint16_t eyeOffTimeBase = (255 - SEGMENT.speed)*10;
      stateTime = eyeOffTimeBase + random16(eyeOffTimeBase);
    }
    SEGENV.step = now;
    SEGENV.call = stateTime;
  }

  SEGENV.aux1 = (SEGENV.aux1 & 0xFF) + (state << 8); //save state
  
  return FRAMETIME;
}


//Speed slider sets amount of LEDs lit, intensity sets unlit
uint16_t WS2812FX::mode_static_pattern()
{
  uint16_t lit = 1 + SEGMENT.speed;
  uint16_t unlit = 1 + SEGMENT.intensity;
  bool drawingLit = true;
  uint16_t cnt = 0;

  for (uint16_t i = 0; i < SEGLEN; i++) {
    setPixelColor(i, (drawingLit) ? color_from_palette(i, true, PALETTE_SOLID_WRAP, 0) : SEGCOLOR(1));
    cnt++;
    if (cnt >= ((drawingLit) ? lit : unlit)) {
      cnt = 0;
      drawingLit = !drawingLit;
    }
  }
  
  return FRAMETIME;
}

uint16_t WS2812FX::mode_tri_static_pattern()
{
  uint8_t segSize = (SEGMENT.intensity >> 5) +1;
  uint8_t currSeg = 0;
  uint16_t currSegCount = 0;

  for (uint16_t i = 0; i < SEGLEN; i++) {
    if ( currSeg % 3 == 0 ) {
      setPixelColor(i, SEGCOLOR(0));
    } else if( currSeg % 3 == 1) {
      setPixelColor(i, SEGCOLOR(1));
    } else {
      setPixelColor(i, (SEGCOLOR(2) > 0 ? SEGCOLOR(2) : WHITE));
    }
    currSegCount += 1;
    if (currSegCount >= segSize) {
      currSeg +=1;
      currSegCount = 0;
    }
  }

  return FRAMETIME;
}


uint16_t WS2812FX::spots_base(uint16_t threshold)
{
  fill(SEGCOLOR(1));
  
  uint16_t maxZones = SEGLEN >> 2;
  uint16_t zones = 1 + ((SEGMENT.intensity * maxZones) >> 8);
  uint16_t zoneLen = SEGLEN / zones;
  uint16_t offset = (SEGLEN - zones * zoneLen) >> 1;

  for (uint16_t z = 0; z < zones; z++)
  {
    uint16_t pos = offset + z * zoneLen;
    for (uint16_t i = 0; i < zoneLen; i++)
    {
      uint16_t wave = triwave16((i * 0xFFFF) / zoneLen);
      if (wave > threshold) {
        uint16_t index = 0 + pos + i;
        uint8_t s = (wave - threshold)*255 / (0xFFFF - threshold);
        setPixelColor(index, color_blend(color_from_palette(index, true, PALETTE_SOLID_WRAP, 0), SEGCOLOR(1), 255-s));
      }
    }
  }
  
  return FRAMETIME;
}


//Intensity slider sets number of "lights", speed sets LEDs per light
uint16_t WS2812FX::mode_spots()
{
  return spots_base((255 - SEGMENT.speed) << 8);
}


//Intensity slider sets number of "lights", LEDs per light fade in and out
uint16_t WS2812FX::mode_spots_fade()
{
  uint16_t counter = now * ((SEGMENT.speed >> 2) +8);
  uint16_t t = triwave16(counter);
  uint16_t tr = (t >> 1) + (t >> 2);
  return spots_base(tr);
}


//each needs 12 bytes
//Spark type is used for popcorn and 1D fireworks
typedef struct Ball {
  unsigned long lastBounceTime;
  float impactVelocity;
  float height;
} ball;

/*
*  Bouncing Balls Effect
*/
uint16_t WS2812FX::mode_bouncing_balls(void) {
  //allocate segment data
  uint16_t maxNumBalls = 16; 
  uint16_t dataSize = sizeof(ball) * maxNumBalls;
  if (!SEGENV.allocateData(dataSize)) return mode_static(); //allocation failed
  
  Ball* balls = reinterpret_cast<Ball*>(SEGENV.data);
  
  // number of balls based on intensity setting to max of 7 (cycles colors)
  // non-chosen color is a random color
  uint8_t numBalls = int(((SEGMENT.intensity * (maxNumBalls - 0.8f)) / 255) + 1);
  
  float gravity                           = -9.81; // standard value of gravity
  float impactVelocityStart               = sqrt( -2 * gravity);

  unsigned long time = millis();

  if (SEGENV.call == 0) {
    for (uint8_t i = 0; i < maxNumBalls; i++) balls[i].lastBounceTime = time;
  }
  
  bool hasCol2 = SEGCOLOR(2);
  fill(hasCol2 ? BLACK : SEGCOLOR(1));
  
  for (uint8_t i = 0; i < numBalls; i++) {
    float timeSinceLastBounce = (time - balls[i].lastBounceTime)/((255-SEGMENT.speed)*8/256 +1);
    balls[i].height = 0.5 * gravity * pow(timeSinceLastBounce/1000 , 2.0) + balls[i].impactVelocity * timeSinceLastBounce/1000;

    if (balls[i].height < 0) { //start bounce
      balls[i].height = 0;
      //damping for better effect using multiple balls
      float dampening = 0.90 - float(i)/pow(numBalls,2);
      balls[i].impactVelocity = dampening * balls[i].impactVelocity;
      balls[i].lastBounceTime = time;

      if (balls[i].impactVelocity < 0.015) {
        balls[i].impactVelocity = impactVelocityStart;
      }
    }
    
    uint32_t color = SEGCOLOR(0);
    if (SEGMENT.palette) {
      color = color_wheel(i*(256/MAX(numBalls, 8)));
    } else if (hasCol2) {
      color = SEGCOLOR(i % NUM_COLORS);
    }

    uint16_t pos = round(balls[i].height * (SEGLEN - 1));
    setPixelColor(pos, color);
  }

  return FRAMETIME;
}


/*
* Sinelon stolen from FASTLED examples
*/
uint16_t WS2812FX::sinelon_base(bool dual, bool rainbow=false) {
  fade_out(SEGMENT.intensity);
  uint16_t pos = beatsin16(SEGMENT.speed/10,0,SEGLEN-1);
  if (SEGENV.call == 0) SEGENV.aux0 = pos;
  uint32_t color1 = color_from_palette(pos, true, false, 0);
  uint32_t color2 = SEGCOLOR(2);
  if (rainbow) {
    color1 = color_wheel((pos & 0x07) * 32);
  }
  setPixelColor(pos, color1);
  if (dual) {
    if (!color2) color2 = color_from_palette(pos, true, false, 0);
    if (rainbow) color2 = color1; //rainbow
    setPixelColor(SEGLEN-1-pos, color2);
  }
  if (SEGENV.aux0 != pos) { 
    if (SEGENV.aux0 < pos) {
      for (uint16_t i = SEGENV.aux0; i < pos ; i++) {
        setPixelColor(i, color1);
        if (dual) setPixelColor(SEGLEN-1-i, color2);
      }
    } else {
      for (uint16_t i = SEGENV.aux0; i > pos ; i--) {
        setPixelColor(i, color1);
        if (dual) setPixelColor(SEGLEN-1-i, color2);
      }
    }
    SEGENV.aux0 = pos;
  }

  return FRAMETIME;
}

uint16_t WS2812FX::mode_sinelon(void) {
  return sinelon_base(false);
}

uint16_t WS2812FX::mode_sinelon_dual(void) {
  return sinelon_base(true);
}

uint16_t WS2812FX::mode_sinelon_rainbow(void) {
  return sinelon_base(true, true);
}


//Rainbow with glitter, inspired by https://gist.github.com/kriegsman/062e10f7f07ba8518af6
uint16_t WS2812FX::mode_glitter()
{
  mode_palette();

  if (SEGMENT.intensity > random8())
  {
    setPixelColor(random16(SEGLEN), ULTRAWHITE);
  }
  
  return FRAMETIME;
}



//each needs 12 bytes
//Spark type is used for popcorn, 1D fireworks, and drip
typedef struct Spark {
  float pos;
  float vel;
  uint16_t col;
  uint8_t colIndex;
} spark;

/*
*  POPCORN
*  modified from https://github.com/kitesurfer1404/WS2812FX/blob/master/src/custom/Popcorn.h
*/
uint16_t WS2812FX::mode_popcorn(void) {
  //allocate segment data
  uint16_t maxNumPopcorn = 24; 
  uint16_t dataSize = sizeof(spark) * maxNumPopcorn;
  if (!SEGENV.allocateData(dataSize)) return mode_static(); //allocation failed
  
  Spark* popcorn = reinterpret_cast<Spark*>(SEGENV.data);

  float gravity = -0.0001 - (SEGMENT.speed/200000.0); // m/s/s
  gravity *= SEGLEN;

  bool hasCol2 = SEGCOLOR(2);
  fill(hasCol2 ? BLACK : SEGCOLOR(1));

  uint8_t numPopcorn = SEGMENT.intensity*maxNumPopcorn/255;
  if (numPopcorn == 0) numPopcorn = 1;

  for(uint8_t i = 0; i < numPopcorn; i++) {
    bool isActive = popcorn[i].pos >= 0.0f;

    if (isActive) { // if kernel is active, update its position
      popcorn[i].pos += popcorn[i].vel;
      popcorn[i].vel += gravity;
      uint32_t col = color_wheel(popcorn[i].colIndex);
      if (!SEGMENT.palette && popcorn[i].colIndex < NUM_COLORS) col = SEGCOLOR(popcorn[i].colIndex);
      
      uint16_t ledIndex = popcorn[i].pos;
      if (ledIndex < SEGLEN) setPixelColor(ledIndex, col);
    } else { // if kernel is inactive, randomly pop it
      if (random8() < 2) { // POP!!!
        popcorn[i].pos = 0.01f;
        
        uint16_t peakHeight = 128 + random8(128); //0-255
        peakHeight = (peakHeight * (SEGLEN -1)) >> 8;
        popcorn[i].vel = sqrt(-2.0 * gravity * peakHeight);
        
        if (SEGMENT.palette)
        {
          popcorn[i].colIndex = random8();
        } else {
          byte col = random8(0, NUM_COLORS);
          if (!hasCol2 || !SEGCOLOR(col)) col = 0;
          popcorn[i].colIndex = col;
        }
      }
    }
  }

  return FRAMETIME;
}


//values close to 100 produce 5Hz flicker, which looks very candle-y
//Inspired by https://github.com/avanhanegem/ArduinoCandleEffectNeoPixel
//and https://cpldcpu.wordpress.com/2016/01/05/reverse-engineering-a-real-candle/

uint16_t WS2812FX::candle(bool multi)
{
  if (multi)
  {
    //allocate segment data
    uint16_t dataSize = (SEGLEN -1) *3;
    if (!SEGENV.allocateData(dataSize)) return candle(false); //allocation failed
  }

  //max. flicker range controlled by intensity
  uint8_t valrange = SEGMENT.intensity;
  uint8_t rndval = valrange >> 1;

  //step (how much to move closer to target per frame) coarsely set by speed
  uint8_t speedFactor = 4;
  if (SEGMENT.speed > 252) { //epilepsy
    speedFactor = 1;
  } else if (SEGMENT.speed > 99) { //regular candle (mode called every ~25 ms, so 4 frames to have a new target every 100ms)
    speedFactor = 2;
  } else if (SEGMENT.speed > 49) { //slower fade
    speedFactor = 3;
  } //else 4 (slowest)

  uint16_t numCandles = (multi) ? SEGLEN : 1;

  for (uint16_t i = 0; i < numCandles; i++)
  {
    uint16_t d = 0; //data location

    uint8_t s = SEGENV.aux0, s_target = SEGENV.aux1, fadeStep = SEGENV.step;
    if (i > 0) {
      d = (i-1) *3;
      s = SEGENV.data[d]; s_target = SEGENV.data[d+1]; fadeStep = SEGENV.data[d+2];
    }
    if (fadeStep == 0) { //init vals
      s = 128; s_target = 130 + random8(4); fadeStep = 1;
    }

    bool newTarget = false;
    if (s_target > s) { //fade up
      s = qadd8(s, fadeStep);
      if (s >= s_target) newTarget = true;
    } else {
      s = qsub8(s, fadeStep);
      if (s <= s_target) newTarget = true;
    }

    if (newTarget) {
      s_target = random8(rndval) + random8(rndval);
      if (s_target < (rndval >> 1)) s_target = (rndval >> 1) + random8(rndval);
      uint8_t offset = (255 - valrange) >> 1;
      s_target += offset;

      uint8_t dif = (s_target > s) ? s_target - s : s - s_target;
    
      fadeStep = dif >> speedFactor;
      if (fadeStep == 0) fadeStep = 1;
    }

     if (i > 0) {
      setPixelColor(i, color_blend(SEGCOLOR(1), color_from_palette(i, true, PALETTE_SOLID_WRAP, 0), s));

      SEGENV.data[d] = s; SEGENV.data[d+1] = s_target; SEGENV.data[d+2] = fadeStep;
    } else {
      for (uint16_t j = 0; j < SEGLEN; j++) {
        setPixelColor(j, color_blend(SEGCOLOR(1), color_from_palette(j, true, PALETTE_SOLID_WRAP, 0), s));
      }

      SEGENV.aux0 = s; SEGENV.aux1 = s_target; SEGENV.step = fadeStep;
    }
  }

  return FRAMETIME;
}

uint16_t WS2812FX::mode_candle()
{
  return candle(false);
}


uint16_t WS2812FX::mode_candle_multi()
{
  return candle(true);
}


/*
/ Fireworks in starburst effect
/ based on the video: https://www.reddit.com/r/arduino/comments/c3sd46/i_made_this_fireworks_effect_for_my_led_strips/
/ Speed sets frequency of new starbursts, intensity is the intensity of the burst
*/
#define STARBURST_MAX_FRAG 12

//each needs 64 byte
typedef struct particle {
  CRGB     color;
  uint32_t birth  =0;
  uint32_t last   =0;
  float    vel    =0;
  uint16_t pos    =-1;
  float    fragment[STARBURST_MAX_FRAG];
} star;

uint16_t WS2812FX::mode_starburst(void) {
  uint8_t numStars = 1 + (SEGLEN >> 3);
  if (numStars > 15) numStars = 15;
  uint16_t dataSize = sizeof(star) * numStars;

  if (!SEGENV.allocateData(dataSize)) return mode_static(); //allocation failed
  
  uint32_t it = millis();
  
  star* stars = reinterpret_cast<star*>(SEGENV.data);
  
  float          maxSpeed                = 375.0f;  // Max velocity
  float          particleIgnition        = 250.0f;  // How long to "flash"
  float          particleFadeTime        = 1500.0f; // Fade out time
     
  for (int j = 0; j < numStars; j++)
  {
    // speed to adjust chance of a burst, max is nearly always.
    if (random8((144-(SEGMENT.speed >> 1))) == 0 && stars[j].birth == 0)
    {
      // Pick a random color and location.  
      uint16_t startPos = random16(SEGLEN-1);
      float multiplier = (float)(random8())/255.0 * 1.0;

      stars[j].color = col_to_crgb(color_wheel(random8()));
      stars[j].pos = startPos; 
      stars[j].vel = maxSpeed * (float)(random8())/255.0 * multiplier;
      stars[j].birth = it;
      stars[j].last = it;
      // more fragments means larger burst effect
      int num = random8(3,6 + (SEGMENT.intensity >> 5));

      for (int i=0; i < STARBURST_MAX_FRAG; i++) {
        if (i < num) stars[j].fragment[i] = startPos;
        else stars[j].fragment[i] = -1;
      }
    }
  }
  
  fill(SEGCOLOR(1));
  
  for (int j=0; j<numStars; j++)
  {
    if (stars[j].birth != 0) {
      float dt = (it-stars[j].last)/1000.0;

      for (int i=0; i < STARBURST_MAX_FRAG; i++) {
        int var = i >> 1;
        
        if (stars[j].fragment[i] > 0) {
          //all fragments travel right, will be mirrored on other side
          stars[j].fragment[i] += stars[j].vel * dt * (float)var/3.0;
        }
      }
      stars[j].last = it;
      stars[j].vel -= 3*stars[j].vel*dt;
    }
  
    CRGB c = stars[j].color;

    // If the star is brand new, it flashes white briefly.  
    // Otherwise it just fades over time.
    float fade = 0.0f;
    float age = it-stars[j].birth;

    if (age < particleIgnition) {
      c = col_to_crgb(color_blend(WHITE, crgb_to_col(c), 254.5f*((age / particleIgnition))));
    } else {
      // Figure out how much to fade and shrink the star based on 
      // its age relative to its lifetime
      if (age > particleIgnition + particleFadeTime) {
        fade = 1.0f;                  // Black hole, all faded out
        stars[j].birth = 0;
        c = col_to_crgb(SEGCOLOR(1));
      } else {
        age -= particleIgnition;
        fade = (age / particleFadeTime);  // Fading star
        byte f = 254.5f*fade;
        c = col_to_crgb(color_blend(crgb_to_col(c), SEGCOLOR(1), f));
      }
    }
    
    float particleSize = (1.0 - fade) * 2;

    for (uint8_t index=0; index < STARBURST_MAX_FRAG*2; index++) {
      bool mirrored = index & 0x1;
      uint8_t i = index >> 1;
      if (stars[j].fragment[i] > 0) {
        float loc = stars[j].fragment[i];
        if (mirrored) loc -= (loc-stars[j].pos)*2;
        int start = loc - particleSize;
        int end = loc + particleSize;
        if (start < 0) start = 0;
        if (start == end) end++;
        if (end > SEGLEN) end = SEGLEN;    
        for (int p = start; p < end; p++) {
          setPixelColor(p, c.r, c.g, c.b);
        }
      }
    }
  }
  return FRAMETIME;
}


/*
 * Exploding fireworks effect
 * adapted from: http://www.anirama.com/1000leds/1d-fireworks/
 */

uint16_t WS2812FX::mode_exploding_fireworks(void)
{
  //allocate segment data
  uint16_t numSparks = 2 + (SEGLEN >> 1); 
  if (numSparks > 80) numSparks = 80;
  uint16_t dataSize = sizeof(spark) * numSparks;
  if (!SEGENV.allocateData(dataSize)) return mode_static(); //allocation failed

  fill(BLACK);
  
  bool actuallyReverse = SEGMENT.getOption(SEG_OPTION_REVERSED);
  //have fireworks start in either direction based on intensity
  SEGMENT.setOption(SEG_OPTION_REVERSED, SEGENV.step);
  
  Spark* sparks = reinterpret_cast<Spark*>(SEGENV.data);
  Spark* flare = sparks; //first spark is flare data

  float gravity = -0.0004 - (SEGMENT.speed/800000.0); // m/s/s
  gravity *= SEGLEN;
  
  if (SEGENV.aux0 < 2) { //FLARE
    if (SEGENV.aux0 == 0) { //init flare
      flare->pos = 0;
      uint16_t peakHeight = 75 + random8(180); //0-255
      peakHeight = (peakHeight * (SEGLEN -1)) >> 8;
      flare->vel = sqrt(-2.0 * gravity * peakHeight);
      flare->col = 255; //brightness

      SEGENV.aux0 = 1; 
    }
    
    // launch 
    if (flare->vel > 12 * gravity) {
      // flare
      setPixelColor(int(flare->pos),flare->col,flare->col,flare->col);
  
      flare->pos += flare->vel;
      flare->pos = constrain(flare->pos, 0, SEGLEN-1);
      flare->vel += gravity;
      flare->col -= 2;
    } else {
      SEGENV.aux0 = 2;  // ready to explode
    }
  } else if (SEGENV.aux0 < 4) {
    /*
     * Explode!
     * 
     * Explosion happens where the flare ended.
     * Size is proportional to the height.
     */
    int nSparks = flare->pos;
    nSparks = constrain(nSparks, 0, numSparks);
    static float dying_gravity;
  
    // initialize sparks
    if (SEGENV.aux0 == 2) {
      for (int i = 1; i < nSparks; i++) { 
        sparks[i].pos = flare->pos; 
        sparks[i].vel = (float(random16(0, 20000)) / 10000.0) - 0.9; // from -0.9 to 1.1
        sparks[i].col = 345;//abs(sparks[i].vel * 750.0); // set colors before scaling velocity to keep them bright 
        //sparks[i].col = constrain(sparks[i].col, 0, 345); 
        sparks[i].colIndex = random8();
        sparks[i].vel *= flare->pos/SEGLEN; // proportional to height 
        sparks[i].vel *= -gravity *50;
      } 
      //sparks[1].col = 345; // this will be our known spark 
      dying_gravity = gravity/2; 
      SEGENV.aux0 = 3;
    }
  
    if (sparks[1].col > 4) {//&& sparks[1].pos > 0) { // as long as our known spark is lit, work with all the sparks
      for (int i = 1; i < nSparks; i++) { 
        sparks[i].pos += sparks[i].vel; 
        sparks[i].vel += dying_gravity; 
        if (sparks[i].col > 3) sparks[i].col -= 4; 

        if (sparks[i].pos > 0 && sparks[i].pos < SEGLEN) {
          uint16_t prog = sparks[i].col;
          uint32_t spColor = (SEGMENT.palette) ? color_wheel(sparks[i].colIndex) : SEGCOLOR(0);
          CRGB c = CRGB::Black; //HeatColor(sparks[i].col);
          if (prog > 300) { //fade from white to spark color
            c = col_to_crgb(color_blend(spColor, WHITE, (prog - 300)*5));
          } else if (prog > 45) { //fade from spark color to black
            c = col_to_crgb(color_blend(BLACK, spColor, prog - 45));
            uint8_t cooling = (300 - prog) >> 5;
            c.g = qsub8(c.g, cooling);
            c.b = qsub8(c.b, cooling * 2);
          }
          setPixelColor(int(sparks[i].pos), c.red, c.green, c.blue);
        }
      }
      dying_gravity *= .99; // as sparks burn out they fall slower
    } else {
      SEGENV.aux0 = 6 + random8(10); //wait for this many frames
    }
  } else {
    SEGENV.aux0--;
    if (SEGENV.aux0 < 4) {
      SEGENV.aux0 = 0; //back to flare
      SEGENV.step = (SEGMENT.intensity > random8()); //decide firing side
    }
  }

  SEGMENT.setOption(SEG_OPTION_REVERSED, actuallyReverse);
  
  return FRAMETIME;  
}


/*
 * Drip Effect
 * ported of: https://www.youtube.com/watch?v=sru2fXh4r7k
 */
uint16_t WS2812FX::mode_drip(void)
{
  //allocate segment data
  uint16_t numDrops = 4; 
  uint16_t dataSize = sizeof(spark) * numDrops;
  if (!SEGENV.allocateData(dataSize)) return mode_static(); //allocation failed

  fill(SEGCOLOR(1));
  
  Spark* drops = reinterpret_cast<Spark*>(SEGENV.data);

  numDrops = 1 + (SEGMENT.intensity >> 6);

  float gravity = -0.001 - (SEGMENT.speed/50000.0);
  gravity *= SEGLEN;
  int sourcedrop = 12;

  for (int j=0;j<numDrops;j++) {
    if (drops[j].colIndex == 0) { //init
      drops[j].pos = SEGLEN-1;    // start at end
      drops[j].vel = 0;           // speed
      drops[j].col = sourcedrop;  // brightness
      drops[j].colIndex = 1;      // drop state (0 init, 1 forming, 2 falling, 5 bouncing) 
    }
    
    setPixelColor(SEGLEN-1,color_blend(BLACK,SEGCOLOR(0), sourcedrop));// water source
    if (drops[j].colIndex==1) {
      if (drops[j].col>255) drops[j].col=255;
      setPixelColor(int(drops[j].pos),color_blend(BLACK,SEGCOLOR(0),drops[j].col));
      
      drops[j].col += map(SEGMENT.speed, 0, 255, 1, 6); // swelling
      
      if (random8() < drops[j].col/10) {               // random drop
        drops[j].colIndex=2;               //fall
        drops[j].col=255;
      }
    }  
    if (drops[j].colIndex > 1) {           // falling
      if (drops[j].pos > 0) {              // fall until end of segment
        drops[j].pos += drops[j].vel;
        if (drops[j].pos < 0) drops[j].pos = 0;
        drops[j].vel += gravity;

        for (int i=1;i<7-drops[j].colIndex;i++) { // some minor math so we don't expand bouncing droplets
          setPixelColor(int(drops[j].pos)+i,color_blend(BLACK,SEGCOLOR(0),drops[j].col/i)); //spread pixel with fade while falling
        }
        
        if (drops[j].colIndex > 2) {       // during bounce, some water is on the floor
          setPixelColor(0,color_blend(SEGCOLOR(0),BLACK,drops[j].col));
        }
      } else {                             // we hit bottom
        if (drops[j].colIndex > 2) {       // already hit once, so back to forming
          drops[j].colIndex = 0;
          drops[j].col = sourcedrop;
          
        } else {

          if (drops[j].colIndex==2) {      // init bounce
            drops[j].vel = -drops[j].vel/4;// reverse velocity with damping 
            drops[j].pos += drops[j].vel;
          } 
          drops[j].col = sourcedrop*2;
          drops[j].colIndex = 5;           // bouncing
        }
      }
    }
  }
  return FRAMETIME;  
}


/*
/ Plasma Effect
/ adapted from https://github.com/atuline/FastLED-Demos/blob/master/plasma/plasma.ino
*/
uint16_t WS2812FX::mode_plasma(void) {
  uint8_t thisPhase = beatsin8(6,-64,64);                       // Setting phase change for a couple of waves.
  uint8_t thatPhase = beatsin8(7,-64,64);

  for (int i = 0; i < SEGLEN; i++) {   // For each of the LED's in the strand, set color &  brightness based on a wave as follows:
    uint8_t colorIndex = cubicwave8((i*(1+ 3*(SEGMENT.speed >> 5)))+(thisPhase) & 0xFF)/2   // factor=23 // Create a wave and add a phase change and add another wave with its own phase change.
                             + cos8((i*(1+ 2*(SEGMENT.speed >> 5)))+(thatPhase) & 0xFF)/2;  // factor=15 // Hey, you can even change the frequencies if you wish.
    uint8_t thisBright = qsub8(colorIndex, beatsin8(6,0, (255 - SEGMENT.intensity)|0x01 ));
    CRGB color = ColorFromPalette(currentPalette, colorIndex, thisBright, LINEARBLEND);
    setPixelColor(i, color.red, color.green, color.blue);
  }

  return FRAMETIME;
} 


/*
 * Percentage display
 * Intesity values from 0-100 turn on the leds.
 */
uint16_t WS2812FX::mode_percent(void) {

	uint8_t percent = MAX(0, MIN(200, SEGMENT.intensity));
	uint16_t active_leds = (percent < 100) ? SEGLEN * percent / 100.0
                                         : SEGLEN * (200 - percent) / 100.0;
  
  uint8_t size = (1 + ((SEGMENT.speed * SEGLEN) >> 11));
  if (SEGMENT.speed == 255) size = 255;
    
  if (percent < 100) {
    for (uint16_t i = 0; i < SEGLEN; i++) {
	  	if (i < SEGENV.step) {
        setPixelColor(i, color_from_palette(i, true, PALETTE_SOLID_WRAP, 0));
	  	}
	  	else {
        setPixelColor(i, SEGCOLOR(1));
	  	}
	  }
  } else {
    for (uint16_t i = 0; i < SEGLEN; i++) {
	  	if (i < (SEGLEN - SEGENV.step)) {
        setPixelColor(i, SEGCOLOR(1));
	  	}
	  	else {
        setPixelColor(i, color_from_palette(i, true, PALETTE_SOLID_WRAP, 0));
	  	}
	  }
  }

  if(active_leds > SEGENV.step) {  // smooth transition to the target value
    SEGENV.step += size;
    if (SEGENV.step > active_leds) SEGENV.step = active_leds;
  } else if (active_leds < SEGENV.step) {
    if (SEGENV.step > size) SEGENV.step -= size; else SEGENV.step = 0;
    if (SEGENV.step < active_leds) SEGENV.step = active_leds;
  }

 	return FRAMETIME;
}

/*
/ Modulates the brightness similar to a heartbeat
*/
uint16_t WS2812FX::mode_heartbeat(void) {
  uint8_t bpm = 40 + (SEGMENT.speed >> 4);
  uint32_t msPerBeat = (60000 / bpm);
  uint32_t secondBeat = (msPerBeat / 3);

  uint32_t bri_lower = SEGENV.aux1;
  bri_lower = bri_lower * 2042 / (2048 + SEGMENT.intensity);
  SEGENV.aux1 = bri_lower;

  unsigned long beatTimer = millis() - SEGENV.step;
  if((beatTimer > secondBeat) && !SEGENV.aux0) { // time for the second beat?
    SEGENV.aux1 = UINT16_MAX; //full bri
    SEGENV.aux0 = 1;
  }
  if(beatTimer > msPerBeat) { // time to reset the beat timer?
    SEGENV.aux1 = UINT16_MAX; //full bri
    SEGENV.aux0 = 0;
    SEGENV.step = millis();
  }

  for (uint16_t i = 0; i < SEGLEN; i++) {
    setPixelColor(i, color_blend(color_from_palette(i, true, PALETTE_SOLID_WRAP, 0), SEGCOLOR(1), 255 - (SEGENV.aux1 >> 8)));
  }

  return FRAMETIME;
}


<<<<<<< HEAD

#define MAX_BALLS_V2 10

typedef struct Ball_v2 {
  bool active=false;
  //byte r=255;
  //byte g=0;
  //byte b=0;
  float  start_position;
  //float  start_velocity;
  float  position;
  float  old_position;
  float  velocity=0.0;
  float damping = 0.1;
  //bool initiate_pos = false;
  bool ignore_collisions=false;
  int size=1;
} ball_v2;


typedef struct Ball_data_v2 {
  Ball_v2 balls[MAX_BALLS_V2];
  float startgrav;
  float endgrav;
  long last_time;
} ball_data_v2;

/*
*  Bouncing Balls Effect v2
*/


uint16_t WS2812FX::mode_bouncing_balls_v2(void) {
  
  //allocate segment data
  uint16_t dataSize = sizeof(ball_data_v2);
  if (!SEGENV.allocateData(dataSize)) return mode_static(); //allocation failed
  
  Ball_data_v2* ball_data = reinterpret_cast<Ball_data_v2*>(SEGENV.data);
  Ball_v2* balls = ball_data->balls;
  ball_data->startgrav=10;
  ball_data->endgrav=10;
  fill(BLACK);
  if (SEGENV.call == 0) {
    //initiation
    //Serial.println("Init balls");

    for (uint8_t i = 0; i < MAX_BALLS_V2; i++) 
    {
      balls[i].active=false;
    }
    
    for (uint8_t i = 0; i < MAX_BALLS_V2; i++) 
    {
      
      balls[i].size=1.0;
      for (int j=0;j<20;j++)
      {
        balls[i].position = (float)random(1,SEGLEN-1);
        float min_pos=10000.0;
        for (int k=0;k<i;k++)
        {
          min_pos=min(min_pos,abs(balls[k].position-balls[i].position));
        }
        if (min_pos>=1.0)
        {
          balls[i].active=true;
          break;
        }
      }
      
      balls[i].start_position= balls[i].position;
      balls[i].old_position = balls[i].position;
      balls[i].velocity = (float)random(SEGLEN*SEGMENT.speed/(-100),SEGLEN*SEGMENT.speed/100);
      balls[i].damping = 0.3;
      balls[i].ignore_collisions=false;
    }
    ball_data->last_time = millis();
  }


  for (uint8_t i = 0; i <  int(((SEGMENT.intensity * (MAX_BALLS_V2 - 0.8f)) / 255) + 1); i++) 
  {
    balls[i].active=true;
  }

  for (uint8_t i = int(((SEGMENT.intensity * (MAX_BALLS_V2 - 0.8f)) / 255) + 1); i < MAX_BALLS_V2; i++) 
  {
    balls[i].active=false;
  }
    
  int dt0 =  millis() - ball_data->last_time;
  
  ball_data->last_time = millis();
  float dt_rem=(float)dt0;
  if (dt0>100) return 0;

  
  for (int iter=0;iter<100;iter++)
  {
    if(dt_rem==0.0) break;

    //calculate max velocity of balls
    //it will be used to dfetermine maximum time increment of this iteration
    float maxvelocity=0.0;
    for (int i = 0 ; i < MAX_BALLS_V2 ; i++) {
      if (!balls[i].active) continue;
      maxvelocity=max(maxvelocity,abs(balls[i].velocity));
    }
    //maximum distance that each pixel may travel in one increment is 0.5
    //max time increment will be calculated to not violate it
    float dt=0.0;
    if (maxvelocity==0.0)
    {
      dt=dt_rem;
    }
    else
    {
      dt=min(dt_rem,0.5/maxvelocity*1000);
    }


    //calculate new position of balls
    for (int i = 0 ; i < MAX_BALLS_V2 ; i++) {
      if (!balls[i].active) continue;
      float grav=0.0;
      //ball in this segment
      if (balls[i].position<(float)SEGLEN/2)
      {
            //ball in first hal of the segment
         grav=ball_data->startgrav*(-1);
      }
      else
      {
        grav=ball_data->endgrav;
      }
      float dx = (balls[i].velocity)*dt/1000.0;
      float dv = grav*dt/1000.0;
      balls[i].old_position=balls[i].position;
      balls[i].position+= dx;
      balls[i].velocity+= dv;

      float basedist=min(balls[i].position,abs((float)SEGLEN-balls[i].position));
      if (basedist<=0.5)
      {
        //Serial.println("collision");
        balls[i].velocity=balls[i].velocity*-1.0*(1.0-balls[i].damping);
        balls[i].position=balls[i].old_position;
        //Serial.println(balls[i].velocity);
        if (abs(balls[i].velocity)<2.0)
        {
          float min_dis_new=10000;
          for (int j = 0 ; j < MAX_BALLS_V2 ; j++) {
            if (i==j)continue;
            if(balls[j].ignore_collisions || !balls[j].active) continue;
            min_dis_new=min(min_dis_new,abs(balls[j].position-balls[i].position));
          }
          if (min_dis_new<1)
          {
            balls[i].velocity=0.0;
            if (balls[i].position<1)
            {
            balls[i].position=-0.5;
            }
            else
            {
              balls[i].position=(float)SEGLEN+0.5;
            }
          }
          else
          {
            balls[i].position=balls[i].start_position;
            balls[i].velocity=(float)random(SEGLEN*SEGMENT.speed/(-100),SEGLEN*SEGMENT.speed/100);//balls[i].start_velocity;
          }
        }
      }
      
    }
    dt_rem-=dt;

  //check collisions between ballas
    for (int b1=0;b1<MAX_BALLS_V2;b1++)
    {
      if(balls[b1].ignore_collisions || !balls[b1].active) continue;
      
      for (int b2=b1+1;b2<MAX_BALLS_V2;b2++)
      {
        if(balls[b2].ignore_collisions || !balls[b2].active) continue;
      
        if (abs(balls[b1].position-balls[b2].position)<1)
        {
          float v1=balls[b1].velocity;
          float v2=balls[b2].velocity;
          float m1=balls[b1].size;
          float m2=balls[b2].size;
          balls[b1].velocity=(m1-m2)/(m1+m2)*v1+2*m2/(m1+m2)*v2;
          balls[b2].velocity=2*m1/(m1+m2)*v1+(m2-m1)/(m1+m2)*v2;
          balls[b1].position=balls[b1].old_position;
          balls[b2].position=balls[b2].old_position;
        }
      }
    }

  }
  
  //Serial.println("setPixelColor");
  for (int i=0;i<MAX_BALLS_V2;i++)
  {
    if (!balls[i].active) continue;
    setPixelColor(balls[i].position, SEGCOLOR(i%3));
  }

  return 0;
=======
//  "Pacifica"
//  Gentle, blue-green ocean waves.
//  December 2019, Mark Kriegsman and Mary Corey March.
//  For Dan.
//
//
// In this animation, there are four "layers" of waves of light.  
//
// Each layer moves independently, and each is scaled separately.
//
// All four wave layers are added together on top of each other, and then 
// another filter is applied that adds "whitecaps" of brightness where the 
// waves line up with each other more.  Finally, another pass is taken
// over the led array to 'deepen' (dim) the blues and greens.
//
// The speed and scale and motion each layer varies slowly within independent 
// hand-chosen ranges, which is why the code has a lot of low-speed 'beatsin8' functions
// with a lot of oddly specific numeric ranges.
//
// These three custom blue-green color palettes were inspired by the colors found in
// the waters off the southern coast of California, https://goo.gl/maps/QQgd97jjHesHZVxQ7
//
// Modified for WLED, based on https://github.com/FastLED/FastLED/blob/master/examples/Pacifica/Pacifica.ino
//
uint16_t WS2812FX::mode_pacifica()
{
  CRGBPalette16 pacifica_palette_1 = 
    { 0x000507, 0x000409, 0x00030B, 0x00030D, 0x000210, 0x000212, 0x000114, 0x000117, 
      0x000019, 0x00001C, 0x000026, 0x000031, 0x00003B, 0x000046, 0x14554B, 0x28AA50 };
  CRGBPalette16 pacifica_palette_2 = 
    { 0x000507, 0x000409, 0x00030B, 0x00030D, 0x000210, 0x000212, 0x000114, 0x000117, 
      0x000019, 0x00001C, 0x000026, 0x000031, 0x00003B, 0x000046, 0x0C5F52, 0x19BE5F };
  CRGBPalette16 pacifica_palette_3 = 
    { 0x000208, 0x00030E, 0x000514, 0x00061A, 0x000820, 0x000927, 0x000B2D, 0x000C33, 
      0x000E39, 0x001040, 0x001450, 0x001860, 0x001C70, 0x002080, 0x1040BF, 0x2060FF };

  if (SEGMENT.palette) {
    pacifica_palette_1 = currentPalette;
    pacifica_palette_2 = currentPalette;
    pacifica_palette_3 = currentPalette;
  }

  // Increment the four "color index start" counters, one for each wave layer.
  // Each is incremented at a different speed, and the speeds vary over time.
  uint16_t sCIStart1 = SEGENV.aux0, sCIStart2 = SEGENV.aux1, sCIStart3 = SEGENV.step, sCIStart4 = SEGENV.step >> 16;
  //static uint16_t sCIStart1, sCIStart2, sCIStart3, sCIStart4;
  uint32_t deltams = 26 + (SEGMENT.speed >> 3);
  
  uint16_t speedfactor1 = beatsin16(3, 179, 269);
  uint16_t speedfactor2 = beatsin16(4, 179, 269);
  uint32_t deltams1 = (deltams * speedfactor1) / 256;
  uint32_t deltams2 = (deltams * speedfactor2) / 256;
  uint32_t deltams21 = (deltams1 + deltams2) / 2;
  sCIStart1 += (deltams1 * beatsin88(1011,10,13));
  sCIStart2 -= (deltams21 * beatsin88(777,8,11));
  sCIStart3 -= (deltams1 * beatsin88(501,5,7));
  sCIStart4 -= (deltams2 * beatsin88(257,4,6));
  SEGENV.aux0 = sCIStart1; SEGENV.aux1 = sCIStart2;
  SEGENV.step = sCIStart4; SEGENV.step = (SEGENV.step << 16) + sCIStart3;

  // Clear out the LED array to a dim background blue-green
  //fill(132618);

  uint8_t basethreshold = beatsin8( 9, 55, 65);
  uint8_t wave = beat8( 7 );
  
  for( uint16_t i = 0; i < SEGLEN; i++) {
    CRGB c = CRGB(2, 6, 10);
    // Render each of four layers, with different scales and speeds, that vary over time
    c += pacifica_one_layer(i, pacifica_palette_1, sCIStart1, beatsin16(3, 11 * 256, 14 * 256), beatsin8(10, 70, 130), 0-beat16(301));
    c += pacifica_one_layer(i, pacifica_palette_2, sCIStart2, beatsin16(4,  6 * 256,  9 * 256), beatsin8(17, 40,  80),   beat16(401));
    c += pacifica_one_layer(i, pacifica_palette_3, sCIStart3,                         6 * 256 , beatsin8(9, 10,38)   , 0-beat16(503));
    c += pacifica_one_layer(i, pacifica_palette_3, sCIStart4,                         5 * 256 , beatsin8(8, 10,28)   ,   beat16(601));
    
    // Add extra 'white' to areas where the four layers of light have lined up brightly
    uint8_t threshold = scale8( sin8( wave), 20) + basethreshold;
    wave += 7;
    uint8_t l = c.getAverageLight();
    if (l > threshold) {
      uint8_t overage = l - threshold;
      uint8_t overage2 = qadd8(overage, overage);
      c += CRGB(overage, overage2, qadd8(overage2, overage2));
    }

    //deepen the blues and greens
    c.blue  = scale8(c.blue,  145); 
    c.green = scale8(c.green, 200); 
    c |= CRGB( 2, 5, 7);

    setPixelColor(i, c.red, c.green, c.blue);
  }

  return FRAMETIME;
}

// Add one layer of waves into the led array
CRGB WS2812FX::pacifica_one_layer(uint16_t i, CRGBPalette16& p, uint16_t cistart, uint16_t wavescale, uint8_t bri, uint16_t ioff)
{
  uint16_t ci = cistart;
  uint16_t waveangle = ioff;
  uint16_t wavescale_half = (wavescale >> 1) + 20;
  
  waveangle += ((120 + SEGMENT.intensity) * i); //original 250 * i
  uint16_t s16 = sin16(waveangle) + 32768;
  uint16_t cs = scale16(s16, wavescale_half) + wavescale_half;
  ci += (cs * i);
  uint16_t sindex16 = sin16(ci) + 32768;
  uint8_t sindex8 = scale16(sindex16, 240);
  return ColorFromPalette(p, sindex8, bri, LINEARBLEND);
}

//Solid colour background with glitter
uint16_t WS2812FX::mode_solid_glitter()
{
  fill(SEGCOLOR(0));

  if (SEGMENT.intensity > random8())
  {
    setPixelColor(random16(SEGLEN), ULTRAWHITE);
  }
  return FRAMETIME;
>>>>>>> c6059f9b
}<|MERGE_RESOLUTION|>--- conflicted
+++ resolved
@@ -3211,8 +3211,130 @@
   return FRAMETIME;
 }
 
-
-<<<<<<< HEAD
+//  "Pacifica"
+//  Gentle, blue-green ocean waves.
+//  December 2019, Mark Kriegsman and Mary Corey March.
+//  For Dan.
+//
+//
+// In this animation, there are four "layers" of waves of light.  
+//
+// Each layer moves independently, and each is scaled separately.
+//
+// All four wave layers are added together on top of each other, and then 
+// another filter is applied that adds "whitecaps" of brightness where the 
+// waves line up with each other more.  Finally, another pass is taken
+// over the led array to 'deepen' (dim) the blues and greens.
+//
+// The speed and scale and motion each layer varies slowly within independent 
+// hand-chosen ranges, which is why the code has a lot of low-speed 'beatsin8' functions
+// with a lot of oddly specific numeric ranges.
+//
+// These three custom blue-green color palettes were inspired by the colors found in
+// the waters off the southern coast of California, https://goo.gl/maps/QQgd97jjHesHZVxQ7
+//
+// Modified for WLED, based on https://github.com/FastLED/FastLED/blob/master/examples/Pacifica/Pacifica.ino
+//
+uint16_t WS2812FX::mode_pacifica()
+{
+  CRGBPalette16 pacifica_palette_1 = 
+    { 0x000507, 0x000409, 0x00030B, 0x00030D, 0x000210, 0x000212, 0x000114, 0x000117, 
+      0x000019, 0x00001C, 0x000026, 0x000031, 0x00003B, 0x000046, 0x14554B, 0x28AA50 };
+  CRGBPalette16 pacifica_palette_2 = 
+    { 0x000507, 0x000409, 0x00030B, 0x00030D, 0x000210, 0x000212, 0x000114, 0x000117, 
+      0x000019, 0x00001C, 0x000026, 0x000031, 0x00003B, 0x000046, 0x0C5F52, 0x19BE5F };
+  CRGBPalette16 pacifica_palette_3 = 
+    { 0x000208, 0x00030E, 0x000514, 0x00061A, 0x000820, 0x000927, 0x000B2D, 0x000C33, 
+      0x000E39, 0x001040, 0x001450, 0x001860, 0x001C70, 0x002080, 0x1040BF, 0x2060FF };
+
+  if (SEGMENT.palette) {
+    pacifica_palette_1 = currentPalette;
+    pacifica_palette_2 = currentPalette;
+    pacifica_palette_3 = currentPalette;
+  }
+
+  // Increment the four "color index start" counters, one for each wave layer.
+  // Each is incremented at a different speed, and the speeds vary over time.
+  uint16_t sCIStart1 = SEGENV.aux0, sCIStart2 = SEGENV.aux1, sCIStart3 = SEGENV.step, sCIStart4 = SEGENV.step >> 16;
+  //static uint16_t sCIStart1, sCIStart2, sCIStart3, sCIStart4;
+  uint32_t deltams = 26 + (SEGMENT.speed >> 3);
+  
+  uint16_t speedfactor1 = beatsin16(3, 179, 269);
+  uint16_t speedfactor2 = beatsin16(4, 179, 269);
+  uint32_t deltams1 = (deltams * speedfactor1) / 256;
+  uint32_t deltams2 = (deltams * speedfactor2) / 256;
+  uint32_t deltams21 = (deltams1 + deltams2) / 2;
+  sCIStart1 += (deltams1 * beatsin88(1011,10,13));
+  sCIStart2 -= (deltams21 * beatsin88(777,8,11));
+  sCIStart3 -= (deltams1 * beatsin88(501,5,7));
+  sCIStart4 -= (deltams2 * beatsin88(257,4,6));
+  SEGENV.aux0 = sCIStart1; SEGENV.aux1 = sCIStart2;
+  SEGENV.step = sCIStart4; SEGENV.step = (SEGENV.step << 16) + sCIStart3;
+
+  // Clear out the LED array to a dim background blue-green
+  //fill(132618);
+
+  uint8_t basethreshold = beatsin8( 9, 55, 65);
+  uint8_t wave = beat8( 7 );
+  
+  for( uint16_t i = 0; i < SEGLEN; i++) {
+    CRGB c = CRGB(2, 6, 10);
+    // Render each of four layers, with different scales and speeds, that vary over time
+    c += pacifica_one_layer(i, pacifica_palette_1, sCIStart1, beatsin16(3, 11 * 256, 14 * 256), beatsin8(10, 70, 130), 0-beat16(301));
+    c += pacifica_one_layer(i, pacifica_palette_2, sCIStart2, beatsin16(4,  6 * 256,  9 * 256), beatsin8(17, 40,  80),   beat16(401));
+    c += pacifica_one_layer(i, pacifica_palette_3, sCIStart3,                         6 * 256 , beatsin8(9, 10,38)   , 0-beat16(503));
+    c += pacifica_one_layer(i, pacifica_palette_3, sCIStart4,                         5 * 256 , beatsin8(8, 10,28)   ,   beat16(601));
+    
+    // Add extra 'white' to areas where the four layers of light have lined up brightly
+    uint8_t threshold = scale8( sin8( wave), 20) + basethreshold;
+    wave += 7;
+    uint8_t l = c.getAverageLight();
+    if (l > threshold) {
+      uint8_t overage = l - threshold;
+      uint8_t overage2 = qadd8(overage, overage);
+      c += CRGB(overage, overage2, qadd8(overage2, overage2));
+    }
+
+    //deepen the blues and greens
+    c.blue  = scale8(c.blue,  145); 
+    c.green = scale8(c.green, 200); 
+    c |= CRGB( 2, 5, 7);
+
+    setPixelColor(i, c.red, c.green, c.blue);
+  }
+
+  return FRAMETIME;
+}
+
+// Add one layer of waves into the led array
+CRGB WS2812FX::pacifica_one_layer(uint16_t i, CRGBPalette16& p, uint16_t cistart, uint16_t wavescale, uint8_t bri, uint16_t ioff)
+{
+  uint16_t ci = cistart;
+  uint16_t waveangle = ioff;
+  uint16_t wavescale_half = (wavescale >> 1) + 20;
+  
+  waveangle += ((120 + SEGMENT.intensity) * i); //original 250 * i
+  uint16_t s16 = sin16(waveangle) + 32768;
+  uint16_t cs = scale16(s16, wavescale_half) + wavescale_half;
+  ci += (cs * i);
+  uint16_t sindex16 = sin16(ci) + 32768;
+  uint8_t sindex8 = scale16(sindex16, 240);
+  return ColorFromPalette(p, sindex8, bri, LINEARBLEND);
+}
+
+
+//Solid colour background with glitter
+uint16_t WS2812FX::mode_solid_glitter()
+{
+  fill(SEGCOLOR(0));
+
+  if (SEGMENT.intensity > random8())
+  {
+    setPixelColor(random16(SEGLEN), ULTRAWHITE);
+  }
+  return FRAMETIME;
+}
+
 
 #define MAX_BALLS_V2 10
 
@@ -3240,13 +3362,11 @@
   long last_time;
 } ball_data_v2;
 
+
 /*
 *  Bouncing Balls Effect v2
 */
-
-
 uint16_t WS2812FX::mode_bouncing_balls_v2(void) {
-  
   //allocate segment data
   uint16_t dataSize = sizeof(ball_data_v2);
   if (!SEGENV.allocateData(dataSize)) return mode_static(); //allocation failed
@@ -3425,128 +3545,5 @@
     setPixelColor(balls[i].position, SEGCOLOR(i%3));
   }
 
-  return 0;
-=======
-//  "Pacifica"
-//  Gentle, blue-green ocean waves.
-//  December 2019, Mark Kriegsman and Mary Corey March.
-//  For Dan.
-//
-//
-// In this animation, there are four "layers" of waves of light.  
-//
-// Each layer moves independently, and each is scaled separately.
-//
-// All four wave layers are added together on top of each other, and then 
-// another filter is applied that adds "whitecaps" of brightness where the 
-// waves line up with each other more.  Finally, another pass is taken
-// over the led array to 'deepen' (dim) the blues and greens.
-//
-// The speed and scale and motion each layer varies slowly within independent 
-// hand-chosen ranges, which is why the code has a lot of low-speed 'beatsin8' functions
-// with a lot of oddly specific numeric ranges.
-//
-// These three custom blue-green color palettes were inspired by the colors found in
-// the waters off the southern coast of California, https://goo.gl/maps/QQgd97jjHesHZVxQ7
-//
-// Modified for WLED, based on https://github.com/FastLED/FastLED/blob/master/examples/Pacifica/Pacifica.ino
-//
-uint16_t WS2812FX::mode_pacifica()
-{
-  CRGBPalette16 pacifica_palette_1 = 
-    { 0x000507, 0x000409, 0x00030B, 0x00030D, 0x000210, 0x000212, 0x000114, 0x000117, 
-      0x000019, 0x00001C, 0x000026, 0x000031, 0x00003B, 0x000046, 0x14554B, 0x28AA50 };
-  CRGBPalette16 pacifica_palette_2 = 
-    { 0x000507, 0x000409, 0x00030B, 0x00030D, 0x000210, 0x000212, 0x000114, 0x000117, 
-      0x000019, 0x00001C, 0x000026, 0x000031, 0x00003B, 0x000046, 0x0C5F52, 0x19BE5F };
-  CRGBPalette16 pacifica_palette_3 = 
-    { 0x000208, 0x00030E, 0x000514, 0x00061A, 0x000820, 0x000927, 0x000B2D, 0x000C33, 
-      0x000E39, 0x001040, 0x001450, 0x001860, 0x001C70, 0x002080, 0x1040BF, 0x2060FF };
-
-  if (SEGMENT.palette) {
-    pacifica_palette_1 = currentPalette;
-    pacifica_palette_2 = currentPalette;
-    pacifica_palette_3 = currentPalette;
-  }
-
-  // Increment the four "color index start" counters, one for each wave layer.
-  // Each is incremented at a different speed, and the speeds vary over time.
-  uint16_t sCIStart1 = SEGENV.aux0, sCIStart2 = SEGENV.aux1, sCIStart3 = SEGENV.step, sCIStart4 = SEGENV.step >> 16;
-  //static uint16_t sCIStart1, sCIStart2, sCIStart3, sCIStart4;
-  uint32_t deltams = 26 + (SEGMENT.speed >> 3);
-  
-  uint16_t speedfactor1 = beatsin16(3, 179, 269);
-  uint16_t speedfactor2 = beatsin16(4, 179, 269);
-  uint32_t deltams1 = (deltams * speedfactor1) / 256;
-  uint32_t deltams2 = (deltams * speedfactor2) / 256;
-  uint32_t deltams21 = (deltams1 + deltams2) / 2;
-  sCIStart1 += (deltams1 * beatsin88(1011,10,13));
-  sCIStart2 -= (deltams21 * beatsin88(777,8,11));
-  sCIStart3 -= (deltams1 * beatsin88(501,5,7));
-  sCIStart4 -= (deltams2 * beatsin88(257,4,6));
-  SEGENV.aux0 = sCIStart1; SEGENV.aux1 = sCIStart2;
-  SEGENV.step = sCIStart4; SEGENV.step = (SEGENV.step << 16) + sCIStart3;
-
-  // Clear out the LED array to a dim background blue-green
-  //fill(132618);
-
-  uint8_t basethreshold = beatsin8( 9, 55, 65);
-  uint8_t wave = beat8( 7 );
-  
-  for( uint16_t i = 0; i < SEGLEN; i++) {
-    CRGB c = CRGB(2, 6, 10);
-    // Render each of four layers, with different scales and speeds, that vary over time
-    c += pacifica_one_layer(i, pacifica_palette_1, sCIStart1, beatsin16(3, 11 * 256, 14 * 256), beatsin8(10, 70, 130), 0-beat16(301));
-    c += pacifica_one_layer(i, pacifica_palette_2, sCIStart2, beatsin16(4,  6 * 256,  9 * 256), beatsin8(17, 40,  80),   beat16(401));
-    c += pacifica_one_layer(i, pacifica_palette_3, sCIStart3,                         6 * 256 , beatsin8(9, 10,38)   , 0-beat16(503));
-    c += pacifica_one_layer(i, pacifica_palette_3, sCIStart4,                         5 * 256 , beatsin8(8, 10,28)   ,   beat16(601));
-    
-    // Add extra 'white' to areas where the four layers of light have lined up brightly
-    uint8_t threshold = scale8( sin8( wave), 20) + basethreshold;
-    wave += 7;
-    uint8_t l = c.getAverageLight();
-    if (l > threshold) {
-      uint8_t overage = l - threshold;
-      uint8_t overage2 = qadd8(overage, overage);
-      c += CRGB(overage, overage2, qadd8(overage2, overage2));
-    }
-
-    //deepen the blues and greens
-    c.blue  = scale8(c.blue,  145); 
-    c.green = scale8(c.green, 200); 
-    c |= CRGB( 2, 5, 7);
-
-    setPixelColor(i, c.red, c.green, c.blue);
-  }
-
-  return FRAMETIME;
-}
-
-// Add one layer of waves into the led array
-CRGB WS2812FX::pacifica_one_layer(uint16_t i, CRGBPalette16& p, uint16_t cistart, uint16_t wavescale, uint8_t bri, uint16_t ioff)
-{
-  uint16_t ci = cistart;
-  uint16_t waveangle = ioff;
-  uint16_t wavescale_half = (wavescale >> 1) + 20;
-  
-  waveangle += ((120 + SEGMENT.intensity) * i); //original 250 * i
-  uint16_t s16 = sin16(waveangle) + 32768;
-  uint16_t cs = scale16(s16, wavescale_half) + wavescale_half;
-  ci += (cs * i);
-  uint16_t sindex16 = sin16(ci) + 32768;
-  uint8_t sindex8 = scale16(sindex16, 240);
-  return ColorFromPalette(p, sindex8, bri, LINEARBLEND);
-}
-
-//Solid colour background with glitter
-uint16_t WS2812FX::mode_solid_glitter()
-{
-  fill(SEGCOLOR(0));
-
-  if (SEGMENT.intensity > random8())
-  {
-    setPixelColor(random16(SEGLEN), ULTRAWHITE);
-  }
-  return FRAMETIME;
->>>>>>> c6059f9b
-}+  return FRAMETIME;
+}
