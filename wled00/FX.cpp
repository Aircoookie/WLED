/*
  WS2812FX.cpp contains all effect methods
  Harm Aldick - 2016
  www.aldick.org
  LICENSE
  The MIT License (MIT)
  Copyright (c) 2016  Harm Aldick
  Permission is hereby granted, free of charge, to any person obtaining a copy
  of this software and associated documentation files (the "Software"), to deal
  in the Software without restriction, including without limitation the rights
  to use, copy, modify, merge, publish, distribute, sublicense, and/or sell
  copies of the Software, and to permit persons to whom the Software is
  furnished to do so, subject to the following conditions:
  The above copyright notice and this permission notice shall be included in
  all copies or substantial portions of the Software.
  THE SOFTWARE IS PROVIDED "AS IS", WITHOUT WARRANTY OF ANY KIND, EXPRESS OR
  IMPLIED, INCLUDING BUT NOT LIMITED TO THE WARRANTIES OF MERCHANTABILITY,
  FITNESS FOR A PARTICULAR PURPOSE AND NONINFRINGEMENT. IN NO EVENT SHALL THE
  AUTHORS OR COPYRIGHT HOLDERS BE LIABLE FOR ANY CLAIM, DAMAGES OR OTHER
  LIABILITY, WHETHER IN AN ACTION OF CONTRACT, TORT OR OTHERWISE, ARISING FROM,
  OUT OF OR IN CONNECTION WITH THE SOFTWARE OR THE USE OR OTHER DEALINGS IN
  THE SOFTWARE.

  Modified heavily for WLED
*/

#include "FX.h"
#include "wled.h"
#include "fcn_declare.h"

#define IBN 5100
#define PALETTE_SOLID_WRAP (strip.paletteBlend == 1 || strip.paletteBlend == 3)
#define indexToVStrip(index, stripNr) ((index) | (int((stripNr)+1)<<16))

// effect utility functions
uint8_t sin_gap(uint16_t in) {
  if (in & 0x100) return 0;
  return sin8(in + 192); // correct phase shift of sine so that it starts and stops at 0
}

uint16_t triwave16(uint16_t in) {
  if (in < 0x8000) return in *2;
  return 0xFFFF - (in - 0x8000)*2;
}

/*
 * Generates a tristate square wave w/ attac & decay 
 * @param x input value 0-255
 * @param pulsewidth 0-127 
 * @param attdec attac & decay, max. pulsewidth / 2
 * @returns signed waveform value
 */
int8_t tristate_square8(uint8_t x, uint8_t pulsewidth, uint8_t attdec) {
  int8_t a = 127;
  if (x > 127) {
    a = -127;
    x -= 127;
  }

  if (x < attdec) { //inc to max
    return (int16_t) x * a / attdec;
  }
  else if (x < pulsewidth - attdec) { //max
    return a;
  }  
  else if (x < pulsewidth) { //dec to 0
    return (int16_t) (pulsewidth - x) * a / attdec;
  }
  return 0;
}

// effect functions

/*
 * No blinking. Just plain old static light.
 */
uint16_t mode_static(void) {
  SEGMENT.fill(SEGCOLOR(0));
  return 350;
}
static const char _data_FX_MODE_STATIC[] PROGMEM = "Solid";


/*
 * Blink/strobe function
 * Alternate between color1 and color2
 * if(strobe == true) then create a strobe effect
 */
uint16_t blink(uint32_t color1, uint32_t color2, bool strobe, bool do_palette) {
  uint32_t cycleTime = (255 - SEGMENT.speed)*20;
  uint32_t onTime = FRAMETIME;
  if (!strobe) onTime += ((cycleTime * SEGMENT.intensity) >> 8);
  cycleTime += FRAMETIME*2;
  uint32_t it = strip.now / cycleTime;
  uint32_t rem = strip.now % cycleTime;
  
  bool on = false;
  if (it != SEGENV.step //new iteration, force on state for one frame, even if set time is too brief
      || rem <= onTime) { 
    on = true;
  }
  
  SEGENV.step = it; //save previous iteration

  uint32_t color = on ? color1 : color2;
  if (color == color1 && do_palette)
  {
    for (int i = 0; i < SEGLEN; i++) {
      SEGMENT.setPixelColor(i, SEGMENT.color_from_palette(i, true, PALETTE_SOLID_WRAP, 0));
    }
  } else SEGMENT.fill(color);

  return FRAMETIME;
}


/*
 * Normal blinking. Intensity sets duty cycle.
 */
uint16_t mode_blink(void) {
  return blink(SEGCOLOR(0), SEGCOLOR(1), false, true);
}
static const char _data_FX_MODE_BLINK[] PROGMEM = "Blink@!,Duty cycle;!,!;!;1d";


/*
 * Classic Blink effect. Cycling through the rainbow.
 */
uint16_t mode_blink_rainbow(void) {
  return blink(SEGMENT.color_wheel(SEGENV.call & 0xFF), SEGCOLOR(1), false, false);
}
static const char _data_FX_MODE_BLINK_RAINBOW[] PROGMEM = "Blink Rainbow@Frequency,Blink duration;!,!;!;1d";


/*
 * Classic Strobe effect.
 */
uint16_t mode_strobe(void) {
  return blink(SEGCOLOR(0), SEGCOLOR(1), true, true);
}
static const char _data_FX_MODE_STROBE[] PROGMEM = "Strobe@!;!,!;!;1d";


/*
 * Classic Strobe effect. Cycling through the rainbow.
 */
uint16_t mode_strobe_rainbow(void) {
  return blink(SEGMENT.color_wheel(SEGENV.call & 0xFF), SEGCOLOR(1), true, false);
}
static const char _data_FX_MODE_STROBE_RAINBOW[] PROGMEM = "Strobe Rainbow@!;,!;!;1d";


/*
 * Color wipe function
 * LEDs are turned on (color1) in sequence, then turned off (color2) in sequence.
 * if (bool rev == true) then LEDs are turned off in reverse order
 */
uint16_t color_wipe(bool rev, bool useRandomColors) {
  uint32_t cycleTime = 750 + (255 - SEGMENT.speed)*150;
  uint32_t perc = strip.now % cycleTime;
  uint16_t prog = (perc * 65535) / cycleTime;
  bool back = (prog > 32767);
  if (back) {
    prog -= 32767;
    if (SEGENV.step == 0) SEGENV.step = 1;
  } else {
    if (SEGENV.step == 2) SEGENV.step = 3; //trigger color change
  }

  if (useRandomColors) {
    if (SEGENV.call == 0) {
      SEGENV.aux0 = random8();
      SEGENV.step = 3;
    }
    if (SEGENV.step == 1) { //if flag set, change to new random color
      SEGENV.aux1 = SEGMENT.get_random_wheel_index(SEGENV.aux0);
      SEGENV.step = 2;
    }
    if (SEGENV.step == 3) {
      SEGENV.aux0 = SEGMENT.get_random_wheel_index(SEGENV.aux1);
      SEGENV.step = 0;
    }
  }

  uint16_t ledIndex = (prog * SEGLEN) >> 15;
  uint16_t rem = 0;
  rem = (prog * SEGLEN) * 2; //mod 0xFFFF
  rem /= (SEGMENT.intensity +1);
  if (rem > 255) rem = 255;

  uint32_t col1 = useRandomColors? SEGMENT.color_wheel(SEGENV.aux1) : SEGCOLOR(1);
  for (int i = 0; i < SEGLEN; i++)
  {
    uint16_t index = (rev && back)? SEGLEN -1 -i : i;
    uint32_t col0 = useRandomColors? SEGMENT.color_wheel(SEGENV.aux0) : SEGMENT.color_from_palette(index, true, PALETTE_SOLID_WRAP, 0);
    
    if (i < ledIndex) 
    {
      SEGMENT.setPixelColor(index, back? col1 : col0);
    } else
    {
      SEGMENT.setPixelColor(index, back? col0 : col1);
      if (i == ledIndex) SEGMENT.setPixelColor(index, color_blend(back? col0 : col1, back? col1 : col0, rem));
    }
  } 
  return FRAMETIME;
}


/*
 * Lights all LEDs one after another.
 */
uint16_t mode_color_wipe(void) {
  return color_wipe(false, false);
}
static const char _data_FX_MODE_COLOR_WIPE[] PROGMEM = "Wipe@!,!;!,!;!;1d";


/*
 * Lights all LEDs one after another. Turns off opposite
 */
uint16_t mode_color_sweep(void) {
  return color_wipe(true, false);
}
static const char _data_FX_MODE_COLOR_SWEEP[] PROGMEM = "Sweep@!,!;!,!;!;1d";


/*
 * Turns all LEDs after each other to a random color.
 * Then starts over with another color.
 */
uint16_t mode_color_wipe_random(void) {
  return color_wipe(false, true);
}
static const char _data_FX_MODE_COLOR_WIPE_RANDOM[] PROGMEM = "Wipe Random@!;1,2,3;!;1d";


/*
 * Random color introduced alternating from start and end of strip.
 */
uint16_t mode_color_sweep_random(void) {
  return color_wipe(true, true);
}
static const char _data_FX_MODE_COLOR_SWEEP_RANDOM[] PROGMEM = "Sweep Random";


/*
 * Lights all LEDs in one random color up. Then switches them
 * to the next random color.
 */
uint16_t mode_random_color(void) {
  uint32_t cycleTime = 200 + (255 - SEGMENT.speed)*50;
  uint32_t it = strip.now / cycleTime;
  uint32_t rem = strip.now % cycleTime;
  uint16_t fadedur = (cycleTime * SEGMENT.intensity) >> 8;

  uint32_t fade = 255;
  if (fadedur) {
    fade = (rem * 255) / fadedur;
    if (fade > 255) fade = 255;
  }

  if (SEGENV.call == 0) {
    SEGENV.aux0 = random8();
    SEGENV.step = 2;
  }
  if (it != SEGENV.step) //new color
  {
    SEGENV.aux1 = SEGENV.aux0;
    SEGENV.aux0 = SEGMENT.get_random_wheel_index(SEGENV.aux0); //aux0 will store our random color wheel index
    SEGENV.step = it;
  }

  SEGMENT.fill(color_blend(SEGMENT.color_wheel(SEGENV.aux1), SEGMENT.color_wheel(SEGENV.aux0), fade));
  return FRAMETIME;
}
static const char _data_FX_MODE_RANDOM_COLOR[] PROGMEM = "Random Colors@!,Fade time;1,2,3;!;1d";


/*
 * Lights every LED in a random color. Changes all LED at the same time
 * to new random colors.
 */
uint16_t dynamic(boolean smooth=false) {
  if (!SEGENV.allocateData(SEGLEN)) return mode_static(); //allocation failed
  
  if(SEGENV.call == 0) {
    for (int i = 0; i < SEGLEN; i++) SEGENV.data[i] = random8();
  }

  uint32_t cycleTime = 50 + (255 - SEGMENT.speed)*15;
  uint32_t it = strip.now / cycleTime;
  if (it != SEGENV.step && SEGMENT.speed != 0) //new color
  {
    for (int i = 0; i < SEGLEN; i++) {
      if (random8() <= SEGMENT.intensity) SEGENV.data[i] = random8();
    }
    SEGENV.step = it;
  }
  
  if (smooth) {
    for (int i = 0; i < SEGLEN; i++) {
      SEGMENT.blendPixelColor(i, SEGMENT.color_wheel(SEGENV.data[i]),16); // TODO
    }
  } else {
    for (int i = 0; i < SEGLEN; i++) {
      SEGMENT.setPixelColor(i, SEGMENT.color_wheel(SEGENV.data[i]));
    }
  } 
  return FRAMETIME;
}


/*
 * Original effect "Dynamic"
 */
uint16_t mode_dynamic(void) {
  return dynamic(false);
}
static const char _data_FX_MODE_DYNAMIC[] PROGMEM = "Dynamic@!,!;1,2,3;!;1d";


/*
 * effect "Dynamic" with smoth color-fading
 */
uint16_t mode_dynamic_smooth(void) {
  return dynamic(true);
 }
static const char _data_FX_MODE_DYNAMIC_SMOOTH[] PROGMEM = "Dynamic Smooth";


/*
 * Does the "standby-breathing" of well known i-Devices.
 */
uint16_t mode_breath(void) {
  uint16_t var = 0;
  uint16_t counter = (strip.now * ((SEGMENT.speed >> 3) +10));
  counter = (counter >> 2) + (counter >> 4); //0-16384 + 0-2048
  if (counter < 16384) {
    if (counter > 8192) counter = 8192 - (counter - 8192);
    var = sin16(counter) / 103; //close to parabolic in range 0-8192, max val. 23170
  }
  
  uint8_t lum = 30 + var;
  for (int i = 0; i < SEGLEN; i++) {
    SEGMENT.setPixelColor(i, color_blend(SEGCOLOR(1), SEGMENT.color_from_palette(i, true, PALETTE_SOLID_WRAP, 0), lum));
  }

  return FRAMETIME;
}
static const char _data_FX_MODE_BREATH[] PROGMEM = "Breathe@!;!,!;!;1d";


/*
 * Fades the LEDs between two colors
 */
uint16_t mode_fade(void) {
  uint16_t counter = (strip.now * ((SEGMENT.speed >> 3) +10));
  uint8_t lum = triwave16(counter) >> 8;

  for (int i = 0; i < SEGLEN; i++) {
    SEGMENT.setPixelColor(i, color_blend(SEGCOLOR(1), SEGMENT.color_from_palette(i, true, PALETTE_SOLID_WRAP, 0), lum));
  }

  return FRAMETIME;
}
static const char _data_FX_MODE_FADE[] PROGMEM = "Fade@!;!,!;!;1d";


/*
 * Scan mode parent function
 */
uint16_t scan(bool dual)
{
  uint32_t cycleTime = 750 + (255 - SEGMENT.speed)*150;
  uint32_t perc = strip.now % cycleTime;
  uint16_t prog = (perc * 65535) / cycleTime;
  uint16_t size = 1 + ((SEGMENT.intensity * SEGLEN) >> 9);
  uint16_t ledIndex = (prog * ((SEGLEN *2) - size *2)) >> 16;

  SEGMENT.fill(SEGCOLOR(1));

  int led_offset = ledIndex - (SEGLEN - size);
  led_offset = abs(led_offset);

  if (dual) {
    for (int j = led_offset; j < led_offset + size; j++) {
      uint16_t i2 = SEGLEN -1 -j;
      SEGMENT.setPixelColor(i2, SEGMENT.color_from_palette(i2, true, PALETTE_SOLID_WRAP, (SEGCOLOR(2))? 2:0));
    }
  }

  for (int j = led_offset; j < led_offset + size; j++) {
    SEGMENT.setPixelColor(j, SEGMENT.color_from_palette(j, true, PALETTE_SOLID_WRAP, 0));
  }

  return FRAMETIME;
}


/*
 * Runs a single pixel back and forth.
 */
uint16_t mode_scan(void) {
  return scan(false);
}
static const char _data_FX_MODE_SCAN[] PROGMEM = "Scan@!,# of dots;!,!,!;!;1d";


/*
 * Runs two pixel back and forth in opposite directions.
 */
uint16_t mode_dual_scan(void) {
  return scan(true);
}
static const char _data_FX_MODE_DUAL_SCAN[] PROGMEM = "Scan Dual@!,# of dots;!,!,!;!;1d";


/*
 * Cycles all LEDs at once through a rainbow.
 */
uint16_t mode_rainbow(void) {
  uint16_t counter = (strip.now * ((SEGMENT.speed >> 2) +2)) & 0xFFFF;
  counter = counter >> 8;

  if (SEGMENT.intensity < 128){
    SEGMENT.fill(color_blend(SEGMENT.color_wheel(counter),WHITE,128-SEGMENT.intensity));
  } else {
    SEGMENT.fill(SEGMENT.color_wheel(counter));
  }

  return FRAMETIME;
}
static const char _data_FX_MODE_RAINBOW[] PROGMEM = "Colorloop@!,Saturation;1,2,3;!;1d";


/*
 * Cycles a rainbow over the entire string of LEDs.
 */
uint16_t mode_rainbow_cycle(void) {
  uint16_t counter = (strip.now * ((SEGMENT.speed >> 2) +2)) & 0xFFFF;
  counter = counter >> 8;
  
  for (int i = 0; i < SEGLEN; i++) {
    //intensity/29 = 0 (1/16) 1 (1/8) 2 (1/4) 3 (1/2) 4 (1) 5 (2) 6 (4) 7 (8) 8 (16)
    uint8_t index = (i * (16 << (SEGMENT.intensity /29)) / SEGLEN) + counter;
    SEGMENT.setPixelColor(i, SEGMENT.color_wheel(index));
  }

  return FRAMETIME;
}
static const char _data_FX_MODE_RAINBOW_CYCLE[] PROGMEM = "Rainbow@!,Size;1,2,3;!;1d";


/*
 * Alternating pixels running function.
 */
uint16_t running(uint32_t color1, uint32_t color2, bool theatre = false) {
  uint8_t width = (theatre ? 3 : 1) + (SEGMENT.intensity >> 4);  // window
  uint32_t cycleTime = 50 + (255 - SEGMENT.speed);
  uint32_t it = strip.now / cycleTime;
  bool usePalette = color1 == SEGCOLOR(0);
  
  for (int i = 0; i < SEGLEN; i++) {
    uint32_t col = color2;
    if (usePalette) color1 = SEGMENT.color_from_palette(i, true, PALETTE_SOLID_WRAP, 0);
    if (theatre) {
      if ((i % width) == SEGENV.aux0) col = color1;
    } else {
      int8_t pos = (i % (width<<1));
      if ((pos < SEGENV.aux0-width) || ((pos >= SEGENV.aux0) && (pos < SEGENV.aux0+width))) col = color1;
    }
    SEGMENT.setPixelColor(i,col);
  }

  if (it != SEGENV.step) {
    SEGENV.aux0 = (SEGENV.aux0 +1) % (theatre ? width : (width<<1));
    SEGENV.step = it;
  }
  return FRAMETIME;
}


/*
 * Theatre-style crawling lights.
 * Inspired by the Adafruit examples.
 */
uint16_t mode_theater_chase(void) {
  return running(SEGCOLOR(0), SEGCOLOR(1), true);
}
static const char _data_FX_MODE_THEATER_CHASE[] PROGMEM = "Theater@!,Gap size;!,!;!;1d";


/*
 * Theatre-style crawling lights with rainbow effect.
 * Inspired by the Adafruit examples.
 */
uint16_t mode_theater_chase_rainbow(void) {
  return running(SEGMENT.color_wheel(SEGENV.step), SEGCOLOR(1), true);
}
static const char _data_FX_MODE_THEATER_CHASE_RAINBOW[] PROGMEM = "Theater Rainbow@!,Gap size;1,2,3;!;1d";


/*
 * Running lights effect with smooth sine transition base.
 */
uint16_t running_base(bool saw, bool dual=false) {
  uint8_t x_scale = SEGMENT.intensity >> 2;
  uint32_t counter = (strip.now * SEGMENT.speed) >> 9;

  for (int i = 0; i < SEGLEN; i++) {
    uint16_t a = i*x_scale - counter;
    if (saw) {
      a &= 0xFF;
      if (a < 16)
      {
        a = 192 + a*8;
      } else {
        a = map(a,16,255,64,192);
      }
      a = 255 - a;
    }
    uint8_t s = dual ? sin_gap(a) : sin8(a);
    uint32_t ca = color_blend(SEGCOLOR(1), SEGMENT.color_from_palette(i, true, PALETTE_SOLID_WRAP, 0), s);
    if (dual) {
      uint16_t b = (SEGLEN-1-i)*x_scale - counter;
      uint8_t t = sin_gap(b);
      uint32_t cb = color_blend(SEGCOLOR(1), SEGMENT.color_from_palette(i, true, PALETTE_SOLID_WRAP, 2), t);
      ca = color_blend(ca, cb, 127);
    }
    SEGMENT.setPixelColor(i, ca);
  }
  return FRAMETIME;
}


/*
 * Running lights in opposite directions.
 * Idea: Make the gap width controllable with a third slider in the future
 */
uint16_t mode_running_dual(void) {
  return running_base(false, true);
}
static const char _data_FX_MODE_RUNNING_DUAL[] PROGMEM = "Running Dual";


/*
 * Running lights effect with smooth sine transition.
 */
uint16_t mode_running_lights(void) {
  return running_base(false);
}
static const char _data_FX_MODE_RUNNING_LIGHTS[] PROGMEM = "Running@!,Wave width;!,!;!;1d";


/*
 * Running lights effect with sawtooth transition.
 */
uint16_t mode_saw(void) {
  return running_base(true);
}
static const char _data_FX_MODE_SAW[] PROGMEM = "Saw@!,Width;!,!;!;1d";


/*
 * Blink several LEDs in random colors on, reset, repeat.
 * Inspired by www.tweaking4all.com/hardware/arduino/adruino-led-strip-effects/
 */
uint16_t mode_twinkle(void) {
  //SEGMENT.fill(SEGCOLOR(1));
  SEGMENT.fade_out(224);

  uint32_t cycleTime = 20 + (255 - SEGMENT.speed)*5;
  uint32_t it = strip.now / cycleTime;
  if (it != SEGENV.step)
  {
    uint16_t maxOn = map(SEGMENT.intensity, 0, 255, 1, SEGLEN); // make sure at least one LED is on
    if (SEGENV.aux0 >= maxOn)
    {
      SEGENV.aux0 = 0;
      SEGENV.aux1 = random16(); //new seed for our PRNG
    }
    SEGENV.aux0++;
    SEGENV.step = it;
  }
  
  uint16_t PRNG16 = SEGENV.aux1;

  for (uint16_t i = 0; i < SEGENV.aux0; i++)
  {
    PRNG16 = (uint16_t)(PRNG16 * 2053) + 13849; // next 'random' number
    uint32_t p = (uint32_t)SEGLEN * (uint32_t)PRNG16;
    uint16_t j = p >> 16;
    SEGMENT.setPixelColor(j, SEGMENT.color_from_palette(j, true, PALETTE_SOLID_WRAP, 0));
  }

  return FRAMETIME;
}
static const char _data_FX_MODE_TWINKLE[] PROGMEM = "Twinkle@!;!,!;!;m12=0,1d"; //pixels


/*
 * Dissolve function
 */
uint16_t dissolve(uint32_t color) {
  bool wa = (SEGCOLOR(1) != 0 && strip.getBrightness() < 255); //workaround, can't compare getPixel to color if not full brightness
  
  for (int j = 0; j <= SEGLEN / 15; j++)
  {
    if (random8() <= SEGMENT.intensity) {
      for (size_t times = 0; times < 10; times++) //attempt to spawn a new pixel 5 times
      {
        uint16_t i = random16(SEGLEN);
        if (SEGENV.aux0) { //dissolve to primary/palette
          if (SEGMENT.getPixelColor(i) == SEGCOLOR(1) || wa) { // TODO
            if (color == SEGCOLOR(0))
            {
              SEGMENT.setPixelColor(i, SEGMENT.color_from_palette(i, true, PALETTE_SOLID_WRAP, 0));
            } else { SEGMENT.setPixelColor(i, color); }     
            break; //only spawn 1 new pixel per frame per 50 LEDs
          }
        } else { //dissolve to secondary
          if (SEGMENT.getPixelColor(i) != SEGCOLOR(1)) { SEGMENT.setPixelColor(i, SEGCOLOR(1)); break; } // TODO
        }
      }
    }
  }

  if (SEGENV.call > (255 - SEGMENT.speed) + 15U) 
  {
    SEGENV.aux0 = !SEGENV.aux0;
    SEGENV.call = 0;
  }
  
  return FRAMETIME;
}


/*
 * Blink several LEDs on and then off
 */
uint16_t mode_dissolve(void) {
  return dissolve(SEGCOLOR(0));
}
static const char _data_FX_MODE_DISSOLVE[] PROGMEM = "Dissolve@Repeat speed,Dissolve speed;!,!;!;1d";


/*
 * Blink several LEDs on and then off in random colors
 */
uint16_t mode_dissolve_random(void) {
  return dissolve(SEGMENT.color_wheel(random8()));
}
static const char _data_FX_MODE_DISSOLVE_RANDOM[] PROGMEM = "Dissolve Rnd@Repeat speed,Dissolve speed;,!;!;1d";


/*
 * Blinks one LED at a time.
 * Inspired by www.tweaking4all.com/hardware/arduino/adruino-led-strip-effects/
 */
uint16_t mode_sparkle(void) {
  for(int i = 0; i < SEGLEN; i++) {
    SEGMENT.setPixelColor(i, SEGMENT.color_from_palette(i, true, PALETTE_SOLID_WRAP, 1));
  }
  uint32_t cycleTime = 10 + (255 - SEGMENT.speed)*2;
  uint32_t it = strip.now / cycleTime;
  if (it != SEGENV.step)
  {
    SEGENV.aux0 = random16(SEGLEN); // aux0 stores the random led index
    SEGENV.step = it;
  }
  
  SEGMENT.setPixelColor(SEGENV.aux0, SEGCOLOR(0));
  return FRAMETIME;
}
static const char _data_FX_MODE_SPARKLE[] PROGMEM = "Sparkle@!;!,!;!;m12=0,1d";


/*
 * Lights all LEDs in the color. Flashes single col 1 pixels randomly. (List name: Sparkle Dark)
 * Inspired by www.tweaking4all.com/hardware/arduino/adruino-led-strip-effects/
 */
uint16_t mode_flash_sparkle(void) {
  for(uint16_t i = 0; i < SEGLEN; i++) {
    SEGMENT.setPixelColor(i, SEGMENT.color_from_palette(i, true, PALETTE_SOLID_WRAP, 0));
  }

  if (strip.now - SEGENV.aux0 > SEGENV.step) {
    if(random8((255-SEGMENT.intensity) >> 4) == 0) {
      SEGMENT.setPixelColor(random16(SEGLEN), SEGCOLOR(1)); //flash
    }
    SEGENV.step = strip.now;
    SEGENV.aux0 = 255-SEGMENT.speed;
  }
  return FRAMETIME;
}
static const char _data_FX_MODE_FLASH_SPARKLE[] PROGMEM = "Sparkle Dark@!,!;Bg,Fx;!;m12=0,1d";


/*
 * Like flash sparkle. With more flash.
 * Inspired by www.tweaking4all.com/hardware/arduino/adruino-led-strip-effects/
 */
uint16_t mode_hyper_sparkle(void) {
  for (int i = 0; i < SEGLEN; i++) {
    SEGMENT.setPixelColor(i, SEGMENT.color_from_palette(i, true, PALETTE_SOLID_WRAP, 0));
  }

  if (strip.now - SEGENV.aux0 > SEGENV.step) {
    if (random8((255-SEGMENT.intensity) >> 4) == 0) {
      for (int i = 0; i < MAX(1, SEGLEN/3); i++) {
        SEGMENT.setPixelColor(random16(SEGLEN), SEGCOLOR(1));
      }
    }
    SEGENV.step = strip.now;
    SEGENV.aux0 = 255-SEGMENT.speed;
  }
  return FRAMETIME;
}
static const char _data_FX_MODE_HYPER_SPARKLE[] PROGMEM = "Sparkle+@!,!;Bg,Fx;!;m12=0,1d";


/*
 * Strobe effect with different strobe count and pause, controlled by speed.
 */
uint16_t mode_multi_strobe(void) {
  for (int i = 0; i < SEGLEN; i++) {
    SEGMENT.setPixelColor(i, SEGMENT.color_from_palette(i, true, PALETTE_SOLID_WRAP, 1));
  }

  SEGENV.aux0 = 50 + 20*(uint16_t)(255-SEGMENT.speed);
  uint16_t count = 2 * ((SEGMENT.intensity / 10) + 1);
  if(SEGENV.aux1 < count) {
    if((SEGENV.aux1 & 1) == 0) {
      SEGMENT.fill(SEGCOLOR(0));
      SEGENV.aux0 = 15;
    } else {
      SEGENV.aux0 = 50;
    }
  }

  if (strip.now - SEGENV.aux0 > SEGENV.step) {
    SEGENV.aux1++;
    if (SEGENV.aux1 > count) SEGENV.aux1 = 0;
    SEGENV.step = strip.now;
  }

  return FRAMETIME;
}
static const char _data_FX_MODE_MULTI_STROBE[] PROGMEM = "Strobe Mega@!,!;!,!;!;1d";


/*
 * Android loading circle
 */
uint16_t mode_android(void) {
  
  for (int i = 0; i < SEGLEN; i++) {
    SEGMENT.setPixelColor(i, SEGMENT.color_from_palette(i, true, PALETTE_SOLID_WRAP, 1));
  }

  if (SEGENV.aux1 > ((float)SEGMENT.intensity/255.0)*(float)SEGLEN)
  {
    SEGENV.aux0 = 1;
  } else
  {
    if (SEGENV.aux1 < 2) SEGENV.aux0 = 0;
  }

  uint16_t a = SEGENV.step;
  
  if (SEGENV.aux0 == 0)
  {
    if (SEGENV.call %3 == 1) {a++;}
    else {SEGENV.aux1++;}
  } else
  {
    a++;
    if (SEGENV.call %3 != 1) SEGENV.aux1--;
  }
  
  if (a >= SEGLEN) a = 0;

  if (a + SEGENV.aux1 < SEGLEN)
  {
    for (int i = a; i < a+SEGENV.aux1; i++) {
      SEGMENT.setPixelColor(i, SEGCOLOR(0));
    }
  } else
  {
    for (int i = a; i < SEGLEN; i++) {
      SEGMENT.setPixelColor(i, SEGCOLOR(0));
    }
    for (int i = 0; i < SEGENV.aux1 - (SEGLEN -a); i++) {
      SEGMENT.setPixelColor(i, SEGCOLOR(0));
    }
  }
  SEGENV.step = a;

  return 3 + ((8 * (uint32_t)(255 - SEGMENT.speed)) / SEGLEN);
}
static const char _data_FX_MODE_ANDROID[] PROGMEM = "Android@!,Width;!,!;!;m12=1,1d"; //vertical


/*
 * color chase function.
 * color1 = background color
 * color2 and color3 = colors of two adjacent leds
 */
uint16_t chase(uint32_t color1, uint32_t color2, uint32_t color3, bool do_palette) {
  uint16_t counter = strip.now * ((SEGMENT.speed >> 2) + 1);
  uint16_t a = counter * SEGLEN  >> 16;

  bool chase_random = (SEGMENT.mode == FX_MODE_CHASE_RANDOM);
  if (chase_random) {
    if (a < SEGENV.step) //we hit the start again, choose new color for Chase random
    {
      SEGENV.aux1 = SEGENV.aux0; //store previous random color
      SEGENV.aux0 = SEGMENT.get_random_wheel_index(SEGENV.aux0);
    }
    color1 = SEGMENT.color_wheel(SEGENV.aux0);
  }
  SEGENV.step = a;

  // Use intensity setting to vary chase up to 1/2 string length
  uint8_t size = 1 + (SEGMENT.intensity * SEGLEN >> 10);

  uint16_t b = a + size; //"trail" of chase, filled with color1 
  if (b > SEGLEN) b -= SEGLEN;
  uint16_t c = b + size;
  if (c > SEGLEN) c -= SEGLEN;

  //background
  if (do_palette)
  {
    for (int i = 0; i < SEGLEN; i++) {
      SEGMENT.setPixelColor(i, SEGMENT.color_from_palette(i, true, PALETTE_SOLID_WRAP, 1));
    }
  } else SEGMENT.fill(color1);

  //if random, fill old background between a and end
  if (chase_random)
  {
    color1 = SEGMENT.color_wheel(SEGENV.aux1);
    for (int i = a; i < SEGLEN; i++)
      SEGMENT.setPixelColor(i, color1);
  }

  //fill between points a and b with color2
  if (a < b)
  {
    for (int i = a; i < b; i++)
      SEGMENT.setPixelColor(i, color2);
  } else {
    for (int i = a; i < SEGLEN; i++) //fill until end
      SEGMENT.setPixelColor(i, color2);
    for (int i = 0; i < b; i++) //fill from start until b
      SEGMENT.setPixelColor(i, color2);
  }

  //fill between points b and c with color2
  if (b < c)
  {
    for (int i = b; i < c; i++)
      SEGMENT.setPixelColor(i, color3);
  } else {
    for (int i = b; i < SEGLEN; i++) //fill until end
      SEGMENT.setPixelColor(i, color3);
    for (int i = 0; i < c; i++) //fill from start until c
      SEGMENT.setPixelColor(i, color3);
  }

  return FRAMETIME;
}


/*
 * Bicolor chase, more primary color.
 */
uint16_t mode_chase_color(void) {
  return chase(SEGCOLOR(1), (SEGCOLOR(2)) ? SEGCOLOR(2) : SEGCOLOR(0), SEGCOLOR(0), true);
}
static const char _data_FX_MODE_CHASE_COLOR[] PROGMEM = "Chase@!,Width;!,!,!;!;1d";


/*
 * Primary running followed by random color.
 */
uint16_t mode_chase_random(void) {
  return chase(SEGCOLOR(1), (SEGCOLOR(2)) ? SEGCOLOR(2) : SEGCOLOR(0), SEGCOLOR(0), false);
}
static const char _data_FX_MODE_CHASE_RANDOM[] PROGMEM = "Chase Random@!,Width;!,,!;!;1d";


/*
 * Primary, secondary running on rainbow.
 */
uint16_t mode_chase_rainbow(void) {
  uint8_t color_sep = 256 / SEGLEN;
  if (color_sep == 0) color_sep = 1;                                           // correction for segments longer than 256 LEDs
  uint8_t color_index = SEGENV.call & 0xFF;
  uint32_t color = SEGMENT.color_wheel(((SEGENV.step * color_sep) + color_index) & 0xFF);

  return chase(color, SEGCOLOR(0), SEGCOLOR(1), false);
}
static const char _data_FX_MODE_CHASE_RAINBOW[] PROGMEM = "Chase Rainbow@!,Width;!,!;;1d";


/*
 * Primary running on rainbow.
 */
uint16_t mode_chase_rainbow_white(void) {
  uint16_t n = SEGENV.step;
  uint16_t m = (SEGENV.step + 1) % SEGLEN;
  uint32_t color2 = SEGMENT.color_wheel(((n * 256 / SEGLEN) + (SEGENV.call & 0xFF)) & 0xFF);
  uint32_t color3 = SEGMENT.color_wheel(((m * 256 / SEGLEN) + (SEGENV.call & 0xFF)) & 0xFF);

  return chase(SEGCOLOR(0), color2, color3, false);
}
static const char _data_FX_MODE_CHASE_RAINBOW_WHITE[] PROGMEM = "Rainbow Runner@!,Size;Bg;;1d";


/*
 * Red - Amber - Green - Blue lights running
 */
uint16_t mode_colorful(void) {
  uint8_t numColors = 4; //3, 4, or 5
  uint32_t cols[9]{0x00FF0000,0x00EEBB00,0x0000EE00,0x000077CC};
  if (SEGMENT.intensity > 160 || SEGMENT.palette) { //palette or color
    if (!SEGMENT.palette) {
      numColors = 3;
      for (size_t i = 0; i < 3; i++) cols[i] = SEGCOLOR(i);
    } else {
      uint16_t fac = 80;
      if (SEGMENT.palette == 52) {numColors = 5; fac = 61;} //C9 2 has 5 colors
      for (size_t i = 0; i < numColors; i++) {
        cols[i] = SEGMENT.color_from_palette(i*fac, false, true, 255);
      }
    }
  } else if (SEGMENT.intensity < 80) //pastel (easter) colors
  {
    cols[0] = 0x00FF8040;
    cols[1] = 0x00E5D241;
    cols[2] = 0x0077FF77;
    cols[3] = 0x0077F0F0;
  }
  for (size_t i = numColors; i < numColors*2 -1U; i++) cols[i] = cols[i-numColors];
  
  uint32_t cycleTime = 50 + (8 * (uint32_t)(255 - SEGMENT.speed));
  uint32_t it = strip.now / cycleTime;
  if (it != SEGENV.step)
  {
    if (SEGMENT.speed > 0) SEGENV.aux0++;
    if (SEGENV.aux0 >= numColors) SEGENV.aux0 = 0;
    SEGENV.step = it;
  }
  
  for (int i = 0; i < SEGLEN; i+= numColors)
  {
    for (int j = 0; j < numColors; j++) SEGMENT.setPixelColor(i + j, cols[SEGENV.aux0 + j]);
  }
  
  return FRAMETIME;
}
static const char _data_FX_MODE_COLORFUL[] PROGMEM = "Colorful@!,Saturation;1,2,3;!;1d";


/*
 * Emulates a traffic light.
 */
uint16_t mode_traffic_light(void) {
  for (int i=0; i < SEGLEN; i++)
    SEGMENT.setPixelColor(i, SEGMENT.color_from_palette(i, true, PALETTE_SOLID_WRAP, 1));
  uint32_t mdelay = 500;
  for (int i = 0; i < SEGLEN-2 ; i+=3)
  {
    switch (SEGENV.aux0)
    {
      case 0: SEGMENT.setPixelColor(i, 0x00FF0000); mdelay = 150 + (100 * (uint32_t)(255 - SEGMENT.speed));break;
      case 1: SEGMENT.setPixelColor(i, 0x00FF0000); mdelay = 150 + (20 * (uint32_t)(255 - SEGMENT.speed)); SEGMENT.setPixelColor(i+1, 0x00EECC00); break;
      case 2: SEGMENT.setPixelColor(i+2, 0x0000FF00); mdelay = 150 + (100 * (uint32_t)(255 - SEGMENT.speed));break;
      case 3: SEGMENT.setPixelColor(i+1, 0x00EECC00); mdelay = 150 + (20 * (uint32_t)(255 - SEGMENT.speed));break;
    }
  }

  if (strip.now - SEGENV.step > mdelay)
  {
    SEGENV.aux0++;
    if (SEGENV.aux0 == 1 && SEGMENT.intensity > 140) SEGENV.aux0 = 2; //skip Red + Amber, to get US-style sequence
    if (SEGENV.aux0 > 3) SEGENV.aux0 = 0;
    SEGENV.step = strip.now;
  }
  
  return FRAMETIME;
}
static const char _data_FX_MODE_TRAFFIC_LIGHT[] PROGMEM = "Traffic Light@!;,!;!;1d";


/*
 * Sec flashes running on prim.
 */
#define FLASH_COUNT 4
uint16_t mode_chase_flash(void) {
  uint8_t flash_step = SEGENV.call % ((FLASH_COUNT * 2) + 1);

  for (int i = 0; i < SEGLEN; i++) {
    SEGMENT.setPixelColor(i, SEGMENT.color_from_palette(i, true, PALETTE_SOLID_WRAP, 0));
  }

  uint16_t delay = 10 + ((30 * (uint16_t)(255 - SEGMENT.speed)) / SEGLEN);
  if(flash_step < (FLASH_COUNT * 2)) {
    if(flash_step % 2 == 0) {
      uint16_t n = SEGENV.step;
      uint16_t m = (SEGENV.step + 1) % SEGLEN;
      SEGMENT.setPixelColor( n, SEGCOLOR(1));
      SEGMENT.setPixelColor( m, SEGCOLOR(1));
      delay = 20;
    } else {
      delay = 30;
    }
  } else {
    SEGENV.step = (SEGENV.step + 1) % SEGLEN;
  }
  return delay;
}
static const char _data_FX_MODE_CHASE_FLASH[] PROGMEM = "Chase Flash@!;Bg,Fx,!;!;1d";


/*
 * Prim flashes running, followed by random color.
 */
uint16_t mode_chase_flash_random(void) {
  uint8_t flash_step = SEGENV.call % ((FLASH_COUNT * 2) + 1);

  for (int i = 0; i < SEGENV.aux1; i++) {
    SEGMENT.setPixelColor(i, SEGMENT.color_wheel(SEGENV.aux0));
  }

  uint16_t delay = 1 + ((10 * (uint16_t)(255 - SEGMENT.speed)) / SEGLEN);
  if(flash_step < (FLASH_COUNT * 2)) {
    uint16_t n = SEGENV.aux1;
    uint16_t m = (SEGENV.aux1 + 1) % SEGLEN;
    if(flash_step % 2 == 0) {
      SEGMENT.setPixelColor( n, SEGCOLOR(0));
      SEGMENT.setPixelColor( m, SEGCOLOR(0));
      delay = 20;
    } else {
      SEGMENT.setPixelColor( n, SEGMENT.color_wheel(SEGENV.aux0));
      SEGMENT.setPixelColor( m, SEGCOLOR(1));
      delay = 30;
    }
  } else {
    SEGENV.aux1 = (SEGENV.aux1 + 1) % SEGLEN;

    if (SEGENV.aux1 == 0) {
      SEGENV.aux0 = SEGMENT.get_random_wheel_index(SEGENV.aux0);
    }
  }
  return delay;
}
static const char _data_FX_MODE_CHASE_FLASH_RANDOM[] PROGMEM = "Chase Flash Rnd@!;,Fx;0;1d";


/*
 * Alternating color/sec pixels running.
 */
uint16_t mode_running_color(void) {
  return running(SEGCOLOR(0), SEGCOLOR(1));
}
static const char _data_FX_MODE_RUNNING_COLOR[] PROGMEM = "Chase 2@!,Width;!,!;!;1d";


/*
 * Random colored pixels running. ("Stream")
 */
uint16_t mode_running_random(void) {
  uint32_t cycleTime = 25 + (3 * (uint32_t)(255 - SEGMENT.speed));
  uint32_t it = strip.now / cycleTime;
  if (SEGENV.call == 0) SEGENV.aux0 = random16(); // random seed for PRNG on start

  uint8_t zoneSize = ((255-SEGMENT.intensity) >> 4) +1;
  uint16_t PRNG16 = SEGENV.aux0;

  uint8_t z = it % zoneSize;
  bool nzone = (!z && it != SEGENV.aux1);
  for (int i=SEGLEN-1; i >= 0; i--) {  // WLEDMM bugfix
    if (nzone || z >= zoneSize) {
      uint8_t lastrand = PRNG16 >> 8;
      int16_t diff = 0;
      while (abs(diff) < 42) { // make sure the difference between adjacent colors is big enough
        PRNG16 = (uint16_t)(PRNG16 * 2053) + 13849; // next zone, next 'random' number
        diff = (PRNG16 >> 8) - lastrand;
      }
      if (nzone) {
        SEGENV.aux0 = PRNG16; // save next starting seed
        nzone = false;
      }
      z = 0;
    }
    SEGMENT.setPixelColor(i, SEGMENT.color_wheel(PRNG16 >> 8));
    z++;
  }

  SEGENV.aux1 = it;
  return FRAMETIME;
}
static const char _data_FX_MODE_RUNNING_RANDOM[] PROGMEM = "Stream";


uint16_t larson_scanner(bool dual) {
  uint16_t counter = strip.now * ((SEGMENT.speed >> 2) +8);
  uint16_t index = counter * SEGLEN  >> 16;

  SEGMENT.fade_out(SEGMENT.intensity);

  if (SEGENV.step > index && SEGENV.step - index > SEGLEN/2) {
    SEGENV.aux0 = !SEGENV.aux0;
  }
  
  for (int i = SEGENV.step; i < index; i++) {
    uint16_t j = (SEGENV.aux0)?i:SEGLEN-1-i;
    SEGMENT.setPixelColor( j, SEGMENT.color_from_palette(j, true, PALETTE_SOLID_WRAP, 0));
  }
  if (dual) {
    uint32_t c;
    if (SEGCOLOR(2) != 0) {
      c = SEGCOLOR(2);
    } else {
      c = SEGMENT.color_from_palette(index, true, PALETTE_SOLID_WRAP, 0);
    }

    for (int i = SEGENV.step; i < index; i++) {
      uint16_t j = (SEGENV.aux0)?SEGLEN-1-i:i;
      SEGMENT.setPixelColor(j, c);
    }
  }

  SEGENV.step = index;
  return FRAMETIME;
}


/*
 * K.I.T.T.
 */
uint16_t mode_larson_scanner(void){
  return larson_scanner(false);
}
static const char _data_FX_MODE_LARSON_SCANNER[] PROGMEM = "Scanner@!,Fade rate;!,!;!;m12=0,1d";


/*
 * Creates two Larson scanners moving in opposite directions
 * Custom mode by Keith Lord: https://github.com/kitesurfer1404/WS2812FX/blob/master/src/custom/DualLarson.h
 */
uint16_t mode_dual_larson_scanner(void){
  return larson_scanner(true);
}
static const char _data_FX_MODE_DUAL_LARSON_SCANNER[] PROGMEM = "Scanner Dual@!,Fade rate;!,!;!;m12=0,1d";


/*
 * Firing comets from one end. "Lighthouse"
 */
uint16_t mode_comet(void) {
  uint16_t counter = strip.now * ((SEGMENT.speed >>2) +1);
  uint16_t index = (counter * SEGLEN) >> 16;
  if (SEGENV.call == 0) SEGENV.aux0 = index;

  SEGMENT.fade_out(SEGMENT.intensity);

  SEGMENT.setPixelColor( index, SEGMENT.color_from_palette(index, true, PALETTE_SOLID_WRAP, 0));
  if (index > SEGENV.aux0) {
    for (int i = SEGENV.aux0; i < index ; i++) {
       SEGMENT.setPixelColor( i, SEGMENT.color_from_palette(i, true, PALETTE_SOLID_WRAP, 0));
    }
  } else if (index < SEGENV.aux0 && index < 10) {
    for (int i = 0; i < index ; i++) {
       SEGMENT.setPixelColor( i, SEGMENT.color_from_palette(i, true, PALETTE_SOLID_WRAP, 0));
    }      
  }
  SEGENV.aux0 = index++;

  return FRAMETIME;
}
static const char _data_FX_MODE_COMET[] PROGMEM = "Lighthouse@!,Fade rate;!,!,!;!;1d";


/*
 * Fireworks function.
 */
uint16_t mode_fireworks() {
  const uint16_t width  = strip.isMatrix ? SEGMENT.virtualWidth() : SEGMENT.virtualLength();
  const uint16_t height = SEGMENT.virtualHeight();

  SEGMENT.fade_out(0);

  if (SEGENV.call == 0) {
    SEGENV.aux0 = UINT16_MAX;
    SEGENV.aux1 = UINT16_MAX;
  }
  bool valid1 = (SEGENV.aux0 < width*height);
  bool valid2 = (SEGENV.aux1 < width*height);
  uint32_t sv1 = 0, sv2 = 0;
  if (valid1) sv1 = strip.isMatrix ? SEGMENT.getPixelColorXY(SEGENV.aux0%width, SEGENV.aux0/width) : SEGMENT.getPixelColor(SEGENV.aux0); // TODO get spark color
  if (valid2) sv2 = strip.isMatrix ? SEGMENT.getPixelColorXY(SEGENV.aux1%width, SEGENV.aux1/width) : SEGMENT.getPixelColor(SEGENV.aux1); // TODO
  if (!SEGENV.step) SEGMENT.blur(16);
  if (valid1) { if (strip.isMatrix) SEGMENT.setPixelColorXY(SEGENV.aux0%width, SEGENV.aux0/width, sv1); else SEGMENT.setPixelColor(SEGENV.aux0, sv1); } // restore spark color after blur
  if (valid2) { if (strip.isMatrix) SEGMENT.setPixelColorXY(SEGENV.aux1%width, SEGENV.aux1/width, sv2); else SEGMENT.setPixelColor(SEGENV.aux1, sv2); } // restore old spark color after blur

  for (int i=0; i<MAX(1, width/20); i++) {
    if (random8(129 - (SEGMENT.intensity >> 1)) == 0) {
      uint16_t index = random16(width*height);
      uint16_t j = index % width, k = index / width;
      uint32_t col = SEGMENT.color_from_palette(random8(), false, false, 0);
      if (strip.isMatrix) SEGMENT.setPixelColorXY(j, k, col);
      else                SEGMENT.setPixelColor(index, col);
      SEGENV.aux1 = SEGENV.aux0;  // old spark
      SEGENV.aux0 = index;        // remember where spark occured
    }
  }
  return FRAMETIME;
}
static const char _data_FX_MODE_FIREWORKS[] PROGMEM = "Fireworks@,Frequency;!,!;!;ix=192,pal=11,1d,2d";


//Twinkling LEDs running. Inspired by https://github.com/kitesurfer1404/WS2812FX/blob/master/src/custom/Rain.h
uint16_t mode_rain()
{
  const uint16_t width  = SEGMENT.virtualWidth();
  const uint16_t height = SEGMENT.virtualHeight();
  SEGENV.step += FRAMETIME;
  if (SEGENV.step > SPEED_FORMULA_L) {
    SEGENV.step = 1;
    if (strip.isMatrix) {
      uint32_t ctemp[width];
      for (int i = 0; i<width; i++) ctemp[i] = SEGMENT.getPixelColorXY(i, height-1);
      SEGMENT.move(6,1);  // move all pixels down
      for (int i = 0; i<width; i++) SEGMENT.setPixelColorXY(i, 0, ctemp[i]); // wrap around
      SEGENV.aux0 = (SEGENV.aux0 % width) + (SEGENV.aux0 / width + 1) * width;
      SEGENV.aux1 = (SEGENV.aux1 % width) + (SEGENV.aux1 / width + 1) * width;
    } else {
      //shift all leds left
      uint32_t ctemp = SEGMENT.getPixelColor(0); // TODO
      for (int i = 0; i < SEGLEN - 1; i++) {
        SEGMENT.setPixelColor(i, SEGMENT.getPixelColor(i+1)); // TODO
      }
      SEGMENT.setPixelColor(SEGLEN -1, ctemp); // wrap around
      SEGENV.aux0++;  // increase spark index
      SEGENV.aux1++;
    }
    if (SEGENV.aux0 == 0) SEGENV.aux0 = UINT16_MAX; // reset previous spark positiom
    if (SEGENV.aux1 == 0) SEGENV.aux0 = UINT16_MAX; // reset previous spark positiom
    if (SEGENV.aux0 >= width*height) SEGENV.aux0 = 0;     // ignore
    if (SEGENV.aux1 >= width*height) SEGENV.aux1 = 0;
  }
  return mode_fireworks();
}
static const char _data_FX_MODE_RAIN[] PROGMEM = "Rain@!,Spawning rate;!,!;;ix=128,pal=0,1d,2d";


/*
 * Fire flicker function
 */
uint16_t mode_fire_flicker(void) {
  uint32_t cycleTime = 40 + (255 - SEGMENT.speed);
  uint32_t it = strip.now / cycleTime;
  if (SEGENV.step == it) return FRAMETIME;

  byte w = (SEGCOLOR(0) >> 24);
  byte r = (SEGCOLOR(0) >> 16);
  byte g = (SEGCOLOR(0) >>  8);
  byte b = (SEGCOLOR(0)      );
  byte lum = (SEGMENT.palette == 0) ? MAX(w, MAX(r, MAX(g, b))) : 255;
  lum /= (((256-SEGMENT.intensity)/16)+1);
  for (int i = 0; i < SEGLEN; i++) {
    byte flicker = random8(lum);
    if (SEGMENT.palette == 0) {
      SEGMENT.setPixelColor(i, MAX(r - flicker, 0), MAX(g - flicker, 0), MAX(b - flicker, 0), MAX(w - flicker, 0));
    } else {
      SEGMENT.setPixelColor(i, SEGMENT.color_from_palette(i, true, PALETTE_SOLID_WRAP, 0, 255 - flicker));
    }
  }

  SEGENV.step = it;
  return FRAMETIME;
}
static const char _data_FX_MODE_FIRE_FLICKER[] PROGMEM = "Fire Flicker@!,!;!;!;1d";


/*
 * Gradient run base function
 */
uint16_t gradient_base(bool loading) {
  uint16_t counter = strip.now * ((SEGMENT.speed >> 2) + 1);
  uint16_t pp = counter * SEGLEN >> 16;
  if (SEGENV.call == 0) pp = 0;
  float val; //0.0 = sec 1.0 = pri
  float brd = loading ? SEGMENT.intensity : SEGMENT.intensity/2;
  if (brd <1.0) brd = 1.0;
  int p1 = pp-SEGLEN;
  int p2 = pp+SEGLEN;

  for (int i = 0; i < SEGLEN; i++)
  {
    if (loading)
    {
      val = abs(((i>pp) ? p2:pp) -i);
    } else {
      val = MIN(abs(pp-i),MIN(abs(p1-i),abs(p2-i)));
    }
    val = (brd > val) ? val/brd * 255 : 255;
    SEGMENT.setPixelColor(i, color_blend(SEGCOLOR(0), SEGMENT.color_from_palette(i, true, PALETTE_SOLID_WRAP, 1), val));
  }

  return FRAMETIME;
}


/*
 * Gradient run
 */
uint16_t mode_gradient(void) {
  return gradient_base(false);
}
static const char _data_FX_MODE_GRADIENT[] PROGMEM = "Gradient@!,Spread;!,!;!;ix=16,1d";


/*
 * Gradient run with hard transition
 */
uint16_t mode_loading(void) {
  return gradient_base(true);
}
static const char _data_FX_MODE_LOADING[] PROGMEM = "Loading@!,Fade;!,!;!;ix=16,1d";


//American Police Light with all LEDs Red and Blue 
uint16_t police_base(uint32_t color1, uint32_t color2)
{
  uint16_t delay = 1 + (FRAMETIME<<3) / SEGLEN;  // longer segments should change faster
  uint32_t it = strip.now / map(SEGMENT.speed, 0, 255, delay<<4, delay);
  uint16_t offset = it % SEGLEN;
  
  uint16_t width = ((SEGLEN*(SEGMENT.intensity+1))>>9); //max width is half the strip
  if (!width) width = 1;
  for (int i = 0; i < width; i++) {
    uint16_t indexR = (offset + i) % SEGLEN;
    uint16_t indexB = (offset + i + (SEGLEN>>1)) % SEGLEN;
    SEGMENT.setPixelColor(indexR, color1);
    SEGMENT.setPixelColor(indexB, color2);
  }
  return FRAMETIME;
}


//Police Lights Red and Blue 
//uint16_t mode_police()
//{
//  SEGMENT.fill(SEGCOLOR(1));
//  return police_base(RED, BLUE);
//}
//static const char _data_FX_MODE_POLICE[] PROGMEM = "Police@!,Width;,Bg;0";


//Police Lights with custom colors 
uint16_t mode_two_dots()
{
  SEGMENT.fill(SEGCOLOR(2));
  uint32_t color2 = (SEGCOLOR(1) == SEGCOLOR(2)) ? SEGCOLOR(0) : SEGCOLOR(1);

  return police_base(SEGCOLOR(0), color2);
}
static const char _data_FX_MODE_TWO_DOTS[] PROGMEM = "Two Dots@!,Dot size;1,2,Bg;!;1d";


/*
 * Fairy, inspired by https://www.youtube.com/watch?v=zeOw5MZWq24
 */
//4 bytes
typedef struct Flasher {
  uint16_t stateStart;
  uint8_t stateDur;
  bool stateOn;
} flasher;

#define FLASHERS_PER_ZONE 6
#define MAX_SHIMMER 92

uint16_t mode_fairy() {
  //set every pixel to a 'random' color from palette (using seed so it doesn't change between frames)
  uint16_t PRNG16 = 5100 + strip.getCurrSegmentId();
  for (int i = 0; i < SEGLEN; i++) {
    PRNG16 = (uint16_t)(PRNG16 * 2053) + 1384; //next 'random' number
    SEGMENT.setPixelColor(i, SEGMENT.color_from_palette(PRNG16 >> 8, false, false, 0));
  }

  //amount of flasher pixels depending on intensity (0: none, 255: every LED)
  if (SEGMENT.intensity == 0) return FRAMETIME;
  uint8_t flasherDistance = ((255 - SEGMENT.intensity) / 28) +1; //1-10
  uint16_t numFlashers = (SEGLEN / flasherDistance) +1;

  uint16_t dataSize = sizeof(flasher) * numFlashers;
  if (!SEGENV.allocateData(dataSize)) return FRAMETIME; //allocation failed
  Flasher* flashers = reinterpret_cast<Flasher*>(SEGENV.data);
  uint16_t now16 = strip.now & 0xFFFF;

  //Up to 11 flashers in one brightness zone, afterwards a new zone for every 6 flashers
  uint16_t zones = numFlashers/FLASHERS_PER_ZONE;
  if (!zones) zones = 1;
  uint8_t flashersInZone = numFlashers/zones;
  uint8_t flasherBri[FLASHERS_PER_ZONE*2 -1];

  for (int z = 0; z < zones; z++) {
    uint16_t flasherBriSum = 0;
    uint16_t firstFlasher = z*flashersInZone;
    if (z == zones-1) flashersInZone = numFlashers-(flashersInZone*(zones-1));

    for (int f = firstFlasher; f < firstFlasher + flashersInZone; f++) {
      uint16_t stateTime = now16 - flashers[f].stateStart;
      //random on/off time reached, switch state
      if (stateTime > flashers[f].stateDur * 10) {
        flashers[f].stateOn = !flashers[f].stateOn;
        if (flashers[f].stateOn) {
          flashers[f].stateDur = 12 + random8(12 + ((255 - SEGMENT.speed) >> 2)); //*10, 250ms to 1250ms
        } else {
          flashers[f].stateDur = 20 + random8(6 + ((255 - SEGMENT.speed) >> 2)); //*10, 250ms to 1250ms
        }
        //flashers[f].stateDur = 51 + random8(2 + ((255 - SEGMENT.speed) >> 1));
        flashers[f].stateStart = now16;
        if (stateTime < 255) {
          flashers[f].stateStart -= 255 -stateTime; //start early to get correct bri
          flashers[f].stateDur += 26 - stateTime/10;
          stateTime = 255 - stateTime;
        } else {
          stateTime = 0;
        }
      }
      if (stateTime > 255) stateTime = 255; //for flasher brightness calculation, fades in first 255 ms of state
      //flasherBri[f - firstFlasher] = (flashers[f].stateOn) ? 255-SEGMENT.gamma8((510 - stateTime) >> 1) : SEGMENT.gamma8((510 - stateTime) >> 1);
      flasherBri[f - firstFlasher] = (flashers[f].stateOn) ? stateTime : 255 - (stateTime >> 0);
      flasherBriSum += flasherBri[f - firstFlasher];
    }
    //dim factor, to create "shimmer" as other pixels get less voltage if a lot of flashers are on
    uint8_t avgFlasherBri = flasherBriSum / flashersInZone;
    uint8_t globalPeakBri = 255 - ((avgFlasherBri * MAX_SHIMMER) >> 8); //183-255, suitable for 1/5th of LEDs flashers

    for (int f = firstFlasher; f < firstFlasher + flashersInZone; f++) {
      uint8_t bri = (flasherBri[f - firstFlasher] * globalPeakBri) / 255;
      PRNG16 = (uint16_t)(PRNG16 * 2053) + 1384; //next 'random' number
      uint16_t flasherPos = f*flasherDistance;
      SEGMENT.setPixelColor(flasherPos, color_blend(SEGCOLOR(1), SEGMENT.color_from_palette(PRNG16 >> 8, false, false, 0), bri));
      for (int i = flasherPos+1; i < flasherPos+flasherDistance && i < SEGLEN; i++) {
        PRNG16 = (uint16_t)(PRNG16 * 2053) + 1384; //next 'random' number
        SEGMENT.setPixelColor(i, SEGMENT.color_from_palette(PRNG16 >> 8, false, false, 0, globalPeakBri));
      }
    }
  }
  return FRAMETIME;
}
static const char _data_FX_MODE_FAIRY[] PROGMEM = "Fairy";


/*
 * Fairytwinkle. Like Colortwinkle, but starting from all lit and not relying on strip.getPixelColor
 * Warning: Uses 4 bytes of segment data per pixel
 */
uint16_t mode_fairytwinkle() {
  uint16_t dataSize = sizeof(flasher) * SEGLEN;
  if (!SEGENV.allocateData(dataSize)) return mode_static(); //allocation failed
  Flasher* flashers = reinterpret_cast<Flasher*>(SEGENV.data);
  uint16_t now16 = strip.now & 0xFFFF;
  uint16_t PRNG16 = 5100 + strip.getCurrSegmentId();

  uint16_t riseFallTime = 400 + (255-SEGMENT.speed)*3;
  uint16_t maxDur = riseFallTime/100 + ((255 - SEGMENT.intensity) >> 2) + 13 + ((255 - SEGMENT.intensity) >> 1);

  for (int f = 0; f < SEGLEN; f++) {
    uint16_t stateTime = now16 - flashers[f].stateStart;
    //random on/off time reached, switch state
    if (stateTime > flashers[f].stateDur * 100) {
      flashers[f].stateOn = !flashers[f].stateOn;
      bool init = !flashers[f].stateDur;
      if (flashers[f].stateOn) {
        flashers[f].stateDur = riseFallTime/100 + ((255 - SEGMENT.intensity) >> 2) + random8(12 + ((255 - SEGMENT.intensity) >> 1)) +1;
      } else {
        flashers[f].stateDur = riseFallTime/100 + random8(3 + ((255 - SEGMENT.speed) >> 6)) +1;
      }
      flashers[f].stateStart = now16;
      stateTime = 0;
      if (init) {
        flashers[f].stateStart -= riseFallTime; //start lit
        flashers[f].stateDur = riseFallTime/100 + random8(12 + ((255 - SEGMENT.intensity) >> 1)) +5; //fire up a little quicker
        stateTime = riseFallTime;
      }
    }
    if (flashers[f].stateOn && flashers[f].stateDur > maxDur) flashers[f].stateDur = maxDur; //react more quickly on intensity change
    if (stateTime > riseFallTime) stateTime = riseFallTime; //for flasher brightness calculation, fades in first 255 ms of state
    uint8_t fadeprog = 255 - ((stateTime * 255) / riseFallTime);
    uint8_t flasherBri = (flashers[f].stateOn) ? 255-gamma8(fadeprog) : gamma8(fadeprog);
    uint16_t lastR = PRNG16;
    uint16_t diff = 0;
    while (diff < 0x4000) { //make sure colors of two adjacent LEDs differ enough
      PRNG16 = (uint16_t)(PRNG16 * 2053) + 1384; //next 'random' number
      diff = (PRNG16 > lastR) ? PRNG16 - lastR : lastR - PRNG16;
    }
    SEGMENT.setPixelColor(f, color_blend(SEGCOLOR(1), SEGMENT.color_from_palette(PRNG16 >> 8, false, false, 0), flasherBri));
  }
  return FRAMETIME;
}
static const char _data_FX_MODE_FAIRYTWINKLE[] PROGMEM = "Fairy Twinkle@;;;m12=0,1d"; //pixels


/*
 * Tricolor chase function
 */
uint16_t tricolor_chase(uint32_t color1, uint32_t color2) {
  uint32_t cycleTime = 50 + ((255 - SEGMENT.speed)<<1);
  uint32_t it = strip.now / cycleTime;  // iterator
  uint8_t width = (1 + (SEGMENT.intensity>>4)); // value of 1-16 for each colour
  uint8_t index = it % (width*3);
  
  for (int i = 0; i < SEGLEN; i++, index++) {
    if (index > (width*3)-1) index = 0;

    uint32_t color = color1;
    if (index > (width<<1)-1) color = SEGMENT.color_from_palette(i, true, PALETTE_SOLID_WRAP, 1);
    else if (index > width-1) color = color2;

    SEGMENT.setPixelColor(SEGLEN - i -1, color);
  }
  return FRAMETIME;
}


/*
 * Tricolor chase mode
 */
uint16_t mode_tricolor_chase(void) {
  return tricolor_chase(SEGCOLOR(2), SEGCOLOR(0));
}
static const char _data_FX_MODE_TRICOLOR_CHASE[] PROGMEM = "Chase 3@!,Size;1,2,3;0;1d";


/*
 * ICU mode
 */
uint16_t mode_icu(void) {
  uint16_t dest = SEGENV.step & 0xFFFF;
  uint8_t space = (SEGMENT.intensity >> 3) +2;

  SEGMENT.fill(SEGCOLOR(1));

  byte pindex = map(dest, 0, SEGLEN-SEGLEN/space, 0, 255);
  uint32_t col = SEGMENT.color_from_palette(pindex, false, false, 0);

  SEGMENT.setPixelColor(dest, col);
  SEGMENT.setPixelColor(dest + SEGLEN/space, col);

  if(SEGENV.aux0 == dest) { // pause between eye movements
    if(random8(6) == 0) { // blink once in a while
      SEGMENT.setPixelColor(dest, SEGCOLOR(1));
      SEGMENT.setPixelColor(dest + SEGLEN/space, SEGCOLOR(1));
      return 200;
    }
    SEGENV.aux0 = random16(SEGLEN-SEGLEN/space);
    return 1000 + random16(2000);
  }

  if(SEGENV.aux0 > SEGENV.step) {
    SEGENV.step++;
    dest++;
  } else if (SEGENV.aux0 < SEGENV.step) {
    SEGENV.step--;
    dest--;
  }

  SEGMENT.setPixelColor(dest, col);
  SEGMENT.setPixelColor(dest + SEGLEN/space, col);

  return SPEED_FORMULA_L;
}
static const char _data_FX_MODE_ICU[] PROGMEM = "ICU";


/*
 * Custom mode by Aircoookie. Color Wipe, but with 3 colors
 */
uint16_t mode_tricolor_wipe(void)
{
  uint32_t cycleTime = 1000 + (255 - SEGMENT.speed)*200;
  uint32_t perc = strip.now % cycleTime;
  uint16_t prog = (perc * 65535) / cycleTime;
  uint16_t ledIndex = (prog * SEGLEN * 3) >> 16;
  uint16_t ledOffset = ledIndex;

  for (int i = 0; i < SEGLEN; i++)
  {
    SEGMENT.setPixelColor(i, SEGMENT.color_from_palette(i, true, PALETTE_SOLID_WRAP, 2));
  }
  
  if(ledIndex < SEGLEN) { //wipe from 0 to 1
    for (int i = 0; i < SEGLEN; i++)
    {
      SEGMENT.setPixelColor(i, (i > ledOffset)? SEGCOLOR(0) : SEGCOLOR(1));
    }
  } else if (ledIndex < SEGLEN*2) { //wipe from 1 to 2
    ledOffset = ledIndex - SEGLEN;
    for (int i = ledOffset +1; i < SEGLEN; i++)
    {
      SEGMENT.setPixelColor(i, SEGCOLOR(1));
    }
  } else //wipe from 2 to 0
  {
    ledOffset = ledIndex - SEGLEN*2;
    for (int i = 0; i <= ledOffset; i++)
    {
      SEGMENT.setPixelColor(i, SEGCOLOR(0));
    }
  }

  return FRAMETIME;
}
static const char _data_FX_MODE_TRICOLOR_WIPE[] PROGMEM = "Tri Wipe@!;1,2,3;0;1d";


/*
 * Fades between 3 colors
 * Custom mode by Keith Lord: https://github.com/kitesurfer1404/WS2812FX/blob/master/src/custom/TriFade.h
 * Modified by Aircoookie
 */
uint16_t mode_tricolor_fade(void)
{
  uint16_t counter = strip.now * ((SEGMENT.speed >> 3) +1);
  uint32_t prog = (counter * 768) >> 16;

  uint32_t color1 = 0, color2 = 0;
  byte stage = 0;

  if(prog < 256) {
    color1 = SEGCOLOR(0);
    color2 = SEGCOLOR(1);
    stage = 0;
  } else if(prog < 512) {
    color1 = SEGCOLOR(1);
    color2 = SEGCOLOR(2);
    stage = 1;
  } else {
    color1 = SEGCOLOR(2);
    color2 = SEGCOLOR(0);
    stage = 2;
  }

  byte stp = prog; // % 256
  for (int i = 0; i < SEGLEN; i++) {
    uint32_t color;
    if (stage == 2) {
      color = color_blend(SEGMENT.color_from_palette(i, true, PALETTE_SOLID_WRAP, 2), color2, stp);
    } else if (stage == 1) {
      color = color_blend(color1, SEGMENT.color_from_palette(i, true, PALETTE_SOLID_WRAP, 2), stp);
    } else {
      color = color_blend(color1, color2, stp);
    }
    SEGMENT.setPixelColor(i, color);
  }

  return FRAMETIME;
}
static const char _data_FX_MODE_TRICOLOR_FADE[] PROGMEM = "Tri Fade";


/*
 * Creates random comets
 * Custom mode by Keith Lord: https://github.com/kitesurfer1404/WS2812FX/blob/master/src/custom/MultiComet.h
 */
uint16_t mode_multi_comet(void)
{
  uint32_t cycleTime = 10 + (uint32_t)(255 - SEGMENT.speed);
  uint32_t it = strip.now / cycleTime;
  if (SEGENV.step == it) return FRAMETIME;
  if (!SEGENV.allocateData(sizeof(uint16_t) * 8)) return mode_static(); //allocation failed
  
  SEGMENT.fade_out(SEGMENT.intensity);
  
  uint16_t* comets = reinterpret_cast<uint16_t*>(SEGENV.data);

  for (int i=0; i < 8; i++) {
    if(comets[i] < SEGLEN) {
      uint16_t index = comets[i];
      if (SEGCOLOR(2) != 0)
      {
        SEGMENT.setPixelColor(index, i % 2 ? SEGMENT.color_from_palette(index, true, PALETTE_SOLID_WRAP, 0) : SEGCOLOR(2));
      } else
      {
        SEGMENT.setPixelColor(index, SEGMENT.color_from_palette(index, true, PALETTE_SOLID_WRAP, 0));
      }
      comets[i]++;
    } else {
      if(!random(SEGLEN)) {
        comets[i] = 0;
      }
    }
  }

  SEGENV.step = it;
  return FRAMETIME;
}
static const char _data_FX_MODE_MULTI_COMET[] PROGMEM = "Multi Comet";


/*
 * Running random pixels ("Stream 2")
 * Custom mode by Keith Lord: https://github.com/kitesurfer1404/WS2812FX/blob/master/src/custom/RandomChase.h
 */
uint16_t mode_random_chase(void)
{
  if (SEGENV.call == 0) {
    SEGENV.step = RGBW32(random8(), random8(), random8(), 0);
    SEGENV.aux0 = random16();
  }
  uint16_t prevSeed = random16_get_seed(); // save seed so we can restore it at the end of the function
  uint32_t cycleTime = 25 + (3 * (uint32_t)(255 - SEGMENT.speed));
  uint32_t it = strip.now / cycleTime;
  uint32_t color = SEGENV.step;
  random16_set_seed(SEGENV.aux0);

  for (int i = SEGLEN -1; i >= 0; i--) {  // WLEDMM bugfix
    uint8_t r = random8(6) != 0 ? (color >> 16 & 0xFF) : random8();
    uint8_t g = random8(6) != 0 ? (color >> 8  & 0xFF) : random8();
    uint8_t b = random8(6) != 0 ? (color       & 0xFF) : random8();
    color = RGBW32(r, g, b, 0);
    SEGMENT.setPixelColor(i, r, g, b);
    if (i == SEGLEN -1 && SEGENV.aux1 != (it & 0xFFFF)) { //new first color in next frame
      SEGENV.step = color;
      SEGENV.aux0 = random16_get_seed();
    }
  }

  SEGENV.aux1 = it & 0xFFFF;

  random16_set_seed(prevSeed); // restore original seed so other effects can use "random" PRNG
  return FRAMETIME;
}
static const char _data_FX_MODE_RANDOM_CHASE[] PROGMEM = "Stream 2";


//7 bytes
typedef struct Oscillator {
  int16_t pos;
  int8_t  size;
  int8_t  dir;
  int8_t  speed;
} oscillator;

/*
/  Oscillating bars of color, updated with standard framerate
*/
uint16_t mode_oscillate(void)
{
  uint8_t numOscillators = 3;
  uint16_t dataSize = sizeof(oscillator) * numOscillators;

  if (!SEGENV.allocateData(dataSize)) return mode_static(); //allocation failed
  
  Oscillator* oscillators = reinterpret_cast<Oscillator*>(SEGENV.data);

  if (SEGENV.call == 0)
  {
    oscillators[0] = {(int16_t)(SEGLEN/4),   (int8_t)(SEGLEN/8),  1, 1};
    oscillators[1] = {(int16_t)(SEGLEN/4*3), (int8_t)(SEGLEN/8),  1, 2};
    oscillators[2] = {(int16_t)(SEGLEN/4*2), (int8_t)(SEGLEN/8), -1, 1};
  }

  uint32_t cycleTime = 20 + (2 * (uint32_t)(255 - SEGMENT.speed));
  uint32_t it = strip.now / cycleTime;

  for (int i = 0; i < numOscillators; i++) {
    // if the counter has increased, move the oscillator by the random step
    if (it != SEGENV.step) oscillators[i].pos += oscillators[i].dir * oscillators[i].speed;
    oscillators[i].size = SEGLEN/(3+SEGMENT.intensity/8);
    if((oscillators[i].dir == -1) && (oscillators[i].pos <= 0)) {
      oscillators[i].pos = 0;
      oscillators[i].dir = 1;
      // make bigger steps for faster speeds
      oscillators[i].speed = SEGMENT.speed > 100 ? random8(2, 4):random8(1, 3);
    }
    if((oscillators[i].dir == 1) && (oscillators[i].pos >= (SEGLEN - 1))) {
      oscillators[i].pos = SEGLEN - 1;
      oscillators[i].dir = -1;
      oscillators[i].speed = SEGMENT.speed > 100 ? random8(2, 4):random8(1, 3);
    }
  }

  for (int i=0; i < SEGLEN; i++) {
    uint32_t color = BLACK;
    for (int j=0; j < numOscillators; j++) {
      if(i >= oscillators[j].pos - oscillators[j].size && i <= oscillators[j].pos + oscillators[j].size) {
        color = (color == BLACK) ? SEGCOLOR(j) : color_blend(color, SEGCOLOR(j), 128);
      }
    }
    SEGMENT.setPixelColor(i, color);
  }
 
  SEGENV.step = it;
  return FRAMETIME;
}
static const char _data_FX_MODE_OSCILLATE[] PROGMEM = "Oscillate";


//TODO
uint16_t mode_lightning(void)
{
  uint16_t ledstart = random16(SEGLEN);               // Determine starting location of flash
  uint16_t ledlen = 1 + random16(SEGLEN -ledstart);   // Determine length of flash (not to go beyond NUM_LEDS-1)
  uint8_t bri = 255/random8(1, 3);

  if (SEGENV.aux1 == 0) //init, leader flash
  {
    SEGENV.aux1 = random8(4, 4 + SEGMENT.intensity/20); //number of flashes
    SEGENV.aux1 *= 2;

    bri = 52; //leader has lower brightness
    SEGENV.aux0 = 200; //200ms delay after leader
  }

  SEGMENT.fill(SEGCOLOR(1));

  if (SEGENV.aux1 > 3 && !(SEGENV.aux1 & 0x01)) { //flash on even number >2
    for (int i = ledstart; i < ledstart + ledlen; i++)
    {
      SEGMENT.setPixelColor(i,SEGMENT.color_from_palette(i, true, PALETTE_SOLID_WRAP, 0, bri));
    }
    SEGENV.aux1--;

    SEGENV.step = millis();
    //return random8(4, 10); // each flash only lasts one frame/every 24ms... originally 4-10 milliseconds
  } else {
    if (millis() - SEGENV.step > SEGENV.aux0) {
      SEGENV.aux1--;
      if (SEGENV.aux1 < 2) SEGENV.aux1 = 0;

      SEGENV.aux0 = (50 + random8(100)); //delay between flashes
      if (SEGENV.aux1 == 2) {
        SEGENV.aux0 = (random8(255 - SEGMENT.speed) * 100); // delay between strikes
      }
      SEGENV.step = millis();
    }
  }
  return FRAMETIME;
}
static const char _data_FX_MODE_LIGHTNING[] PROGMEM = "Lightning";


// Pride2015
// Animated, ever-changing rainbows.
// by Mark Kriegsman: https://gist.github.com/kriegsman/964de772d64c502760e5
uint16_t mode_pride_2015(void)
{
  uint16_t duration = 10 + SEGMENT.speed;
  uint16_t sPseudotime = SEGENV.step;
  uint16_t sHue16 = SEGENV.aux0;

  uint8_t sat8 = beatsin88( 87, 220, 250);
  uint8_t brightdepth = beatsin88( 341, 96, 224);
  uint16_t brightnessthetainc16 = beatsin88( 203, (25 * 256), (40 * 256));
  uint8_t msmultiplier = beatsin88(147, 23, 60);

  uint16_t hue16 = sHue16;//gHue * 256;
  uint16_t hueinc16 = beatsin88(113, 1, 3000);

  sPseudotime += duration * msmultiplier;
  sHue16 += duration * beatsin88( 400, 5,9);
  uint16_t brightnesstheta16 = sPseudotime;
  CRGB fastled_col;

  for (int i = 0 ; i < SEGLEN; i++) {
    hue16 += hueinc16;
    uint8_t hue8 = hue16 >> 8;

    brightnesstheta16  += brightnessthetainc16;
    uint16_t b16 = sin16( brightnesstheta16  ) + 32768;

    uint16_t bri16 = (uint32_t)((uint32_t)b16 * (uint32_t)b16) / 65536;
    uint8_t bri8 = (uint32_t)(((uint32_t)bri16) * brightdepth) / 65536;
    bri8 += (255 - brightdepth);

    CRGB newcolor = CHSV( hue8, sat8, bri8);
    fastled_col = CRGB(SEGMENT.getPixelColor(i)); // TODO

    nblend(fastled_col, newcolor, 64);
    SEGMENT.setPixelColor(i, fastled_col.red, fastled_col.green, fastled_col.blue);
  }
  SEGENV.step = sPseudotime;
  SEGENV.aux0 = sHue16;
  return FRAMETIME;
}
static const char _data_FX_MODE_PRIDE_2015[] PROGMEM = "Pride 2015@!;;;1d";


//eight colored dots, weaving in and out of sync with each other
uint16_t mode_juggle(void){
  SEGMENT.fade_out(SEGMENT.intensity);
  CRGB fastled_col;
  byte dothue = 0;
  for (int i = 0; i < 8; i++) {
    uint16_t index = 0 + beatsin88((128 + SEGMENT.speed)*(i + 7), 0, SEGLEN -1);
    fastled_col = CRGB(SEGMENT.getPixelColor(index)); // TODO
    fastled_col |= (SEGMENT.palette==0)?CHSV(dothue, 220, 255):ColorFromPalette(SEGPALETTE, dothue, 255);
    SEGMENT.setPixelColor(index, fastled_col.red, fastled_col.green, fastled_col.blue);
    dothue += 32;
  }
  return FRAMETIME;
}
static const char _data_FX_MODE_JUGGLE[] PROGMEM = "Juggle@!,Trail;!,!;!;sx=16,ix=240,1d";


uint16_t mode_palette()
{
  uint16_t counter = 0;
  if (SEGMENT.speed != 0) 
  {
    counter = (strip.now * ((SEGMENT.speed >> 3) +1)) & 0xFFFF;
    counter = counter >> 8;
  }
  
  bool noWrap = (strip.paletteBlend == 2 || (strip.paletteBlend == 0 && SEGMENT.speed == 0));
  for (int i = 0; i < SEGLEN; i++)
  {
    uint8_t colorIndex = (i * 255 / SEGLEN) - counter;
    SEGMENT.setPixelColor(i, SEGMENT.color_from_palette(colorIndex, false, noWrap, 255));
  }
  return FRAMETIME;
}
static const char _data_FX_MODE_PALETTE[] PROGMEM = "Palette@Cycle speed;1,2,3;!;1d";


// WLED limitation: Analog Clock overlay will NOT work when Fire2012 is active
// Fire2012 by Mark Kriegsman, July 2012
// as part of "Five Elements" shown here: http://youtu.be/knWiGsmgycY
//// 
// This basic one-dimensional 'fire' simulation works roughly as follows:
// There's a underlying array of 'heat' cells, that model the temperature
// at each point along the line.  Every cycle through the simulation, 
// four steps are performed:
//  1) All cells cool down a little bit, losing heat to the air
//  2) The heat from each cell drifts 'up' and diffuses a little
//  3) Sometimes randomly new 'sparks' of heat are added at the bottom
//  4) The heat from each cell is rendered as a color into the leds array
//     The heat-to-color mapping uses a black-body radiation approximation.
//
// Temperature is in arbitrary units from 0 (cold black) to 255 (white hot).
//
// This simulation scales it self a bit depending on SEGLEN; it should look
// "OK" on anywhere from 20 to 100 LEDs without too much tweaking. 
//
// I recommend running this simulation at anywhere from 30-100 frames per second,
// meaning an interframe delay of about 10-35 milliseconds.
//
// Looks best on a high-density LED setup (60+ pixels/meter).
//
//
// There are two main parameters you can play with to control the look and
// feel of your fire: COOLING (used in step 1 above) (Speed = COOLING), and SPARKING (used
// in step 3 above) (Effect Intensity = Sparking).
uint16_t mode_fire_2012()
{
  uint16_t strips = SEGMENT.nrOfVStrips();
  if (!SEGENV.allocateData(strips * SEGLEN)) return mode_static(); //allocation failed
  byte* heat = SEGENV.data;

  uint32_t it = strip.now >> 5; //div 32

  struct virtualStrip {
    static void runStrip(uint16_t stripNr, byte* heat, uint32_t it) {

      if (it != SEGENV.step)
      {
        uint8_t ignition = max(3,SEGLEN/10);  // ignition area: 10% of segment length or minimum 3 pixels

        // Step 1.  Cool down every cell a little
        for (int i = 0; i < SEGLEN; i++) {
          uint8_t cool = random8((((20 + SEGMENT.speed/3) * 16) / SEGLEN)+2);
          uint8_t minTemp = 0;
          if (i<ignition) {
            //cool /= (ignition-i)/3 + 1;     // ignition area cools slower
            minTemp = (ignition-i)/4 + 16;  // and should not become black
          }
          uint8_t temp = qsub8(heat[i], cool);
          heat[i] = temp<minTemp ? minTemp : temp;
        }

        // Step 2.  Heat from each cell drifts 'up' and diffuses a little
        for (int k = SEGLEN -1; k > 1; k--) {
          heat[k] = (heat[k - 1] + (heat[k - 2]<<1) ) / 3;  // heat[k-2] multiplied by 2
        }

        // Step 3.  Randomly ignite new 'sparks' of heat near the bottom
        if (random8() <= SEGMENT.intensity) {
          uint8_t y = random8(ignition);
          heat[y] = qadd8(heat[y], random8(160,255));
        }
      }

      // Step 4.  Map from heat cells to LED colors
      for (int j = 0; j < SEGLEN; j++) {
        SEGMENT.setPixelColor(indexToVStrip(j, stripNr), ColorFromPalette(SEGPALETTE, MIN(heat[j],240), 255, NOBLEND));
      }
    }
  };

  for (int stripNr=0; stripNr<strips; stripNr++)
    virtualStrip::runStrip(stripNr, &heat[stripNr * SEGLEN], it);

  if (it != SEGENV.step)
    SEGENV.step = it;

  return FRAMETIME;
}
<<<<<<< HEAD
static const char _data_FX_MODE_FIRE_2012[] PROGMEM = "Fire 2012@Cooling,Spark rate;1,2,3;!;sx=120,ix=64,mp12=1,1.5d"; //bars
=======
static const char _data_FX_MODE_FIRE_2012[] PROGMEM = "Fire 2012@Cooling,Spark rate;1,2,3;!;sx=120,ix=64,m12=1,1d"; //bars
>>>>>>> 324fc149


// ColorWavesWithPalettes by Mark Kriegsman: https://gist.github.com/kriegsman/8281905786e8b2632aeb
// This function draws color waves with an ever-changing,
// widely-varying set of parameters, using a color palette.
uint16_t mode_colorwaves()
{
  uint16_t duration = 10 + SEGMENT.speed;
  uint16_t sPseudotime = SEGENV.step;
  uint16_t sHue16 = SEGENV.aux0;

  uint8_t brightdepth = beatsin88(341, 96, 224);
  uint16_t brightnessthetainc16 = beatsin88( 203, (25 * 256), (40 * 256));
  uint8_t msmultiplier = beatsin88(147, 23, 60);

  uint16_t hue16 = sHue16;//gHue * 256;
  // uint16_t hueinc16 = beatsin88(113, 300, 1500);
  uint16_t hueinc16 = beatsin88(113, 60, 300)*SEGMENT.intensity*10/255;  // Use the Intensity Slider for the hues

  sPseudotime += duration * msmultiplier;
  sHue16 += duration * beatsin88(400, 5, 9);
  uint16_t brightnesstheta16 = sPseudotime;
  //CRGB fastled_col;

  if (SEGENV.call == 0) SEGMENT.fill(BLACK);

  for (int i = 0 ; i < SEGLEN; i++) {
    hue16 += hueinc16;
    uint8_t hue8 = hue16 >> 8;
    uint16_t h16_128 = hue16 >> 7;
    if ( h16_128 & 0x100) {
      hue8 = 255 - (h16_128 >> 1);
    } else {
      hue8 = h16_128 >> 1;
    }

    brightnesstheta16  += brightnessthetainc16;
    uint16_t b16 = sin16( brightnesstheta16  ) + 32768;

    uint16_t bri16 = (uint32_t)((uint32_t)b16 * (uint32_t)b16) / 65536;
    uint8_t bri8 = (uint32_t)(((uint32_t)bri16) * brightdepth) / 65536;
    bri8 += (255 - brightdepth);

    //CRGB newcolor = ColorFromPalette(SEGPALETTE, hue8, bri8);
    //fastled_col = SEGMENT.getPixelColor(i); // TODO

    //nblend(fastled_col, newcolor, 128);
    //SEGMENT.setPixelColor(i, fastled_col.red, fastled_col.green, fastled_col.blue);
    SEGMENT.blendPixelColor(i, SEGMENT.color_from_palette(hue8, false, PALETTE_SOLID_WRAP, 0, bri8), 128); // 50/50 mix
  }
  SEGENV.step = sPseudotime;
  SEGENV.aux0 = sHue16;
  return FRAMETIME;
}
static const char _data_FX_MODE_COLORWAVES[] PROGMEM = "Colorwaves@!,!;!,!,!;!;1d";


// colored stripes pulsing at a defined Beats-Per-Minute (BPM)
uint16_t mode_bpm()
{
  //CRGB fastled_col;
  uint32_t stp = (strip.now / 20) & 0xFF;
  uint8_t beat = beatsin8(SEGMENT.speed, 64, 255);
  for (int i = 0; i < SEGLEN; i++) {
    //fastled_col = ColorFromPalette(SEGPALETTE, stp + (i * 2), beat - stp + (i * 10));
    //SEGMENT.setPixelColor(i, fastled_col.red, fastled_col.green, fastled_col.blue);
    SEGMENT.setPixelColor(i, SEGMENT.color_from_palette(stp + (i * 2), false, PALETTE_SOLID_WRAP, 0, beat - stp + (i * 10)));
  }
  return FRAMETIME;
}
static const char _data_FX_MODE_BPM[] PROGMEM = "Bpm@!;1,2,3;!;sx=64,1d";


uint16_t mode_fillnoise8()
{
  if (SEGENV.call == 0) SEGENV.step = random16(12345);
  //CRGB fastled_col;
  for (int i = 0; i < SEGLEN; i++) {
    uint8_t index = inoise8(i * SEGLEN, SEGENV.step + i * SEGLEN);
    //fastled_col = ColorFromPalette(SEGPALETTE, index, 255, LINEARBLEND);
    //SEGMENT.setPixelColor(i, fastled_col.red, fastled_col.green, fastled_col.blue);
    SEGMENT.setPixelColor(i, SEGMENT.color_from_palette(index, false, PALETTE_SOLID_WRAP, 0));
  }
  SEGENV.step += beatsin8(SEGMENT.speed, 1, 6); //10,1,4

  return FRAMETIME;
}
static const char _data_FX_MODE_FILLNOISE8[] PROGMEM = "Fill Noise@!,!;!,!,!;!;1d";


uint16_t mode_noise16_1()
{
  uint16_t scale = 320;                                       // the "zoom factor" for the noise
  //CRGB fastled_col;
  SEGENV.step += (1 + SEGMENT.speed/16);

  for (int i = 0; i < SEGLEN; i++) {
    uint16_t shift_x = beatsin8(11);                          // the x position of the noise field swings @ 17 bpm
    uint16_t shift_y = SEGENV.step/42;                        // the y position becomes slowly incremented
    uint16_t real_x = (i + shift_x) * scale;                  // the x position of the noise field swings @ 17 bpm
    uint16_t real_y = (i + shift_y) * scale;                  // the y position becomes slowly incremented
    uint32_t real_z = SEGENV.step;                            // the z position becomes quickly incremented
    uint8_t noise = inoise16(real_x, real_y, real_z) >> 8;    // get the noise data and scale it down
    uint8_t index = sin8(noise * 3);                          // map LED color based on noise data

    //fastled_col = ColorFromPalette(SEGPALETTE, index, 255, LINEARBLEND);   // With that value, look up the 8 bit colour palette value and assign it to the current LED.
    //SEGMENT.setPixelColor(i, fastled_col.red, fastled_col.green, fastled_col.blue);
    SEGMENT.setPixelColor(i, SEGMENT.color_from_palette(index, false, PALETTE_SOLID_WRAP, 0));
  }

  return FRAMETIME;
}
static const char _data_FX_MODE_NOISE16_1[] PROGMEM = "Noise 1@!,!;!,!,!;!;1d";


uint16_t mode_noise16_2()
{
  uint16_t scale = 1000;                                        // the "zoom factor" for the noise
  //CRGB fastled_col;
  SEGENV.step += (1 + (SEGMENT.speed >> 1));

  for (int i = 0; i < SEGLEN; i++) {
    uint16_t shift_x = SEGENV.step >> 6;                        // x as a function of time
    uint32_t real_x = (i + shift_x) * scale;                    // calculate the coordinates within the noise field
    uint8_t noise = inoise16(real_x, 0, 4223) >> 8;             // get the noise data and scale it down
    uint8_t index = sin8(noise * 3);                            // map led color based on noise data

    //fastled_col = ColorFromPalette(SEGPALETTE, index, noise, LINEARBLEND);   // With that value, look up the 8 bit colour palette value and assign it to the current LED.
    //SEGMENT.setPixelColor(i, fastled_col.red, fastled_col.green, fastled_col.blue);
    SEGMENT.setPixelColor(i, SEGMENT.color_from_palette(index, false, PALETTE_SOLID_WRAP, 0, noise));
  }

  return FRAMETIME;
}
static const char _data_FX_MODE_NOISE16_2[] PROGMEM = "Noise 2@!,!;!,!,!;!;1d";


uint16_t mode_noise16_3()
{
  uint16_t scale = 800;                                       // the "zoom factor" for the noise
  //CRGB fastled_col;
  SEGENV.step += (1 + SEGMENT.speed);

  for (int i = 0; i < SEGLEN; i++) {
    uint16_t shift_x = 4223;                                  // no movement along x and y
    uint16_t shift_y = 1234;
    uint32_t real_x = (i + shift_x) * scale;                  // calculate the coordinates within the noise field
    uint32_t real_y = (i + shift_y) * scale;                  // based on the precalculated positions
    uint32_t real_z = SEGENV.step*8;  
    uint8_t noise = inoise16(real_x, real_y, real_z) >> 8;    // get the noise data and scale it down
    uint8_t index = sin8(noise * 3);                          // map led color based on noise data

    //fastled_col = ColorFromPalette(SEGPALETTE, index, noise, LINEARBLEND);   // With that value, look up the 8 bit colour palette value and assign it to the current LED.
    //SEGMENT.setPixelColor(i, fastled_col.red, fastled_col.green, fastled_col.blue);
    SEGMENT.setPixelColor(i, SEGMENT.color_from_palette(index, false, PALETTE_SOLID_WRAP, 0, noise));
  }

  return FRAMETIME;
}
static const char _data_FX_MODE_NOISE16_3[] PROGMEM = "Noise 3@!,!;!,!,!;!;1d";


//https://github.com/aykevl/ledstrip-spark/blob/master/ledstrip.ino
uint16_t mode_noise16_4()
{
  //CRGB fastled_col;
  uint32_t stp = (strip.now * SEGMENT.speed) >> 7;
  for (int i = 0; i < SEGLEN; i++) {
    int16_t index = inoise16(uint32_t(i) << 12, stp);
    //fastled_col = ColorFromPalette(SEGPALETTE, index);
    //SEGMENT.setPixelColor(i, fastled_col.red, fastled_col.green, fastled_col.blue);
    SEGMENT.setPixelColor(i, SEGMENT.color_from_palette(index, false, PALETTE_SOLID_WRAP, 0));
  }
  return FRAMETIME;
}
static const char _data_FX_MODE_NOISE16_4[] PROGMEM = "Noise 4@!,!;!,!,!;!;1d";


//based on https://gist.github.com/kriegsman/5408ecd397744ba0393e
uint16_t mode_colortwinkle()
{
  uint16_t dataSize = (SEGLEN+7) >> 3; //1 bit per LED
  if (!SEGENV.allocateData(dataSize)) return mode_static(); //allocation failed
  
  CRGB fastled_col, prev;
  fract8 fadeUpAmount = strip.getBrightness()>28 ? 8 + (SEGMENT.speed>>2) : 68-strip.getBrightness();
  fract8 fadeDownAmount = strip.getBrightness()>28 ? 8 + (SEGMENT.speed>>3) : 68-strip.getBrightness();
  for (uint16_t i = 0; i < SEGLEN; i++) {
    fastled_col = SEGMENT.getPixelColor(i);
    prev = fastled_col;
    uint16_t index = i >> 3;
    uint8_t  bitNum = i & 0x07;
    bool fadeUp = bitRead(SEGENV.data[index], bitNum);
    
    if (fadeUp) {
      CRGB incrementalColor = fastled_col;
      incrementalColor.nscale8_video(fadeUpAmount);
      fastled_col += incrementalColor;

      if (fastled_col.red == 255 || fastled_col.green == 255 || fastled_col.blue == 255) {
        bitWrite(SEGENV.data[index], bitNum, false);
      }
      SEGMENT.setPixelColor(i, fastled_col.red, fastled_col.green, fastled_col.blue);

      if (SEGMENT.getPixelColor(i) == RGBW32(prev.r, prev.g, prev.b, 0)) {  //fix "stuck" pixels
        fastled_col += fastled_col;
        SEGMENT.setPixelColor(i, fastled_col);
      }
    } else {
      fastled_col.nscale8(255 - fadeDownAmount);
      SEGMENT.setPixelColor(i, fastled_col);
    }
  }

  for (uint16_t j = 0; j <= SEGLEN / 50; j++) {
    if (random8() <= SEGMENT.intensity) {
      for (uint8_t times = 0; times < 5; times++) { //attempt to spawn a new pixel 5 times
        int i = random16(SEGLEN);
        if (SEGMENT.getPixelColor(i) == 0) {
          fastled_col = ColorFromPalette(SEGPALETTE, random8(), 64, NOBLEND);
          uint16_t index = i >> 3;
          uint8_t  bitNum = i & 0x07;
          bitWrite(SEGENV.data[index], bitNum, true);
          SEGMENT.setPixelColor(i, fastled_col);
          break; //only spawn 1 new pixel per frame per 50 LEDs
        }
      }
    }
  }
  return FRAMETIME_FIXED;
}
static const char _data_FX_MODE_COLORTWINKLE[] PROGMEM = "Colortwinkles@Fade speed,Spawn speed;1,2,3;!;m12=0,1d"; //pixels


//Calm effect, like a lake at night
uint16_t mode_lake() {
  uint8_t sp = SEGMENT.speed/10;
  int wave1 = beatsin8(sp +2, -64,64);
  int wave2 = beatsin8(sp +1, -64,64);
  uint8_t wave3 = beatsin8(sp +2,   0,80);
  //CRGB fastled_col;

  for (int i = 0; i < SEGLEN; i++)
  {
    int index = cos8((i*15)+ wave1)/2 + cubicwave8((i*23)+ wave2)/2;           
    uint8_t lum = (index > wave3) ? index - wave3 : 0;
    //fastled_col = ColorFromPalette(SEGPALETTE, map(index,0,255,0,240), lum, LINEARBLEND);
    //SEGMENT.setPixelColor(i, fastled_col.red, fastled_col.green, fastled_col.blue);
    SEGMENT.setPixelColor(i, SEGMENT.color_from_palette(index, false, false, 0, lum));
  }
  return FRAMETIME;
}
static const char _data_FX_MODE_LAKE[] PROGMEM = "Lake@!;1,2,3;!;1d";


// meteor effect
// send a meteor from begining to to the end of the strip with a trail that randomly decays.
// adapted from https://www.tweaking4all.com/hardware/arduino/adruino-led-strip-effects/#LEDStripEffectMeteorRain
uint16_t mode_meteor() {
  if (!SEGENV.allocateData(SEGLEN)) return mode_static(); //allocation failed

  byte* trail = SEGENV.data;
  
  byte meteorSize= 1+ SEGLEN / 10;
  uint16_t counter = strip.now * ((SEGMENT.speed >> 2) +8);
  uint16_t in = counter * SEGLEN >> 16;

  // fade all leds to colors[1] in LEDs one step
  for (int i = 0; i < SEGLEN; i++) {
    if (random8() <= 255 - SEGMENT.intensity)
    {
      byte meteorTrailDecay = 128 + random8(127);
      trail[i] = scale8(trail[i], meteorTrailDecay);
      SEGMENT.setPixelColor(i, SEGMENT.color_from_palette(i, true, false, 0, trail[i]));
    }
  }

  // draw meteor
  for (int j = 0; j < meteorSize; j++) {
    uint16_t index = in + j;
    if (index >= SEGLEN) {
      index -= SEGLEN;
    }
    trail[index] = 240;
    SEGMENT.setPixelColor(index, SEGMENT.color_from_palette(index, true, false, 0, 255));
  }

  return FRAMETIME;
}
static const char _data_FX_MODE_METEOR[] PROGMEM = "Meteor@!,Trail length;!;!;1d";


// smooth meteor effect
// send a meteor from begining to to the end of the strip with a trail that randomly decays.
// adapted from https://www.tweaking4all.com/hardware/arduino/adruino-led-strip-effects/#LEDStripEffectMeteorRain
uint16_t mode_meteor_smooth() {
  if (!SEGENV.allocateData(SEGLEN)) return mode_static(); //allocation failed

  byte* trail = SEGENV.data;
  
  byte meteorSize= 1+ SEGLEN / 10;
  uint16_t in = map((SEGENV.step >> 6 & 0xFF), 0, 255, 0, SEGLEN -1);

  // fade all leds to colors[1] in LEDs one step
  for (int i = 0; i < SEGLEN; i++) {
    if (trail[i] != 0 && random8() <= 255 - SEGMENT.intensity)
    {
      int change = 3 - random8(12); //change each time between -8 and +3
      trail[i] += change;
      if (trail[i] > 245) trail[i] = 0;
      if (trail[i] > 240) trail[i] = 240;
      SEGMENT.setPixelColor(i, SEGMENT.color_from_palette(i, true, false, 0, trail[i]));
    }
  }
  
  // draw meteor
  for (int j = 0; j < meteorSize; j++) {
    uint16_t index = in + j;
    if (index >= SEGLEN) {
      index -= SEGLEN;
    }
    trail[index] = 240;
    SEGMENT.setPixelColor(index, SEGMENT.color_from_palette(index, true, false, 0, 255));
  }

  SEGENV.step += SEGMENT.speed +1;
  return FRAMETIME;
}
static const char _data_FX_MODE_METEOR_SMOOTH[] PROGMEM = "Meteor Smooth@!,Trail length;!;!;1d";


//Railway Crossing / Christmas Fairy lights
uint16_t mode_railway()
{
  uint16_t dur = 40 + (255 - SEGMENT.speed) * 10;
  uint16_t rampdur = (dur * SEGMENT.intensity) >> 8;
  if (SEGENV.step > dur)
  {
    //reverse direction
    SEGENV.step = 0;
    SEGENV.aux0 = !SEGENV.aux0;
  }
  uint8_t pos = 255;
  if (rampdur != 0)
  {
    uint16_t p0 = (SEGENV.step * 255) / rampdur;
    if (p0 < 255) pos = p0;
  }
  if (SEGENV.aux0) pos = 255 - pos;
  for (int i = 0; i < SEGLEN; i += 2)
  {
    SEGMENT.setPixelColor(i, SEGMENT.color_from_palette(255 - pos, false, false, 255));
    if (i < SEGLEN -1)
    {
      SEGMENT.setPixelColor(i + 1, SEGMENT.color_from_palette(pos, false, false, 255));
    }
  }
  SEGENV.step += FRAMETIME;
  return FRAMETIME;
}
static const char _data_FX_MODE_RAILWAY[] PROGMEM = "Railway";


//Water ripple
//propagation velocity from speed
//drop rate from intensity

//4 bytes
typedef struct Ripple {
  uint8_t state;
  uint8_t color;
  uint16_t pos;
} ripple;

#ifdef ESP8266
  #define MAX_RIPPLES   56
#else
  #define MAX_RIPPLES  100
#endif
uint16_t ripple_base(bool rainbow)
{
  uint16_t maxRipples = min(1 + (SEGLEN >> 2), MAX_RIPPLES);  // 56 max for 16 segment ESP8266
  uint16_t dataSize = sizeof(ripple) * maxRipples;

  if (!SEGENV.allocateData(dataSize)) return mode_static(); //allocation failed
 
  Ripple* ripples = reinterpret_cast<Ripple*>(SEGENV.data);

  // ranbow background or chosen background, all very dim.
  if (rainbow) {
    if (SEGENV.call ==0) {
      SEGENV.aux0 = random8();
      SEGENV.aux1 = random8();
    }
    if (SEGENV.aux0 == SEGENV.aux1) {
      SEGENV.aux1 = random8();
    }
    else if (SEGENV.aux1 > SEGENV.aux0) {
      SEGENV.aux0++;
    } else {
      SEGENV.aux0--;
    }
    SEGMENT.fill(color_blend(SEGMENT.color_wheel(SEGENV.aux0),BLACK,235));
  } else {
    SEGMENT.fill(SEGCOLOR(1));
  }
  
  //draw wave
  for (int i = 0; i < maxRipples; i++)
  {
    uint16_t ripplestate = ripples[i].state;
    if (ripplestate)
    {
      uint8_t rippledecay = (SEGMENT.speed >> 4) +1; //faster decay if faster propagation
      uint16_t rippleorigin = ripples[i].pos;
      uint32_t col = SEGMENT.color_from_palette(ripples[i].color, false, false, 255);
      uint16_t propagation = ((ripplestate/rippledecay -1) * SEGMENT.speed);
      int16_t propI = propagation >> 8;
      uint8_t propF = propagation & 0xFF;
      int16_t left = rippleorigin - propI -1;
      uint8_t amp = (ripplestate < 17) ? triwave8((ripplestate-1)*8) : map(ripplestate,17,255,255,2);

      for (int16_t v = left; v < left +4; v++)
      {
        uint8_t mag = scale8(cubicwave8((propF>>2)+(v-left)*64), amp);
        if (v < SEGLEN && v >= 0)
        {
          SEGMENT.setPixelColor(v, color_blend(SEGMENT.getPixelColor(v), col, mag)); // TODO
        }
        int16_t w = left + propI*2 + 3 -(v-left);
        if (w < SEGLEN && w >= 0)
        {
          SEGMENT.setPixelColor(w, color_blend(SEGMENT.getPixelColor(w), col, mag)); // TODO
        }
      }  
      ripplestate += rippledecay;
      ripples[i].state = (ripplestate > 254) ? 0 : ripplestate;
    } else //randomly create new wave
    {
      if (random16(IBN + 10000) <= SEGMENT.intensity)
      {
        ripples[i].state = 1;
        ripples[i].pos = random16(SEGLEN);
        ripples[i].color = random8(); //color
      }
    }
  }
  return FRAMETIME;
}
#undef MAX_RIPPLES


uint16_t mode_ripple(void) {
  return ripple_base(false);
}
static const char _data_FX_MODE_RIPPLE[] PROGMEM = "Ripple";


uint16_t mode_ripple_rainbow(void) {
  return ripple_base(true);
}
static const char _data_FX_MODE_RIPPLE_RAINBOW[] PROGMEM = "Ripple Rainbow";


//  TwinkleFOX by Mark Kriegsman: https://gist.github.com/kriegsman/756ea6dcae8e30845b5a
//
//  TwinkleFOX: Twinkling 'holiday' lights that fade in and out.
//  Colors are chosen from a palette. Read more about this effect using the link above!

// If COOL_LIKE_INCANDESCENT is set to 1, colors will
// fade out slighted 'reddened', similar to how
// incandescent bulbs change color as they get dim down.
#define COOL_LIKE_INCANDESCENT 1

CRGB twinklefox_one_twinkle(uint32_t ms, uint8_t salt, bool cat)
{
  // Overall twinkle speed (changed)
  uint16_t ticks = ms / SEGENV.aux0;
  uint8_t fastcycle8 = ticks;
  uint16_t slowcycle16 = (ticks >> 8) + salt;
  slowcycle16 += sin8(slowcycle16);
  slowcycle16 = (slowcycle16 * 2053) + 1384;
  uint8_t slowcycle8 = (slowcycle16 & 0xFF) + (slowcycle16 >> 8);
  
  // Overall twinkle density.
  // 0 (NONE lit) to 8 (ALL lit at once).
  // Default is 5.
  uint8_t twinkleDensity = (SEGMENT.intensity >> 5) +1;

  uint8_t bright = 0;
  if (((slowcycle8 & 0x0E)/2) < twinkleDensity) {
    uint8_t ph = fastcycle8;
    // This is like 'triwave8', which produces a
    // symmetrical up-and-down triangle sawtooth waveform, except that this
    // function produces a triangle wave with a faster attack and a slower decay
    if (cat) //twinklecat, variant where the leds instantly turn on
    {
      bright = 255 - ph;
    } else { //vanilla twinklefox
      if (ph < 86) {
      bright = ph * 3;
      } else {
        ph -= 86;
        bright = 255 - (ph + (ph/2));
      }
    }
  }

  uint8_t hue = slowcycle8 - salt;
  CRGB c;
  if (bright > 0) {
    c = ColorFromPalette(SEGPALETTE, hue, bright, NOBLEND);
    if(COOL_LIKE_INCANDESCENT == 1) {
      // This code takes a pixel, and if its in the 'fading down'
      // part of the cycle, it adjusts the color a little bit like the
      // way that incandescent bulbs fade toward 'red' as they dim.
      if (fastcycle8 >= 128) 
      {
        uint8_t cooling = (fastcycle8 - 128) >> 4;
        c.g = qsub8(c.g, cooling);
        c.b = qsub8(c.b, cooling * 2);
      }
    }
  } else {
    c = CRGB::Black;
  }
  return c;
}

//  This function loops over each pixel, calculates the
//  adjusted 'clock' that this pixel should use, and calls
//  "CalculateOneTwinkle" on each pixel.  It then displays
//  either the twinkle color of the background color,
//  whichever is brighter.
uint16_t twinklefox_base(bool cat)
{
  // "PRNG16" is the pseudorandom number generator
  // It MUST be reset to the same starting value each time
  // this function is called, so that the sequence of 'random'
  // numbers that it generates is (paradoxically) stable.
  uint16_t PRNG16 = 11337;

  // Calculate speed
  if (SEGMENT.speed > 100) SEGENV.aux0 = 3 + ((255 - SEGMENT.speed) >> 3);
  else SEGENV.aux0 = 22 + ((100 - SEGMENT.speed) >> 1);

  // Set up the background color, "bg".
  CRGB bg = CRGB(SEGCOLOR(1));
  uint8_t bglight = bg.getAverageLight();
  if (bglight > 64) {
    bg.nscale8_video(16); // very bright, so scale to 1/16th
  } else if (bglight > 16) {
    bg.nscale8_video(64); // not that bright, so scale to 1/4th
  } else {
    bg.nscale8_video(86); // dim, scale to 1/3rd.
  }

  uint8_t backgroundBrightness = bg.getAverageLight();

  for (int i = 0; i < SEGLEN; i++) {
  
    PRNG16 = (uint16_t)(PRNG16 * 2053) + 1384; // next 'random' number
    uint16_t myclockoffset16= PRNG16; // use that number as clock offset
    PRNG16 = (uint16_t)(PRNG16 * 2053) + 1384; // next 'random' number
    // use that number as clock speed adjustment factor (in 8ths, from 8/8ths to 23/8ths)
    uint8_t myspeedmultiplierQ5_3 =  ((((PRNG16 & 0xFF)>>4) + (PRNG16 & 0x0F)) & 0x0F) + 0x08;
    uint32_t myclock30 = (uint32_t)((strip.now * myspeedmultiplierQ5_3) >> 3) + myclockoffset16;
    uint8_t  myunique8 = PRNG16 >> 8; // get 'salt' value for this pixel

    // We now have the adjusted 'clock' for this pixel, now we call
    // the function that computes what color the pixel should be based
    // on the "brightness = f( time )" idea.
    CRGB c = twinklefox_one_twinkle(myclock30, myunique8, cat);

    uint8_t cbright = c.getAverageLight();
    int16_t deltabright = cbright - backgroundBrightness;
    if (deltabright >= 32 || (!bg)) {
      // If the new pixel is significantly brighter than the background color,
      // use the new color.
      SEGMENT.setPixelColor(i, c.red, c.green, c.blue);
    } else if (deltabright > 0) {
      // If the new pixel is just slightly brighter than the background color,
      // mix a blend of the new color and the background color
      SEGMENT.setPixelColor(i, color_blend(RGBW32(bg.r,bg.g,bg.b,0), RGBW32(c.r,c.g,c.b,0), deltabright * 8));
    } else {
      // if the new pixel is not at all brighter than the background color,
      // just use the background color.
      SEGMENT.setPixelColor(i, bg.r, bg.g, bg.b);
    }
  }
  return FRAMETIME;
}


uint16_t mode_twinklefox()
{
  return twinklefox_base(false);
}
static const char _data_FX_MODE_TWINKLEFOX[] PROGMEM = "Twinklefox";


uint16_t mode_twinklecat()
{
  return twinklefox_base(true);
}
static const char _data_FX_MODE_TWINKLECAT[] PROGMEM = "Twinklecat";


//inspired by https://www.tweaking4all.com/hardware/arduino/adruino-led-strip-effects/#LEDStripEffectBlinkingHalloweenEyes
uint16_t mode_halloween_eyes()
{
  const uint16_t maxWidth = strip.isMatrix ? SEGMENT.virtualWidth() : SEGLEN;
  const uint16_t HALLOWEEN_EYE_SPACE = MAX(2, strip.isMatrix ? SEGMENT.virtualWidth()>>4: SEGLEN>>5);
  const uint16_t HALLOWEEN_EYE_WIDTH = HALLOWEEN_EYE_SPACE/2;
  uint16_t eyeLength = (2*HALLOWEEN_EYE_WIDTH) + HALLOWEEN_EYE_SPACE;
  if (eyeLength >= maxWidth) return mode_static(); //bail if segment too short

  SEGMENT.fill(SEGCOLOR(1)); //fill background

  uint8_t state = SEGENV.aux1 >> 8;
  uint16_t stateTime = SEGENV.call;
  if (stateTime == 0) stateTime = 2000;

  if (state == 0) { //spawn eyes
    SEGENV.aux0 = random16(0, maxWidth - eyeLength - 1); //start pos
    SEGENV.aux1 = random8(); //color
    if (strip.isMatrix) SEGMENT.offset = random16(SEGMENT.virtualHeight()-1); // a hack: reuse offset since it is not used in matrices
    state = 1;
  }
  
  if (state < 2) { //fade eyes
    uint16_t startPos    = SEGENV.aux0;
    uint16_t start2ndEye = startPos + HALLOWEEN_EYE_WIDTH + HALLOWEEN_EYE_SPACE;
    
    uint32_t fadestage = (strip.now - SEGENV.step)*255 / stateTime;
    if (fadestage > 255) fadestage = 255;
    uint32_t c = color_blend(SEGMENT.color_from_palette(SEGENV.aux1 & 0xFF, false, false, 0), SEGCOLOR(1), fadestage);
    
    for (int i = 0; i < HALLOWEEN_EYE_WIDTH; i++) {
      if (strip.isMatrix) {
        SEGMENT.setPixelColorXY(startPos    + i, SEGMENT.offset, c);
        SEGMENT.setPixelColorXY(start2ndEye + i, SEGMENT.offset, c);
      } else {
        SEGMENT.setPixelColor(startPos    + i, c);
        SEGMENT.setPixelColor(start2ndEye + i, c);
      }
    }
  }

  if (strip.now - SEGENV.step > stateTime) {
    state++;
    if (state > 2) state = 0;
    
    if (state < 2) {
      stateTime = 100 + SEGMENT.intensity*10; //eye fade time
    } else {
      uint16_t eyeOffTimeBase = (256 - SEGMENT.speed)*10;
      stateTime = eyeOffTimeBase + random16(eyeOffTimeBase);
    }
    SEGENV.step = strip.now;
    SEGENV.call = stateTime;
  }

  SEGENV.aux1 = (SEGENV.aux1 & 0xFF) + (state << 8); //save state
  
  return FRAMETIME;
}
static const char _data_FX_MODE_HALLOWEEN_EYES[] PROGMEM = "Halloween Eyes@Duration,Eye fade time;!,!;!;1d,2d";


//Speed slider sets amount of LEDs lit, intensity sets unlit
uint16_t mode_static_pattern()
{
  uint16_t lit = 1 + SEGMENT.speed;
  uint16_t unlit = 1 + SEGMENT.intensity;
  bool drawingLit = true;
  uint16_t cnt = 0;

  for (int i = 0; i < SEGLEN; i++) {
    SEGMENT.setPixelColor(i, (drawingLit) ? SEGMENT.color_from_palette(i, true, PALETTE_SOLID_WRAP, 0) : SEGCOLOR(1));
    cnt++;
    if (cnt >= ((drawingLit) ? lit : unlit)) {
      cnt = 0;
      drawingLit = !drawingLit;
    }
  }
  
  return FRAMETIME;
}
static const char _data_FX_MODE_STATIC_PATTERN[] PROGMEM = "Solid Pattern@Fg size,Bg size;Fg,Bg;!;pal=0,1d";


uint16_t mode_tri_static_pattern()
{
  uint8_t segSize = (SEGMENT.intensity >> 5) +1;
  uint8_t currSeg = 0;
  uint16_t currSegCount = 0;

  for (int i = 0; i < SEGLEN; i++) {
    if ( currSeg % 3 == 0 ) {
      SEGMENT.setPixelColor(i, SEGCOLOR(0));
    } else if( currSeg % 3 == 1) {
      SEGMENT.setPixelColor(i, SEGCOLOR(1));
    } else {
      SEGMENT.setPixelColor(i, (SEGCOLOR(2) > 0 ? SEGCOLOR(2) : WHITE));
    }
    currSegCount += 1;
    if (currSegCount >= segSize) {
      currSeg +=1;
      currSegCount = 0;
    }
  }

  return FRAMETIME;
}
static const char _data_FX_MODE_TRI_STATIC_PATTERN[] PROGMEM = "Solid Pattern Tri@,Size;1,2,3;!;1d,pal=0";


uint16_t spots_base(uint16_t threshold)
{
  SEGMENT.fill(SEGCOLOR(1));
  
  uint16_t maxZones = SEGLEN >> 2;
  uint16_t zones = 1 + ((SEGMENT.intensity * maxZones) >> 8);
  uint16_t zoneLen = SEGLEN / zones;
  uint16_t offset = (SEGLEN - zones * zoneLen) >> 1;

  for (int z = 0; z < zones; z++)
  {
    uint16_t pos = offset + z * zoneLen;
    for (int i = 0; i < zoneLen; i++)
    {
      uint16_t wave = triwave16((i * 0xFFFF) / zoneLen);
      if (wave > threshold) {
        uint16_t index = 0 + pos + i;
        uint8_t s = (wave - threshold)*255 / (0xFFFF - threshold);
        SEGMENT.setPixelColor(index, color_blend(SEGMENT.color_from_palette(index, true, PALETTE_SOLID_WRAP, 0), SEGCOLOR(1), 255-s));
      }
    }
  }
  
  return FRAMETIME;
}


//Intensity slider sets number of "lights", speed sets LEDs per light
uint16_t mode_spots()
{
  return spots_base((255 - SEGMENT.speed) << 8);
}
static const char _data_FX_MODE_SPOTS[] PROGMEM = "Spots@Spread,Width;!,!;!;1d";


//Intensity slider sets number of "lights", LEDs per light fade in and out
uint16_t mode_spots_fade()
{
  uint16_t counter = strip.now * ((SEGMENT.speed >> 2) +8);
  uint16_t t = triwave16(counter);
  uint16_t tr = (t >> 1) + (t >> 2);
  return spots_base(tr);
}
static const char _data_FX_MODE_SPOTS_FADE[] PROGMEM = "Spots Fade@Spread,Width;!,!;!;1d";


//each needs 12 bytes
typedef struct Ball {
  unsigned long lastBounceTime;
  float impactVelocity;
  float height;
} ball;

/*
*  Bouncing Balls Effect
*/
uint16_t mode_bouncing_balls(void) {
  //allocate segment data
  const uint16_t strips = SEGMENT.nrOfVStrips(); // adapt for 2D
  const size_t maxNumBalls = 16; 
  uint16_t dataSize = sizeof(ball) * maxNumBalls;
  if (!SEGENV.allocateData(dataSize * strips)) return mode_static(); //allocation failed
  
  Ball* balls = reinterpret_cast<Ball*>(SEGENV.data);

  SEGMENT.fill(SEGCOLOR(2) ? BLACK : SEGCOLOR(1));

  // virtualStrip idea by @ewowi (Ewoud Wijma)
  // requires virtual strip # to be embedded into upper 16 bits of index in setPixelColor()
  // the following functions will not work on virtual strips: fill(), fade_out(), fadeToBlack(), blur()
  struct virtualStrip {
    static void runStrip(size_t stripNr, Ball* balls) {
      // number of balls based on intensity setting to max of 7 (cycles colors)
      // non-chosen color is a random color
      uint16_t numBalls = (SEGMENT.intensity * (maxNumBalls - 1)) / 255 + 1; // minimum 1 ball
      const float gravity = -9.81; // standard value of gravity
      const bool hasCol2 = SEGCOLOR(2);
      const unsigned long time = millis();

      if (SEGENV.call == 0) {
        for (size_t i = 0; i < maxNumBalls; i++) balls[i].lastBounceTime = time;
      }
      
      for (size_t i = 0; i < numBalls; i++) {
        float timeSinceLastBounce = (time - balls[i].lastBounceTime)/((255-SEGMENT.speed)/64 +1);
        float timeSec = timeSinceLastBounce/1000.0f;
        balls[i].height = (0.5f * gravity * timeSec + balls[i].impactVelocity) * timeSec; // avoid use pow(x, 2) - its extremely slow !

        if (balls[i].height <= 0.0f) {
          balls[i].height = 0.0f;
          //damping for better effect using multiple balls
          float dampening = 0.9f - float(i)/float(numBalls * numBalls); // avoid use pow(x, 2) - its extremely slow !
          balls[i].impactVelocity = dampening * balls[i].impactVelocity;
          balls[i].lastBounceTime = time;

          if (balls[i].impactVelocity < 0.015f) {
            float impactVelocityStart = sqrtf(-2 * gravity) * random8(5,11)/10.0f; // randomize impact velocity
            balls[i].impactVelocity = impactVelocityStart;
          }
        } else if (balls[i].height > 1.0f) {
          continue; // do not draw OOB ball
        }
        
        uint32_t color = SEGCOLOR(0);
        if (SEGMENT.palette) {
          color = SEGMENT.color_wheel(i*(256/MAX(numBalls, 8)));
        } else if (hasCol2) {
          color = SEGCOLOR(i % NUM_COLORS);
        }

        int pos = roundf(balls[i].height * (SEGLEN - 1));
        if (SEGLEN<32) SEGMENT.setPixelColor(indexToVStrip(pos, stripNr), color); // encode virtual strip into index
        else           SEGMENT.setPixelColor(balls[i].height + (stripNr+1)*10.0f, color);
      }
    }
  };

  for (int stripNr=0; stripNr<strips; stripNr++)
    virtualStrip::runStrip(stripNr, &balls[stripNr * maxNumBalls]);

  return FRAMETIME;
}
<<<<<<< HEAD
static const char _data_FX_MODE_BOUNCINGBALLS[] PROGMEM = "Bouncing Balls@Gravity,# of balls;!,!,!;!;mp12=1,1.5d"; //bar
=======
static const char _data_FX_MODE_BOUNCINGBALLS[] PROGMEM = "Bouncing Balls@Gravity,# of balls;!,!,!;!;m12=1,1d"; //bar
>>>>>>> 324fc149


/*
* Sinelon stolen from FASTLED examples
*/
uint16_t sinelon_base(bool dual, bool rainbow=false) {
  SEGMENT.fade_out(SEGMENT.intensity);
  uint16_t pos = beatsin16(SEGMENT.speed/10,0,SEGLEN-1);
  if (SEGENV.call == 0) SEGENV.aux0 = pos;
  uint32_t color1 = SEGMENT.color_from_palette(pos, true, false, 0);
  uint32_t color2 = SEGCOLOR(2);
  if (rainbow) {
    color1 = SEGMENT.color_wheel((pos & 0x07) * 32);
  }
  SEGMENT.setPixelColor(pos, color1);
  if (dual) {
    if (!color2) color2 = SEGMENT.color_from_palette(pos, true, false, 0);
    if (rainbow) color2 = color1; //rainbow
    SEGMENT.setPixelColor(SEGLEN-1-pos, color2);
  }
  if (SEGENV.aux0 != pos) { 
    if (SEGENV.aux0 < pos) {
      for (int i = SEGENV.aux0; i < pos ; i++) {
        SEGMENT.setPixelColor(i, color1);
        if (dual) SEGMENT.setPixelColor(SEGLEN-1-i, color2);
      }
    } else {
      for (int i = SEGENV.aux0; i > pos ; i--) {
        SEGMENT.setPixelColor(i, color1);
        if (dual) SEGMENT.setPixelColor(SEGLEN-1-i, color2);
      }
    }
    SEGENV.aux0 = pos;
  }

  return FRAMETIME;
}


uint16_t mode_sinelon(void) {
  return sinelon_base(false);
}
static const char _data_FX_MODE_SINELON[] PROGMEM = "Sinelon";


uint16_t mode_sinelon_dual(void) {
  return sinelon_base(true);
}
static const char _data_FX_MODE_SINELON_DUAL[] PROGMEM = "Sinelon Dual";


uint16_t mode_sinelon_rainbow(void) {
  return sinelon_base(false, true);
}
static const char _data_FX_MODE_SINELON_RAINBOW[] PROGMEM = "Sinelon Rainbow";


//Rainbow with glitter, inspired by https://gist.github.com/kriegsman/062e10f7f07ba8518af6
uint16_t mode_glitter()
{
  mode_palette();

  if (SEGMENT.intensity > random8())
  {
    SEGMENT.setPixelColor(random16(SEGLEN), ULTRAWHITE);
  }
  
  return FRAMETIME;
}
static const char _data_FX_MODE_GLITTER[] PROGMEM = "Glitter@,!;!,!,!;!;m12=0,1d"; //pixels


//each needs 19 bytes
//Spark type is used for popcorn, 1D fireworks, and drip
typedef struct Spark {
  float pos, posX;
  float vel, velX;
  uint16_t col;
  uint8_t colIndex;
} spark;

#define maxNumPopcorn 21 // max 21 on 16 segment ESP8266
/*
*  POPCORN
*  modified from https://github.com/kitesurfer1404/WS2812FX/blob/master/src/custom/Popcorn.h
*/
uint16_t mode_popcorn(void) {
  //allocate segment data
  uint16_t strips = SEGMENT.nrOfVStrips();
  uint16_t dataSize = sizeof(spark) * maxNumPopcorn;
  if (!SEGENV.allocateData(dataSize * strips)) return mode_static(); //allocation failed

  Spark* popcorn = reinterpret_cast<Spark*>(SEGENV.data);

  bool hasCol2 = SEGCOLOR(2);
  SEGMENT.fill(hasCol2 ? BLACK : SEGCOLOR(1));

  struct virtualStrip {
    static void runStrip(uint16_t stripNr, Spark* popcorn) {
      float gravity = -0.0001 - (SEGMENT.speed/200000.0); // m/s/s
      gravity *= SEGLEN;

      uint8_t numPopcorn = SEGMENT.intensity*maxNumPopcorn/255;
      if (numPopcorn == 0) numPopcorn = 1;

      for(int i = 0; i < numPopcorn; i++) {
        if (popcorn[i].pos >= 0.0f) { // if kernel is active, update its position
          popcorn[i].pos += popcorn[i].vel;
          popcorn[i].vel += gravity;
        } else { // if kernel is inactive, randomly pop it
          if (random8() < 2) { // POP!!!
            popcorn[i].pos = 0.01f;

            uint16_t peakHeight = 128 + random8(128); //0-255
            peakHeight = (peakHeight * (SEGLEN -1)) >> 8;
            popcorn[i].vel = sqrtf(-2.0 * gravity * peakHeight);

            if (SEGMENT.palette)
            {
              popcorn[i].colIndex = random8();
            } else {
              byte col = random8(0, NUM_COLORS);
              if (!SEGCOLOR(2) || !SEGCOLOR(col)) col = 0;
              popcorn[i].colIndex = col;
            }
          }
        }
        if (popcorn[i].pos >= 0.0f) { // draw now active popcorn (either active before or just popped)
          uint32_t col = SEGMENT.color_wheel(popcorn[i].colIndex);
          if (!SEGMENT.palette && popcorn[i].colIndex < NUM_COLORS) col = SEGCOLOR(popcorn[i].colIndex);
          uint16_t ledIndex = popcorn[i].pos;
          if (ledIndex < SEGLEN) SEGMENT.setPixelColor(indexToVStrip(ledIndex, stripNr), col);
        }
      }
    }
  };

  for (int stripNr=0; stripNr<strips; stripNr++)
    virtualStrip::runStrip(stripNr, &popcorn[stripNr * maxNumPopcorn]);

  return FRAMETIME;
}
<<<<<<< HEAD
static const char _data_FX_MODE_POPCORN[] PROGMEM = "Popcorn@!,!;!,!,!;!;mp12=1,1.5d"; //bar
=======
static const char _data_FX_MODE_POPCORN[] PROGMEM = "Popcorn@!,!;!,!,!;!;m12=1,1d"; //bar
>>>>>>> 324fc149


//values close to 100 produce 5Hz flicker, which looks very candle-y
//Inspired by https://github.com/avanhanegem/ArduinoCandleEffectNeoPixel
//and https://cpldcpu.wordpress.com/2016/01/05/reverse-engineering-a-real-candle/

uint16_t candle(bool multi)
{
  if (multi)
  {
    //allocate segment data
    uint16_t dataSize = (SEGLEN -1) *3; //max. 1365 pixels (ESP8266)
    if (!SEGENV.allocateData(dataSize)) return candle(false); //allocation failed
  }

  //max. flicker range controlled by intensity
  uint8_t valrange = SEGMENT.intensity;
  uint8_t rndval = valrange >> 1; //max 127

  //step (how much to move closer to target per frame) coarsely set by speed
  uint8_t speedFactor = 4;
  if (SEGMENT.speed > 252) { //epilepsy
    speedFactor = 1;
  } else if (SEGMENT.speed > 99) { //regular candle (mode called every ~25 ms, so 4 frames to have a new target every 100ms)
    speedFactor = 2;
  } else if (SEGMENT.speed > 49) { //slower fade
    speedFactor = 3;
  } //else 4 (slowest)

  uint16_t numCandles = (multi) ? SEGLEN : 1;

  for (int i = 0; i < numCandles; i++)
  {
    uint16_t d = 0; //data location

    uint8_t s = SEGENV.aux0, s_target = SEGENV.aux1, fadeStep = SEGENV.step;
    if (i > 0) {
      d = (i-1) *3;
      s = SEGENV.data[d]; s_target = SEGENV.data[d+1]; fadeStep = SEGENV.data[d+2];
    }
    if (fadeStep == 0) { //init vals
      s = 128; s_target = 130 + random8(4); fadeStep = 1;
    }

    bool newTarget = false;
    if (s_target > s) { //fade up
      s = qadd8(s, fadeStep);
      if (s >= s_target) newTarget = true;
    } else {
      s = qsub8(s, fadeStep);
      if (s <= s_target) newTarget = true;
    }

    if (newTarget) {
      s_target = random8(rndval) + random8(rndval); //between 0 and rndval*2 -2 = 252
      if (s_target < (rndval >> 1)) s_target = (rndval >> 1) + random8(rndval);
      uint8_t offset = (255 - valrange);
      s_target += offset;

      uint8_t dif = (s_target > s) ? s_target - s : s - s_target;
    
      fadeStep = dif >> speedFactor;
      if (fadeStep == 0) fadeStep = 1;
    }

     if (i > 0) {
      SEGMENT.setPixelColor(i, color_blend(SEGCOLOR(1), SEGMENT.color_from_palette(i, true, PALETTE_SOLID_WRAP, 0), s));

      SEGENV.data[d] = s; SEGENV.data[d+1] = s_target; SEGENV.data[d+2] = fadeStep;
    } else {
      for (int j = 0; j < SEGLEN; j++) {
        SEGMENT.setPixelColor(j, color_blend(SEGCOLOR(1), SEGMENT.color_from_palette(j, true, PALETTE_SOLID_WRAP, 0), s));
      }

      SEGENV.aux0 = s; SEGENV.aux1 = s_target; SEGENV.step = fadeStep;
    }
  }

  return FRAMETIME_FIXED;
}


uint16_t mode_candle()
{
  return candle(false);
}
static const char _data_FX_MODE_CANDLE[] PROGMEM = "Candle@Flicker rate,Flicker intensity;!,!;!;sx=96,ix=224,pal=0,1d";


uint16_t mode_candle_multi()
{
  return candle(true);
}
static const char _data_FX_MODE_CANDLE_MULTI[] PROGMEM = "Candle Multi@Flicker rate,Flicker intensity;!,!;!;sx=96,ix=224,pal=0,1d";


/*
/ Fireworks in starburst effect
/ based on the video: https://www.reddit.com/r/arduino/comments/c3sd46/i_made_this_fireworks_effect_for_my_led_strips/
/ Speed sets frequency of new starbursts, intensity is the intensity of the burst
*/
#ifdef ESP8266
  #define STARBURST_MAX_FRAG   8 //52 bytes / star
#else
  #define STARBURST_MAX_FRAG  10 //60 bytes / star
#endif
//each needs 20+STARBURST_MAX_FRAG*4 bytes
typedef struct particle {
  CRGB     color;
  uint32_t birth  =0;
  uint32_t last   =0;
  float    vel    =0;
  uint16_t pos    =-1;
  float    fragment[STARBURST_MAX_FRAG];
} star;

uint16_t mode_starburst(void) {
  uint16_t maxData = FAIR_DATA_PER_SEG; //ESP8266: 256 ESP32: 640
  uint8_t segs = strip.getActiveSegmentsNum();
  if (segs <= (strip.getMaxSegments() /2)) maxData *= 2; //ESP8266: 512 if <= 8 segs ESP32: 1280 if <= 16 segs
  if (segs <= (strip.getMaxSegments() /4)) maxData *= 2; //ESP8266: 1024 if <= 4 segs ESP32: 2560 if <= 8 segs
  uint16_t maxStars = maxData / sizeof(star); //ESP8266: max. 4/9/19 stars/seg, ESP32: max. 10/21/42 stars/seg

  uint8_t numStars = 1 + (SEGLEN >> 3);
  if (numStars > maxStars) numStars = maxStars;
  uint16_t dataSize = sizeof(star) * numStars;

  if (!SEGENV.allocateData(dataSize)) return mode_static(); //allocation failed
  
  uint32_t it = millis();
  
  star* stars = reinterpret_cast<star*>(SEGENV.data);
  
  float          maxSpeed                = 375.0f;  // Max velocity
  float          particleIgnition        = 250.0f;  // How long to "flash"
  float          particleFadeTime        = 1500.0f; // Fade out time
     
  for (int j = 0; j < numStars; j++)
  {
    // speed to adjust chance of a burst, max is nearly always.
    if (random8((144-(SEGMENT.speed >> 1))) == 0 && stars[j].birth == 0)
    {
      // Pick a random color and location.  
      uint16_t startPos = random16(SEGLEN-1);
      float multiplier = (float)(random8())/255.0 * 1.0;

      stars[j].color = CRGB(SEGMENT.color_wheel(random8()));
      stars[j].pos = startPos; 
      stars[j].vel = maxSpeed * (float)(random8())/255.0 * multiplier;
      stars[j].birth = it;
      stars[j].last = it;
      // more fragments means larger burst effect
      int num = random8(3,6 + (SEGMENT.intensity >> 5));

      for (int i=0; i < STARBURST_MAX_FRAG; i++) {
        if (i < num) stars[j].fragment[i] = startPos;
        else stars[j].fragment[i] = -1;
      }
    }
  }
  
  SEGMENT.fill(SEGCOLOR(1));
  
  for (int j=0; j<numStars; j++)
  {
    if (stars[j].birth != 0) {
      float dt = (it-stars[j].last)/1000.0;

      for (int i=0; i < STARBURST_MAX_FRAG; i++) {
        int var = i >> 1;
        
        if (stars[j].fragment[i] > 0) {
          //all fragments travel right, will be mirrored on other side
          stars[j].fragment[i] += stars[j].vel * dt * (float)var/3.0;
        }
      }
      stars[j].last = it;
      stars[j].vel -= 3*stars[j].vel*dt;
    }
  
    CRGB c = stars[j].color;

    // If the star is brand new, it flashes white briefly.  
    // Otherwise it just fades over time.
    float fade = 0.0f;
    float age = it-stars[j].birth;

    if (age < particleIgnition) {
      c = CRGB(color_blend(WHITE, RGBW32(c.r,c.g,c.b,0), 254.5f*((age / particleIgnition))));
    } else {
      // Figure out how much to fade and shrink the star based on 
      // its age relative to its lifetime
      if (age > particleIgnition + particleFadeTime) {
        fade = 1.0f;                  // Black hole, all faded out
        stars[j].birth = 0;
        c = CRGB(SEGCOLOR(1));
      } else {
        age -= particleIgnition;
        fade = (age / particleFadeTime);  // Fading star
        byte f = 254.5f*fade;
        c = CRGB(color_blend(RGBW32(c.r,c.g,c.b,0), SEGCOLOR(1), f));
      }
    }
    
    float particleSize = (1.0f - fade) * 2.0f;

    for (size_t index=0; index < STARBURST_MAX_FRAG*2; index++) {
      bool mirrored = index & 0x1;
      uint8_t i = index >> 1;
      if (stars[j].fragment[i] > 0) {
        float loc = stars[j].fragment[i];
        if (mirrored) loc -= (loc-stars[j].pos)*2;
        int start = loc - particleSize;
        int end = loc + particleSize;
        if (start < 0) start = 0;
        if (start == end) end++;
        if (end > SEGLEN) end = SEGLEN;    
        for (int p = start; p < end; p++) {
          SEGMENT.setPixelColor(p, c.r, c.g, c.b);
        }
      }
    }
  }
  return FRAMETIME;
}
#undef STARBURST_MAX_FRAG
static const char _data_FX_MODE_STARBURST[] PROGMEM = "Fireworks Starburst@Chance,Fragments;,!;!;pal=11,m12=0,1d";


/*
 * Exploding fireworks effect
 * adapted from: http://www.anirama.com/1000leds/1d-fireworks/
 * adapted for 2D WLED by blazoncek (Blaz Kristan (AKA blazoncek))
 */
uint16_t mode_exploding_fireworks(void)
{
  const uint16_t cols = strip.isMatrix ? SEGMENT.virtualWidth() : 1;
  const uint16_t rows = strip.isMatrix ? SEGMENT.virtualHeight() : SEGMENT.virtualLength();

  //allocate segment data
  uint16_t maxData = FAIR_DATA_PER_SEG; //ESP8266: 256 ESP32: 640
  uint8_t segs = strip.getActiveSegmentsNum();
  if (segs <= (strip.getMaxSegments() /2)) maxData *= 2; //ESP8266: 512 if <= 8 segs ESP32: 1280 if <= 16 segs
  if (segs <= (strip.getMaxSegments() /4)) maxData *= 2; //ESP8266: 1024 if <= 4 segs ESP32: 2560 if <= 8 segs
  int maxSparks = maxData / sizeof(spark); //ESP8266: max. 21/42/85 sparks/seg, ESP32: max. 53/106/213 sparks/seg

  uint16_t numSparks = min(2 + ((rows*cols) >> 1), maxSparks);
  uint16_t dataSize = sizeof(spark) * numSparks;
  if (!SEGENV.allocateData(dataSize + sizeof(float))) return mode_static(); //allocation failed
  float *dying_gravity = reinterpret_cast<float*>(SEGENV.data + dataSize);

  if (dataSize != SEGENV.aux1) { //reset to flare if sparks were reallocated (it may be good idea to reset segment if bounds change)
    *dying_gravity = 0.0f;
    SEGENV.aux0 = 0;
    SEGENV.aux1 = dataSize;
  }

  //SEGMENT.fill(BLACK);
  SEGMENT.fade_out(252);
  
  Spark* sparks = reinterpret_cast<Spark*>(SEGENV.data);
  Spark* flare = sparks; //first spark is flare data

  float gravity = -0.0004f - (SEGMENT.speed/800000.0f); // m/s/s
  gravity *= rows;
  
  if (SEGENV.aux0 < 2) { //FLARE
    if (SEGENV.aux0 == 0) { //init flare
      flare->pos = 0;
      flare->posX = strip.isMatrix ? random16(2,cols-1) : (SEGMENT.intensity > random8()); // will enable random firing side on 1D
      uint16_t peakHeight = 75 + random8(180); //0-255
      peakHeight = (peakHeight * (rows -1)) >> 8;
      flare->vel = sqrtf(-2.0f * gravity * peakHeight);
      flare->velX = strip.isMatrix ? (random8(8)-4)/32.f : 0; // no X velocity on 1D
      flare->col = 255; //brightness
      SEGENV.aux0 = 1; 
    }
    
    // launch 
    if (flare->vel > 12 * gravity) {
      // flare
      if (strip.isMatrix) SEGMENT.setPixelColorXY(int(flare->posX), rows - uint16_t(flare->pos) - 1, flare->col, flare->col, flare->col);
      else                SEGMENT.setPixelColor(int(flare->posX) ? rows - int(flare->pos) - 1 : int(flare->pos), flare->col, flare->col, flare->col);
      flare->pos  += flare->vel;
      flare->posX += flare->velX;
      flare->pos  = constrain(flare->pos, 0, rows-1);
      flare->posX = constrain(flare->posX, 0, cols-strip.isMatrix);
      flare->vel  += gravity;
      flare->col  -= 2;
    } else {
      SEGENV.aux0 = 2;  // ready to explode
    }
  } else if (SEGENV.aux0 < 4) {
    /*
     * Explode!
     * 
     * Explosion happens where the flare ended.
     * Size is proportional to the height.
     */
    int nSparks = flare->pos + random8(4);
    nSparks = constrain(nSparks, 1, numSparks);
  
    // initialize sparks
    if (SEGENV.aux0 == 2) {
      for (int i = 1; i < nSparks; i++) { 
        sparks[i].pos  = flare->pos;
        sparks[i].posX = flare->posX;
        sparks[i].vel  = (float(random16(0, 20000)) / 10000.0f) - 0.9f; // from -0.9 to 1.1
        sparks[i].vel *= rows<32 ? 0.5f : 1; // reduce velocity for smaller strips
        sparks[i].velX = strip.isMatrix ? (float(random16(0, 4000)) / 10000.0f) - 0.2f : 0; // from -0.2 to 0.2
        sparks[i].col  = 345;//abs(sparks[i].vel * 750.0); // set colors before scaling velocity to keep them bright 
        //sparks[i].col = constrain(sparks[i].col, 0, 345); 
        sparks[i].colIndex = random8();
        sparks[i].vel  *= flare->pos/rows; // proportional to height 
        sparks[i].velX *= strip.isMatrix ? flare->posX/cols : 0; // proportional to width
        sparks[i].vel  *= -gravity *50;
      } 
      //sparks[1].col = 345; // this will be our known spark 
      *dying_gravity = gravity/2; 
      SEGENV.aux0 = 3;
    }
  
    if (sparks[1].col > 4) {//&& sparks[1].pos > 0) { // as long as our known spark is lit, work with all the sparks
      for (int i = 1; i < nSparks; i++) {
        sparks[i].pos  += sparks[i].vel;
        sparks[i].posX += sparks[i].velX;
        sparks[i].vel  += *dying_gravity;
        sparks[i].velX += strip.isMatrix ? *dying_gravity : 0;
        if (sparks[i].col > 3) sparks[i].col -= 4; 

        if (sparks[i].pos > 0 && sparks[i].pos < rows) {
          if (strip.isMatrix && !(sparks[i].posX >= 0 && sparks[i].posX < cols)) continue;
          uint16_t prog = sparks[i].col;
          uint32_t spColor = (SEGMENT.palette) ? SEGMENT.color_wheel(sparks[i].colIndex) : SEGCOLOR(0);
          CRGB c = CRGB::Black; //HeatColor(sparks[i].col);
          if (prog > 300) { //fade from white to spark color
            c = CRGB(color_blend(spColor, WHITE, (prog - 300)*5));
          } else if (prog > 45) { //fade from spark color to black
            c = CRGB(color_blend(BLACK, spColor, prog - 45));
            uint8_t cooling = (300 - prog) >> 5;
            c.g = qsub8(c.g, cooling);
            c.b = qsub8(c.b, cooling * 2);
          }
          if (strip.isMatrix) SEGMENT.setPixelColorXY(int(sparks[i].posX), rows - int(sparks[i].pos) - 1, c.red, c.green, c.blue);
          else                SEGMENT.setPixelColor(int(sparks[i].posX) ? rows - int(sparks[i].pos) - 1 : int(sparks[i].pos), c.red, c.green, c.blue);
        }
      }
      SEGMENT.blur(16);
      *dying_gravity *= .8f; // as sparks burn out they fall slower
    } else {
      SEGENV.aux0 = 6 + random8(10); //wait for this many frames
    }
  } else {
    SEGENV.aux0--;
    if (SEGENV.aux0 < 4) {
      SEGENV.aux0 = 0; //back to flare
    }
  }

  return FRAMETIME;  
}
#undef MAX_SPARKS
static const char _data_FX_MODE_EXPLODING_FIREWORKS[] PROGMEM = "Fireworks 1D@Gravity,Firing side;!,!;!=11;ix=128,1d,2d";


/*
 * Drip Effect
 * ported of: https://www.youtube.com/watch?v=sru2fXh4r7k
 */
uint16_t mode_drip(void)
{
  //allocate segment data
  uint16_t strips = SEGMENT.nrOfVStrips();
  const int maxNumDrops = 4; 
  uint16_t dataSize = sizeof(spark) * maxNumDrops;
  if (!SEGENV.allocateData(dataSize * strips)) return mode_static(); //allocation failed
  Spark* drops = reinterpret_cast<Spark*>(SEGENV.data);

  SEGMENT.fill(SEGCOLOR(1));
  
  struct virtualStrip {
    static void runStrip(uint16_t stripNr, Spark* drops) {

      uint8_t numDrops = 1 + (SEGMENT.intensity >> 6); // 255>>6 = 3

      float gravity = -0.0005 - (SEGMENT.speed/25000.0); //increased gravity (50000 to 25000)
      gravity *= SEGLEN-1;
      int sourcedrop = 12;

      for (int j=0;j<numDrops;j++) {
        if (drops[j].colIndex == 0) { //init
          drops[j].pos = SEGLEN-1;    // start at end
          drops[j].vel = 0;           // speed
          drops[j].col = sourcedrop;  // brightness
          drops[j].colIndex = 1;      // drop state (0 init, 1 forming, 2 falling, 5 bouncing)
          drops[j].velX = SEGMENT.color_from_palette(random8(), false, PALETTE_SOLID_WRAP, 0); // random color
        }
        uint32_t dropColor = drops[j].velX;

        SEGMENT.setPixelColor(indexToVStrip(SEGLEN-1, stripNr), color_blend(BLACK,dropColor, sourcedrop));// water source
        if (drops[j].colIndex==1) {
          if (drops[j].col>255) drops[j].col=255;
          SEGMENT.setPixelColor(indexToVStrip(uint16_t(drops[j].pos), stripNr), color_blend(BLACK,dropColor,drops[j].col));

          drops[j].col += map(SEGMENT.custom1, 0, 255, 1, 6); // swelling

          if (random16() <= drops[j].col * SEGMENT.custom1 * SEGMENT.custom1 / 10 / 128) {               // random drop
            drops[j].colIndex=2;               //fall
            drops[j].col=255;
          }
        }
        if (drops[j].colIndex > 1) {           // falling
          if (drops[j].pos > 0) {              // fall until end of segment
            drops[j].pos += drops[j].vel;
            if (drops[j].pos < 0) drops[j].pos = 0;
            drops[j].vel += gravity;           // gravity is negative

            for (int i=1;i<7-drops[j].colIndex;i++) { // some minor math so we don't expand bouncing droplets
              uint16_t pos = constrain(uint16_t(drops[j].pos) +i, 0, SEGLEN-1); //this is BAD, returns a pos >= SEGLEN occasionally
              SEGMENT.setPixelColor(indexToVStrip(pos, stripNr), color_blend(BLACK,dropColor,drops[j].col/i)); //spread pixel with fade while falling
            }

            if (drops[j].colIndex > 2) {       // during bounce, some water is on the floor
              SEGMENT.setPixelColor(indexToVStrip(0, stripNr), color_blend(dropColor,BLACK,drops[j].col));
            }
          } else {                             // we hit bottom
            if (drops[j].colIndex > 2) {       // already hit once, so back to forming
              drops[j].colIndex = 0;
              // drops[j].col = sourcedrop;

            } else {

              if (drops[j].colIndex==2) {      // init bounce
                drops[j].vel = -drops[j].vel/4;// reverse velocity with damping
                drops[j].pos += drops[j].vel;
              }
              drops[j].col = sourcedrop*2;
              drops[j].colIndex = 5;           // bouncing
            }
          }
        }
      }
    }
  };

  for (int stripNr=0; stripNr<strips; stripNr++)
    virtualStrip::runStrip(stripNr, &drops[stripNr*maxNumDrops]);

  return FRAMETIME;
}
<<<<<<< HEAD
static const char _data_FX_MODE_DRIP[] PROGMEM = "Drip@Gravity,# of drips,Fall ratio;!,!;!;mp12=1,1.5d"; //bar
=======
static const char _data_FX_MODE_DRIP[] PROGMEM = "Drip@Gravity,# of drips;!,!;!;m12=1,1d"; //bar
>>>>>>> 324fc149


/*
 * Tetris or Stacking (falling bricks) Effect
 * by Blaz Kristan (AKA blazoncek) (https://github.com/blazoncek, https://blaz.at/home)
 */
//20 bytes
typedef struct Tetris {
  float    pos;
  float    speed;
  uint8_t  col;   // color index
  uint16_t brick; // brick size in pixels
  uint16_t stack; // stack size in pixels
  uint32_t step;  // 2D-fication of SEGENV.step (state)
} tetris;

uint16_t mode_tetrix(void) {
  uint16_t strips = SEGMENT.nrOfVStrips(); // allow running on virtual strips (columns in 2D segment)
  uint16_t dataSize = sizeof(tetris);
  if (!SEGENV.allocateData(dataSize * strips)) return mode_static(); //allocation failed
  Tetris* drops = reinterpret_cast<Tetris*>(SEGENV.data);

  if (SEGENV.call == 0) SEGMENT.fill(SEGCOLOR(1));  // will fill entire segment (1D or 2D)

  // virtualStrip idea by @ewowi (Ewoud Wijma)
  // requires virtual strip # to be embedded into upper 16 bits of index in setPixelcolor()
  // the following functions will not work on virtual strips: fill(), fade_out(), fadeToBlack(), blur()
  struct virtualStrip {
    static void runStrip(size_t stripNr, Tetris *drop) {
      // initialize dropping on first call or segment full
      if (SEGENV.call == 0) {
        drop->stack = 0;                  // reset brick stack size
        drop->step = 0;
        //for (int i=0; i<SEGLEN; i++) SEGMENT.setPixelColor(indexToVStrip(i, stripNr), SEGCOLOR(1));  // will fill virtual strip only
      }
      
      if (drop->step == 0) {              // init brick
        // speed calcualtion: a single brick should reach bottom of strip in X seconds
        // if the speed is set to 1 this should take 5s and at 255 it should take 0.25s
        // as this is dependant on SEGLEN it should be taken into account and the fact that effect runs every FRAMETIME s
        int speed = SEGMENT.speed ? SEGMENT.speed : random8(1,255);
        speed = map(speed, 1, 255, 5000, 250); // time taken for full (SEGLEN) drop
        drop->speed = float(SEGLEN * FRAMETIME) / float(speed); // set speed
        drop->pos   = SEGLEN;             // start at end of segment (no need to subtract 1)
        drop->col   = random8(0,15)<<4;   // limit color choices so there is enough HUE gap
        drop->step  = 1;                  // drop state (0 init, 1 forming, 2 falling)
        drop->brick = (SEGMENT.intensity ? (SEGMENT.intensity>>5)+1 : random8(1,5)) * (1+(SEGLEN>>6));  // size of brick
      }
      
      if (drop->step == 1) {              // forming
        if (random8()>>6) {               // random drop
          drop->step = 2;                 // fall
        }
      }

      if (drop->step == 2) {              // falling
        if (drop->pos > drop->stack) {    // fall until top of stack
          drop->pos -= drop->speed;       // may add gravity as: speed += gravity
          if (uint16_t(drop->pos) < drop->stack) drop->pos = drop->stack;
          for (int i=int(drop->pos); i<SEGLEN; i++) {
            uint32_t col = i<int(drop->pos)+drop->brick ? SEGMENT.color_from_palette(drop->col, false, false, 0) : SEGCOLOR(1);
            SEGMENT.setPixelColor(indexToVStrip(i, stripNr), col);
          }
        } else {                          // we hit bottom
          drop->step = 0;                 // proceed with next brick, go back to init
          drop->stack += drop->brick;     // increase the stack size
          if (drop->stack >= SEGLEN) drop->step = millis() + 2000; // fade out stack
        }
      }

      if (drop->step > 2) {               // fade strip
        drop->brick = 0;                  // reset brick size (no more growing)
        if (drop->step > millis()) {
          // allow fading of virtual strip
          for (int i=0; i<SEGLEN; i++) SEGMENT.blendPixelColor(indexToVStrip(i, stripNr), SEGCOLOR(1), 25); // 10% blend
        } else {
          drop->stack = 0;                // reset brick stack size
          drop->step = 0;                 // proceed with next brick
        }
      }
    }
  };

  for (int stripNr=0; stripNr<strips; stripNr++)
    virtualStrip::runStrip(stripNr, &drops[stripNr]);

  return FRAMETIME;  
}
<<<<<<< HEAD
static const char _data_FX_MODE_TETRIX[] PROGMEM = "Tetrix@!,Width;!,!,;!;sx=0,ix=0,pal=11,mp12=1,1.5d";
=======
static const char _data_FX_MODE_TETRIX[] PROGMEM = "Tetrix@!,Width;!,!;!;sx=0,ix=0,pal=11,m12=1,1d";
>>>>>>> 324fc149


/*
/ Plasma Effect
/ adapted from https://github.com/atuline/FastLED-Demos/blob/master/plasma/plasma.ino
*/
uint16_t mode_plasma(void) {
  // initialize phases on start
  if (SEGENV.call == 0) {
    SEGENV.aux0 = random8(0,2);  // add a bit of randomness
  }
  uint8_t thisPhase = beatsin8(6+SEGENV.aux0,-64,64);
  uint8_t thatPhase = beatsin8(7+SEGENV.aux0,-64,64);

  for (int i = 0; i < SEGLEN; i++) {   // For each of the LED's in the strand, set color &  brightness based on a wave as follows:
    uint8_t colorIndex = cubicwave8((i*(2+ 3*(SEGMENT.speed >> 5))+thisPhase) & 0xFF)/2   // factor=23 // Create a wave and add a phase change and add another wave with its own phase change.
                             + cos8((i*(1+ 2*(SEGMENT.speed >> 5))+thatPhase) & 0xFF)/2;  // factor=15 // Hey, you can even change the frequencies if you wish.
    uint8_t thisBright = qsub8(colorIndex, beatsin8(7,0, (128 - (SEGMENT.intensity>>1))));
    //CRGB color = ColorFromPalette(SEGPALETTE, colorIndex, thisBright, LINEARBLEND);
    //SEGMENT.setPixelColor(i, color.red, color.green, color.blue);
    SEGMENT.setPixelColor(i, SEGMENT.color_from_palette(colorIndex, false, PALETTE_SOLID_WRAP, 0, thisBright));
  }

  return FRAMETIME;
} 
static const char _data_FX_MODE_PLASMA[] PROGMEM = "Plasma@Phase;1,2,3;!;1d";


/*
 * Percentage display
 * Intesity values from 0-100 turn on the leds.
 */
uint16_t mode_percent(void) {

  uint8_t percent = SEGMENT.intensity;
  percent = constrain(percent, 0, 200);
  uint16_t active_leds = (percent < 100) ? SEGLEN * percent / 100.0
                                         : SEGLEN * (200 - percent) / 100.0;
  
  uint8_t size = (1 + ((SEGMENT.speed * SEGLEN) >> 11));
  if (SEGMENT.speed == 255) size = 255;
    
  if (percent <= 100) {
    for (int i = 0; i < SEGLEN; i++) {
    	if (i < SEGENV.aux1) {
        if (SEGMENT.check1)
          SEGMENT.setPixelColor(i, SEGMENT.color_from_palette(map(percent,0,100,0,255), false, false, 0));
        else
          SEGMENT.setPixelColor(i, SEGMENT.color_from_palette(i, true, PALETTE_SOLID_WRAP, 0));
    	}
    	else {
        SEGMENT.setPixelColor(i, SEGCOLOR(1));
    	}
    }
  } else {
    for (int i = 0; i < SEGLEN; i++) {
    	if (i < (SEGLEN - SEGENV.aux1)) {
        SEGMENT.setPixelColor(i, SEGCOLOR(1));
    	}
    	else {
        if (SEGMENT.check1)
          SEGMENT.setPixelColor(i, SEGMENT.color_from_palette(map(percent,100,200,255,0), false, false, 0));
        else
          SEGMENT.setPixelColor(i, SEGMENT.color_from_palette(i, true, PALETTE_SOLID_WRAP, 0));
    	}
    }
  }

  if(active_leds > SEGENV.aux1) {  // smooth transition to the target value
    SEGENV.aux1 += size;
    if (SEGENV.aux1 > active_leds) SEGENV.aux1 = active_leds;
  } else if (active_leds < SEGENV.aux1) {
    if (SEGENV.aux1 > size) SEGENV.aux1 -= size; else SEGENV.aux1 = 0;
    if (SEGENV.aux1 < active_leds) SEGENV.aux1 = active_leds;
  }

 	return FRAMETIME;
}
static const char _data_FX_MODE_PERCENT[] PROGMEM = "Percent@,% of fill,,,,One color;!,!;!;1d";


/*
 * Modulates the brightness similar to a heartbeat
 * tries to draw an ECG aproximation on a 2D matrix
 */
uint16_t mode_heartbeat(void) {
  uint8_t bpm = 40 + (SEGMENT.speed >> 3);
  uint32_t msPerBeat = (60000L / bpm);
  uint32_t secondBeat = (msPerBeat / 3);
  uint32_t bri_lower = SEGENV.aux1;
  unsigned long beatTimer = strip.now - SEGENV.step;

  bri_lower = bri_lower * 2042 / (2048 + SEGMENT.intensity);
  SEGENV.aux1 = bri_lower;

  if ((beatTimer > secondBeat) && !SEGENV.aux0) { // time for the second beat?
    SEGENV.aux1 = UINT16_MAX; //3/4 bri
    SEGENV.aux0 = 1;
  }
  if (beatTimer > msPerBeat) { // time to reset the beat timer?
    SEGENV.aux1 = UINT16_MAX; //full bri
    SEGENV.aux0 = 0;
    SEGENV.step = strip.now;
  }

  for (int i = 0; i < SEGLEN; i++) {
    SEGMENT.setPixelColor(i, color_blend(SEGMENT.color_from_palette(i, true, PALETTE_SOLID_WRAP, 0), SEGCOLOR(1), 255 - (SEGENV.aux1 >> 8)));
  }

  return FRAMETIME;
}
static const char _data_FX_MODE_HEARTBEAT[] PROGMEM = "Heartbeat@!,!;!,!;!;m12=1,1d";


//  "Pacifica"
//  Gentle, blue-green ocean waves.
//  December 2019, Mark Kriegsman and Mary Corey March.
//  For Dan.
//
//
// In this animation, there are four "layers" of waves of light.  
//
// Each layer moves independently, and each is scaled separately.
//
// All four wave layers are added together on top of each other, and then 
// another filter is applied that adds "whitecaps" of brightness where the 
// waves line up with each other more.  Finally, another pass is taken
// over the led array to 'deepen' (dim) the blues and greens.
//
// The speed and scale and motion each layer varies slowly within independent 
// hand-chosen ranges, which is why the code has a lot of low-speed 'beatsin8' functions
// with a lot of oddly specific numeric ranges.
//
// These three custom blue-green color palettes were inspired by the colors found in
// the waters off the southern coast of California, https://goo.gl/maps/QQgd97jjHesHZVxQ7
//
// Modified for WLED, based on https://github.com/FastLED/FastLED/blob/master/examples/Pacifica/Pacifica.ino
//
// Add one layer of waves into the led array
CRGB pacifica_one_layer(uint16_t i, CRGBPalette16& p, uint16_t cistart, uint16_t wavescale, uint8_t bri, uint16_t ioff)
{
  uint16_t ci = cistart;
  uint16_t waveangle = ioff;
  uint16_t wavescale_half = (wavescale >> 1) + 20;
  
  waveangle += ((120 + SEGMENT.intensity) * i); //original 250 * i
  uint16_t s16 = sin16(waveangle) + 32768;
  uint16_t cs = scale16(s16, wavescale_half) + wavescale_half;
  ci += (cs * i);
  uint16_t sindex16 = sin16(ci) + 32768;
  uint8_t sindex8 = scale16(sindex16, 240);
  return ColorFromPalette(p, sindex8, bri, LINEARBLEND);
}

uint16_t mode_pacifica()
{
  uint32_t nowOld = strip.now;

  CRGBPalette16 pacifica_palette_1 = 
    { 0x000507, 0x000409, 0x00030B, 0x00030D, 0x000210, 0x000212, 0x000114, 0x000117, 
      0x000019, 0x00001C, 0x000026, 0x000031, 0x00003B, 0x000046, 0x14554B, 0x28AA50 };
  CRGBPalette16 pacifica_palette_2 = 
    { 0x000507, 0x000409, 0x00030B, 0x00030D, 0x000210, 0x000212, 0x000114, 0x000117, 
      0x000019, 0x00001C, 0x000026, 0x000031, 0x00003B, 0x000046, 0x0C5F52, 0x19BE5F };
  CRGBPalette16 pacifica_palette_3 = 
    { 0x000208, 0x00030E, 0x000514, 0x00061A, 0x000820, 0x000927, 0x000B2D, 0x000C33, 
      0x000E39, 0x001040, 0x001450, 0x001860, 0x001C70, 0x002080, 0x1040BF, 0x2060FF };

  if (SEGMENT.palette) {
    pacifica_palette_1 = SEGPALETTE;
    pacifica_palette_2 = SEGPALETTE;
    pacifica_palette_3 = SEGPALETTE;
  }

  // Increment the four "color index start" counters, one for each wave layer.
  // Each is incremented at a different speed, and the speeds vary over time.
  uint16_t sCIStart1 = SEGENV.aux0, sCIStart2 = SEGENV.aux1, sCIStart3 = SEGENV.step, sCIStart4 = SEGENV.step >> 16;
  uint32_t deltams = (FRAMETIME >> 2) + ((FRAMETIME * SEGMENT.speed) >> 7);
  uint64_t deltat = (strip.now >> 2) + ((strip.now * SEGMENT.speed) >> 7);
  strip.now = deltat;

  uint16_t speedfactor1 = beatsin16(3, 179, 269);
  uint16_t speedfactor2 = beatsin16(4, 179, 269);
  uint32_t deltams1 = (deltams * speedfactor1) / 256;
  uint32_t deltams2 = (deltams * speedfactor2) / 256;
  uint32_t deltams21 = (deltams1 + deltams2) / 2;
  sCIStart1 += (deltams1 * beatsin88(1011,10,13));
  sCIStart2 -= (deltams21 * beatsin88(777,8,11));
  sCIStart3 -= (deltams1 * beatsin88(501,5,7));
  sCIStart4 -= (deltams2 * beatsin88(257,4,6));
  SEGENV.aux0 = sCIStart1; SEGENV.aux1 = sCIStart2;
  SEGENV.step = sCIStart4; SEGENV.step = (SEGENV.step << 16) + sCIStart3;

  // Clear out the LED array to a dim background blue-green
  //SEGMENT.fill(132618);

  uint8_t basethreshold = beatsin8( 9, 55, 65);
  uint8_t wave = beat8( 7 );
  
  for (int i = 0; i < SEGLEN; i++) {
    CRGB c = CRGB(2, 6, 10);
    // Render each of four layers, with different scales and speeds, that vary over time
    c += pacifica_one_layer(i, pacifica_palette_1, sCIStart1, beatsin16(3, 11 * 256, 14 * 256), beatsin8(10, 70, 130), 0-beat16(301));
    c += pacifica_one_layer(i, pacifica_palette_2, sCIStart2, beatsin16(4,  6 * 256,  9 * 256), beatsin8(17, 40,  80),   beat16(401));
    c += pacifica_one_layer(i, pacifica_palette_3, sCIStart3,                         6 * 256 , beatsin8(9, 10,38)   , 0-beat16(503));
    c += pacifica_one_layer(i, pacifica_palette_3, sCIStart4,                         5 * 256 , beatsin8(8, 10,28)   ,   beat16(601));
    
    // Add extra 'white' to areas where the four layers of light have lined up brightly
    uint8_t threshold = scale8( sin8( wave), 20) + basethreshold;
    wave += 7;
    uint8_t l = c.getAverageLight();
    if (l > threshold) {
      uint8_t overage = l - threshold;
      uint8_t overage2 = qadd8(overage, overage);
      c += CRGB(overage, overage2, qadd8(overage2, overage2));
    }

    //deepen the blues and greens
    c.blue  = scale8(c.blue,  145); 
    c.green = scale8(c.green, 200); 
    c |= CRGB( 2, 5, 7);

    SEGMENT.setPixelColor(i, c.red, c.green, c.blue);
  }

  strip.now = nowOld;
  return FRAMETIME;
}
static const char _data_FX_MODE_PACIFICA[] PROGMEM = "Pacifica";


//Solid colour background with glitter
uint16_t mode_solid_glitter()
{
  SEGMENT.fill(SEGCOLOR(0));

  if (SEGMENT.intensity > random8())
  {
    SEGMENT.setPixelColor(random16(SEGLEN), ULTRAWHITE);
  }

  return FRAMETIME;
}
static const char _data_FX_MODE_SOLID_GLITTER[] PROGMEM = "Solid Glitter@,!;!;0;m12=0,1d";


/*
 * Mode simulates a gradual sunrise
 */
uint16_t mode_sunrise() {
  //speed 0 - static sun
  //speed 1 - 60: sunrise time in minutes
  //speed 60 - 120 : sunset time in minutes - 60;
  //speed above: "breathing" rise and set
  if (SEGENV.call == 0 || SEGMENT.speed != SEGENV.aux0) {
    SEGENV.step = millis(); //save starting time, millis() because now can change from sync
    SEGENV.aux0 = SEGMENT.speed;
  }
  
  SEGMENT.fill(0);
  uint16_t stage = 0xFFFF;
  
  uint32_t s10SinceStart = (millis() - SEGENV.step) /100; //tenths of seconds
  
  if (SEGMENT.speed > 120) { //quick sunrise and sunset
    uint16_t counter = (strip.now >> 1) * (((SEGMENT.speed -120) >> 1) +1);
    stage = triwave16(counter);
  } else if (SEGMENT.speed) { //sunrise
    uint8_t durMins = SEGMENT.speed;
    if (durMins > 60) durMins -= 60;
    uint32_t s10Target = durMins * 600;
    if (s10SinceStart > s10Target) s10SinceStart = s10Target;
    stage = map(s10SinceStart, 0, s10Target, 0, 0xFFFF);
    if (SEGMENT.speed > 60) stage = 0xFFFF - stage; //sunset
  }
  
  for (int i = 0; i <= SEGLEN/2; i++)
  {
    //default palette is Fire
    uint32_t c = SEGMENT.color_from_palette(0, false, true, 255); //background

    uint16_t wave = triwave16((i * stage) / SEGLEN);

    wave = (wave >> 8) + ((wave * SEGMENT.intensity) >> 15);

    if (wave > 240) { //clipped, full white sun
      c = SEGMENT.color_from_palette( 240, false, true, 255);
    } else { //transition
      c = SEGMENT.color_from_palette(wave, false, true, 255);
    }
    SEGMENT.setPixelColor(i, c);
    SEGMENT.setPixelColor(SEGLEN - i - 1, c);
  }

  return FRAMETIME;
}
static const char _data_FX_MODE_SUNRISE[] PROGMEM = "Sunrise@Time [min];;!;sx=60,1d";


/*
 * Effects by Andrew Tuline
 */
uint16_t phased_base(uint8_t moder) {                  // We're making sine waves here. By Andrew Tuline.

  uint8_t allfreq = 16;                                          // Base frequency.
  float *phase = reinterpret_cast<float*>(&SEGENV.step);         // Phase change value gets calculated (float fits into unsigned long).
  uint8_t cutOff = (255-SEGMENT.intensity);                      // You can change the number of pixels.  AKA INTENSITY (was 192).
  uint8_t modVal = 5;//SEGMENT.fft1/8+1;                         // You can change the modulus. AKA FFT1 (was 5).

  uint8_t index = strip.now/64;                                  // Set color rotation speed
  *phase += SEGMENT.speed/32.0;                                  // You can change the speed of the wave. AKA SPEED (was .4)

  for (int i = 0; i < SEGLEN; i++) {
    if (moder == 1) modVal = (inoise8(i*10 + i*10) /16);         // Let's randomize our mod length with some Perlin noise.
    uint16_t val = (i+1) * allfreq;                              // This sets the frequency of the waves. The +1 makes sure that led 0 is used.
    if (modVal == 0) modVal = 1;
    val += *phase * (i % modVal +1) /2;                          // This sets the varying phase change of the waves. By Andrew Tuline.
    uint8_t b = cubicwave8(val);                                 // Now we make an 8 bit sinewave.
    b = (b > cutOff) ? (b - cutOff) : 0;                         // A ternary operator to cutoff the light.
    SEGMENT.setPixelColor(i, color_blend(SEGCOLOR(1), SEGMENT.color_from_palette(index, false, false, 0), b));
    index += 256 / SEGLEN;
    if (SEGLEN > 256) index ++;                                  // Correction for segments longer than 256 LEDs
  }

  return FRAMETIME;
}


uint16_t mode_phased(void) {
  return phased_base(0);
}
static const char _data_FX_MODE_PHASED[] PROGMEM = "Phased";


uint16_t mode_phased_noise(void) {
  return phased_base(1);
}
static const char _data_FX_MODE_PHASEDNOISE[] PROGMEM = "Phased Noise";


uint16_t mode_twinkleup(void) {                 // A very short twinkle routine with fade-in and dual controls. By Andrew Tuline.
  random16_set_seed(535);                       // The randomizer needs to be re-set each time through the loop in order for the same 'random' numbers to be the same each time through.

  for (int i = 0; i<SEGLEN; i++) {
    uint8_t ranstart = random8();               // The starting value (aka brightness) for each pixel. Must be consistent each time through the loop for this to work.
    uint8_t pixBri = sin8(ranstart + 16 * strip.now/(256-SEGMENT.speed));
    if (random8() > SEGMENT.intensity) pixBri = 0;
    SEGMENT.setPixelColor(i, color_blend(SEGCOLOR(1), SEGMENT.color_from_palette(random8()+strip.now/100, false, PALETTE_SOLID_WRAP, 0), pixBri));
  }

  return FRAMETIME;
}
static const char _data_FX_MODE_TWINKLEUP[] PROGMEM = "Twinkleup@!,Intensity;!,!;!;m12=0,1d";


// Peaceful noise that's slow and with gradually changing palettes. Does not support WLED palettes or default colours or controls.
uint16_t mode_noisepal(void) {                                    // Slow noise palette by Andrew Tuline.
  uint16_t scale = 15 + (SEGMENT.intensity >> 2); //default was 30
  //#define scale 30

  uint16_t dataSize = sizeof(CRGBPalette16) * 2; //allocate space for 2 Palettes (2 * 16 * 3 = 96 bytes)
  if (!SEGENV.allocateData(dataSize)) return mode_static(); //allocation failed

  CRGBPalette16* palettes = reinterpret_cast<CRGBPalette16*>(SEGENV.data);

  uint16_t changePaletteMs = 4000 + SEGMENT.speed *10; //between 4 - 6.5sec
  if (millis() - SEGENV.step > changePaletteMs)
  {
    SEGENV.step = millis();

    uint8_t baseI = random8();
    palettes[1] = CRGBPalette16(CHSV(baseI+random8(64), 255, random8(128,255)), CHSV(baseI+128, 255, random8(128,255)), CHSV(baseI+random8(92), 192, random8(128,255)), CHSV(baseI+random8(92), 255, random8(128,255)));
  }

  CRGB color;

  //EVERY_N_MILLIS(10) { //(don't have to time this, effect function is only called every 24ms)
  nblendPaletteTowardPalette(palettes[0], palettes[1], 48);               // Blend towards the target palette over 48 iterations.

  if (SEGMENT.palette > 0) palettes[0] = SEGPALETTE;

  for (int i = 0; i < SEGLEN; i++) {
    uint8_t index = inoise8(i*scale, SEGENV.aux0+i*scale);                // Get a value from the noise function. I'm using both x and y axis.
    color = ColorFromPalette(palettes[0], index, 255, LINEARBLEND);       // Use the my own palette.
    SEGMENT.setPixelColor(i, color.red, color.green, color.blue);
  }

  SEGENV.aux0 += beatsin8(10,1,4);                                        // Moving along the distance. Vary it a bit with a sine wave.

  return FRAMETIME;
}
static const char _data_FX_MODE_NOISEPAL[] PROGMEM = "Noise Pal";


// Sine waves that have controllable phase change speed, frequency and cutoff. By Andrew Tuline.
// SEGMENT.speed ->Speed, SEGMENT.intensity -> Frequency (SEGMENT.fft1 -> Color change, SEGMENT.fft2 -> PWM cutoff)
//
uint16_t mode_sinewave(void) {             // Adjustable sinewave. By Andrew Tuline
  //#define qsuba(x, b)  ((x>b)?x-b:0)               // Analog Unsigned subtraction macro. if result <0, then => 0

  uint16_t colorIndex = strip.now /32;//(256 - SEGMENT.fft1);  // Amount of colour change.

  SEGENV.step += SEGMENT.speed/16;                   // Speed of animation.
  uint16_t freq = SEGMENT.intensity/4;//SEGMENT.fft2/8;                       // Frequency of the signal.

  for (int i=0; i<SEGLEN; i++) {                   // For each of the LED's in the strand, set a brightness based on a wave as follows:
    int pixBri = cubicwave8((i*freq)+SEGENV.step);//qsuba(cubicwave8((i*freq)+SEGENV.step), (255-SEGMENT.intensity)); // qsub sets a minimum value called thiscutoff. If < thiscutoff, then bright = 0. Otherwise, bright = 128 (as defined in qsub)..
    //setPixCol(i, i*colorIndex/255, pixBri);
    SEGMENT.setPixelColor(i, color_blend(SEGCOLOR(1), SEGMENT.color_from_palette(i*colorIndex/255, false, PALETTE_SOLID_WRAP, 0), pixBri));
  }

  return FRAMETIME;
}
static const char _data_FX_MODE_SINEWAVE[] PROGMEM = "Sine";


/*
 * Best of both worlds from Palette and Spot effects. By Aircoookie
 */
uint16_t mode_flow(void)
{
  uint16_t counter = 0;
  if (SEGMENT.speed != 0) 
  {
    counter = strip.now * ((SEGMENT.speed >> 2) +1);
    counter = counter >> 8;
  }
  
  uint16_t maxZones = SEGLEN / 6; //only looks good if each zone has at least 6 LEDs
  uint16_t zones = (SEGMENT.intensity * maxZones) >> 8;
  if (zones & 0x01) zones++; //zones must be even
  if (zones < 2) zones = 2;
  uint16_t zoneLen = SEGLEN / zones;
  uint16_t offset = (SEGLEN - zones * zoneLen) >> 1;

  SEGMENT.fill(SEGMENT.color_from_palette(-counter, false, true, 255));

  for (int z = 0; z < zones; z++)
  {
    uint16_t pos = offset + z * zoneLen;
    for (int i = 0; i < zoneLen; i++)
    {
      uint8_t colorIndex = (i * 255 / zoneLen) - counter;
      uint16_t led = (z & 0x01) ? i : (zoneLen -1) -i;
      if (SEGMENT.reverse) led = (zoneLen -1) -led;
      SEGMENT.setPixelColor(pos + led, SEGMENT.color_from_palette(colorIndex, false, true, 255));
    }
  }

  return FRAMETIME;
}
static const char _data_FX_MODE_FLOW[] PROGMEM = "Flow@!,!;!,!,!;!;m12=1,1d"; //vertical


/*
 * Dots waving around in a sine/pendulum motion.
 * Little pixel birds flying in a circle. By Aircoookie
 */
uint16_t mode_chunchun(void)
{
  //SEGMENT.fill(SEGCOLOR(1));
  SEGMENT.fade_out(254); // add a bit of trail
  uint16_t counter = strip.now * (6 + (SEGMENT.speed >> 4));
  uint16_t numBirds = 2 + (SEGLEN >> 3);  // 2 + 1/8 of a segment
  uint16_t span = (SEGMENT.intensity << 8) / numBirds;

  for (int i = 0; i < numBirds; i++)
  {
    counter -= span;
    uint16_t megumin = sin16(counter) + 0x8000;
    uint16_t bird = uint32_t(megumin * SEGLEN) >> 16;
    uint32_t c = SEGMENT.color_from_palette((i * 255)/ numBirds, false, false, 0);  // no palette wrapping
    bird = constrain(bird, 0, SEGLEN-1);
    SEGMENT.setPixelColor(bird, c);
  }
  return FRAMETIME;
}
static const char _data_FX_MODE_CHUNCHUN[] PROGMEM = "Chunchun@!,Gap size;!,!;!;1d";


//13 bytes
typedef struct Spotlight {
  float speed;
  uint8_t colorIdx;
  int16_t position;
  unsigned long lastUpdateTime;
  uint8_t width;
  uint8_t type;
} spotlight;

#define SPOT_TYPE_SOLID       0
#define SPOT_TYPE_GRADIENT    1
#define SPOT_TYPE_2X_GRADIENT 2
#define SPOT_TYPE_2X_DOT      3
#define SPOT_TYPE_3X_DOT      4
#define SPOT_TYPE_4X_DOT      5
#define SPOT_TYPES_COUNT      6
#ifdef ESP8266
  #define SPOT_MAX_COUNT 17          //Number of simultaneous waves
#else
  #define SPOT_MAX_COUNT 49          //Number of simultaneous waves
#endif

/*
 * Spotlights moving back and forth that cast dancing shadows.
 * Shine this through tree branches/leaves or other close-up objects that cast
 * interesting shadows onto a ceiling or tarp.
 *
 * By Steve Pomeroy @xxv
 */
uint16_t mode_dancing_shadows(void)
{
  uint8_t numSpotlights = map(SEGMENT.intensity, 0, 255, 2, SPOT_MAX_COUNT);  // 49 on 32 segment ESP32, 17 on 16 segment ESP8266
  bool initialize = SEGENV.aux0 != numSpotlights;
  SEGENV.aux0 = numSpotlights;

  uint16_t dataSize = sizeof(spotlight) * numSpotlights;
  if (!SEGENV.allocateData(dataSize)) return mode_static(); //allocation failed
  Spotlight* spotlights = reinterpret_cast<Spotlight*>(SEGENV.data);

  SEGMENT.fill(BLACK);

  unsigned long time = millis();
  bool respawn = false;

  for (size_t i = 0; i < numSpotlights; i++) {
    if (!initialize) {
      // advance the position of the spotlight
      int16_t delta = (float)(time - spotlights[i].lastUpdateTime) *
                  (spotlights[i].speed * ((1.0 + SEGMENT.speed)/100.0));

      if (abs(delta) >= 1) {
        spotlights[i].position += delta;
        spotlights[i].lastUpdateTime = time;
      }

      respawn = (spotlights[i].speed > 0.0 && spotlights[i].position > (SEGLEN + 2))
             || (spotlights[i].speed < 0.0 && spotlights[i].position < -(spotlights[i].width + 2));
    }

    if (initialize || respawn) {
      spotlights[i].colorIdx = random8();
      spotlights[i].width = random8(1, 10);

      spotlights[i].speed = 1.0/random8(4, 50);

      if (initialize) {
        spotlights[i].position = random16(SEGLEN);
        spotlights[i].speed *= random8(2) ? 1.0 : -1.0;
      } else {
        if (random8(2)) {
          spotlights[i].position = SEGLEN + spotlights[i].width;
          spotlights[i].speed *= -1.0;
        }else {
          spotlights[i].position = -spotlights[i].width;
        }
      }

      spotlights[i].lastUpdateTime = time;
      spotlights[i].type = random8(SPOT_TYPES_COUNT);
    }

    uint32_t color = SEGMENT.color_from_palette(spotlights[i].colorIdx, false, false, 0);
    int start = spotlights[i].position;

    if (spotlights[i].width <= 1) {
      if (start >= 0 && start < SEGLEN) {
        SEGMENT.blendPixelColor(start, color, 128);
      }
    } else {
      switch (spotlights[i].type) {
        case SPOT_TYPE_SOLID:
          for (size_t j = 0; j < spotlights[i].width; j++) {
            if ((start + j) >= 0 && (start + j) < SEGLEN) {
              SEGMENT.blendPixelColor(start + j, color, 128);
            }
          }
        break;

        case SPOT_TYPE_GRADIENT:
          for (size_t j = 0; j < spotlights[i].width; j++) {
            if ((start + j) >= 0 && (start + j) < SEGLEN) {
              SEGMENT.blendPixelColor(start + j, color, cubicwave8(map(j, 0, spotlights[i].width - 1, 0, 255)));
            }
          }
        break;

        case SPOT_TYPE_2X_GRADIENT:
          for (size_t j = 0; j < spotlights[i].width; j++) {
            if ((start + j) >= 0 && (start + j) < SEGLEN) {
              SEGMENT.blendPixelColor(start + j, color, cubicwave8(2 * map(j, 0, spotlights[i].width - 1, 0, 255)));
            }
          }
        break;

        case SPOT_TYPE_2X_DOT:
          for (size_t j = 0; j < spotlights[i].width; j += 2) {
            if ((start + j) >= 0 && (start + j) < SEGLEN) {
              SEGMENT.blendPixelColor(start + j, color, 128);
            }
          }
        break;

        case SPOT_TYPE_3X_DOT:
          for (size_t j = 0; j < spotlights[i].width; j += 3) {
            if ((start + j) >= 0 && (start + j) < SEGLEN) {
              SEGMENT.blendPixelColor(start + j, color, 128);
            }
          }
        break;

        case SPOT_TYPE_4X_DOT:
          for (size_t j = 0; j < spotlights[i].width; j += 4) {
            if ((start + j) >= 0 && (start + j) < SEGLEN) {
              SEGMENT.blendPixelColor(start + j, color, 128);
            }
          }
        break;
      }
    }
  }

  return FRAMETIME;
}
static const char _data_FX_MODE_DANCING_SHADOWS[] PROGMEM = "Dancing Shadows@!,# of shadows;!,!,!;!;1d";


/*
  Imitates a washing machine, rotating same waves forward, then pause, then backward.
  By Stefan Seegel
*/
uint16_t mode_washing_machine(void) {
  float speed = tristate_square8(strip.now >> 7, 90, 15);
  float quot  = 32.0f - ((float)SEGMENT.speed / 16.0f);
  speed /= quot;

  SEGENV.step += (speed * 128.0f);
  
  for (int i=0; i<SEGLEN; i++) {
    uint8_t col = sin8(((SEGMENT.intensity / 25 + 1) * 255 * i / SEGLEN) + (SEGENV.step >> 7));
    SEGMENT.setPixelColor(i, SEGMENT.color_from_palette(col, false, PALETTE_SOLID_WRAP, 3));
  }

  return FRAMETIME;
}
static const char _data_FX_MODE_WASHING_MACHINE[] PROGMEM = "Washing Machine";


/*
  Blends random colors across palette
  Modified, originally by Mark Kriegsman https://gist.github.com/kriegsman/1f7ccbbfa492a73c015e
*/
uint16_t mode_blends(void) {
  uint16_t pixelLen = SEGLEN > UINT8_MAX ? UINT8_MAX : SEGLEN;
  uint16_t dataSize = sizeof(uint32_t) * (pixelLen + 1);  // max segment length of 56 pixels on 16 segment ESP8266
  if (!SEGENV.allocateData(dataSize)) return mode_static(); //allocation failed
  uint32_t* pixels = reinterpret_cast<uint32_t*>(SEGENV.data);
  uint8_t blendSpeed = map(SEGMENT.intensity, 0, UINT8_MAX, 10, 128);
  uint8_t shift = (strip.now * ((SEGMENT.speed >> 3) +1)) >> 8;

  for (int i = 0; i < pixelLen; i++) {
    pixels[i] = color_blend(pixels[i], SEGMENT.color_from_palette(shift + quadwave8((i + 1) * 16), false, PALETTE_SOLID_WRAP, 255), blendSpeed);
    shift += 3;
  }

  uint16_t offset = 0;
  for (int i = 0; i < SEGLEN; i++) {
    SEGMENT.setPixelColor(i, pixels[offset++]);
    if (offset > pixelLen) offset = 0;
  }

  return FRAMETIME;
}
static const char _data_FX_MODE_BLENDS[] PROGMEM = "Blends@Shift speed,Blend speed;1,2,3;!;1d";


/*
  TV Simulator
  Modified and adapted to WLED by Def3nder, based on "Fake TV Light for Engineers" by Phillip Burgess https://learn.adafruit.com/fake-tv-light-for-engineers/arduino-sketch
*/
//43 bytes
typedef struct TvSim {
  uint32_t totalTime = 0;
  uint32_t fadeTime  = 0;
  uint32_t startTime = 0;
  uint32_t elapsed   = 0;
  uint32_t pixelNum  = 0;
  uint16_t sliderValues = 0;
  uint32_t sceeneStart    = 0;
  uint32_t sceeneDuration = 0;
  uint16_t sceeneColorHue = 0;
  uint8_t  sceeneColorSat = 0;
  uint8_t  sceeneColorBri = 0;
  uint8_t  actualColorR = 0;
  uint8_t  actualColorG = 0;
  uint8_t  actualColorB = 0;
  uint16_t pr = 0; // Prev R, G, B
  uint16_t pg = 0;
  uint16_t pb = 0;
} tvSim;

uint16_t mode_tv_simulator(void) {
  uint16_t nr, ng, nb, r, g, b, i, hue;
  uint8_t  sat, bri, j;

  if (!SEGENV.allocateData(sizeof(tvSim))) return mode_static(); //allocation failed
  TvSim* tvSimulator = reinterpret_cast<TvSim*>(SEGENV.data);

  uint8_t colorSpeed     = map(SEGMENT.speed,     0, UINT8_MAX,  1, 20);
  uint8_t colorIntensity = map(SEGMENT.intensity, 0, UINT8_MAX, 10, 30);

  i = SEGMENT.speed << 8 | SEGMENT.intensity;
  if (i != tvSimulator->sliderValues) {
    tvSimulator->sliderValues = i;
    SEGENV.aux1 = 0;
  }

    // create a new sceene
    if (((millis() - tvSimulator->sceeneStart) >= tvSimulator->sceeneDuration) || SEGENV.aux1 == 0) {
      tvSimulator->sceeneStart    = millis();                                               // remember the start of the new sceene
      tvSimulator->sceeneDuration = random16(60* 250* colorSpeed, 60* 750 * colorSpeed);    // duration of a "movie sceene" which has similar colors (5 to 15 minutes with max speed slider)
      tvSimulator->sceeneColorHue = random16(   0, 768);                                    // random start color-tone for the sceene
      tvSimulator->sceeneColorSat = random8 ( 100, 130 + colorIntensity);                   // random start color-saturation for the sceene
      tvSimulator->sceeneColorBri = random8 ( 200, 240);                                    // random start color-brightness for the sceene
      SEGENV.aux1 = 1;
      SEGENV.aux0 = 0;
    } 
    
    // slightly change the color-tone in this sceene
    if ( SEGENV.aux0 == 0) {
      // hue change in both directions
      j = random8(4 * colorIntensity);
      hue = (random8() < 128) ? ((j < tvSimulator->sceeneColorHue)       ? tvSimulator->sceeneColorHue - j : 767 - tvSimulator->sceeneColorHue - j) :  // negative
                                ((j + tvSimulator->sceeneColorHue) < 767 ? tvSimulator->sceeneColorHue + j : tvSimulator->sceeneColorHue + j - 767) ;  // positive
      
      // saturation
      j = random8(2 * colorIntensity);
      sat = (tvSimulator->sceeneColorSat - j) < 0 ? 0 : tvSimulator->sceeneColorSat - j;
      
      // brightness
      j = random8(100);
      bri = (tvSimulator->sceeneColorBri - j) < 0 ? 0 : tvSimulator->sceeneColorBri - j;

      // calculate R,G,B from HSV
      // Source: https://blog.adafruit.com/2012/03/14/constant-brightness-hsb-to-rgb-algorithm/
      { // just to create a local scope for  the variables
        uint8_t temp[5], n = (hue >> 8) % 3;
        uint8_t x = ((((hue & 255) * sat) >> 8) * bri) >> 8;
        uint8_t s = (  (256 - sat) * bri) >> 8;
        temp[0] = temp[3] =       s;
        temp[1] = temp[4] =   x + s;
        temp[2] =           bri - x;
        tvSimulator->actualColorR = temp[n + 2];
        tvSimulator->actualColorG = temp[n + 1];
        tvSimulator->actualColorB = temp[n    ];
      }
    }
    // Apply gamma correction, further expand to 16/16/16
    nr = (uint8_t)gamma8(tvSimulator->actualColorR) * 257; // New R/G/B
    ng = (uint8_t)gamma8(tvSimulator->actualColorG) * 257;
    nb = (uint8_t)gamma8(tvSimulator->actualColorB) * 257;

  if (SEGENV.aux0 == 0) {  // initialize next iteration 
    SEGENV.aux0 = 1;

    // randomize total duration and fade duration for the actual color
    tvSimulator->totalTime = random16(250, 2500);                   // Semi-random pixel-to-pixel time
    tvSimulator->fadeTime  = random16(0, tvSimulator->totalTime);   // Pixel-to-pixel transition time
    if (random8(10) < 3) tvSimulator->fadeTime = 0;                 // Force scene cut 30% of time

    tvSimulator->startTime = millis();
  } // end of initialization

  // how much time is elapsed ?
  tvSimulator->elapsed = millis() - tvSimulator->startTime;

  // fade from prev volor to next color
  if (tvSimulator->elapsed < tvSimulator->fadeTime) {
    r = map(tvSimulator->elapsed, 0, tvSimulator->fadeTime, tvSimulator->pr, nr); 
    g = map(tvSimulator->elapsed, 0, tvSimulator->fadeTime, tvSimulator->pg, ng);
    b = map(tvSimulator->elapsed, 0, tvSimulator->fadeTime, tvSimulator->pb, nb);
  } else { // Avoid divide-by-zero in map()
    r = nr;
    g = ng;
    b = nb;
  }

  // set strip color
  for (i = 0; i < SEGLEN; i++) {
    SEGMENT.setPixelColor(i, r >> 8, g >> 8, b >> 8);  // Quantize to 8-bit
  }

  // if total duration has passed, remember last color and restart the loop
  if ( tvSimulator->elapsed >= tvSimulator->totalTime) {
    tvSimulator->pr = nr; // Prev RGB = new RGB
    tvSimulator->pg = ng;
    tvSimulator->pb = nb;
    SEGENV.aux0 = 0;
  }
  
  return FRAMETIME;
}
static const char _data_FX_MODE_TV_SIMULATOR[] PROGMEM = "TV Simulator";


/*
  Aurora effect
*/

//CONFIG
#ifdef ESP8266
  #define W_MAX_COUNT  9          //Number of simultaneous waves
#else
  #define W_MAX_COUNT 20          //Number of simultaneous waves
#endif
#define W_MAX_SPEED 6             //Higher number, higher speed
#define W_WIDTH_FACTOR 6          //Higher number, smaller waves

//24 bytes
class AuroraWave {
  private:
    uint16_t ttl;
    CRGB basecolor;
    float basealpha;
    uint16_t age;
    uint16_t width;
    float center;
    bool goingleft;
    float speed_factor;
    bool alive = true;

  public:
    void init(uint32_t segment_length, CRGB color) {
      ttl = random(500, 1501);
      basecolor = color;
      basealpha = random(60, 101) / (float)100;
      age = 0;
      width = random(segment_length / 20, segment_length / W_WIDTH_FACTOR); //half of width to make math easier
      if (!width) width = 1;
      center = random(101) / (float)100 * segment_length;
      goingleft = random(0, 2) == 0;
      speed_factor = (random(10, 31) / (float)100 * W_MAX_SPEED / 255);
      alive = true;
    }

    CRGB getColorForLED(int ledIndex) {      
      if(ledIndex < center - width || ledIndex > center + width) return 0; //Position out of range of this wave

      CRGB rgb;

      //Offset of this led from center of wave
      //The further away from the center, the dimmer the LED
      float offset = ledIndex - center;
      if (offset < 0) offset = -offset;
      float offsetFactor = offset / width;

      //The age of the wave determines it brightness.
      //At half its maximum age it will be the brightest.
      float ageFactor = 0.1;        
      if((float)age / ttl < 0.5) {
        ageFactor = (float)age / (ttl / 2);
      } else {
        ageFactor = (float)(ttl - age) / ((float)ttl * 0.5);
      }

      //Calculate color based on above factors and basealpha value
      float factor = (1 - offsetFactor) * ageFactor * basealpha;
      rgb.r = basecolor.r * factor;
      rgb.g = basecolor.g * factor;
      rgb.b = basecolor.b * factor;
    
      return rgb;
    };

    //Change position and age of wave
    //Determine if its sill "alive"
    void update(uint32_t segment_length, uint32_t speed) {
      if(goingleft) {
        center -= speed_factor * speed;
      } else {
        center += speed_factor * speed;
      }

      age++;

      if(age > ttl) {
        alive = false;
      } else {
        if(goingleft) {
          if(center + width < 0) {
            alive = false;
          }
        } else {
          if(center - width > segment_length) {
            alive = false;
          }
        }
      }
    };

    bool stillAlive() {
      return alive;
    };
};

uint16_t mode_aurora(void) {
  //aux1 = Wavecount
  //aux2 = Intensity in last loop

  AuroraWave* waves;

//TODO: I am not sure this is a correct way of handling memory allocation since if it fails on 1st run
// it will display static effect but on second run it may crash ESP since data will be nullptr

  if(SEGENV.aux0 != SEGMENT.intensity || SEGENV.call == 0) {
    //Intensity slider changed or first call
    SEGENV.aux1 = map(SEGMENT.intensity, 0, 255, 2, W_MAX_COUNT);
    SEGENV.aux0 = SEGMENT.intensity;

    if(!SEGENV.allocateData(sizeof(AuroraWave) * SEGENV.aux1)) { // 26 on 32 segment ESP32, 9 on 16 segment ESP8266
      return mode_static(); //allocation failed
    }

    waves = reinterpret_cast<AuroraWave*>(SEGENV.data);

    for (int i = 0; i < SEGENV.aux1; i++) {
      waves[i].init(SEGLEN, CRGB(SEGMENT.color_from_palette(random8(), false, false, random(0, 3))));
    }
  } else {
    waves = reinterpret_cast<AuroraWave*>(SEGENV.data);
  }

  for (int i = 0; i < SEGENV.aux1; i++) {
    //Update values of wave
    waves[i].update(SEGLEN, SEGMENT.speed);

    if(!(waves[i].stillAlive())) {
      //If a wave dies, reinitialize it starts over.
      waves[i].init(SEGLEN, CRGB(SEGMENT.color_from_palette(random8(), false, false, random(0, 3))));
    }
  }

  uint8_t backlight = 1; //dimmer backlight if less active colors
  if (SEGCOLOR(0)) backlight++;
  if (SEGCOLOR(1)) backlight++;
  if (SEGCOLOR(2)) backlight++;
  //Loop through LEDs to determine color
  for (int i = 0; i < SEGLEN; i++) {    
    CRGB mixedRgb = CRGB(backlight, backlight, backlight);

    //For each LED we must check each wave if it is "active" at this position.
    //If there are multiple waves active on a LED we multiply their values.
    for (int  j = 0; j < SEGENV.aux1; j++) {
      CRGB rgb = waves[j].getColorForLED(i);
      
      if(rgb != CRGB(0)) {       
        mixedRgb += rgb;
      }
    }

    SEGMENT.setPixelColor(i, mixedRgb[0], mixedRgb[1], mixedRgb[2]);
  }
  
  return FRAMETIME;
}
static const char _data_FX_MODE_AURORA[] PROGMEM = "Aurora@!,!;1,2,3;!;sx=24,pal=50,1d";

// WLED-SR effects

/////////////////////////
//     Perlin Move     //
/////////////////////////
// 16 bit perlinmove. Use Perlin Noise instead of sinewaves for movement. By Andrew Tuline.
// Controls are speed, # of pixels, faderate.
uint16_t mode_perlinmove(void) {

  SEGMENT.fade_out(255-SEGMENT.custom1);
  for (int i = 0; i < SEGMENT.intensity/16 + 1; i++) {
    uint16_t locn = inoise16(millis()*128/(260-SEGMENT.speed)+i*15000, millis()*128/(260-SEGMENT.speed)); // Get a new pixel location from moving noise.
    uint16_t pixloc = map(locn, 50*256, 192*256, 0, SEGLEN-1);                                            // Map that to the length of the strand, and ensure we don't go over.
    SEGMENT.setPixelColor(pixloc, SEGMENT.color_from_palette(pixloc%255, false, PALETTE_SOLID_WRAP, 0));
  }

  return FRAMETIME;
} // mode_perlinmove()
static const char _data_FX_MODE_PERLINMOVE[] PROGMEM = "Perlin Move@!,# of pixels,fade rate;!,!;!;1d";


/////////////////////////
//     Waveins         //
/////////////////////////
// Uses beatsin8() + phase shifting. By: Andrew Tuline
uint16_t mode_wavesins(void) {

  for (int i = 0; i < SEGLEN; i++) {
    uint8_t bri = sin8(millis()/4 + i * SEGMENT.intensity);
    uint8_t index = beatsin8(SEGMENT.speed, SEGMENT.custom1, SEGMENT.custom1+SEGMENT.custom2, 0, i * (SEGMENT.custom3<<3));
    //SEGMENT.setPixelColor(i, ColorFromPalette(SEGPALETTE, index, bri, LINEARBLEND));
    SEGMENT.setPixelColor(i, SEGMENT.color_from_palette(index, false, PALETTE_SOLID_WRAP, 0, bri));
  }

  return FRAMETIME;
} // mode_waveins()
static const char _data_FX_MODE_WAVESINS[] PROGMEM = "Wavesins@!,Brightness variation,Starting color,Range of colors,Color variation;!;!;1d";


//////////////////////////////
//     Flow Stripe          //
//////////////////////////////
// By: ldirko  https://editor.soulmatelights.com/gallery/392-flow-led-stripe , modifed by: Andrew Tuline
uint16_t mode_FlowStripe(void) {

  const uint16_t hl = SEGLEN * 10 / 13;
  uint8_t hue = millis() / (SEGMENT.speed+1);
  uint32_t t = millis() / (SEGMENT.intensity/8+1);

  for (int i = 0; i < SEGLEN; i++) {
    int c = (abs(i - hl) / hl) * 127;
    c = sin8(c);
    c = sin8(c / 2 + t);
    byte b = sin8(c + t/8);
    SEGMENT.setPixelColor(i, CHSV(b + hue, 255, 255));
  }

  return FRAMETIME;
} // mode_FlowStripe()
static const char _data_FX_MODE_FLOWSTRIPE[] PROGMEM = "Flow Stripe@Hue speed,Effect speed;;;1d";


#ifndef WLED_DISABLE_2D
///////////////////////////////////////////////////////////////////////////////
//***************************  2D routines  ***********************************
#define XY(x,y) SEGMENT.XY(x,y)


// Black hole
uint16_t mode_2DBlackHole(void) {            // By: Stepko https://editor.soulmatelights.com/gallery/1012 , Modified by: Andrew Tuline
  if (!strip.isMatrix) return mode_static(); // not a 2D set-up

  const uint16_t cols = SEGMENT.virtualWidth();
  const uint16_t rows = SEGMENT.virtualHeight();
  uint16_t x, y;

  // initialize on first call
  if (SEGENV.call == 0) {
    SEGMENT.setUpLeds();
    SEGMENT.fill(BLACK);
  }

  SEGMENT.fadeToBlackBy(16 + (SEGMENT.speed>>3)); // create fading trails
  float t = (float)(millis())/128;              // timebase
  // outer stars
  for (size_t i = 0; i < 8; i++) {
    x = beatsin8(SEGMENT.custom1>>3,   0, cols - 1, 0, ((i % 2) ? 128 : 0) + t * i);
    y = beatsin8(SEGMENT.intensity>>3, 0, rows - 1, 0, ((i % 2) ? 192 : 64) + t * i);
    SEGMENT.addPixelColorXY(x, y, CHSV(i*32, 255, 255));
  }
  // inner stars
  for (size_t i = 0; i < 4; i++) {
    x = beatsin8(SEGMENT.custom2>>3, cols/4, cols - 1 - cols/4, 0, ((i % 2) ? 128 : 0) + t * i);
    y = beatsin8(SEGMENT.custom3   , rows/4, rows - 1 - rows/4, 0, ((i % 2) ? 192 : 64) + t * i);
    SEGMENT.addPixelColorXY(x, y, CHSV(i*32, 255, 255));
  }
  // central white dot
  SEGMENT.setPixelColorXY(cols/2, rows/2, CHSV(0, 0, 255));
  // blur everything a bit
  SEGMENT.blur(16);

  return FRAMETIME;
} // mode_2DBlackHole()
static const char _data_FX_MODE_2DBLACKHOLE[] PROGMEM = "Black Hole@Fade rate,Outer Y freq.,Outer X freq.,Inner X freq.,Inner Y freq.;;;2d";


////////////////////////////
//     2D Colored Bursts  //
////////////////////////////
uint16_t mode_2DColoredBursts() {              // By: ldirko   https://editor.soulmatelights.com/gallery/819-colored-bursts , modified by: Andrew Tuline
  if (!strip.isMatrix) return mode_static(); // not a 2D set-up

  const uint16_t cols = SEGMENT.virtualWidth();
  const uint16_t rows = SEGMENT.virtualHeight();

  if (SEGENV.call == 0) {
    SEGMENT.setUpLeds();
    SEGMENT.fill(BLACK);
    SEGENV.aux0 = 0; // start with red hue
  }

  bool dot = false;
  bool grad = true;

  byte numLines = SEGMENT.intensity/16 + 1;

  SEGENV.aux0++;  // hue
  SEGMENT.fadeToBlackBy(40);
  for (size_t i = 0; i < numLines; i++) {
    byte x1 = beatsin8(2 + SEGMENT.speed/16, 0, (cols - 1));
    byte x2 = beatsin8(1 + SEGMENT.speed/16, 0, (cols - 1));
    byte y1 = beatsin8(5 + SEGMENT.speed/16, 0, (rows - 1), 0, i * 24);
    byte y2 = beatsin8(3 + SEGMENT.speed/16, 0, (rows - 1), 0, i * 48 + 64);
    CRGB color = ColorFromPalette(SEGPALETTE, i * 255 / numLines + (SEGENV.aux0&0xFF), 255, LINEARBLEND);

    byte xsteps = abs8(x1 - y1) + 1;
    byte ysteps = abs8(x2 - y2) + 1;
    byte steps = xsteps >= ysteps ? xsteps : ysteps;

    for (size_t i = 1; i <= steps; i++) {
      byte dx = lerp8by8(x1, y1, i * 255 / steps);
      byte dy = lerp8by8(x2, y2, i * 255 / steps);
      SEGMENT.addPixelColorXY(dx, dy, color); // use setPixelColorXY for different look
      if (grad) SEGMENT.fadePixelColorXY(dx, dy, (i * 255 / steps)); //Draw gradient line
    }

    if (dot) { //add white point at the ends of line
      SEGMENT.addPixelColorXY(x1, x2, WHITE);
      SEGMENT.addPixelColorXY(y1, y2, WHITE);
    }
  }
  SEGMENT.blur(4);

  return FRAMETIME;
} // mode_2DColoredBursts()
static const char _data_FX_MODE_2DCOLOREDBURSTS[] PROGMEM = "Colored Bursts@Speed,# of lines;;!;2d";


/////////////////////
//      2D DNA     //
/////////////////////
uint16_t mode_2Ddna(void) {         // dna originally by by ldirko at https://pastebin.com/pCkkkzcs. Updated by Preyy. WLED conversion by Andrew Tuline.
  if (!strip.isMatrix) return mode_static(); // not a 2D set-up

  const uint16_t cols = SEGMENT.virtualWidth();
  const uint16_t rows = SEGMENT.virtualHeight();

  if (SEGENV.call == 0) {
    SEGMENT.setUpLeds();
    SEGMENT.fill(BLACK);
  }

  SEGMENT.fadeToBlackBy(64);

  for (int i = 0; i < cols; i++) {
    SEGMENT.setPixelColorXY(i, beatsin8(SEGMENT.speed/8, 0, rows-1, 0, i*4    ), ColorFromPalette(SEGPALETTE, i*5+millis()/17, beatsin8(5, 55, 255, 0, i*10), LINEARBLEND));
    SEGMENT.setPixelColorXY(i, beatsin8(SEGMENT.speed/8, 0, rows-1, 0, i*4+128), ColorFromPalette(SEGPALETTE, i*5+128+millis()/17, beatsin8(5, 55, 255, 0, i*10+128), LINEARBLEND));
  }
  SEGMENT.blur(SEGMENT.intensity>>3);

  return FRAMETIME;
} // mode_2Ddna()
static const char _data_FX_MODE_2DDNA[] PROGMEM = "DNA@Scroll speed,Blur;1,2,3;!;2d";


/////////////////////////
//     2D DNA Spiral   //
/////////////////////////
uint16_t mode_2DDNASpiral() {               // By: ldirko  https://editor.soulmatelights.com/gallery/810 , modified by: Andrew Tuline
  if (!strip.isMatrix) return mode_static(); // not a 2D set-up

  const uint16_t cols = SEGMENT.virtualWidth();
  const uint16_t rows = SEGMENT.virtualHeight();

  if (SEGENV.call == 0) {
    SEGMENT.setUpLeds();
    SEGMENT.fill(BLACK);
    SEGENV.aux0 = 0; // hue
  }

  uint8_t speeds = SEGMENT.speed/2;
  uint8_t freq = SEGMENT.intensity/8;

  uint32_t ms = millis() / 20;
  SEGMENT.fadeToBlackBy(135);

  for (int i = 0; i < rows; i++) {
    uint16_t x  = beatsin8(speeds, 0, cols - 1, 0, i * freq) + beatsin8(speeds - 7, 0, cols - 1, 0, i * freq + 128);
    uint16_t x1 = beatsin8(speeds, 0, cols - 1, 0, 128 + i * freq) + beatsin8(speeds - 7, 0, cols - 1, 0, 128 + 64 + i * freq);
    SEGENV.aux0 = i * 128 / cols + ms; //ewowi20210629: not width - 1 to avoid crash if width = 1
    if ((i + ms / 8) & 3) {
      x = x / 2; x1 = x1 / 2;
      byte steps = abs8(x - x1) + 1;
      for (size_t k = 1; k <= steps; k++) {
        byte dx = lerp8by8(x, x1, k * 255 / steps);
        SEGMENT.addPixelColorXY(dx, i, ColorFromPalette(SEGPALETTE, SEGENV.aux0, 255, LINEARBLEND));
        SEGMENT.fadePixelColorXY(dx, i, (k * 255 / steps));
      }
      SEGMENT.addPixelColorXY(x, i, DARKSLATEGRAY);
      SEGMENT.addPixelColorXY(x1, i, WHITE);
    }
  }

  return FRAMETIME;
} // mode_2DDNASpiral()
static const char _data_FX_MODE_2DDNASPIRAL[] PROGMEM = "DNA Spiral@Scroll speed,Y frequency;;!;2d";


/////////////////////////
//     2D Drift        //
/////////////////////////
uint16_t mode_2DDrift() {              // By: Stepko   https://editor.soulmatelights.com/gallery/884-drift , Modified by: Andrew Tuline
  if (!strip.isMatrix) return mode_static(); // not a 2D set-up

  const uint16_t cols = SEGMENT.virtualWidth();
  const uint16_t rows = SEGMENT.virtualHeight();

  if (SEGENV.call == 0) {
    SEGMENT.setUpLeds();
    SEGMENT.fill(BLACK);
  }

  SEGMENT.fadeToBlackBy(128);

  const uint16_t maxDim = MAX(cols, rows)/2;
  unsigned long t = millis() / (32 - (SEGMENT.speed>>3));
  for (float i = 1; i < maxDim; i += 0.25) {
    float angle = radians(t * (maxDim - i));
    uint16_t myX = (cols>>1) + (uint16_t)(sin_t(angle) * i) + (cols%2);
    uint16_t myY = (rows>>1) + (uint16_t)(cos_t(angle) * i) + (rows%2);
    SEGMENT.setPixelColorXY(myX, myY, ColorFromPalette(SEGPALETTE, (i * 20) + (t / 20), 255, LINEARBLEND));
  }
  SEGMENT.blur(SEGMENT.intensity>>3);

  return FRAMETIME;
} // mode_2DDrift()
static const char _data_FX_MODE_2DDRIFT[] PROGMEM = "Drift@Rotation speed,Blur amount;;!;2d";


//////////////////////////
//     2D Firenoise     //
//////////////////////////
uint16_t mode_2Dfirenoise(void) {               // firenoise2d. By Andrew Tuline. Yet another short routine.
  if (!strip.isMatrix) return mode_static(); // not a 2D set-up

  const uint16_t cols = SEGMENT.virtualWidth();
  const uint16_t rows = SEGMENT.virtualHeight();

  if (SEGENV.call == 0) {
    SEGMENT.setUpLeds();
    SEGMENT.fill(BLACK);
  }

  uint16_t xscale = SEGMENT.intensity*4;
  uint32_t yscale = SEGMENT.speed*8;
  uint8_t indexx = 0;

  SEGPALETTE = CRGBPalette16( CRGB(0,0,0), CRGB(0,0,0), CRGB(0,0,0), CRGB(0,0,0),
                              CRGB::Red, CRGB::Red, CRGB::Red, CRGB::DarkOrange,
                              CRGB::DarkOrange,CRGB::DarkOrange, CRGB::Orange, CRGB::Orange,
                              CRGB::Yellow, CRGB::Orange, CRGB::Yellow, CRGB::Yellow);

  for (int j=0; j < cols; j++) {
    for (int i=0; i < rows; i++) {
      indexx = inoise8(j*yscale*rows/255, i*xscale+millis()/4);                                           // We're moving along our Perlin map.
      SEGMENT.setPixelColorXY(j, i, ColorFromPalette(SEGPALETTE, min(i*(indexx)>>4, 255), i*255/cols, LINEARBLEND)); // With that value, look up the 8 bit colour palette value and assign it to the current LED.
    } // for i
  } // for j

  return FRAMETIME;
} // mode_2Dfirenoise()
static const char _data_FX_MODE_2DFIRENOISE[] PROGMEM = "Firenoise@X scale,Y scale;;;2d";


//////////////////////////////
//     2D Frizzles          //
//////////////////////////////
uint16_t mode_2DFrizzles(void) {                 // By: Stepko https://editor.soulmatelights.com/gallery/640-color-frizzles , Modified by: Andrew Tuline
  if (!strip.isMatrix) return mode_static(); // not a 2D set-up

  const uint16_t cols = SEGMENT.virtualWidth();
  const uint16_t rows = SEGMENT.virtualHeight();

  if (SEGENV.call == 0) {
    SEGMENT.setUpLeds();
    SEGMENT.fill(BLACK);
  }

  SEGMENT.fadeToBlackBy(16);
  for (size_t i = 8; i > 0; i--) {
    SEGMENT.addPixelColorXY(beatsin8(SEGMENT.speed/8 + i, 0, cols - 1),
                            beatsin8(SEGMENT.intensity/8 - i, 0, rows - 1),
                            ColorFromPalette(SEGPALETTE, beatsin8(12, 0, 255), 255, LINEARBLEND));
  }
  SEGMENT.blur(SEGMENT.custom1>>3);

  return FRAMETIME;
} // mode_2DFrizzles()
static const char _data_FX_MODE_2DFRIZZLES[] PROGMEM = "Frizzles@X frequency,Y frequency,Blur;;!;2d";


///////////////////////////////////////////
//   2D Cellular Automata Game of life   //
///////////////////////////////////////////
typedef struct ColorCount {
  CRGB color;
  int8_t  count;
} colorCount;

uint16_t mode_2Dgameoflife(void) { // Written by Ewoud Wijma, inspired by https://natureofcode.com/book/chapter-7-cellular-automata/ and https://github.com/DougHaber/nlife-color
  if (!strip.isMatrix) return mode_static(); // not a 2D set-up

  const uint16_t cols = SEGMENT.virtualWidth();
  const uint16_t rows = SEGMENT.virtualHeight();
  const uint16_t dataSize = sizeof(CRGB) * SEGMENT.length();  // using width*height prevents reallocation if mirroring is enabled

  if (!SEGENV.allocateData(dataSize + sizeof(unsigned long))) return mode_static(); //allocation failed
  CRGB *prevLeds = reinterpret_cast<CRGB*>(SEGENV.data);
  unsigned long *resetMillis = reinterpret_cast<unsigned long*>(SEGENV.data + dataSize); // triggers reset

  CRGB backgroundColor = SEGCOLOR(1);

  if (SEGENV.call == 0 || strip.now - *resetMillis > 5000) {
    *resetMillis = strip.now;

    random16_set_seed(strip.now); //seed the random generator

    //give the leds random state and colors (based on intensity, colors from palette or all posible colors are chosen)
    for (int x = 0; x < cols; x++) for (int y = 0; y < rows; y++) {
      uint8_t state = random8()%2;
      if (state == 0)
        SEGMENT.setPixelColorXY(x,y, backgroundColor);
      else
        SEGMENT.setPixelColorXY(x,y, SEGMENT.color_from_palette(random8(), false, PALETTE_SOLID_WRAP, 0));
    }

    for (int y = 0; y < rows; y++) for (int x = 0; x < cols; x++) prevLeds[XY(x,y)] = CRGB::Black;


    SEGENV.aux1 = 0;
    SEGENV.aux0 = 0xFFFF;
  }

  //copy previous leds (save previous generation)
  for (int x = 0; x < cols; x++) for (int y = 0; y < rows; y++) prevLeds[XY(x,y)] = SEGMENT.getPixelColorXY(x,y);

  //calculate new leds
  for (int x = 0; x < cols; x++) for (int y = 0; y < rows; y++) {
    colorCount colorsCount[9];//count the different colors in the 9*9 matrix
    for (int i=0; i<9; i++) colorsCount[i] = {backgroundColor, 0}; //init colorsCount

    //iterate through neighbors and count them and their different colors
    int neighbors = 0;
    for (int i = -1; i <= 1; i++) for (int j = -1; j <= 1; j++) { //iterate through 9*9 matrix
      // wrap around segment
      int16_t xx = x+i, yy = y+j;
      if (x+i < 0) xx = cols-1; else if (x+i >= cols)  xx = 0;
      if (y+j < 0) yy = rows-1; else if (y+j >= rows) yy = 0;
      uint16_t xy = XY(xx, yy); // previous cell xy to check

      // count different neighbours and colors, except the centre cell
      if (xy != XY(x,y) && prevLeds[xy] != backgroundColor) {
        neighbors++;
        bool colorFound = false;
        int k;
        for (k=0; k<9 && colorsCount[i].count != 0; k++)
          if (colorsCount[k].color == prevLeds[xy]) {
            colorsCount[k].count++;
            colorFound = true;
          }

        if (!colorFound) colorsCount[k] = {prevLeds[xy], 1}; //add new color found in the array
      }
    } // i,j

    // Rules of Life
    uint32_t col = SEGMENT.getPixelColorXY(x,y);
    uint32_t bgc = RGBW32(backgroundColor.r, backgroundColor.g, backgroundColor.b, 0);
    if      ((col != bgc) && (neighbors <  2)) SEGMENT.setPixelColorXY(x,y, bgc); // Loneliness
    else if ((col != bgc) && (neighbors >  3)) SEGMENT.setPixelColorXY(x,y, bgc); // Overpopulation
    else if ((col == bgc) && (neighbors == 3)) {                                              // Reproduction
      //find dominantcolor and assign to cell
      colorCount dominantColorCount = {backgroundColor, 0};
      for (int i=0; i<9 && colorsCount[i].count != 0; i++)
        if (colorsCount[i].count > dominantColorCount.count) dominantColorCount = colorsCount[i];
      if (dominantColorCount.count > 0) SEGMENT.setPixelColorXY(x,y, dominantColorCount.color); //assign the dominant color
    }
    // else do nothing!
  } //x,y

  // calculate CRC16 of leds
  uint16_t crc = crc16((const unsigned char*)prevLeds, dataSize-1); //ewowi: prevLeds instead of leds work as well, tbd: compare more patterns, see SR!

  // check if we had same CRC and reset if needed
  // same CRC would mean image did not change or was repeating itself
  if (!(crc == SEGENV.aux0 || crc == SEGENV.aux1)) *resetMillis = strip.now; //if no repetition avoid reset
  // remember last two
  SEGENV.aux1 = SEGENV.aux0;
  SEGENV.aux0 = crc;

  return FRAMETIME_FIXED * (128-(SEGMENT.speed>>1)); // update only when appropriate time passes (in 42 FPS slots)
} // mode_2Dgameoflife()
static const char _data_FX_MODE_2DGAMEOFLIFE[] PROGMEM = "Game Of Life@!;!,!;!;2d";


/////////////////////////
//     2D Hiphotic     //
/////////////////////////
uint16_t mode_2DHiphotic() {                        //  By: ldirko  https://editor.soulmatelights.com/gallery/810 , Modified by: Andrew Tuline
  if (!strip.isMatrix) return mode_static(); // not a 2D set-up

  const uint16_t cols = SEGMENT.virtualWidth();
  const uint16_t rows = SEGMENT.virtualHeight();
  const uint32_t a = strip.now / ((SEGMENT.custom3>>1)+1);

  for (int x = 0; x < cols; x++) {
    for (int y = 0; y < rows; y++) {
      SEGMENT.setPixelColorXY(x, y, SEGMENT.color_from_palette(sin8(cos8(x * SEGMENT.speed/16 + a / 3) + sin8(y * SEGMENT.intensity/16 + a / 4) + a), false, PALETTE_SOLID_WRAP, 0));
    }
  }

  return FRAMETIME;
} // mode_2DHiphotic()
static const char _data_FX_MODE_2DHIPHOTIC[] PROGMEM = "Hiphotic@X scale,Y scale,,,Speed;;!;2d";


/////////////////////////
//     2D Julia        //
/////////////////////////
// Sliders are:
// intensity = Maximum number of iterations per pixel.
// Custom1 = Location of X centerpoint
// Custom2 = Location of Y centerpoint
// Custom3 = Size of the area (small value = smaller area)
typedef struct Julia {
  float xcen;
  float ycen;
  float xymag;
} julia;

uint16_t mode_2DJulia(void) {                           // An animated Julia set by Andrew Tuline.
  if (!strip.isMatrix) return mode_static(); // not a 2D set-up

  const uint16_t cols = SEGMENT.virtualWidth();
  const uint16_t rows = SEGMENT.virtualHeight();

  if (!SEGENV.allocateData(sizeof(julia))) return mode_static();
  Julia* julias = reinterpret_cast<Julia*>(SEGENV.data);

  float reAl;
  float imAg;

  if (SEGENV.call == 0) {           // Reset the center if we've just re-started this animation.
    julias->xcen = 0.;
    julias->ycen = 0.;
    julias->xymag = 1.0;

    SEGMENT.custom1 = 128;              // Make sure the location widgets are centered to start.
    SEGMENT.custom2 = 128;
    SEGMENT.custom3 = 16;
    SEGMENT.intensity = 24;
  }

  julias->xcen  = julias->xcen  + (float)(SEGMENT.custom1 - 128)/100000.f;
  julias->ycen  = julias->ycen  + (float)(SEGMENT.custom2 - 128)/100000.f;
  julias->xymag = julias->xymag + (float)((SEGMENT.custom3 - 16)<<3)/100000.f; // reduced resolution slider
  if (julias->xymag < 0.01f) julias->xymag = 0.01f;
  if (julias->xymag > 1.0f) julias->xymag = 1.0f;

  float xmin = julias->xcen - julias->xymag;
  float xmax = julias->xcen + julias->xymag;
  float ymin = julias->ycen - julias->xymag;
  float ymax = julias->ycen + julias->xymag;

  // Whole set should be within -1.2,1.2 to -.8 to 1.
  xmin = constrain(xmin, -1.2f, 1.2f);
  xmax = constrain(xmax, -1.2f, 1.2f);
  ymin = constrain(ymin, -0.8f, 1.0f);
  ymax = constrain(ymax, -0.8f, 1.0f);

  float dx;                       // Delta x is mapped to the matrix size.
  float dy;                       // Delta y is mapped to the matrix size.

  int maxIterations = 15;         // How many iterations per pixel before we give up. Make it 8 bits to match our range of colours.
  float maxCalc = 16.0;           // How big is each calculation allowed to be before we give up.

  maxIterations = SEGMENT.intensity/2;


  // Resize section on the fly for some animaton.
  reAl = -0.94299f;               // PixelBlaze example
  imAg = 0.3162f;

  reAl += sin_t((float)millis()/305.f)/20.f;
  imAg += sin_t((float)millis()/405.f)/20.f;

  dx = (xmax - xmin) / (cols);     // Scale the delta x and y values to our matrix size.
  dy = (ymax - ymin) / (rows);

  // Start y
  float y = ymin;
  for (int j = 0; j < rows; j++) {

    // Start x
    float x = xmin;
    for (int i = 0; i < cols; i++) {

      // Now we test, as we iterate z = z^2 + c does z tend towards infinity?
      float a = x;
      float b = y;
      int iter = 0;

      while (iter < maxIterations) {    // Here we determine whether or not we're out of bounds.
        float aa = a * a;
        float bb = b * b;
        float len = aa + bb;
        if (len > maxCalc) {            // |z| = sqrt(a^2+b^2) OR z^2 = a^2+b^2 to save on having to perform a square root.
          break;  // Bail
        }

       // This operation corresponds to z -> z^2+c where z=a+ib c=(x,y). Remember to use 'foil'.
        b = 2*a*b + imAg;
        a = aa - bb + reAl;
        iter++;
      } // while

      // We color each pixel based on how long it takes to get to infinity, or black if it never gets there.
      if (iter == maxIterations) {
        SEGMENT.setPixelColorXY(i, j, 0);
      } else {
        SEGMENT.setPixelColorXY(i, j, SEGMENT.color_from_palette(iter*255/maxIterations, false, PALETTE_SOLID_WRAP, 0));
      }
      x += dx;
    }
    y += dy;
  }
//  SEGMENT.blur(64);

  return FRAMETIME;
} // mode_2DJulia()
static const char _data_FX_MODE_2DJULIA[] PROGMEM = "Julia@,Max iterations per pixel,X center,Y center,Area size;;!;ix=24,c1=128,c2=128,c3=16,2d";


//////////////////////////////
//     2D Lissajous         //
//////////////////////////////
uint16_t mode_2DLissajous(void) {            // By: Andrew Tuline
  if (!strip.isMatrix) return mode_static(); // not a 2D set-up

  const uint16_t cols = SEGMENT.virtualWidth();
  const uint16_t rows = SEGMENT.virtualHeight();

  SEGMENT.fadeToBlackBy(SEGMENT.intensity);

  //for (int i=0; i < 4*(cols+rows); i ++) {
  for (int i=0; i < 256; i ++) {
    //float xlocn = float(sin8(now/4+i*(SEGMENT.speed>>5))) / 255.0f;
    //float ylocn = float(cos8(now/4+i*2)) / 255.0f;
    uint8_t xlocn = sin8(strip.now/2+i*(SEGMENT.speed>>6));
    uint8_t ylocn = cos8(strip.now/2+i*2);
    xlocn = map(xlocn,0,255,0,cols-1);
    ylocn = map(ylocn,0,255,0,rows-1);
    SEGMENT.setPixelColorXY(xlocn, ylocn, SEGMENT.color_from_palette(strip.now/100+i, false, PALETTE_SOLID_WRAP, 0));
  }


  return FRAMETIME;
} // mode_2DLissajous()
static const char _data_FX_MODE_2DLISSAJOUS[] PROGMEM = "Lissajous@X frequency,Fade rate;!,!,!;!;2d";


///////////////////////
//    2D Matrix      //
///////////////////////
uint16_t mode_2Dmatrix(void) {                  // Matrix2D. By Jeremy Williams. Adapted by Andrew Tuline & improved by merkisoft and ewowi.
  if (!strip.isMatrix) return mode_static(); // not a 2D set-up

  const uint16_t cols = SEGMENT.virtualWidth();
  const uint16_t rows = SEGMENT.virtualHeight();

  if (SEGENV.call == 0) {
    SEGMENT.setUpLeds();
    SEGMENT.fill(BLACK);
  }

  uint8_t fade = map(SEGMENT.custom1, 0, 255, 50, 250);    // equals trail size
  uint8_t speed = (256-SEGMENT.speed) >> map(MIN(rows, 150), 0, 150, 0, 3);    // slower speeds for small displays

  CRGB spawnColor;
  CRGB trailColor;
  if (SEGMENT.check1) {
    spawnColor = SEGCOLOR(0);
    trailColor = SEGCOLOR(1);
  } else {
    spawnColor = CRGB(175,255,175);
    trailColor = CRGB(27,130,39);
  }

  if (strip.now - SEGENV.step >= speed) {
    SEGENV.step = strip.now;
    for (int row=rows-1; row>=0; row--) {
      for (int col=0; col<cols; col++) {
        CRGB pix = SEGMENT.getPixelColorXY(col, row);
        if (pix == spawnColor) {
          SEGMENT.setPixelColorXY(col, row, trailColor);  // create trail
          if (row < rows-1) SEGMENT.setPixelColorXY(col, row+1, spawnColor);
        } else {
          // fade other pixels
          SEGMENT.setPixelColorXY(col, row, pix.nscale8(fade));
        }
      }
    }

    // check for empty screen to ensure code spawn
    bool emptyScreen = true;
    for (int x=0; x<cols; x++) for (int y=0; y<rows; y++) {
      if (SEGMENT.getPixelColorXY(x,y)) {
        emptyScreen = false;
        break;
      }
    }

    // spawn new falling code
    if (random8() < SEGMENT.intensity || emptyScreen) {
      uint8_t spawnX = random8(cols);
      SEGMENT.setPixelColorXY(spawnX, 0, spawnColor);
    }
  } // if millis

  return FRAMETIME;
} // mode_2Dmatrix()
static const char _data_FX_MODE_2DMATRIX[] PROGMEM = "Matrix@Falling speed,Spawning rate,Trail,,,Custom color;Spawn,Trail;;pal=0,2d";


/////////////////////////
//     2D Metaballs    //
/////////////////////////
uint16_t mode_2Dmetaballs(void) {   // Metaballs by Stefan Petrick. Cannot have one of the dimensions be 2 or less. Adapted by Andrew Tuline.
  if (!strip.isMatrix) return mode_static(); // not a 2D set-up

  const uint16_t cols = SEGMENT.virtualWidth();
  const uint16_t rows = SEGMENT.virtualHeight();

  float speed = 0.25f * (1+(SEGMENT.speed>>6));

  // get some 2 random moving points
  uint8_t x2 = inoise8(strip.now * speed, 25355, 685 ) / 16;
  uint8_t y2 = inoise8(strip.now * speed, 355, 11685 ) / 16;

  uint8_t x3 = inoise8(strip.now * speed, 55355, 6685 ) / 16;
  uint8_t y3 = inoise8(strip.now * speed, 25355, 22685 ) / 16;

  // and one Lissajou function
  uint8_t x1 = beatsin8(23 * speed, 0, 15);
  uint8_t y1 = beatsin8(28 * speed, 0, 15);

  for (int y = 0; y < rows; y++) {
    for (int x = 0; x < cols; x++) {
      // calculate distances of the 3 points from actual pixel
      // and add them together with weightening
      uint16_t dx = abs(x - x1);
      uint16_t dy = abs(y - y1);
      uint16_t dist = 2 * sqrt16((dx * dx) + (dy * dy));

      dx = abs(x - x2);
      dy = abs(y - y2);
      dist += sqrt16((dx * dx) + (dy * dy));

      dx = abs(x - x3);
      dy = abs(y - y3);
      dist += sqrt16((dx * dx) + (dy * dy));

      // inverse result
      byte color = 1000 / dist;

      // map color between thresholds
      if (color > 0 and color < 60) {
        SEGMENT.setPixelColorXY(x, y, SEGMENT.color_from_palette(map(color * 9, 9, 531, 0, 255), false, PALETTE_SOLID_WRAP, 0));
      } else {
        SEGMENT.setPixelColorXY(x, y, SEGMENT.color_from_palette(0, false, PALETTE_SOLID_WRAP, 0));
      }
      // show the 3 points, too
      SEGMENT.setPixelColorXY(x1, y1, WHITE);
      SEGMENT.setPixelColorXY(x2, y2, WHITE);
      SEGMENT.setPixelColorXY(x3, y3, WHITE);
    }
  }

  return FRAMETIME;
} // mode_2Dmetaballs()
static const char _data_FX_MODE_2DMETABALLS[] PROGMEM = "Metaballs@Speed;!,!,!;!;2d";


//////////////////////
//    2D Noise      //
//////////////////////
uint16_t mode_2Dnoise(void) {                  // By Andrew Tuline
  if (!strip.isMatrix) return mode_static(); // not a 2D set-up

  const uint16_t cols = SEGMENT.virtualWidth();
  const uint16_t rows = SEGMENT.virtualHeight();

  const uint16_t scale  = SEGMENT.intensity+2;

  for (int y = 0; y < rows; y++) {
    for (int x = 0; x < cols; x++) {
      uint8_t pixelHue8 = inoise8(x * scale, y * scale, millis() / (16 - SEGMENT.speed/16));
      SEGMENT.setPixelColorXY(x, y, ColorFromPalette(SEGPALETTE, pixelHue8));
    }
  }

  return FRAMETIME;
} // mode_2Dnoise()
static const char _data_FX_MODE_2DNOISE[] PROGMEM = "Noise2D@Speed,Scale;!,!,!;!;2d";


//////////////////////////////
//     2D Plasma Ball       //
//////////////////////////////
uint16_t mode_2DPlasmaball(void) {                   // By: Stepko https://editor.soulmatelights.com/gallery/659-plasm-ball , Modified by: Andrew Tuline
  if (!strip.isMatrix) return mode_static(); // not a 2D set-up

  const uint16_t cols = SEGMENT.virtualWidth();
  const uint16_t rows = SEGMENT.virtualHeight();

  if (SEGENV.call == 0) {
    SEGMENT.setUpLeds();
    SEGMENT.fill(BLACK);
  }

  SEGMENT.fadeToBlackBy(SEGMENT.custom1>>2);

  float t = millis() / (33 - SEGMENT.speed/8);
  for (int i = 0; i < cols; i++) {
    uint16_t thisVal = inoise8(i * 30, t, t);
    uint16_t thisMax = map(thisVal, 0, 255, 0, cols-1);
    for (int j = 0; j < rows; j++) {
      uint16_t thisVal_ = inoise8(t, j * 30, t);
      uint16_t thisMax_ = map(thisVal_, 0, 255, 0, rows-1);
      uint16_t x = (i + thisMax_ - cols / 2);
      uint16_t y = (j + thisMax - cols / 2);
      uint16_t cx = (i + thisMax_);
      uint16_t cy = (j + thisMax);

      SEGMENT.addPixelColorXY(i, j, ((x - y > -2) && (x - y < 2)) ||
                                    ((cols - 1 - x - y) > -2 && (cols - 1 - x - y < 2)) ||
                                    (cols - cx == 0) ||
                                    (cols - 1 - cx == 0) ||
                                    ((rows - cy == 0) ||
                                    (rows - 1 - cy == 0)) ? ColorFromPalette(SEGPALETTE, beat8(5), thisVal, LINEARBLEND) : CRGB::Black);
    }
  }
  SEGMENT.blur(SEGMENT.custom2>>5);

  return FRAMETIME;
} // mode_2DPlasmaball()
static const char _data_FX_MODE_2DPLASMABALL[] PROGMEM = "Plasma Ball@Speed,,Fade,Blur;!,!,!;!;2d";


////////////////////////////////
//  2D Polar Lights           //
////////////////////////////////
//static float fmap(const float x, const float in_min, const float in_max, const float out_min, const float out_max) {
//  return (out_max - out_min) * (x - in_min) / (in_max - in_min) + out_min;
//}
uint16_t mode_2DPolarLights(void) {        // By: Kostyantyn Matviyevskyy  https://editor.soulmatelights.com/gallery/762-polar-lights , Modified by: Andrew Tuline
  if (!strip.isMatrix) return mode_static(); // not a 2D set-up

  const uint16_t cols = SEGMENT.virtualWidth();
  const uint16_t rows = SEGMENT.virtualHeight();

  CRGBPalette16 auroraPalette  = {0x000000, 0x003300, 0x006600, 0x009900, 0x00cc00, 0x00ff00, 0x33ff00, 0x66ff00, 0x99ff00, 0xccff00, 0xffff00, 0xffcc00, 0xff9900, 0xff6600, 0xff3300, 0xff0000};

  if (SEGENV.call == 0) {
    SEGMENT.setUpLeds();
    SEGMENT.fill(BLACK);
    SEGENV.step = 0;
  }

  float adjustHeight = (float)map(rows, 8, 32, 28, 12);
  uint16_t adjScale = map(cols, 8, 64, 310, 63);
/*
  if (SEGENV.aux1 != SEGMENT.custom1/12) {   // Hacky palette rotation. We need that black.
    SEGENV.aux1 = SEGMENT.custom1/12;
    for (int i = 0; i < 16; i++) {
      long ilk;
      ilk = (long)currentPalette[i].r << 16;
      ilk += (long)currentPalette[i].g << 8;
      ilk += (long)currentPalette[i].b;
      ilk = (ilk << SEGENV.aux1) | (ilk >> (24 - SEGENV.aux1));
      currentPalette[i].r = ilk >> 16;
      currentPalette[i].g = ilk >> 8;
      currentPalette[i].b = ilk;
    }
  }
*/
  uint16_t _scale = map(SEGMENT.intensity, 0, 255, 30, adjScale);
  byte _speed = map(SEGMENT.speed, 0, 255, 128, 16);

  for (int x = 0; x < cols; x++) {
    for (int y = 0; y < rows; y++) {
      SEGENV.step++;
      SEGMENT.setPixelColorXY(x, y, ColorFromPalette(auroraPalette,
                                      qsub8(
                                        inoise8((SEGENV.step%2) + x * _scale, y * 16 + SEGENV.step % 16, SEGENV.step / _speed),
                                        fabsf((float)rows / 2 - (float)y) * adjustHeight)));
    }
  }

  return FRAMETIME;
} // mode_2DPolarLights()
static const char _data_FX_MODE_2DPOLARLIGHTS[] PROGMEM = "Polar Lights@Speed,Scale;;;2d";


/////////////////////////
//     2D Pulser       //
/////////////////////////
uint16_t mode_2DPulser(void) {                       // By: ldirko   https://editor.soulmatelights.com/gallery/878-pulse-test , modifed by: Andrew Tuline
  if (!strip.isMatrix) return mode_static(); // not a 2D set-up

  const uint16_t cols = SEGMENT.virtualWidth();  // WLEDMM bugfix
  const uint16_t rows = SEGMENT.virtualHeight();

  if (SEGENV.call == 0) {
    SEGMENT.setUpLeds();
    SEGMENT.fill(BLACK);
  }

  SEGMENT.fadeToBlackBy(8 - (SEGMENT.intensity>>5));

  uint32_t a = strip.now / (18 - SEGMENT.speed / 16);
  uint16_t x = (a / 14) % cols;                  // WLEDMM bugfix
  uint16_t y = map((sin8(a * 5) + sin8(a * 4) + sin8(a * 2)), 0, 765, rows-1, 0);
  SEGMENT.setPixelColorXY(x, y, ColorFromPalette(SEGPALETTE, map(y, 0, rows-1, 0, 255), 255, LINEARBLEND));

  SEGMENT.blur(1 + (SEGMENT.intensity>>4));

  return FRAMETIME;
} // mode_2DPulser()
static const char _data_FX_MODE_2DPULSER[] PROGMEM = "Pulser@Speed,Blur;;!;2d";


/////////////////////////
//     2D Sindots      //
/////////////////////////
uint16_t mode_2DSindots(void) {                             // By: ldirko   https://editor.soulmatelights.com/gallery/597-sin-dots , modified by: Andrew Tuline
  if (!strip.isMatrix) return mode_static(); // not a 2D set-up

  const uint16_t cols = SEGMENT.virtualWidth();
  const uint16_t rows = SEGMENT.virtualHeight();

  if (SEGENV.call == 0) {
    SEGMENT.setUpLeds();
    SEGMENT.fill(BLACK);
  }

  SEGMENT.fadeToBlackBy(SEGMENT.custom1>>3);

  byte t1 = millis() / (257 - SEGMENT.speed); // 20;
  byte t2 = sin8(t1) / 4 * 2;
  for (int i = 0; i < 13; i++) {
    byte x = sin8(t1 + i * SEGMENT.intensity/8)*(cols-1)/255;  //   max index now 255x15/255=15!
    byte y = sin8(t2 + i * SEGMENT.intensity/8)*(rows-1)/255;  //  max index now 255x15/255=15!
    SEGMENT.setPixelColorXY(x, y, ColorFromPalette(SEGPALETTE, i * 255 / 13, 255, LINEARBLEND));
  }
  SEGMENT.blur(SEGMENT.custom2>>3);

  return FRAMETIME;
} // mode_2DSindots()
static const char _data_FX_MODE_2DSINDOTS[] PROGMEM = "Sindots@Speed,Dot distance,Fade rate,Blur;;!;2d";


//////////////////////////////
//     2D Squared Swirl     //
//////////////////////////////
// custom3 affects the blur amount.
uint16_t mode_2Dsquaredswirl(void) {            // By: Mark Kriegsman. https://gist.github.com/kriegsman/368b316c55221134b160
                                                          // Modifed by: Andrew Tuline
  if (!strip.isMatrix) return mode_static(); // not a 2D set-up

  const uint16_t cols = SEGMENT.virtualWidth();
  const uint16_t rows = SEGMENT.virtualHeight();

  if (SEGENV.call == 0) {
    SEGMENT.setUpLeds();
    SEGMENT.fill(BLACK);
  }

  const uint8_t kBorderWidth = 2;

  SEGMENT.fadeToBlackBy(24);

  uint8_t blurAmount = SEGMENT.custom3<<3; // reduced resolution slider
  SEGMENT.blur(blurAmount);

  // Use two out-of-sync sine waves
  uint8_t i = beatsin8(19, kBorderWidth, cols-kBorderWidth);
  uint8_t j = beatsin8(22, kBorderWidth, cols-kBorderWidth);
  uint8_t k = beatsin8(17, kBorderWidth, cols-kBorderWidth);
  uint8_t m = beatsin8(18, kBorderWidth, rows-kBorderWidth);
  uint8_t n = beatsin8(15, kBorderWidth, rows-kBorderWidth);
  uint8_t p = beatsin8(20, kBorderWidth, rows-kBorderWidth);

  uint16_t ms = millis();

  SEGMENT.addPixelColorXY(i, m, ColorFromPalette(SEGPALETTE, ms/29, 255, LINEARBLEND));
  SEGMENT.addPixelColorXY(j, n, ColorFromPalette(SEGPALETTE, ms/41, 255, LINEARBLEND));
  SEGMENT.addPixelColorXY(k, p, ColorFromPalette(SEGPALETTE, ms/73, 255, LINEARBLEND));

  return FRAMETIME;
} // mode_2Dsquaredswirl()
static const char _data_FX_MODE_2DSQUAREDSWIRL[] PROGMEM = "Squared Swirl@,,,,Blur;;!;2d";


//////////////////////////////
//     2D Sun Radiation     //
//////////////////////////////
uint16_t mode_2DSunradiation(void) {                   // By: ldirko https://editor.soulmatelights.com/gallery/599-sun-radiation  , modified by: Andrew Tuline
  if (!strip.isMatrix) return mode_static(); // not a 2D set-up

  const uint16_t cols = SEGMENT.virtualWidth();
  const uint16_t rows = SEGMENT.virtualHeight();

  if (!SEGENV.allocateData(sizeof(byte)*(cols+2)*(rows+2))) return mode_static(); //allocation failed
  byte *bump = reinterpret_cast<byte*>(SEGENV.data);

  if (SEGENV.call == 0) {
    SEGMENT.setUpLeds();
    SEGMENT.fill(BLACK);
  }

  unsigned long t = millis() / 4;
  int index = 0;
  uint8_t someVal = SEGMENT.speed/4;             // Was 25.
  for (int j = 0; j < (rows + 2); j++) {
    for (int i = 0; i < (cols + 2); i++) {
      byte col = (inoise8_raw(i * someVal, j * someVal, t)) / 2;
      bump[index++] = col;
    }
  }

  int yindex = cols + 3;
  int16_t vly = -(rows / 2 + 1);
  for (int y = 0; y < rows; y++) {
    ++vly;
    int16_t vlx = -(cols / 2 + 1);
    for (int x = 0; x < cols; x++) {
      ++vlx;
      int8_t nx = bump[x + yindex + 1] - bump[x + yindex - 1];
      int8_t ny = bump[x + yindex + (cols + 2)] - bump[x + yindex - (cols + 2)];
      byte difx = abs8(vlx * 7 - nx);
      byte dify = abs8(vly * 7 - ny);
      int temp = difx * difx + dify * dify;
      int col = 255 - temp / 8; //8 its a size of effect
      if (col < 0) col = 0;
      SEGMENT.setPixelColorXY(x, y, HeatColor(col / (3.0f-(float)(SEGMENT.intensity)/128.f)));
    }
    yindex += (cols + 2);
  }

  return FRAMETIME;
} // mode_2DSunradiation()
static const char _data_FX_MODE_2DSUNRADIATION[] PROGMEM = "Sun Radiation@Variance,Brightness;;;2d";


/////////////////////////
//     2D Tartan       //
/////////////////////////
uint16_t mode_2Dtartan(void) {          // By: Elliott Kember  https://editor.soulmatelights.com/gallery/3-tartan , Modified by: Andrew Tuline
  if (!strip.isMatrix) return mode_static(); // not a 2D set-up

  const uint16_t cols = SEGMENT.virtualWidth();
  const uint16_t rows = SEGMENT.virtualHeight();

  if (SEGENV.call == 0) {
    SEGMENT.setUpLeds();
    SEGMENT.fill(BLACK);
  }

  uint8_t hue;
  int offsetX = beatsin16(3, -360, 360);
  int offsetY = beatsin16(2, -360, 360);

  for (int x = 0; x < cols; x++) {
    for (int y = 0; y < rows; y++) {
      hue = x * beatsin16(10, 1, 10) + offsetY;
      SEGMENT.setPixelColorXY(x, y, ColorFromPalette(SEGPALETTE, hue, sin8(x * SEGMENT.speed + offsetX) * sin8(x * SEGMENT.speed + offsetX) / 255, LINEARBLEND));
      hue = y * 3 + offsetX;
      SEGMENT.addPixelColorXY(x, y, ColorFromPalette(SEGPALETTE, hue, sin8(y * SEGMENT.intensity + offsetY) * sin8(y * SEGMENT.intensity + offsetY) / 255, LINEARBLEND));
    }
  }

  return FRAMETIME;
} // mode_2DTartan()
static const char _data_FX_MODE_2DTARTAN[] PROGMEM = "Tartan@X scale,Y scale;;!;2d";


/////////////////////////
//     2D spaceships   //
/////////////////////////
uint16_t mode_2Dspaceships(void) {    //// Space ships by stepko (c)05.02.21 [https://editor.soulmatelights.com/gallery/639-space-ships], adapted by Blaz Kristan (AKA blazoncek)
  if (!strip.isMatrix) return mode_static(); // not a 2D set-up

  const uint16_t cols = SEGMENT.virtualWidth();
  const uint16_t rows = SEGMENT.virtualHeight();

  if (SEGENV.call == 0) {
    SEGMENT.setUpLeds();
    SEGMENT.fill(BLACK);
  }

  uint32_t tb = strip.now >> 12;  // every ~4s
  if (tb > SEGENV.step) {
    int8_t dir = ++SEGENV.aux0;
    dir  += (int)random8(3)-1;
    if      (dir > 7) SEGENV.aux0 = 0;
    else if (dir < 0) SEGENV.aux0 = 7;
    else              SEGENV.aux0 = dir;
    SEGENV.step = tb + random8(4);
  }

  SEGMENT.fadeToBlackBy(map(SEGMENT.speed, 0, 255, 248, 16));
  SEGMENT.move(SEGENV.aux0, 1);

  for (size_t i = 0; i < 8; i++) {
    byte x = beatsin8(12 + i, 2, cols - 3);
    byte y = beatsin8(15 + i, 2, rows - 3);
    CRGB color = ColorFromPalette(SEGPALETTE, beatsin8(12 + i, 0, 255), 255);
    SEGMENT.addPixelColorXY(x, y, color);
    if (cols > 24 || rows > 24) {
      SEGMENT.addPixelColorXY(x+1, y, color);
      SEGMENT.addPixelColorXY(x-1, y, color);
      SEGMENT.addPixelColorXY(x, y+1, color);
      SEGMENT.addPixelColorXY(x, y-1, color);
    }
  }
  SEGMENT.blur(SEGMENT.intensity>>3);

  return FRAMETIME;
}
static const char _data_FX_MODE_2DSPACESHIPS[] PROGMEM = "Spaceships@!,Blur;!,!,!;!;2d";


/////////////////////////
//     2D Crazy Bees   //
/////////////////////////
//// Crazy bees by stepko (c)12.02.21 [https://editor.soulmatelights.com/gallery/651-crazy-bees], adapted by Blaz Kristan (AKA blazoncek)
#define MAX_BEES 5
uint16_t mode_2Dcrazybees(void) {
  if (!strip.isMatrix) return mode_static(); // not a 2D set-up

  const uint16_t cols = SEGMENT.virtualWidth();
  const uint16_t rows = SEGMENT.virtualHeight();

  byte n = MIN(MAX_BEES, (rows * cols) / 256 + 1);

  typedef struct Bee {
    uint8_t posX, posY, aimX, aimY, hue;
    int8_t deltaX, deltaY, signX, signY, error;
    void aimed(uint16_t w, uint16_t h) {
      random16_set_seed(millis());
      aimX = random8(0, w);
      aimY = random8(0, h);
      hue = random8();
      deltaX = abs(aimX - posX);
      deltaY = abs(aimY - posY);
      signX = posX < aimX ? 1 : -1;
      signY = posY < aimY ? 1 : -1;
      error = deltaX - deltaY;
    };
  } bee_t;

  if (!SEGENV.allocateData(sizeof(bee_t)*MAX_BEES)) return mode_static(); //allocation failed
  bee_t *bee = reinterpret_cast<bee_t*>(SEGENV.data);

  if (SEGENV.call == 0) {
    SEGMENT.setUpLeds();
    SEGMENT.fill(BLACK);
    for (size_t i = 0; i < n; i++) {
      bee[i].posX = random8(0, cols);
      bee[i].posY = random8(0, rows);
      bee[i].aimed(cols, rows);
    }
  }

  if (millis() > SEGENV.step) {
    SEGENV.step = millis() + (FRAMETIME * 8 / ((SEGMENT.speed>>5)+1));

    SEGMENT.fadeToBlackBy(32);
  
    for (size_t i = 0; i < n; i++) {
      SEGMENT.addPixelColorXY(bee[i].aimX + 1, bee[i].aimY, CHSV(bee[i].hue, 255, 255));
      SEGMENT.addPixelColorXY(bee[i].aimX, bee[i].aimY + 1, CHSV(bee[i].hue, 255, 255));
      SEGMENT.addPixelColorXY(bee[i].aimX - 1, bee[i].aimY, CHSV(bee[i].hue, 255, 255));
      SEGMENT.addPixelColorXY(bee[i].aimX, bee[i].aimY - 1, CHSV(bee[i].hue, 255, 255));
      if (bee[i].posX != bee[i].aimX || bee[i].posY != bee[i].aimY) {
        SEGMENT.setPixelColorXY(bee[i].posX, bee[i].posY, CRGB(CHSV(bee[i].hue, 60, 255)));
        int8_t error2 = bee[i].error * 2;
        if (error2 > -bee[i].deltaY) {
          bee[i].error -= bee[i].deltaY;
          bee[i].posX += bee[i].signX;
        }
        if (error2 < bee[i].deltaX) {
          bee[i].error += bee[i].deltaX;
          bee[i].posY += bee[i].signY;
        }
      } else {
        bee[i].aimed(cols, rows);
      }
    }
    SEGMENT.blur(SEGMENT.intensity>>4);
  }
  return FRAMETIME;
}
static const char _data_FX_MODE_2DCRAZYBEES[] PROGMEM = "Crazy Bees@!,Blur;;;2d";


/////////////////////////
//     2D Ghost Rider  //
/////////////////////////
//// Ghost Rider by stepko (c)2021 [https://editor.soulmatelights.com/gallery/716-ghost-rider], adapted by Blaz Kristan (AKA blazoncek)
#define LIGHTERS_AM 64  // max lighters (adequate for 32x32 matrix)
uint16_t mode_2Dghostrider(void) {
  if (!strip.isMatrix) return mode_static(); // not a 2D set-up

  const uint16_t cols = SEGMENT.virtualWidth();
  const uint16_t rows = SEGMENT.virtualHeight();

  typedef struct Lighter {
    int16_t  gPosX;
    int16_t  gPosY;
    uint16_t gAngle;
    int8_t   angleSpeed;
    uint16_t lightersPosX[LIGHTERS_AM];
    uint16_t lightersPosY[LIGHTERS_AM];
    uint16_t Angle[LIGHTERS_AM];
    uint16_t time[LIGHTERS_AM];
    bool     reg[LIGHTERS_AM];
    int8_t   Vspeed;
  } lighter_t;

  if (!SEGENV.allocateData(sizeof(lighter_t))) return mode_static(); //allocation failed
  lighter_t *lighter = reinterpret_cast<lighter_t*>(SEGENV.data);

  const size_t maxLighters = min(cols + rows, LIGHTERS_AM);

  if (SEGENV.call == 0) SEGMENT.setUpLeds();
  if (SEGENV.aux0 != cols || SEGENV.aux1 != rows) {
    SEGENV.aux0 = cols;
    SEGENV.aux1 = rows;
    SEGMENT.fill(BLACK);
    random16_set_seed(strip.now);
    lighter->angleSpeed = random8(0,20) - 10;
    lighter->Vspeed = 5;
    lighter->gPosX = (cols/2) * 10;
    lighter->gPosY = (rows/2) * 10;
    for (size_t i = 0; i < maxLighters; i++) {
      lighter->lightersPosX[i] = lighter->gPosX;
      lighter->lightersPosY[i] = lighter->gPosY + i;
      lighter->time[i] = i * 2;
    }
  }

  if (millis() > SEGENV.step) {
    SEGENV.step = millis() + 1024 / (cols+rows);

    SEGMENT.fadeToBlackBy((SEGMENT.speed>>2)+64);

    CRGB color = CRGB::White;
    SEGMENT.wu_pixel(lighter->gPosX * 256 / 10, lighter->gPosY * 256 / 10, color);

    lighter->gPosX += lighter->Vspeed * sin_t(radians(lighter->gAngle));
    lighter->gPosY += lighter->Vspeed * cos_t(radians(lighter->gAngle));
    lighter->gAngle += lighter->angleSpeed;
    if (lighter->gPosX < 0)               lighter->gPosX = (cols - 1) * 10;
    if (lighter->gPosX > (cols - 1) * 10) lighter->gPosX = 0;
    if (lighter->gPosY < 0)               lighter->gPosY = (rows - 1) * 10;
    if (lighter->gPosY > (rows - 1) * 10) lighter->gPosY = 0;
    for (size_t i = 0; i < maxLighters; i++) {
      lighter->time[i] += random8(5, 20);
      if (lighter->time[i] >= 255 ||
        (lighter->lightersPosX[i] <= 0) ||
          (lighter->lightersPosX[i] >= (cols - 1) * 10) ||
          (lighter->lightersPosY[i] <= 0) ||
          (lighter->lightersPosY[i] >= (rows - 1) * 10)) {
        lighter->reg[i] = true;
      }
      if (lighter->reg[i]) {
        lighter->lightersPosY[i] = lighter->gPosY;
        lighter->lightersPosX[i] = lighter->gPosX;
        lighter->Angle[i] = lighter->gAngle + random(-10, 10);
        lighter->time[i] = 0;
        lighter->reg[i] = false;
      } else {
        lighter->lightersPosX[i] += -7 * sin_t(radians(lighter->Angle[i]));
        lighter->lightersPosY[i] += -7 * cos_t(radians(lighter->Angle[i]));
      }
      SEGMENT.wu_pixel(lighter->lightersPosX[i] * 256 / 10, lighter->lightersPosY[i] * 256 / 10, ColorFromPalette(SEGPALETTE, (256 - lighter->time[i])));
    }
    SEGMENT.blur(SEGMENT.intensity>>3);
  }

  return FRAMETIME;
}
static const char _data_FX_MODE_2DGHOSTRIDER[] PROGMEM = "Ghost Rider@Fade rate,Blur;!,!,!;!;2d";


////////////////////////////
//     2D Floating Blobs  //
////////////////////////////
//// Floating Blobs by stepko (c)2021 [https://editor.soulmatelights.com/gallery/573-blobs], adapted by Blaz Kristan (AKA blazoncek)
#define MAX_BLOBS 8
uint16_t mode_2Dfloatingblobs(void) {
  if (!strip.isMatrix) return mode_static(); // not a 2D set-up

  const uint16_t cols = SEGMENT.virtualWidth();
  const uint16_t rows = SEGMENT.virtualHeight();

  typedef struct Blob {
    float x[MAX_BLOBS], y[MAX_BLOBS];
    float sX[MAX_BLOBS], sY[MAX_BLOBS]; // speed
    float r[MAX_BLOBS];
    bool grow[MAX_BLOBS];
    byte color[MAX_BLOBS];
  } blob_t;

  uint8_t Amount = (SEGMENT.intensity>>5) + 1; // NOTE: be sure to update MAX_BLOBS if you change this

  if (!SEGENV.allocateData(sizeof(blob_t))) return mode_static(); //allocation failed
  blob_t *blob = reinterpret_cast<blob_t*>(SEGENV.data);

  if (SEGENV.call == 0) SEGMENT.setUpLeds();
  if (SEGENV.aux0 != cols || SEGENV.aux1 != rows) {
    SEGENV.aux0 = cols; // re-initialise if virtual size changes
    SEGENV.aux1 = rows;
    SEGMENT.fill(BLACK);
    for (size_t i = 0; i < MAX_BLOBS; i++) {
      blob->r[i]  = random8(1, cols>8 ? (cols/4) : 2);
      blob->sX[i] = (float) random8(3, cols) / (float)(256 - SEGMENT.speed); // speed x
      blob->sY[i] = (float) random8(3, rows) / (float)(256 - SEGMENT.speed); // speed y
      blob->x[i]  = random8(0, cols-1);
      blob->y[i]  = random8(0, rows-1);
      blob->color[i] = random8();
      blob->grow[i]  = (blob->r[i] < 1.f);
      if (blob->sX[i] == 0) blob->sX[i] = 1;
      if (blob->sY[i] == 0) blob->sY[i] = 1;
    }
  }

  SEGMENT.fadeToBlackBy(20);

  // Bounce balls around
  for (size_t i = 0; i < Amount; i++) {
    if (SEGENV.step < millis()) blob->color[i] = add8(blob->color[i], 4); // slowly change color
    // change radius if needed
    if (blob->grow[i]) {
      // enlarge radius until it is >= 4
      blob->r[i] += (fabsf(blob->sX[i]) > fabsf(blob->sY[i]) ? fabsf(blob->sX[i]) : fabsf(blob->sY[i])) * 0.05f;
      if (blob->r[i] >= MIN(cols/4.f,2.f)) {
        blob->grow[i] = false;
      }
    } else {
      // reduce radius until it is < 1
      blob->r[i] -= (fabsf(blob->sX[i]) > fabsf(blob->sY[i]) ? fabsf(blob->sX[i]) : fabsf(blob->sY[i])) * 0.05f;
      if (blob->r[i] < 1.f) {
        blob->grow[i] = true; 
      }
    }
    uint32_t c = SEGMENT.color_from_palette(blob->color[i], false, false, 0);
    if (blob->r[i] > 1.f) SEGMENT.fill_circle(blob->y[i], blob->x[i], roundf(blob->r[i]), c);
    else                  SEGMENT.setPixelColorXY(blob->y[i], blob->x[i], c);
    // move x
    if (blob->x[i] + blob->r[i] >= cols - 1) blob->x[i] += (blob->sX[i] * ((cols - 1 - blob->x[i]) / blob->r[i] + 0.005f));
    else if (blob->x[i] - blob->r[i] <= 0)   blob->x[i] += (blob->sX[i] * (blob->x[i] / blob->r[i] + 0.005f));
    else                                     blob->x[i] += blob->sX[i];
    // move y
    if (blob->y[i] + blob->r[i] >= rows - 1) blob->y[i] += (blob->sY[i] * ((rows - 1 - blob->y[i]) / blob->r[i] + 0.005f));
    else if (blob->y[i] - blob->r[i] <= 0)   blob->y[i] += (blob->sY[i] * (blob->y[i] / blob->r[i] + 0.005f));
    else                                     blob->y[i] += blob->sY[i];
    // bounce x
    if (blob->x[i] < 0.01f) {
      blob->sX[i] = (float)random8(3, cols) / (256 - SEGMENT.speed);
      blob->x[i]  = 0.01f;
    } else if (blob->x[i] > (float)cols - 1.01f) {
      blob->sX[i] = (float)random8(3, cols) / (256 - SEGMENT.speed);
      blob->sX[i] = -blob->sX[i];
      blob->x[i]  = (float)cols - 1.01f;
    }
    // bounce y
    if (blob->y[i] < 0.01f) {
      blob->sY[i] = (float)random8(3, rows) / (256 - SEGMENT.speed);
      blob->y[i]  = 0.01f;
    } else if (blob->y[i] > (float)rows - 1.01f) {
      blob->sY[i] = (float)random8(3, rows) / (256 - SEGMENT.speed);
      blob->sY[i] = -blob->sY[i];
      blob->y[i]  = (float)rows - 1.01f;
    }
  }
  SEGMENT.blur(SEGMENT.custom1>>2);

  if (SEGENV.step < millis()) SEGENV.step = millis() + 2000; // change colors every 2 seconds

  return FRAMETIME;
}
#undef MAX_BLOBS
static const char _data_FX_MODE_2DBLOBS[] PROGMEM = "Blobs@!,# blobs,Blur;!,!;!;c1=8,2d";


////////////////////////////
//     2D Scrolling text  //
////////////////////////////
uint16_t mode_2Dscrollingtext(void) {
  if (!strip.isMatrix) return mode_static(); // not a 2D set-up

  const uint16_t cols = SEGMENT.virtualWidth();
  const uint16_t rows = SEGMENT.virtualHeight();

  int letterWidth;
  int letterHeight;
  switch (map(SEGMENT.custom2, 0, 255, 1, 5)) {
    default:
    case 1: letterWidth = 4; letterHeight =  6; break;
    case 2: letterWidth = 5; letterHeight =  8; break;
    case 3: letterWidth = 6; letterHeight =  8; break;
    case 4: letterWidth = 7; letterHeight =  9; break;
    case 5: letterWidth = 5; letterHeight = 12; break;
  }
  const int yoffset = map(SEGMENT.intensity, 0, 255, -rows/2, rows/2) + (rows-letterHeight)/2;
  char text[33] = {'\0'};
  if (SEGMENT.name) for (size_t i=0,j=0; i<strlen(SEGMENT.name); i++) if (SEGMENT.name[i]>31 && SEGMENT.name[i]<128) text[j++] = SEGMENT.name[i];

  if (!strlen(text) || !strncmp_P(text,PSTR("#DATE"),5) || !strncmp_P(text,PSTR("#TIME"),5)) { // fallback if empty segment name: display date and time
    char sec[5];
    byte AmPmHour = hour(localTime);
    boolean isitAM = true;
    if (useAMPM) {
      if (AmPmHour > 11) { AmPmHour -= 12; isitAM = false; }
      if (AmPmHour == 0) { AmPmHour  = 12; }
    }
    if (useAMPM) sprintf_P(sec, PSTR(" %2s"), (isitAM ? "AM" : "PM"));
    else         sprintf_P(sec, PSTR(":%02d"), second(localTime));
    if      (!strncmp_P(text,PSTR("#DATE"),5)) sprintf_P(text, PSTR("%d.%d.%d"), day(localTime), month(localTime), year(localTime));
    else if (!strncmp_P(text,PSTR("#TIME"),5)) sprintf_P(text, PSTR("%2d:%02d%s"), AmPmHour, minute(localTime), sec);
    else sprintf_P(text, PSTR("%s %d, %d %2d:%02d%s"), monthShortStr(month(localTime)), day(localTime), year(localTime), AmPmHour, minute(localTime), sec);
  }
  const int numberOfLetters = strlen(text);

  if (SEGENV.step < millis()) {
    if ((numberOfLetters * letterWidth) > cols) ++SEGENV.aux0 %= (numberOfLetters * letterWidth) + cols;      // offset
    else                                          SEGENV.aux0  = (cols + (numberOfLetters * letterWidth))/2;
    ++SEGENV.aux1 &= 0xFF; // color shift
    SEGENV.step = millis() + map(SEGMENT.speed, 0, 255, 10*FRAMETIME_FIXED, 2*FRAMETIME_FIXED);

    // we need it 3 times
    SEGMENT.fade_out(255 - (SEGMENT.custom1>>5)); // fade to background color
    SEGMENT.fade_out(255 - (SEGMENT.custom1>>5)); // fade to background color
    SEGMENT.fade_out(255 - (SEGMENT.custom1>>5)); // fade to background color
    for (int i = 0; i < numberOfLetters; i++) {
      if (int(cols) - int(SEGENV.aux0) + letterWidth*(i+1) < 0) continue; // don't draw characters off-screen
      SEGMENT.drawCharacter(text[i], int(cols) - int(SEGENV.aux0) + letterWidth*i, yoffset, letterWidth, letterHeight, SEGMENT.color_from_palette(SEGENV.aux1, false, PALETTE_SOLID_WRAP, 0));
    }
  }

  return FRAMETIME;
}
static const char _data_FX_MODE_2DSCROLLTEXT[] PROGMEM = "Scrolling Text@!,Y Offset,Trail,Font size;!,!;!;ix=128,c1=0,rev=0,mi=0,rY=0,mY=0,2d";


////////////////////////////
//     2D Drift Rose      //
////////////////////////////
//// Drift Rose by stepko (c)2021 [https://editor.soulmatelights.com/gallery/1369-drift-rose-pattern], adapted by Blaz Kristan (AKA blazoncek)
uint16_t mode_2Ddriftrose(void) {
  if (!strip.isMatrix) return mode_static(); // not a 2D set-up

  const uint16_t cols = SEGMENT.virtualWidth();
  const uint16_t rows = SEGMENT.virtualHeight();

  const float CX = (cols-cols%2)/2.f - .5f;
  const float CY = (rows-rows%2)/2.f - .5f;
  const float L = min(cols, rows) / 2.f;

  if (SEGENV.call == 0) {
    SEGMENT.setUpLeds();
    SEGMENT.fill(BLACK);
  }

  SEGMENT.fadeToBlackBy(32+(SEGMENT.speed>>3));
  for (size_t i = 1; i < 37; i++) {
    uint32_t x = (CX + (sin_t(radians(i * 10)) * (beatsin8(i, 0, L*2)-L))) * 255.f;
    uint32_t y = (CY + (cos_t(radians(i * 10)) * (beatsin8(i, 0, L*2)-L))) * 255.f;
    SEGMENT.wu_pixel(x, y, CHSV(i * 10, 255, 255));
  }
  SEGMENT.blur((SEGMENT.intensity>>4)+1);

  return FRAMETIME;
}
static const char _data_FX_MODE_2DDRIFTROSE[] PROGMEM = "Drift Rose@Fade,Blur;;;2d";

#endif // WLED_DISABLE_2D


///////////////////////////////////////////////////////////////////////////////
/********************     audio enhanced routines     ************************/
///////////////////////////////////////////////////////////////////////////////


/* use the following code to pass AudioReactive usermod variables to effect

  uint8_t  *binNum = (uint8_t*)&SEGENV.aux1, *maxVol = (uint8_t*)(&SEGENV.aux1+1); // just in case assignment
  bool      samplePeak = false;
  float     FFT_MajorPeak = 1.0;
  uint8_t  *fftResult = nullptr;
  float    *fftBin = nullptr;
  um_data_t *um_data;
  if (usermods.getUMData(&um_data, USERMOD_ID_AUDIOREACTIVE)) {
    volumeSmth    = *(float*)   um_data->u_data[0];
    volumeRaw     = *(float*)   um_data->u_data[1];
    fftResult     =  (uint8_t*) um_data->u_data[2];
    samplePeak    = *(uint8_t*) um_data->u_data[3];
    FFT_MajorPeak = *(float*)   um_data->u_data[4];
    my_magnitude  = *(float*)   um_data->u_data[5];
    maxVol        =  (uint8_t*) um_data->u_data[6];  // requires UI element (SEGMENT.customX?), changes source element
    binNum        =  (uint8_t*) um_data->u_data[7];  // requires UI element (SEGMENT.customX?), changes source element
    fftBin        =  (float*)   um_data->u_data[8];
  } else {
    // add support for no audio data
    um_data = simulateSound(SEGMENT.soundSim);
  }
*/


// a few constants needed for AudioReactive effects

// for 22Khz sampling
#define MAX_FREQUENCY   11025    // sample frequency / 2 (as per Nyquist criterion)
#define MAX_FREQ_LOG10  4.04238f // log10(MAX_FREQUENCY)

// for 20Khz sampling
//#define MAX_FREQUENCY   10240
//#define MAX_FREQ_LOG10  4.0103f

// for 10Khz sampling
//#define MAX_FREQUENCY   5120
//#define MAX_FREQ_LOG10  3.71f


/////////////////////////////////
//     * Ripple Peak           //
/////////////////////////////////
uint16_t mode_ripplepeak(void) {                // * Ripple peak. By Andrew Tuline.
                                                          // This currently has no controls.
  #define maxsteps 16                                     // Case statement wouldn't allow a variable.

  uint16_t maxRipples = 16;
  uint16_t dataSize = sizeof(Ripple) * maxRipples;
  if (!SEGENV.allocateData(dataSize)) return mode_static(); //allocation failed
  Ripple* ripples = reinterpret_cast<Ripple*>(SEGENV.data);

  um_data_t *um_data;
  if (!usermods.getUMData(&um_data, USERMOD_ID_AUDIOREACTIVE)) {
    // add support for no audio
    um_data = simulateSound(SEGMENT.soundSim);
  }
  uint8_t samplePeak    = *(uint8_t*)um_data->u_data[3];
  #ifdef ESP32
  float   FFT_MajorPeak = *(float*)  um_data->u_data[4];
  #endif
  uint8_t *maxVol       =  (uint8_t*)um_data->u_data[6];
  uint8_t *binNum       =  (uint8_t*)um_data->u_data[7];

  // printUmData();

  if (SEGENV.call == 0) {
    SEGENV.aux0 = 255;
    SEGMENT.custom1 = *binNum;
    SEGMENT.custom2 = *maxVol * 2;
  }

  *binNum = SEGMENT.custom1;                              // Select a bin.
  *maxVol = SEGMENT.custom2 / 2;                          // Our volume comparator.

  SEGMENT.fade_out(240);                                  // Lower frame rate means less effective fading than FastLED
  SEGMENT.fade_out(240);

  for (int i = 0; i < SEGMENT.intensity/16; i++) {   // Limit the number of ripples.
    if (samplePeak) ripples[i].state = 255;

    switch (ripples[i].state) {
      case 254:     // Inactive mode
        break;

      case 255:                                           // Initialize ripple variables.
        ripples[i].pos = random16(SEGLEN);
        #ifdef ESP32
          if (FFT_MajorPeak > 1)                          // log10(0) is "forbidden" (throws exception)
          ripples[i].color = (int)(log10f(FFT_MajorPeak)*128);
          else ripples[i].color = 0;
        #else
          ripples[i].color = random8();
        #endif
        ripples[i].state = 0;
        break;

      case 0:
        SEGMENT.setPixelColor(ripples[i].pos, color_blend(SEGCOLOR(1), SEGMENT.color_from_palette(ripples[i].color, false, PALETTE_SOLID_WRAP, 0), SEGENV.aux0));
        ripples[i].state++;
        break;

      case maxsteps:                                      // At the end of the ripples. 254 is an inactive mode.
        ripples[i].state = 254;
        break;

      default:                                            // Middle of the ripples.
        SEGMENT.setPixelColor((ripples[i].pos + ripples[i].state + SEGLEN) % SEGLEN, color_blend(SEGCOLOR(1), SEGMENT.color_from_palette(ripples[i].color, false, PALETTE_SOLID_WRAP, 0), SEGENV.aux0/ripples[i].state*2));
        SEGMENT.setPixelColor((ripples[i].pos - ripples[i].state + SEGLEN) % SEGLEN, color_blend(SEGCOLOR(1), SEGMENT.color_from_palette(ripples[i].color, false, PALETTE_SOLID_WRAP, 0), SEGENV.aux0/ripples[i].state*2));
        ripples[i].state++;                               // Next step.
        break;
    } // switch step
  } // for i

  return FRAMETIME;
} // mode_ripplepeak()
static const char _data_FX_MODE_RIPPLEPEAK[] PROGMEM = "Ripple Peak@Fade rate,Max # of ripples,Select bin,Volume (min);!,!;!;c2=0,m12=0,si=0,1d,vo"; // Pixel, Beatsin


#ifndef WLED_DISABLE_2D
/////////////////////////
//    * 2D Swirl       //
/////////////////////////
// By: Mark Kriegsman https://gist.github.com/kriegsman/5adca44e14ad025e6d3b , modified by Andrew Tuline
uint16_t mode_2DSwirl(void) {
  if (!strip.isMatrix) return mode_static(); // not a 2D set-up

  const uint16_t cols = SEGMENT.virtualWidth();
  const uint16_t rows = SEGMENT.virtualHeight();

  if (SEGENV.call == 0) {
    SEGMENT.setUpLeds();
    SEGMENT.fill(BLACK);
  }

  const uint8_t borderWidth = 2;

  SEGMENT.blur(SEGMENT.custom1);

  uint8_t  i = beatsin8( 27*SEGMENT.speed/255, borderWidth, cols - borderWidth);
  uint8_t  j = beatsin8( 41*SEGMENT.speed/255, borderWidth, rows - borderWidth);
  uint8_t ni = (cols - 1) - i;
  uint8_t nj = (cols - 1) - j;
  uint16_t ms = millis();

  um_data_t *um_data;
  if (!usermods.getUMData(&um_data, USERMOD_ID_AUDIOREACTIVE)) {
    // add support for no audio
    um_data = simulateSound(SEGMENT.soundSim);
  }
  float   volumeSmth  = *(float*)   um_data->u_data[0]; //ewowi: use instead of sampleAvg???
  int16_t volumeRaw   = *(int16_t*) um_data->u_data[1];

  // printUmData();

  SEGMENT.addPixelColorXY( i, j, ColorFromPalette(SEGPALETTE, (ms / 11 + volumeSmth*4), volumeRaw * SEGMENT.intensity / 64, LINEARBLEND)); //CHSV( ms / 11, 200, 255);
  SEGMENT.addPixelColorXY( j, i, ColorFromPalette(SEGPALETTE, (ms / 13 + volumeSmth*4), volumeRaw * SEGMENT.intensity / 64, LINEARBLEND)); //CHSV( ms / 13, 200, 255);
  SEGMENT.addPixelColorXY(ni,nj, ColorFromPalette(SEGPALETTE, (ms / 17 + volumeSmth*4), volumeRaw * SEGMENT.intensity / 64, LINEARBLEND)); //CHSV( ms / 17, 200, 255);
  SEGMENT.addPixelColorXY(nj,ni, ColorFromPalette(SEGPALETTE, (ms / 29 + volumeSmth*4), volumeRaw * SEGMENT.intensity / 64, LINEARBLEND)); //CHSV( ms / 29, 200, 255);
  SEGMENT.addPixelColorXY( i,nj, ColorFromPalette(SEGPALETTE, (ms / 37 + volumeSmth*4), volumeRaw * SEGMENT.intensity / 64, LINEARBLEND)); //CHSV( ms / 37, 200, 255);
  SEGMENT.addPixelColorXY(ni, j, ColorFromPalette(SEGPALETTE, (ms / 41 + volumeSmth*4), volumeRaw * SEGMENT.intensity / 64, LINEARBLEND)); //CHSV( ms / 41, 200, 255);

  return FRAMETIME;
} // mode_2DSwirl()
static const char _data_FX_MODE_2DSWIRL[] PROGMEM = "Swirl@!,Sensitivity,Blur;,Bg Swirl;!;ix=64si=0,2d,vo"; // Beatsin


/////////////////////////
//    * 2D Waverly     //
/////////////////////////
// By: Stepko, https://editor.soulmatelights.com/gallery/652-wave , modified by Andrew Tuline
uint16_t mode_2DWaverly(void) {
  if (!strip.isMatrix) return mode_static(); // not a 2D set-up

  const uint16_t cols = SEGMENT.virtualWidth();
  const uint16_t rows = SEGMENT.virtualHeight();

  if (SEGENV.call == 0) {
    SEGMENT.setUpLeds();
    SEGMENT.fill(BLACK);
  }

  um_data_t *um_data;
  if (!usermods.getUMData(&um_data, USERMOD_ID_AUDIOREACTIVE)) {
    // add support for no audio
    um_data = simulateSound(SEGMENT.soundSim);
  }
  float   volumeSmth  = *(float*)   um_data->u_data[0];

  SEGMENT.fadeToBlackBy(SEGMENT.speed);

  long t = millis() / 2;
  for (int i = 0; i < cols; i++) {
    uint16_t thisVal = volumeSmth*SEGMENT.intensity/64 * inoise8(i * 45 , t , t)/64;
    uint16_t thisMax = map(thisVal, 0, 512, 0, rows);

    for (int j = 0; j < thisMax; j++) {
      SEGMENT.addPixelColorXY(i, j, ColorFromPalette(SEGPALETTE, map(j, 0, thisMax, 250, 0), 255, LINEARBLEND));
      SEGMENT.addPixelColorXY((cols - 1) - i, (rows - 1) - j, ColorFromPalette(SEGPALETTE, map(j, 0, thisMax, 250, 0), 255, LINEARBLEND));
    }
  }
  SEGMENT.blur(16);

  return FRAMETIME;
} // mode_2DWaverly()
static const char _data_FX_MODE_2DWAVERLY[] PROGMEM = "Waverly@Amplification,Sensitivity;;!;ix=64,si=0,2d,vo"; // Beatsin

#endif // WLED_DISABLE_2D

// float version of map()
static float mapf(float x, float in_min, float in_max, float out_min, float out_max){
  return (x - in_min) * (out_max - out_min) / (in_max - in_min) + out_min;
}

// Gravity struct requited for GRAV* effects
typedef struct Gravity {
  int    topLED;
  int    gravityCounter;
} gravity;

///////////////////////
//   * GRAVCENTER    //
///////////////////////
uint16_t mode_gravcenter(void) {                // Gravcenter. By Andrew Tuline.

  const uint16_t dataSize = sizeof(gravity);
  if (!SEGENV.allocateData(dataSize)) return mode_static(); //allocation failed
  Gravity* gravcen = reinterpret_cast<Gravity*>(SEGENV.data);

  um_data_t *um_data;
  if (!usermods.getUMData(&um_data, USERMOD_ID_AUDIOREACTIVE)) {
    // add support for no audio
    um_data = simulateSound(SEGMENT.soundSim);
  }
  float   volumeSmth  = *(float*)  um_data->u_data[0];

  //SEGMENT.fade_out(240);
  SEGMENT.fade_out(251);  // 30%

  float segmentSampleAvg = volumeSmth * (float)SEGMENT.intensity / 255.0f;
  segmentSampleAvg *= 0.125; // divide by 8, to compensate for later "sensitivty" upscaling

  float mySampleAvg = mapf(segmentSampleAvg*2.0, 0, 32, 0, (float)SEGLEN/2.0); // map to pixels available in current segment 
  uint16_t tempsamp = constrain(mySampleAvg, 0, SEGLEN/2);     // Keep the sample from overflowing.
  uint8_t gravity = 8 - SEGMENT.speed/32;

  for (int i=0; i<tempsamp; i++) {
    uint8_t index = inoise8(i*segmentSampleAvg+millis(), 5000+i*segmentSampleAvg);
    SEGMENT.setPixelColor(i+SEGLEN/2, color_blend(SEGCOLOR(1), SEGMENT.color_from_palette(index, false, PALETTE_SOLID_WRAP, 0), segmentSampleAvg*8));
    SEGMENT.setPixelColor(SEGLEN/2-i-1, color_blend(SEGCOLOR(1), SEGMENT.color_from_palette(index, false, PALETTE_SOLID_WRAP, 0), segmentSampleAvg*8));
  }

  if (tempsamp >= gravcen->topLED)
    gravcen->topLED = tempsamp-1;
  else if (gravcen->gravityCounter % gravity == 0)
    gravcen->topLED--;

  if (gravcen->topLED >= 0) {
    SEGMENT.setPixelColor(gravcen->topLED+SEGLEN/2, SEGMENT.color_from_palette(millis(), false, PALETTE_SOLID_WRAP, 0));
    SEGMENT.setPixelColor(SEGLEN/2-1-gravcen->topLED, SEGMENT.color_from_palette(millis(), false, PALETTE_SOLID_WRAP, 0));
  }
  gravcen->gravityCounter = (gravcen->gravityCounter + 1) % gravity;

  return FRAMETIME;
} // mode_gravcenter()
static const char _data_FX_MODE_GRAVCENTER[] PROGMEM = "Gravcenter@Rate of fall,Sensitivity;,!;!;ix=128,m12=2,si=0,1d,vo"; // Circle, Beatsin


///////////////////////
//   * GRAVCENTRIC   //
///////////////////////
uint16_t mode_gravcentric(void) {                     // Gravcentric. By Andrew Tuline.

  uint16_t dataSize = sizeof(gravity);
  if (!SEGENV.allocateData(dataSize)) return mode_static();     //allocation failed
  Gravity* gravcen = reinterpret_cast<Gravity*>(SEGENV.data);

  um_data_t *um_data;
  if (!usermods.getUMData(&um_data, USERMOD_ID_AUDIOREACTIVE)) {
    // add support for no audio
    um_data = simulateSound(SEGMENT.soundSim);
  }
  float   volumeSmth  = *(float*)  um_data->u_data[0];

  // printUmData();

  //SEGMENT.fade_out(240);
  //SEGMENT.fade_out(240); // twice? really?
  SEGMENT.fade_out(253);  // 50%

  float segmentSampleAvg = volumeSmth * (float)SEGMENT.intensity / 255.0;
  segmentSampleAvg *= 0.125f; // divide by 8, to compensate for later "sensitivty" upscaling

  float mySampleAvg = mapf(segmentSampleAvg*2.0, 0.0f, 32.0f, 0.0f, (float)SEGLEN/2.0); // map to pixels availeable in current segment 
  int tempsamp = constrain(mySampleAvg, 0, SEGLEN/2);     // Keep the sample from overflowing.
  uint8_t gravity = 8 - SEGMENT.speed/32;

  for (int i=0; i<tempsamp; i++) {
    uint8_t index = segmentSampleAvg*24+millis()/200;
    SEGMENT.setPixelColor(i+SEGLEN/2, SEGMENT.color_from_palette(index, false, PALETTE_SOLID_WRAP, 0));
    SEGMENT.setPixelColor(SEGLEN/2-1-i, SEGMENT.color_from_palette(index, false, PALETTE_SOLID_WRAP, 0));
  }

  if (tempsamp >= gravcen->topLED)
    gravcen->topLED = tempsamp-1;
  else if (gravcen->gravityCounter % gravity == 0)
    gravcen->topLED--;

  if (gravcen->topLED >= 0) {
    SEGMENT.setPixelColor(gravcen->topLED+SEGLEN/2, CRGB::Gray);
    SEGMENT.setPixelColor(SEGLEN/2-1-gravcen->topLED, CRGB::Gray);
  }
  gravcen->gravityCounter = (gravcen->gravityCounter + 1) % gravity;

  return FRAMETIME;
} // mode_gravcentric()
static const char _data_FX_MODE_GRAVCENTRIC[] PROGMEM = "Gravcentric@Rate of fall,Sensitivity;!;!;ix=128,m12=3,si=0,1d,vo"; // Corner, Beatsin


///////////////////////
//   * GRAVIMETER    //
///////////////////////
uint16_t mode_gravimeter(void) {                // Gravmeter. By Andrew Tuline.

  uint16_t dataSize = sizeof(gravity);
  if (!SEGENV.allocateData(dataSize)) return mode_static(); //allocation failed
  Gravity* gravcen = reinterpret_cast<Gravity*>(SEGENV.data);

  um_data_t *um_data;
  if (!usermods.getUMData(&um_data, USERMOD_ID_AUDIOREACTIVE)) {
    // add support for no audio
    um_data = simulateSound(SEGMENT.soundSim);
  }
  float   volumeSmth  = *(float*)  um_data->u_data[0];

  //SEGMENT.fade_out(240);
  SEGMENT.fade_out(249);  // 25%

  float segmentSampleAvg = volumeSmth * (float)SEGMENT.intensity / 255.0;
  segmentSampleAvg *= 0.25; // divide by 4, to compensate for later "sensitivty" upscaling

  float mySampleAvg = mapf(segmentSampleAvg*2.0, 0, 64, 0, (SEGLEN-1)); // map to pixels availeable in current segment 
  int tempsamp = constrain(mySampleAvg,0,SEGLEN-1);       // Keep the sample from overflowing.
  uint8_t gravity = 8 - SEGMENT.speed/32;

  for (int i=0; i<tempsamp; i++) {
    uint8_t index = inoise8(i*segmentSampleAvg+millis(), 5000+i*segmentSampleAvg);
    SEGMENT.setPixelColor(i, color_blend(SEGCOLOR(1), SEGMENT.color_from_palette(index, false, PALETTE_SOLID_WRAP, 0), segmentSampleAvg*8));
  }

  if (tempsamp >= gravcen->topLED)
    gravcen->topLED = tempsamp;
  else if (gravcen->gravityCounter % gravity == 0)
    gravcen->topLED--;

  if (gravcen->topLED > 0) {
    SEGMENT.setPixelColor(gravcen->topLED, SEGMENT.color_from_palette(millis(), false, PALETTE_SOLID_WRAP, 0));
  }
  gravcen->gravityCounter = (gravcen->gravityCounter + 1) % gravity;

  return FRAMETIME;
} // mode_gravimeter()
static const char _data_FX_MODE_GRAVIMETER[] PROGMEM = "Gravimeter@Rate of fall,Sensitivity;!,!;!;ix=128,m12=2,si=0,1d,vo"; // Circle, Beatsin


//////////////////////
//   * JUGGLES      //
//////////////////////
uint16_t mode_juggles(void) {                   // Juggles. By Andrew Tuline.
  um_data_t *um_data;
  if (!usermods.getUMData(&um_data, USERMOD_ID_AUDIOREACTIVE)) {
    // add support for no audio
    um_data = simulateSound(SEGMENT.soundSim);
  }
  float   volumeSmth   = *(float*)  um_data->u_data[0];

  SEGMENT.fade_out(224); // 6.25%
  uint16_t my_sampleAgc = fmax(fmin(volumeSmth, 255.0), 0);

  for (size_t i=0; i<SEGMENT.intensity/32+1U; i++) {
    SEGMENT.setPixelColor(beatsin16(SEGMENT.speed/4+i*2,0,SEGLEN-1), color_blend(SEGCOLOR(1), SEGMENT.color_from_palette(millis()/4+i*2, false, PALETTE_SOLID_WRAP, 0), my_sampleAgc));
  }

  return FRAMETIME;
} // mode_juggles()
static const char _data_FX_MODE_JUGGLES[] PROGMEM = "Juggles@!,# of balls;,!;!;m12=0,si=0,1d,vo"; // Pixels, Beatsin


//////////////////////
//   * MATRIPIX     //
//////////////////////
uint16_t mode_matripix(void) {                  // Matripix. By Andrew Tuline.
  // even with 1D effect we have to take logic for 2D segments for allocation as fill_solid() fills whole segment

  um_data_t *um_data;
  if (!usermods.getUMData(&um_data, USERMOD_ID_AUDIOREACTIVE)) {
    // add support for no audio
    um_data = simulateSound(SEGMENT.soundSim);
  }
  int16_t volumeRaw    = *(int16_t*)um_data->u_data[1];

  if (SEGENV.call == 0) {
    SEGMENT.setUpLeds();
    SEGMENT.fill(BLACK);
  }

  uint8_t secondHand = micros()/(256-SEGMENT.speed)/500 % 16;
  if(SEGENV.aux0 != secondHand) {
    SEGENV.aux0 = secondHand;

    int pixBri = volumeRaw * SEGMENT.intensity / 64;
    for (int i=0; i<SEGLEN-1; i++) SEGMENT.setPixelColor(i, SEGMENT.getPixelColor(i+1)); // shift left
    SEGMENT.setPixelColor(SEGLEN-1, color_blend(SEGCOLOR(1), SEGMENT.color_from_palette(millis(), false, PALETTE_SOLID_WRAP, 0), pixBri));
  }

  return FRAMETIME;
} // mode_matripix()
static const char _data_FX_MODE_MATRIPIX[] PROGMEM = "Matripix@!,Brightness;!,!;!;ix=64,m12=2,si=1,1d,vo"; //,rev=1,mi=1,rY=1,mY=1 Circle, WeWillRockYou, reverseX


//////////////////////
//   * MIDNOISE     //
//////////////////////
uint16_t mode_midnoise(void) {                  // Midnoise. By Andrew Tuline.
// Changing xdist to SEGENV.aux0 and ydist to SEGENV.aux1.

  um_data_t *um_data;
  if (!usermods.getUMData(&um_data, USERMOD_ID_AUDIOREACTIVE)) {
    // add support for no audio
    um_data = simulateSound(SEGMENT.soundSim);
  }
  float   volumeSmth   = *(float*)  um_data->u_data[0];

  SEGMENT.fade_out(SEGMENT.speed);
  SEGMENT.fade_out(SEGMENT.speed);

  float tmpSound2 = volumeSmth * (float)SEGMENT.intensity / 256.0;  // Too sensitive.
  tmpSound2 *= (float)SEGMENT.intensity / 128.0;              // Reduce sensitity/length.

  int maxLen = mapf(tmpSound2, 0, 127, 0, SEGLEN/2);
  if (maxLen >SEGLEN/2) maxLen = SEGLEN/2;

  for (int i=(SEGLEN/2-maxLen); i<(SEGLEN/2+maxLen); i++) {
    uint8_t index = inoise8(i*volumeSmth+SEGENV.aux0, SEGENV.aux1+i*volumeSmth);  // Get a value from the noise function. I'm using both x and y axis.
    SEGMENT.setPixelColor(i, SEGMENT.color_from_palette(index, false, PALETTE_SOLID_WRAP, 0));
  }

  SEGENV.aux0=SEGENV.aux0+beatsin8(5,0,10);
  SEGENV.aux1=SEGENV.aux1+beatsin8(4,0,10);

  return FRAMETIME;
} // mode_midnoise()
static const char _data_FX_MODE_MIDNOISE[] PROGMEM = "Midnoise@Fade rate,Maximum length;,!;!;ix=128,m12=1,si=0,1d,vo"; // Bar, Beatsin


//////////////////////
//   * NOISEFIRE    //
//////////////////////
// I am the god of hellfire. . . Volume (only) reactive fire routine. Oh, look how short this is.
uint16_t mode_noisefire(void) {                 // Noisefire. By Andrew Tuline.
  CRGBPalette16 myPal = CRGBPalette16(CHSV(0,255,2),    CHSV(0,255,4),    CHSV(0,255,8), CHSV(0, 255, 8),  // Fire palette definition. Lower value = darker.
                                      CHSV(0, 255, 16), CRGB::Red,        CRGB::Red,     CRGB::Red,
                                      CRGB::DarkOrange, CRGB::DarkOrange, CRGB::Orange,  CRGB::Orange,
                                      CRGB::Yellow,     CRGB::Orange,     CRGB::Yellow,  CRGB::Yellow);

  um_data_t *um_data;
  if (!usermods.getUMData(&um_data, USERMOD_ID_AUDIOREACTIVE)) {
    // add support for no audio
    um_data = simulateSound(SEGMENT.soundSim);
  }
  float   volumeSmth   = *(float*)  um_data->u_data[0];

  if (SEGENV.call == 0) SEGMENT.fill(BLACK);

  for (int i = 0; i < SEGLEN; i++) {
    uint16_t index = inoise8(i*SEGMENT.speed/64,millis()*SEGMENT.speed/64*SEGLEN/255);  // X location is constant, but we move along the Y at the rate of millis(). By Andrew Tuline.
    index = (255 - i*256/SEGLEN) * index/(256-SEGMENT.intensity);                       // Now we need to scale index so that it gets blacker as we get close to one of the ends.
                                                                                        // This is a simple y=mx+b equation that's been scaled. index/128 is another scaling.

    CRGB color = ColorFromPalette(myPal, index, volumeSmth*2, LINEARBLEND);     // Use the my own palette.
    SEGMENT.setPixelColor(i, color);
  }

  return FRAMETIME;
} // mode_noisefire()
static const char _data_FX_MODE_NOISEFIRE[] PROGMEM = "Noisefire@!,!;;;m12=2,si=0,1d,vo"; // Circle, Beatsin


///////////////////////
//   * Noisemeter    //
///////////////////////
uint16_t mode_noisemeter(void) {                // Noisemeter. By Andrew Tuline.

  um_data_t *um_data;
  if (!usermods.getUMData(&um_data, USERMOD_ID_AUDIOREACTIVE)) {
    // add support for no audio
    um_data = simulateSound(SEGMENT.soundSim);
  }
  float   volumeSmth   = *(float*)  um_data->u_data[0];
  int16_t volumeRaw    = *(int16_t*)um_data->u_data[1];

  //uint8_t fadeRate = map(SEGMENT.speed,0,255,224,255);
  uint8_t fadeRate = map(SEGMENT.speed,0,255,200,254);
  SEGMENT.fade_out(fadeRate);

  float tmpSound2 = volumeRaw * 2.0 * (float)SEGMENT.intensity / 255.0;
  int maxLen = mapf(tmpSound2, 0, 255, 0, SEGLEN); // map to pixels availeable in current segment              // Still a bit too sensitive.
  if (maxLen <0) maxLen = 0;
  if (maxLen >SEGLEN) maxLen = SEGLEN;

  for (int i=0; i<maxLen; i++) {                                    // The louder the sound, the wider the soundbar. By Andrew Tuline.
    uint8_t index = inoise8(i*volumeSmth+SEGENV.aux0, SEGENV.aux1+i*volumeSmth);  // Get a value from the noise function. I'm using both x and y axis.
    SEGMENT.setPixelColor(i, SEGMENT.color_from_palette(index, false, PALETTE_SOLID_WRAP, 0));
  }

  SEGENV.aux0+=beatsin8(5,0,10);
  SEGENV.aux1+=beatsin8(4,0,10);

  return FRAMETIME;
} // mode_noisemeter()
static const char _data_FX_MODE_NOISEMETER[] PROGMEM = "Noisemeter@Fade rate,Width;!,!;!;ix=128,m12=2,si=0,1d,vo"; // Circle, Beatsin


//////////////////////
//   * PIXELWAVE    //
//////////////////////
uint16_t mode_pixelwave(void) {                 // Pixelwave. By Andrew Tuline.
  // even with 1D effect we have to take logic for 2D segments for allocation as fill_solid() fills whole segment

  if (SEGENV.call == 0) {
    SEGMENT.setUpLeds();
    SEGMENT.fill(BLACK);
  }

  um_data_t *um_data;
  if (!usermods.getUMData(&um_data, USERMOD_ID_AUDIOREACTIVE)) {
    // add support for no audio
    um_data = simulateSound(SEGMENT.soundSim);
  }
  int16_t volumeRaw    = *(int16_t*)um_data->u_data[1];

  uint8_t secondHand = micros()/(256-SEGMENT.speed)/500+1 % 16;
  if (SEGENV.aux0 != secondHand) {
    SEGENV.aux0 = secondHand;

    int pixBri = volumeRaw * SEGMENT.intensity / 64;

    SEGMENT.setPixelColor(SEGLEN/2, color_blend(SEGCOLOR(1), SEGMENT.color_from_palette(millis(), false, PALETTE_SOLID_WRAP, 0), pixBri));
    for (int i = SEGLEN - 1; i > SEGLEN/2; i--)   SEGMENT.setPixelColor(i, SEGMENT.getPixelColor(i-1)); //move to the left
    for (int i = 0; i < SEGLEN/2; i++)            SEGMENT.setPixelColor(i, SEGMENT.getPixelColor(i+1)); // move to the right
  }

  return FRAMETIME;
} // mode_pixelwave()
static const char _data_FX_MODE_PIXELWAVE[] PROGMEM = "Pixelwave@!,Sensitivity;!,!;!;ix=64,m12=2,si=0,1d,vo"; // Circle, Beatsin


//////////////////////
//   * PLASMOID     //
//////////////////////
typedef struct Plasphase {
  int16_t    thisphase;
  int16_t    thatphase;
} plasphase;

uint16_t mode_plasmoid(void) {                  // Plasmoid. By Andrew Tuline.
  // even with 1D effect we have to take logic for 2D segments for allocation as fill_solid() fills whole segment
  if (!SEGENV.allocateData(sizeof(plasphase))) return mode_static(); //allocation failed
  Plasphase* plasmoip = reinterpret_cast<Plasphase*>(SEGENV.data);

  um_data_t *um_data;
  if (!usermods.getUMData(&um_data, USERMOD_ID_AUDIOREACTIVE)) {
    // add support for no audio
    um_data = simulateSound(SEGMENT.soundSim);
  }
  float   volumeSmth   = *(float*)  um_data->u_data[0];

  SEGMENT.fadeToBlackBy(32);

  plasmoip->thisphase += beatsin8(6,-4,4);                          // You can change direction and speed individually.
  plasmoip->thatphase += beatsin8(7,-4,4);                          // Two phase values to make a complex pattern. By Andrew Tuline.

  for (int i=0; i<SEGLEN; i++) {                          // For each of the LED's in the strand, set a brightness based on a wave as follows.
    // updated, similar to "plasma" effect - softhack007
    uint8_t thisbright = cubicwave8(((i*(1 + (3*SEGMENT.speed/32)))+plasmoip->thisphase) & 0xFF)/2;
    thisbright += cos8(((i*(97 +(5*SEGMENT.speed/32)))+plasmoip->thatphase) & 0xFF)/2; // Let's munge the brightness a bit and animate it all with the phases.
    
    uint8_t colorIndex=thisbright;
    if (volumeSmth * SEGMENT.intensity / 64 < thisbright) {thisbright = 0;}

    SEGMENT.addPixelColor(i, color_blend(SEGCOLOR(1), SEGMENT.color_from_palette(colorIndex, false, PALETTE_SOLID_WRAP, 0), thisbright));
  }

  return FRAMETIME;
} // mode_plasmoid()
static const char _data_FX_MODE_PLASMOID[] PROGMEM = "Plasmoid@Phase,# of pixels;!,!;!;sx=128,ix=128,m12=0,si=0,1d,vo"; // Pixels, Beatsin


///////////////////////
//   * PUDDLEPEAK    //
///////////////////////
// Andrew's crappy peak detector. If I were 40+ years younger, I'd learn signal processing.
uint16_t mode_puddlepeak(void) {                // Puddlepeak. By Andrew Tuline.

  uint16_t size = 0;
  uint8_t fadeVal = map(SEGMENT.speed,0,255, 224, 254);
  uint16_t pos = random(SEGLEN);                          // Set a random starting position.

  um_data_t *um_data;
  if (!usermods.getUMData(&um_data, USERMOD_ID_AUDIOREACTIVE)) {
    // add support for no audio
    um_data = simulateSound(SEGMENT.soundSim);
  }
  uint8_t samplePeak = *(uint8_t*)um_data->u_data[3];
  uint8_t *maxVol    =  (uint8_t*)um_data->u_data[6];
  uint8_t *binNum    =  (uint8_t*)um_data->u_data[7];
  float   volumeSmth   = *(float*)  um_data->u_data[0];

  if (SEGENV.call == 0) {
    SEGMENT.custom1 = *binNum;
    SEGMENT.custom2 = *maxVol * 2;
  }

  *binNum = SEGMENT.custom1;                              // Select a bin.
  *maxVol = SEGMENT.custom2 / 2;                          // Our volume comparator.

  SEGMENT.fade_out(fadeVal);

  if (samplePeak == 1) {
    size = volumeSmth * SEGMENT.intensity /256 /4 + 1;    // Determine size of the flash based on the volume.
    if (pos+size>= SEGLEN) size = SEGLEN - pos;
  }

  for (int i=0; i<size; i++) {                            // Flash the LED's.
    SEGMENT.setPixelColor(pos+i, SEGMENT.color_from_palette(millis(), false, PALETTE_SOLID_WRAP, 0));
  }

  return FRAMETIME;
} // mode_puddlepeak()
static const char _data_FX_MODE_PUDDLEPEAK[] PROGMEM = "Puddlepeak@Fade rate,Puddle size,Select bin,Volume (min);!,!;!;c2=0,m12=0,si=0,1d,vo"; // Pixels, Beatsin


//////////////////////
//   * PUDDLES      //
//////////////////////
uint16_t mode_puddles(void) {                   // Puddles. By Andrew Tuline.
  uint16_t size = 0;
  uint8_t fadeVal = map(SEGMENT.speed, 0, 255, 224, 254);
  uint16_t pos = random16(SEGLEN);                        // Set a random starting position.

  SEGMENT.fade_out(fadeVal);

  um_data_t *um_data;
  if (!usermods.getUMData(&um_data, USERMOD_ID_AUDIOREACTIVE)) {
    // add support for no audio
    um_data = simulateSound(SEGMENT.soundSim);
  }
  int16_t volumeRaw    = *(int16_t*)um_data->u_data[1];

  if (volumeRaw > 1) {
    size = volumeRaw * SEGMENT.intensity /256 /8 + 1;        // Determine size of the flash based on the volume.
    if (pos+size >= SEGLEN) size = SEGLEN - pos;
  }

  for (int i=0; i<size; i++) {                          // Flash the LED's.
    SEGMENT.setPixelColor(pos+i, SEGMENT.color_from_palette(millis(), false, PALETTE_SOLID_WRAP, 0));
  }

  return FRAMETIME;
} // mode_puddles()
static const char _data_FX_MODE_PUDDLES[] PROGMEM = "Puddles@Fade rate,Puddle size;!,!;!;m12=0,si=0,1d,vo"; // Pixels, Beatsin


//////////////////////
//     * PIXELS     //
//////////////////////
uint16_t mode_pixels(void) {                    // Pixels. By Andrew Tuline.

  if (!SEGENV.allocateData(32*sizeof(uint8_t))) return mode_static(); //allocation failed
  uint8_t *myVals = reinterpret_cast<uint8_t*>(SEGENV.data); // Used to store a pile of samples because WLED frame rate and WLED sample rate are not synchronized. Frame rate is too low.

  um_data_t *um_data;
  if (!usermods.getUMData(&um_data, USERMOD_ID_AUDIOREACTIVE)) {
    um_data = simulateSound(SEGMENT.soundSim);
  }
  float   volumeSmth   = *(float*)  um_data->u_data[0];

  myVals[millis()%32] = volumeSmth;    // filling values semi randomly

  SEGMENT.fade_out(64+(SEGMENT.speed>>1));

  for (int i=0; i <SEGMENT.intensity/8; i++) {
    uint16_t segLoc = random16(SEGLEN);                    // 16 bit for larger strands of LED's.
    SEGMENT.setPixelColor(segLoc, color_blend(SEGCOLOR(1), SEGMENT.color_from_palette(myVals[i%32]+i*4, false, PALETTE_SOLID_WRAP, 0), volumeSmth));
  }

  return FRAMETIME;
} // mode_pixels()
static const char _data_FX_MODE_PIXELS[] PROGMEM = "Pixels@Fade rate,# of pixels;,!;!;m12=0,si=0,1d,vo"; // Pixels, Beatsin


///////////////////////////////
//     BEGIN FFT ROUTINES    //
///////////////////////////////


//////////////////////
//    ** Blurz      //
//////////////////////
uint16_t mode_blurz(void) {                    // Blurz. By Andrew Tuline.
  // even with 1D effect we have to take logic for 2D segments for allocation as fill_solid() fills whole segment

  um_data_t *um_data;
  if (!usermods.getUMData(&um_data, USERMOD_ID_AUDIOREACTIVE)) {
    // add support for no audio
    um_data = simulateSound(SEGMENT.soundSim);
  }
  uint8_t *fftResult = (uint8_t*)um_data->u_data[2];

  if (SEGENV.call == 0) {
    SEGMENT.fill(BLACK);
    SEGENV.aux0 = 0;
  }

  int fadeoutDelay = (256 - SEGMENT.speed) / 32; 
  if ((fadeoutDelay <= 1 ) || ((SEGENV.call % fadeoutDelay) == 0)) SEGMENT.fade_out(SEGMENT.speed);

  SEGENV.step += FRAMETIME;
  if (SEGENV.step > SPEED_FORMULA_L) {
    uint16_t segLoc = random16(SEGLEN);
    SEGMENT.setPixelColor(segLoc, color_blend(SEGCOLOR(1), SEGMENT.color_from_palette(2*fftResult[SEGENV.aux0%16]*240/(SEGLEN-1), false, PALETTE_SOLID_WRAP, 0), 2*fftResult[SEGENV.aux0%16]));
    ++(SEGENV.aux0) %= 16; // make sure it doesn't cross 16

    SEGENV.step = 1;
    SEGMENT.blur(SEGMENT.intensity);
  }

  return FRAMETIME;
} // mode_blurz()
static const char _data_FX_MODE_BLURZ[] PROGMEM = "Blurz@Fade rate,Blur amount;!,Color mix;!;m12=0,si=0,1d,fr"; // Pixels, Beatsin


/////////////////////////
//   ** DJLight        //
/////////////////////////
uint16_t mode_DJLight(void) {                   // Written by ??? Adapted by Will Tatam.
  const int mid = SEGLEN / 2;

  um_data_t *um_data;
  if (!usermods.getUMData(&um_data, USERMOD_ID_AUDIOREACTIVE)) {
    // add support for no audio
    um_data = simulateSound(SEGMENT.soundSim);
  }
  uint8_t *fftResult = (uint8_t*)um_data->u_data[2];

  if (SEGENV.call == 0) {
    SEGMENT.setUpLeds();
    SEGMENT.fill(BLACK);
  }

  uint8_t secondHand = micros()/(256-SEGMENT.speed)/500+1 % 64;
  if (SEGENV.aux0 != secondHand) {                        // Triggered millis timing.
    SEGENV.aux0 = secondHand;

    SEGMENT.setPixelColor(mid, CRGB(fftResult[15]/2, fftResult[5]/2, fftResult[0]/2)); // 16-> 15 as 16 is out of bounds
    CRGB color = SEGMENT.getPixelColor(mid);
    SEGMENT.setPixelColor(mid, color.fadeToBlackBy(map(fftResult[1*4], 0, 255, 255, 10)));     // TODO - Update

    for (int i = SEGLEN - 1; i > mid; i--)   SEGMENT.setPixelColor(i, SEGMENT.getPixelColor(i-1)); //move to the left
    for (int i = 0; i < mid; i++)            SEGMENT.setPixelColor(i, SEGMENT.getPixelColor(i+1)); // move to the right
  }

  return FRAMETIME;
} // mode_DJLight()
static const char _data_FX_MODE_DJLIGHT[] PROGMEM = "DJ Light@Speed;;;m12=2,si=0,1d,fr"; // Circle, Beatsin


////////////////////
//   ** Freqmap   //
////////////////////
uint16_t mode_freqmap(void) {                   // Map FFT_MajorPeak to SEGLEN. Would be better if a higher framerate.
  // Start frequency = 60 Hz and log10(60) = 1.78
  // End frequency = MAX_FREQUENCY in Hz and lo10(MAX_FREQUENCY) = MAX_FREQ_LOG10

  um_data_t *um_data;
  if (!usermods.getUMData(&um_data, USERMOD_ID_AUDIOREACTIVE)) {
    // add support for no audio
    um_data = simulateSound(SEGMENT.soundSim);
  }
  float   FFT_MajorPeak = *(float*)  um_data->u_data[4];
  float   my_magnitude  = *(float*)   um_data->u_data[5] / 4.0f; 
  if (FFT_MajorPeak < 1) FFT_MajorPeak = 1;                                         // log10(0) is "forbidden" (throws exception)

  if (SEGENV.call == 0) SEGMENT.fill(BLACK);
  int fadeoutDelay = (256 - SEGMENT.speed) / 32; 
  if ((fadeoutDelay <= 1 ) || ((SEGENV.call % fadeoutDelay) == 0)) SEGMENT.fade_out(SEGMENT.speed);

  int locn = (log10f((float)FFT_MajorPeak) - 1.78f) * (float)SEGLEN/(MAX_FREQ_LOG10 - 1.78f);  // log10 frequency range is from 1.78 to 3.71. Let's scale to SEGLEN.
  if (locn < 1) locn = 0; // avoid underflow

  if (locn >=SEGLEN) locn = SEGLEN-1;
  uint16_t pixCol = (log10f(FFT_MajorPeak) - 1.78f) * 255.0f/(MAX_FREQ_LOG10 - 1.78f);   // Scale log10 of frequency values to the 255 colour index.
  if (FFT_MajorPeak < 61.0f) pixCol = 0;                                                 // handle underflow

  uint16_t bright = (int)my_magnitude;

  SEGMENT.setPixelColor(locn, color_blend(SEGCOLOR(1), SEGMENT.color_from_palette(SEGMENT.intensity+pixCol, false, PALETTE_SOLID_WRAP, 0), bright));

  return FRAMETIME;
} // mode_freqmap()
static const char _data_FX_MODE_FREQMAP[] PROGMEM = "Freqmap@Fade rate,Starting color;,!;!;m12=0,si=0,1d,fr"; // Pixels, Beatsin


///////////////////////
//   ** Freqmatrix   //
///////////////////////
uint16_t mode_freqmatrix(void) {                // Freqmatrix. By Andreas Pleschung.
  um_data_t *um_data;
  if (!usermods.getUMData(&um_data, USERMOD_ID_AUDIOREACTIVE)) {
    // add support for no audio
    um_data = simulateSound(SEGMENT.soundSim);
  }
  float FFT_MajorPeak = *(float*)um_data->u_data[4];
  float volumeSmth    = *(float*)  um_data->u_data[0];

  if (SEGENV.call == 0) {
    SEGMENT.setUpLeds();
    SEGMENT.fill(BLACK);
  }

  uint8_t secondHand = micros()/(256-SEGMENT.speed)/500 % 16;
  if(SEGENV.aux0 != secondHand) {
    SEGENV.aux0 = secondHand;

    uint8_t sensitivity = map(SEGMENT.custom3, 0, 31, 1, 10); // reduced resolution slider
    int pixVal = (volumeSmth * SEGMENT.intensity * sensitivity) / 256.0f;
    if (pixVal > 255) pixVal = 255;

    float intensity = map(pixVal, 0, 255, 0, 100) / 100.0f;  // make a brightness from the last avg

    CRGB color = CRGB::Black;

    if (FFT_MajorPeak > MAX_FREQUENCY) FFT_MajorPeak = 1;
    // MajorPeak holds the freq. value which is most abundant in the last sample.
    // With our sampling rate of 10240Hz we have a usable freq range from roughtly 80Hz to 10240/2 Hz
    // we will treat everything with less than 65Hz as 0

    if (FFT_MajorPeak < 80) {
      color = CRGB::Black;
    } else {
      int upperLimit = 80 + 42 * SEGMENT.custom2;
      int lowerLimit = 80 + 3 * SEGMENT.custom1;
      uint8_t i =  lowerLimit!=upperLimit ? map(FFT_MajorPeak, lowerLimit, upperLimit, 0, 255) : FFT_MajorPeak;  // may under/overflow - so we enforce uint8_t
      uint16_t b = 255 * intensity;
      if (b > 255) b = 255;
      color = CHSV(i, 240, (uint8_t)b); // implicit conversion to RGB supplied by FastLED
    }

    // shift the pixels one pixel up
    SEGMENT.setPixelColor(0, color);
    for (int i = SEGLEN - 1; i > 0; i--)   SEGMENT.setPixelColor(i, SEGMENT.getPixelColor(i-1)); //move to the left
  }

  return FRAMETIME;
} // mode_freqmatrix()
static const char _data_FX_MODE_FREQMATRIX[] PROGMEM = "Freqmatrix@Time delay,Sound effect,Low bin,High bin,Sensivity;;;m12=3,si=0,1d,fr"; // Corner, Beatsin


//////////////////////
//   ** Freqpixels  //
//////////////////////
// Start frequency = 60 Hz and log10(60) = 1.78
// End frequency = 5120 Hz and lo10(5120) = 3.71
//  SEGMENT.speed select faderate
//  SEGMENT.intensity select colour index
uint16_t mode_freqpixels(void) {                // Freqpixel. By Andrew Tuline.
  um_data_t *um_data;
  if (!usermods.getUMData(&um_data, USERMOD_ID_AUDIOREACTIVE)) {
    // add support for no audio
    um_data = simulateSound(SEGMENT.soundSim);
  }
  float   FFT_MajorPeak = *(float*)  um_data->u_data[4];
  float   my_magnitude  = *(float*)  um_data->u_data[5] / 16.0f; 
  if (FFT_MajorPeak < 1) FFT_MajorPeak = 1;                                         // log10(0) is "forbidden" (throws exception)

  uint16_t fadeRate = 2*SEGMENT.speed - SEGMENT.speed*SEGMENT.speed/255;    // Get to 255 as quick as you can.

  if (SEGENV.call == 0) SEGMENT.fill(BLACK);
  int fadeoutDelay = (256 - SEGMENT.speed) / 64; 
  if ((fadeoutDelay <= 1 ) || ((SEGENV.call % fadeoutDelay) == 0)) SEGMENT.fade_out(fadeRate);

  for (int i=0; i < SEGMENT.intensity/32+1; i++) {
    uint16_t locn = random16(0,SEGLEN);
    uint8_t pixCol = (log10f(FFT_MajorPeak) - 1.78f) * 255.0f/(MAX_FREQ_LOG10 - 1.78f);  // Scale log10 of frequency values to the 255 colour index.
    if (FFT_MajorPeak < 61.0f) pixCol = 0;                                               // handle underflow
    SEGMENT.setPixelColor(locn, color_blend(SEGCOLOR(1), SEGMENT.color_from_palette(SEGMENT.intensity+pixCol, false, PALETTE_SOLID_WRAP, 0), (int)my_magnitude));
  }

  return FRAMETIME;
} // mode_freqpixels()
static const char _data_FX_MODE_FREQPIXELS[] PROGMEM = "Freqpixels@Fade rate,Starting colour and # of pixels;;;m12=0,si=0,1d,fr"; // Pixels, Beatsin


//////////////////////
//   ** Freqwave    //
//////////////////////
// Assign a color to the central (starting pixels) based on the predominant frequencies and the volume. The color is being determined by mapping the MajorPeak from the FFT
// and then mapping this to the HSV color circle. Currently we are sampling at 10240 Hz, so the highest frequency we can look at is 5120Hz.
//
// SEGMENT.custom1: the lower cut off point for the FFT. (many, most time the lowest values have very little information since they are FFT conversion artifacts. Suggested value is close to but above 0
// SEGMENT.custom2: The high cut off point. This depends on your sound profile. Most music looks good when this slider is between 50% and 100%.
// SEGMENT.custom3: "preamp" for the audio signal for audio10.
//
// I suggest that for this effect you turn the brightness to 95%-100% but again it depends on your soundprofile you find yourself in.
// Instead of using colorpalettes, This effect works on the HSV color circle with red being the lowest frequency
//
// As a compromise between speed and accuracy we are currently sampling with 10240Hz, from which we can then determine with a 512bin FFT our max frequency is 5120Hz.
// Depending on the music stream you have you might find it useful to change the frequency mapping.
uint16_t mode_freqwave(void) {                  // Freqwave. By Andreas Pleschung.
  um_data_t *um_data;
  if (!usermods.getUMData(&um_data, USERMOD_ID_AUDIOREACTIVE)) {
    // add support for no audio
    um_data = simulateSound(SEGMENT.soundSim);
  }
  float   FFT_MajorPeak = *(float*)  um_data->u_data[4];
  float   volumeSmth   = *(float*)  um_data->u_data[0];

  if (SEGENV.call == 0) {
    SEGMENT.setUpLeds();
    SEGMENT.fill(BLACK);
  }

  uint8_t secondHand = micros()/(256-SEGMENT.speed)/500 % 16;
  if(SEGENV.aux0 != secondHand) {
    SEGENV.aux0 = secondHand;

    float sensitivity = mapf(SEGMENT.custom3, 1, 31, 1, 10); // reduced resolution slider
    float pixVal = volumeSmth * (float)SEGMENT.intensity / 256.0f * sensitivity;
    if (pixVal > 255) pixVal = 255;

    float intensity = mapf(pixVal, 0, 255, 0, 100) / 100.0f;  // make a brightness from the last avg

    CRGB color = 0;

    if (FFT_MajorPeak > MAX_FREQUENCY) FFT_MajorPeak = 1.0f;
    // MajorPeak holds the freq. value which is most abundant in the last sample.
    // With our sampling rate of 10240Hz we have a usable freq range from roughtly 80Hz to 10240/2 Hz
    // we will treat everything with less than 65Hz as 0

    if (FFT_MajorPeak < 80) {
      color = CRGB::Black;
    } else {
      int upperLimit = 80 + 42 * SEGMENT.custom2;
      int lowerLimit = 80 + 3 * SEGMENT.custom1;
      uint8_t i =  lowerLimit!=upperLimit ? map(FFT_MajorPeak, lowerLimit, upperLimit, 0, 255) : FFT_MajorPeak; // may under/overflow - so we enforce uint8_t
      uint16_t b = 255.0 * intensity;
      if (b > 255) b=255;
      color = CHSV(i, 240, (uint8_t)b); // implicit conversion to RGB supplied by FastLED
    }

    SEGMENT.setPixelColor(SEGLEN/2, color);

    // shift the pixels one pixel outwards
    for (int i = SEGLEN - 1; i > SEGLEN/2; i--)   SEGMENT.setPixelColor(i, SEGMENT.getPixelColor(i-1)); //move to the left
    for (int i = 0; i < SEGLEN/2; i++)            SEGMENT.setPixelColor(i, SEGMENT.getPixelColor(i+1)); // move to the right
  }

  return FRAMETIME;
} // mode_freqwave()
static const char _data_FX_MODE_FREQWAVE[] PROGMEM = "Freqwave@Time delay,Sound effect,Low bin,High bin,Pre-amp;;;m12=2,si=0,1d,fr"; // Circle, Beatsin


///////////////////////
//    ** Gravfreq    //
///////////////////////
uint16_t mode_gravfreq(void) {                  // Gravfreq. By Andrew Tuline.

  uint16_t dataSize = sizeof(gravity);
  if (!SEGENV.allocateData(dataSize)) return mode_static(); //allocation failed
  Gravity* gravcen = reinterpret_cast<Gravity*>(SEGENV.data);

  um_data_t *um_data;
  if (!usermods.getUMData(&um_data, USERMOD_ID_AUDIOREACTIVE)) {
    // add support for no audio
    um_data = simulateSound(SEGMENT.soundSim);
  }
  float   FFT_MajorPeak = *(float*)  um_data->u_data[4];
  float   volumeSmth   = *(float*)   um_data->u_data[0];
  if (FFT_MajorPeak < 1) FFT_MajorPeak = 1;                                         // log10(0) is "forbidden" (throws exception)

  SEGMENT.fade_out(250);

  float segmentSampleAvg = volumeSmth * (float)SEGMENT.intensity / 255.0;
  segmentSampleAvg *= 0.125; // divide by 8,  to compensate for later "sensitivty" upscaling

  float mySampleAvg = mapf(segmentSampleAvg*2.0, 0,32, 0, (float)SEGLEN/2.0); // map to pixels availeable in current segment 
  int tempsamp = constrain(mySampleAvg,0,SEGLEN/2);     // Keep the sample from overflowing.
  uint8_t gravity = 8 - SEGMENT.speed/32;

  for (int i=0; i<tempsamp; i++) {

    //uint8_t index = (log10((int)FFT_MajorPeak) - (3.71-1.78)) * 255; //int? shouldn't it be floor() or similar
    uint8_t index = (log10f(FFT_MajorPeak) - (MAX_FREQ_LOG10 - 1.78f)) * 255; //int? shouldn't it be floor() or similar

    SEGMENT.setPixelColor(i+SEGLEN/2, SEGMENT.color_from_palette(index, false, PALETTE_SOLID_WRAP, 0));
    SEGMENT.setPixelColor(SEGLEN/2-i-1, SEGMENT.color_from_palette(index, false, PALETTE_SOLID_WRAP, 0));
  }

  if (tempsamp >= gravcen->topLED)
    gravcen->topLED = tempsamp-1;
  else if (gravcen->gravityCounter % gravity == 0)
    gravcen->topLED--;

  if (gravcen->topLED >= 0) {
    SEGMENT.setPixelColor(gravcen->topLED+SEGLEN/2, CRGB::Gray);
    SEGMENT.setPixelColor(SEGLEN/2-1-gravcen->topLED, CRGB::Gray);
  }
  gravcen->gravityCounter = (gravcen->gravityCounter + 1) % gravity;

  return FRAMETIME;
} // mode_gravfreq()
static const char _data_FX_MODE_GRAVFREQ[] PROGMEM = "Gravfreq@Rate of fall,Sensivity;,!;!;ix=128,m12=0,si=0,1d,fr"; // Pixels, Beatsin


//////////////////////
//   ** Noisemove   //
//////////////////////
uint16_t mode_noisemove(void) {                 // Noisemove.    By: Andrew Tuline
  um_data_t *um_data;
  if (!usermods.getUMData(&um_data, USERMOD_ID_AUDIOREACTIVE)) {
    // add support for no audio
    um_data = simulateSound(SEGMENT.soundSim);
  }
  uint8_t *fftResult = (uint8_t*)um_data->u_data[2];

  if (SEGENV.call == 0) SEGMENT.fill(BLACK);
  //SEGMENT.fade_out(224);                                          // Just in case something doesn't get faded.
  int fadeoutDelay = (256 - SEGMENT.speed) / 96; 
  if ((fadeoutDelay <= 1 ) || ((SEGENV.call % fadeoutDelay) == 0)) SEGMENT.fadeToBlackBy(4+ SEGMENT.speed/4);

  uint8_t numBins = map(SEGMENT.intensity,0,255,0,16);    // Map slider to fftResult bins.
  for (int i=0; i<numBins; i++) {                         // How many active bins are we using.
    uint16_t locn = inoise16(millis()*SEGMENT.speed+i*50000, millis()*SEGMENT.speed);   // Get a new pixel location from moving noise.
    locn = map(locn, 7500, 58000, 0, SEGLEN-1);           // Map that to the length of the strand, and ensure we don't go over.
    SEGMENT.setPixelColor(locn, color_blend(SEGCOLOR(1), SEGMENT.color_from_palette(i*64, false, PALETTE_SOLID_WRAP, 0), fftResult[i % 16]*4));
  }

  return FRAMETIME;
} // mode_noisemove()
static const char _data_FX_MODE_NOISEMOVE[] PROGMEM = "Noisemove@Speed of perlin movement,Fade rate;,!;!;m12=0,si=0,1d,fr"; // Pixels, Beatsin


//////////////////////
//   ** Rocktaves   //
//////////////////////
uint16_t mode_rocktaves(void) {                 // Rocktaves. Same note from each octave is same colour.    By: Andrew Tuline
  um_data_t *um_data;
  if (!usermods.getUMData(&um_data, USERMOD_ID_AUDIOREACTIVE)) {
    // add support for no audio
    um_data = simulateSound(SEGMENT.soundSim);
  }
  float   FFT_MajorPeak = *(float*)  um_data->u_data[4];
  float   my_magnitude  = *(float*)   um_data->u_data[5] / 16.0f; 

  if (SEGENV.call == 0) SEGMENT.fill(BLACK);
  SEGMENT.fadeToBlackBy(16);                        // Just in case something doesn't get faded.

  float frTemp = FFT_MajorPeak;
  uint8_t octCount = 0;                                   // Octave counter.
  uint8_t volTemp = 0;

  volTemp = 32.0f + my_magnitude * 1.5f;                  // brightness = volume (overflows are handled in next lines)
  if (my_magnitude < 48) volTemp = 0;                     // We need to squelch out the background noise.
  if (my_magnitude > 144) volTemp = 255;                  // everything above this is full brightness

  while ( frTemp > 249 ) {
    octCount++;                                           // This should go up to 5.
    frTemp = frTemp/2;
  }

  frTemp -=132;                                           // This should give us a base musical note of C3
  frTemp = fabsf(frTemp * 2.1);                           // Fudge factors to compress octave range starting at 0 and going to 255;

  uint16_t i = map(beatsin8(8+octCount*4, 0, 255, 0, octCount*8), 0, 255, 0, SEGLEN-1);
  i = constrain(i, 0, SEGLEN-1);
  SEGMENT.addPixelColor(i, color_blend(SEGCOLOR(1), SEGMENT.color_from_palette((uint8_t)frTemp, false, PALETTE_SOLID_WRAP, 0), volTemp));

  return FRAMETIME;
} // mode_rocktaves()
static const char _data_FX_MODE_ROCKTAVES[] PROGMEM = "Rocktaves@;,!;!;m12=1,si=0,1d,fr"; // Bar, Beatsin


///////////////////////
//   ** Waterfall    //
///////////////////////
// Combines peak detection with FFT_MajorPeak and FFT_Magnitude.
uint16_t mode_waterfall(void) {                   // Waterfall. By: Andrew Tuline
  if (SEGENV.call == 0) SEGMENT.fill(BLACK);

  um_data_t *um_data;
  if (!usermods.getUMData(&um_data, USERMOD_ID_AUDIOREACTIVE)) {
    // add support for no audio
    um_data = simulateSound(SEGMENT.soundSim);
  }
  uint8_t samplePeak    = *(uint8_t*)um_data->u_data[3];
  float   FFT_MajorPeak = *(float*)  um_data->u_data[4];
  uint8_t *maxVol       =  (uint8_t*)um_data->u_data[6];
  uint8_t *binNum       =  (uint8_t*)um_data->u_data[7];
  float   my_magnitude  = *(float*)   um_data->u_data[5] / 8.0f; 

  if (FFT_MajorPeak < 1) FFT_MajorPeak = 1;                                         // log10(0) is "forbidden" (throws exception)

  if (SEGENV.call == 0) {
    SEGMENT.setUpLeds();
    SEGMENT.fill(BLACK);
    SEGENV.aux0 = 255;
    SEGMENT.custom1 = *binNum;
    SEGMENT.custom2 = *maxVol * 2;
  }

  *binNum = SEGMENT.custom1;                              // Select a bin.
  *maxVol = SEGMENT.custom2 / 2;                          // Our volume comparator.

  uint8_t secondHand = micros() / (256-SEGMENT.speed)/500 + 1 % 16;
  if (SEGENV.aux0 != secondHand) {                        // Triggered millis timing.
    SEGENV.aux0 = secondHand;

    //uint8_t pixCol = (log10f((float)FFT_MajorPeak) - 2.26f) * 177;  // 10Khz sampling - log10 frequency range is from 2.26 (182hz) to 3.7 (5012hz). Let's scale accordingly.
    uint8_t pixCol = (log10f(FFT_MajorPeak) - 2.26f) * 150;           // 22Khz sampling - log10 frequency range is from 2.26 (182hz) to 3.967 (9260hz). Let's scale accordingly.
    if (FFT_MajorPeak < 182.0f) pixCol = 0;                           // handle underflow

    if (samplePeak) {
      SEGMENT.setPixelColor(SEGLEN-1, CHSV(92,92,92));
    } else {
      SEGMENT.setPixelColor(SEGLEN-1, color_blend(SEGCOLOR(1), SEGMENT.color_from_palette(pixCol+SEGMENT.intensity, false, PALETTE_SOLID_WRAP, 0), (int)my_magnitude));
    }
    for (int i=0; i<SEGLEN-1; i++) SEGMENT.setPixelColor(i, SEGMENT.getPixelColor(i+1)); // shift left
  }

  return FRAMETIME;
} // mode_waterfall()
static const char _data_FX_MODE_WATERFALL[] PROGMEM = "Waterfall@!,Adjust color,Select bin,Volume (min);!,!;!;c2=0,m12=2,si=0,1d,fr"; // Circles, Beatsin


#ifndef WLED_DISABLE_2D
/////////////////////////
//     ** 2D GEQ       //
/////////////////////////
uint16_t mode_2DGEQ(void) { // By Will Tatam. Code reduction by Ewoud Wijma.
  if (!strip.isMatrix) return mode_static(); // not a 2D set-up

  const int NUM_BANDS = map(SEGMENT.custom1, 0, 255, 1, 16);
  const uint16_t cols = SEGMENT.virtualWidth();
  const uint16_t rows = SEGMENT.virtualHeight();

  if (!SEGENV.allocateData(cols*sizeof(uint16_t))) return mode_static(); //allocation failed
  uint16_t *previousBarHeight = reinterpret_cast<uint16_t*>(SEGENV.data); //array of previous bar heights per frequency band

  um_data_t *um_data;
  if (!usermods.getUMData(&um_data, USERMOD_ID_AUDIOREACTIVE)) {
    // add support for no audio
    um_data = simulateSound(SEGMENT.soundSim);
  }
  uint8_t *fftResult = (uint8_t*)um_data->u_data[2];

  if (SEGENV.call == 0) for (int i=0; i<cols; i++) previousBarHeight[i] = 0;

  bool rippleTime = false;
  if (millis() - SEGENV.step >= (256U - SEGMENT.intensity)) {
    SEGENV.step = millis();
    rippleTime = true;
  }

  if (SEGENV.call == 0) SEGMENT.fill(BLACK);
  int fadeoutDelay = (256 - SEGMENT.speed) / 64; 
  if ((fadeoutDelay <= 1 ) || ((SEGENV.call % fadeoutDelay) == 0)) SEGMENT.fadeToBlackBy(SEGMENT.speed);

  for (int x=0; x < cols; x++) {
    uint8_t  band       = map(x, 0, cols-1, 0, NUM_BANDS - 1);
    if (NUM_BANDS < 16) band = map(band, 0, NUM_BANDS - 1, 0, 15); // always use full range. comment out this line to get the previous behaviour.
    band = constrain(band, 0, 15);
    uint16_t colorIndex = band * 17;
    uint16_t barHeight  = map(fftResult[band], 0, 255, 0, rows); // do not subtract -1 from rows here
    if (barHeight > previousBarHeight[x]) previousBarHeight[x] = barHeight; //drive the peak up

    uint32_t ledColor = BLACK;
    for (int y=0; y < barHeight; y++) {
      if (SEGMENT.check1) //color_vertical / color bars toggle 
        colorIndex = map(y, 0, rows-1, 0, 255);

      ledColor = SEGMENT.color_from_palette(colorIndex, false, PALETTE_SOLID_WRAP, 0);
      SEGMENT.setPixelColorXY(x, rows-1 - y, ledColor);
    }
    if (previousBarHeight[x] > 0)
      SEGMENT.setPixelColorXY(x, rows - previousBarHeight[x], (SEGCOLOR(2) != BLACK) ? SEGCOLOR(2) : ledColor);

    if (rippleTime && previousBarHeight[x]>0) previousBarHeight[x]--;    //delay/ripple effect
  }

  return FRAMETIME;
} // mode_2DGEQ()
static const char _data_FX_MODE_2DGEQ[] PROGMEM = "GEQ@Fade speed,Ripple decay,# of bands,,,Color bars;!,,Peak Color;!;c1=255,c2=64,pal=11,si=0,2d,fr"; // Beatsin


/////////////////////////
//  ** 2D Funky plank  //
/////////////////////////
uint16_t mode_2DFunkyPlank(void) {              // Written by ??? Adapted by Will Tatam.
  if (!strip.isMatrix) return mode_static(); // not a 2D set-up

  const uint16_t cols = SEGMENT.virtualWidth();
  const uint16_t rows = SEGMENT.virtualHeight();

  int NUMB_BANDS = map(SEGMENT.custom1, 0, 255, 1, 16);
  int barWidth = (cols / NUMB_BANDS);
  int bandInc = 1;
  if (barWidth == 0) {
    // Matrix narrower than fft bands
    barWidth = 1;
    bandInc = (NUMB_BANDS / cols);
  }

  um_data_t *um_data;
  if (!usermods.getUMData(&um_data, USERMOD_ID_AUDIOREACTIVE)) {
    // add support for no audio
    um_data = simulateSound(SEGMENT.soundSim);
  }
  uint8_t *fftResult = (uint8_t*)um_data->u_data[2];

  if (SEGENV.call == 0) {
    SEGMENT.setUpLeds();
    SEGMENT.fill(BLACK);
  }

  uint8_t secondHand = micros()/(256-SEGMENT.speed)/500+1 % 64;
  if (SEGENV.aux0 != secondHand) {                        // Triggered millis timing.
    SEGENV.aux0 = secondHand;

    // display values of
    int b = 0;
    for (int band = 0; band < NUMB_BANDS; band += bandInc, b++) {
      int hue = fftResult[band % 16];
      int v = map(fftResult[band % 16], 0, 255, 10, 255);
      for (int w = 0; w < barWidth; w++) {
         int xpos = (barWidth * b) + w;
         SEGMENT.setPixelColorXY(xpos, 0, CHSV(hue, 255, v));
      }
    }

    // Update the display:
    for (int i = (rows - 1); i > 0; i--) {
      for (int j = (cols - 1); j >= 0; j--) {
        SEGMENT.setPixelColorXY(j, i, SEGMENT.getPixelColorXY(j, i-1));
      }
    }
  }

  return FRAMETIME;
} // mode_2DFunkyPlank
static const char _data_FX_MODE_2DFUNKYPLANK[] PROGMEM = "Funky Plank@Scroll speed,,# of bands;;;si=0,2d,fr"; // Beatsin


/////////////////////////
//     2D Akemi        //
/////////////////////////
static uint8_t akemi[] PROGMEM = {
  0,0,0,0,0,0,0,0,0,0,0,0,0,0,0,0,0,0,0,0,0,0,0,0,0,0,0,0,0,0,0,0,
  0,0,0,0,0,0,0,0,0,0,0,0,0,2,2,2,2,2,2,0,0,0,0,0,0,0,0,0,0,0,0,0,
  0,0,0,0,0,0,0,0,0,0,0,2,2,3,3,3,3,3,3,2,2,0,0,0,0,0,0,0,0,0,0,0,
  0,0,0,0,0,0,0,0,0,0,2,3,3,0,0,0,0,0,0,3,3,2,0,0,0,0,0,0,0,0,0,0,
  0,0,0,0,0,0,0,0,0,2,3,0,0,0,6,5,5,4,0,0,0,3,2,0,0,0,0,0,0,0,0,0,
  0,0,0,0,0,0,0,0,2,3,0,0,6,6,5,5,5,5,4,4,0,0,3,2,0,0,0,0,0,0,0,0,
  0,0,0,0,0,0,0,0,2,3,0,6,5,5,5,5,5,5,5,5,4,0,3,2,0,0,0,0,0,0,0,0,
  0,0,0,0,0,0,0,2,3,0,6,5,5,5,5,5,5,5,5,5,5,4,0,3,2,0,0,0,0,0,0,0,
  0,0,0,0,0,0,0,3,2,0,6,5,5,5,5,5,5,5,5,5,5,4,0,2,3,0,0,0,0,0,0,0,
  0,0,0,0,0,0,3,2,3,6,5,5,7,7,5,5,5,5,7,7,5,5,4,3,2,3,0,0,0,0,0,0,
  0,0,0,0,0,2,3,1,3,6,5,1,7,7,7,5,5,1,7,7,7,5,4,3,1,3,2,0,0,0,0,0,
  0,0,0,0,0,8,3,1,3,6,5,1,7,7,7,5,5,1,7,7,7,5,4,3,1,3,8,0,0,0,0,0,
  0,0,0,0,0,8,3,1,3,6,5,5,1,1,5,5,5,5,1,1,5,5,4,3,1,3,8,0,0,0,0,0,
  0,0,0,0,0,2,3,1,3,6,5,5,5,5,5,5,5,5,5,5,5,5,4,3,1,3,2,0,0,0,0,0,
  0,0,0,0,0,0,3,2,3,6,5,5,5,5,5,5,5,5,5,5,5,5,4,3,2,3,0,0,0,0,0,0,
  0,0,0,0,0,0,0,0,0,6,5,5,5,5,5,7,7,5,5,5,5,5,4,0,0,0,0,0,0,0,0,0,
  0,0,0,0,0,0,0,0,0,6,5,5,5,5,5,5,5,5,5,5,5,5,4,0,0,0,0,0,0,0,0,0,
  1,0,0,0,0,0,0,0,0,6,5,5,5,5,5,5,5,5,5,5,5,5,4,0,0,0,0,0,0,0,0,2,
  0,2,2,2,0,0,0,0,0,6,5,5,5,5,5,5,5,5,5,5,5,5,4,0,0,0,0,0,2,2,2,0,
  0,0,0,3,2,0,0,0,6,5,4,4,4,4,4,4,4,4,4,4,4,4,4,4,0,0,0,2,2,0,0,0,
  0,0,0,3,2,0,0,0,6,5,5,5,5,5,5,5,5,5,5,5,5,5,5,4,0,0,0,2,3,0,0,0,
  0,0,0,0,3,2,0,0,0,0,3,3,0,3,3,0,0,3,3,0,3,3,0,0,0,0,2,2,0,0,0,0,
  0,0,0,0,3,2,0,0,0,0,3,2,0,3,2,0,0,3,2,0,3,2,0,0,0,0,2,3,0,0,0,0,
  0,0,0,0,0,3,2,0,0,3,2,0,0,3,2,0,0,3,2,0,0,3,2,0,0,2,3,0,0,0,0,0,
  0,0,0,0,0,3,2,2,2,2,0,0,0,3,2,0,0,3,2,0,0,0,3,2,2,2,3,0,0,0,0,0,
  0,0,0,0,0,0,3,3,3,0,0,0,0,3,2,0,0,3,2,0,0,0,0,3,3,3,0,0,0,0,0,0,
  0,0,0,0,0,0,0,0,0,0,0,0,0,3,2,0,0,3,2,0,0,0,0,0,0,0,0,0,0,0,0,0,
  0,0,0,0,0,0,0,0,0,0,0,0,0,3,2,0,0,3,2,0,0,0,0,0,0,0,0,0,0,0,0,0,
  0,0,0,0,0,0,0,0,0,0,0,0,0,3,2,0,0,3,2,0,0,0,0,0,0,0,0,0,0,0,0,0,
  0,0,0,0,0,0,0,0,0,0,0,0,0,3,2,0,0,3,2,0,0,0,0,0,0,0,0,0,0,0,0,0,
  0,0,0,0,0,0,0,0,0,0,0,0,0,3,2,0,0,0,0,0,0,0,0,0,0,0,0,0,0,0,0,0,
  0,0,0,0,0,0,0,0,0,0,0,0,0,3,2,0,0,0,0,0,0,0,0,0,0,0,0,0,0,0,0,0
};

uint16_t mode_2DAkemi(void) {
  if (!strip.isMatrix) return mode_static(); // not a 2D set-up

  const uint16_t cols = SEGMENT.virtualWidth();
  const uint16_t rows = SEGMENT.virtualHeight();

  // if (SEGENV.call == 0) SEGMENT.setUpLeds(); 

  uint16_t counter = (strip.now * ((SEGMENT.speed >> 2) +2)) & 0xFFFF;
  counter = counter >> 8;

  const float lightFactor  = 0.15f;
  const float normalFactor = 0.4f;

  um_data_t *um_data;
  if (!usermods.getUMData(&um_data, USERMOD_ID_AUDIOREACTIVE)) {
    um_data = simulateSound(SEGMENT.soundSim);
  }
  uint8_t *fftResult = (uint8_t*)um_data->u_data[2];
  float base = fftResult[0]/255.0f;

  //draw and color Akemi
  for (int y=0; y < rows; y++) for (int x=0; x < cols; x++) {
    CRGB color;
    CRGB soundColor = ORANGE;
    CRGB faceColor  = SEGMENT.color_wheel(counter);
    CRGB armsAndLegsColor = SEGCOLOR(1) > 0 ? SEGCOLOR(1) : 0xFFE0A0; //default warmish white 0xABA8FF; //0xFF52e5;//
    uint8_t ak = pgm_read_byte_near(akemi + ((y * 32)/rows) * 32 + (x * 32)/cols); // akemi[(y * 32)/rows][(x * 32)/cols]
    switch (ak) {
      case 3: armsAndLegsColor.r *= lightFactor;  armsAndLegsColor.g *= lightFactor;  armsAndLegsColor.b *= lightFactor;  color = armsAndLegsColor; break; //light arms and legs 0x9B9B9B
      case 2: armsAndLegsColor.r *= normalFactor; armsAndLegsColor.g *= normalFactor; armsAndLegsColor.b *= normalFactor; color = armsAndLegsColor; break; //normal arms and legs 0x888888
      case 1: color = armsAndLegsColor; break; //dark arms and legs 0x686868
      case 6: faceColor.r *= lightFactor;  faceColor.g *= lightFactor;  faceColor.b *= lightFactor;  color=faceColor; break; //light face 0x31AAFF
      case 5: faceColor.r *= normalFactor; faceColor.g *= normalFactor; faceColor.b *= normalFactor; color=faceColor; break; //normal face 0x0094FF
      case 4: color = faceColor; break; //dark face 0x007DC6
      case 7: color = SEGCOLOR(2) > 0 ? SEGCOLOR(2) : 0xFFFFFF; break; //eyes and mouth default white
      case 8: if (base > 0.4) {soundColor.r *= base; soundColor.g *= base; soundColor.b *= base; color=soundColor;} else color = armsAndLegsColor; break;
      default: color = BLACK; break;
    }

    if (SEGMENT.intensity > 128 && fftResult && fftResult[0] > 128) { //dance if base is high
      SEGMENT.setPixelColorXY(x, 0, BLACK);
      SEGMENT.setPixelColorXY(x, y+1, color);
    } else
      SEGMENT.setPixelColorXY(x, y, color);
  }

  //add geq left and right
  if (um_data && fftResult) {
    for (int x=0; x < cols/8; x++) {
      uint16_t band = x * cols/8;
      band = constrain(band, 0, 15);
      uint16_t barHeight = map(fftResult[band], 0, 255, 0, 17*rows/32);
      CRGB color = SEGMENT.color_from_palette((band * 35), false, PALETTE_SOLID_WRAP, 0);

      for (int y=0; y < barHeight; y++) {
        SEGMENT.setPixelColorXY(x, rows/2-y, color);
        SEGMENT.setPixelColorXY(cols-1-x, rows/2-y, color);
      }
    }
  }

  return FRAMETIME;
} // mode_2DAkemi
static const char _data_FX_MODE_2DAKEMI[] PROGMEM = "Akemi@Color speed,Dance;Head palette,Arms & Legs,Eyes & Mouth;Face palette;si=0,2d,fr"; //beatsin
#endif // WLED_DISABLE_2D


//////////////////////////////////////////////////////////////////////////////////////////
// mode data
static const char _data_RESERVED[] PROGMEM = "RSVD";

// add (or replace reserved) effect mode and data into vector
// use id==255 to find unallocatd gaps (with "Reserved" data string)
// if vector size() is smaller than id (single) data is appended at the end (regardless of id)
void WS2812FX::addEffect(uint8_t id, mode_ptr mode_fn, const char *mode_name) {
  if (id == 255) { // find empty slot
    for (size_t i=1; i<_mode.size(); i++) if (_modeData[i] == _data_RESERVED) { id = i; break; }
  }
  if (id < _mode.size()) {
    if (_modeData[id] != _data_RESERVED) return; // do not overwrite alerady added effect
    _mode[id]     = mode_fn;
    _modeData[id] = mode_name;
  } else {
    _mode.push_back(mode_fn);
    _modeData.push_back(mode_name);
    if (_modeCount < _mode.size()) _modeCount++;
  }
}

void WS2812FX::setupEffectData() {
  // Solid must be first! (assuming vector is empty upon call to setup)
  _mode.push_back(&mode_static);
  _modeData.push_back(_data_FX_MODE_STATIC);
  // fill reserved word in case there will be any gaps in the array
  for (size_t i=1; i<_modeCount; i++) {
    _mode.push_back(&mode_static);
    _modeData.push_back(_data_RESERVED);
  }
  // now replace all pre-allocated effects
  // --- 1D non-audio effects ---
  addEffect(FX_MODE_BLINK, &mode_blink, _data_FX_MODE_BLINK);
  addEffect(FX_MODE_BREATH, &mode_breath, _data_FX_MODE_BREATH);
  addEffect(FX_MODE_COLOR_WIPE, &mode_color_wipe, _data_FX_MODE_COLOR_WIPE);
  addEffect(FX_MODE_COLOR_WIPE_RANDOM, &mode_color_wipe_random, _data_FX_MODE_COLOR_WIPE_RANDOM);
  addEffect(FX_MODE_RANDOM_COLOR, &mode_random_color, _data_FX_MODE_RANDOM_COLOR);
  addEffect(FX_MODE_COLOR_SWEEP, &mode_color_sweep, _data_FX_MODE_COLOR_SWEEP);
  addEffect(FX_MODE_DYNAMIC, &mode_dynamic, _data_FX_MODE_DYNAMIC);
  addEffect(FX_MODE_RAINBOW, &mode_rainbow, _data_FX_MODE_RAINBOW);
  addEffect(FX_MODE_RAINBOW_CYCLE, &mode_rainbow_cycle, _data_FX_MODE_RAINBOW_CYCLE);
  addEffect(FX_MODE_SCAN, &mode_scan, _data_FX_MODE_SCAN);
  addEffect(FX_MODE_DUAL_SCAN, &mode_dual_scan, _data_FX_MODE_DUAL_SCAN);
  addEffect(FX_MODE_FADE, &mode_fade, _data_FX_MODE_FADE);
  addEffect(FX_MODE_THEATER_CHASE, &mode_theater_chase, _data_FX_MODE_THEATER_CHASE);
  addEffect(FX_MODE_THEATER_CHASE_RAINBOW, &mode_theater_chase_rainbow, _data_FX_MODE_THEATER_CHASE_RAINBOW);
  addEffect(FX_MODE_RUNNING_LIGHTS, &mode_running_lights, _data_FX_MODE_RUNNING_LIGHTS);
  addEffect(FX_MODE_SAW, &mode_saw, _data_FX_MODE_SAW);
  addEffect(FX_MODE_TWINKLE, &mode_twinkle, _data_FX_MODE_TWINKLE);
  addEffect(FX_MODE_DISSOLVE, &mode_dissolve, _data_FX_MODE_DISSOLVE);
  addEffect(FX_MODE_DISSOLVE_RANDOM, &mode_dissolve_random, _data_FX_MODE_DISSOLVE_RANDOM);
  addEffect(FX_MODE_SPARKLE, &mode_sparkle, _data_FX_MODE_SPARKLE);
  addEffect(FX_MODE_FLASH_SPARKLE, &mode_flash_sparkle, _data_FX_MODE_FLASH_SPARKLE);
  addEffect(FX_MODE_HYPER_SPARKLE, &mode_hyper_sparkle, _data_FX_MODE_HYPER_SPARKLE);
  addEffect(FX_MODE_STROBE, &mode_strobe, _data_FX_MODE_STROBE);
  addEffect(FX_MODE_STROBE_RAINBOW, &mode_strobe_rainbow, _data_FX_MODE_STROBE_RAINBOW);
  addEffect(FX_MODE_MULTI_STROBE, &mode_multi_strobe, _data_FX_MODE_MULTI_STROBE);
  addEffect(FX_MODE_BLINK_RAINBOW, &mode_blink_rainbow, _data_FX_MODE_BLINK_RAINBOW);
  addEffect(FX_MODE_ANDROID, &mode_android, _data_FX_MODE_ANDROID);
  addEffect(FX_MODE_CHASE_COLOR, &mode_chase_color, _data_FX_MODE_CHASE_COLOR);
  addEffect(FX_MODE_CHASE_RANDOM, &mode_chase_random, _data_FX_MODE_CHASE_RANDOM);
  addEffect(FX_MODE_CHASE_RAINBOW, &mode_chase_rainbow, _data_FX_MODE_CHASE_RAINBOW);
  addEffect(FX_MODE_CHASE_FLASH, &mode_chase_flash, _data_FX_MODE_CHASE_FLASH);
  addEffect(FX_MODE_CHASE_FLASH_RANDOM, &mode_chase_flash_random, _data_FX_MODE_CHASE_FLASH_RANDOM);
  addEffect(FX_MODE_CHASE_RAINBOW_WHITE, &mode_chase_rainbow_white, _data_FX_MODE_CHASE_RAINBOW_WHITE);
  addEffect(FX_MODE_COLORFUL, &mode_colorful, _data_FX_MODE_COLORFUL);
  addEffect(FX_MODE_TRAFFIC_LIGHT, &mode_traffic_light, _data_FX_MODE_TRAFFIC_LIGHT);
  addEffect(FX_MODE_COLOR_SWEEP_RANDOM, &mode_color_sweep_random, _data_FX_MODE_COLOR_SWEEP_RANDOM);
  addEffect(FX_MODE_RUNNING_COLOR, &mode_running_color, _data_FX_MODE_RUNNING_COLOR);
  addEffect(FX_MODE_AURORA, &mode_aurora, _data_FX_MODE_AURORA);
  addEffect(FX_MODE_RUNNING_RANDOM, &mode_running_random, _data_FX_MODE_RUNNING_RANDOM);
  addEffect(FX_MODE_LARSON_SCANNER, &mode_larson_scanner, _data_FX_MODE_LARSON_SCANNER);
  addEffect(FX_MODE_COMET, &mode_comet, _data_FX_MODE_COMET);
  addEffect(FX_MODE_FIREWORKS, &mode_fireworks, _data_FX_MODE_FIREWORKS);
  addEffect(FX_MODE_RAIN, &mode_rain, _data_FX_MODE_RAIN);
  addEffect(FX_MODE_TETRIX, &mode_tetrix, _data_FX_MODE_TETRIX);
  addEffect(FX_MODE_FIRE_FLICKER, &mode_fire_flicker, _data_FX_MODE_FIRE_FLICKER);
  addEffect(FX_MODE_GRADIENT, &mode_gradient, _data_FX_MODE_GRADIENT);
  addEffect(FX_MODE_LOADING, &mode_loading, _data_FX_MODE_LOADING);
  
  addEffect(FX_MODE_FAIRY, &mode_fairy, _data_FX_MODE_FAIRY);
  addEffect(FX_MODE_TWO_DOTS, &mode_two_dots, _data_FX_MODE_TWO_DOTS);
  addEffect(FX_MODE_FAIRYTWINKLE, &mode_fairytwinkle, _data_FX_MODE_FAIRYTWINKLE);
  addEffect(FX_MODE_RUNNING_DUAL, &mode_running_dual, _data_FX_MODE_RUNNING_DUAL);

  addEffect(FX_MODE_TRICOLOR_CHASE, &mode_tricolor_chase, _data_FX_MODE_TRICOLOR_CHASE);
  addEffect(FX_MODE_TRICOLOR_WIPE, &mode_tricolor_wipe, _data_FX_MODE_TRICOLOR_WIPE);
  addEffect(FX_MODE_TRICOLOR_FADE, &mode_tricolor_fade, _data_FX_MODE_TRICOLOR_FADE);
  addEffect(FX_MODE_LIGHTNING, &mode_lightning, _data_FX_MODE_LIGHTNING);
  addEffect(FX_MODE_ICU, &mode_icu, _data_FX_MODE_ICU);
  addEffect(FX_MODE_MULTI_COMET, &mode_multi_comet, _data_FX_MODE_MULTI_COMET);
  addEffect(FX_MODE_DUAL_LARSON_SCANNER, &mode_dual_larson_scanner, _data_FX_MODE_DUAL_LARSON_SCANNER);
  addEffect(FX_MODE_RANDOM_CHASE, &mode_random_chase, _data_FX_MODE_RANDOM_CHASE);
  addEffect(FX_MODE_OSCILLATE, &mode_oscillate, _data_FX_MODE_OSCILLATE);
  addEffect(FX_MODE_PRIDE_2015, &mode_pride_2015, _data_FX_MODE_PRIDE_2015);
  addEffect(FX_MODE_JUGGLE, &mode_juggle, _data_FX_MODE_JUGGLE);
  addEffect(FX_MODE_PALETTE, &mode_palette, _data_FX_MODE_PALETTE);
  addEffect(FX_MODE_FIRE_2012, &mode_fire_2012, _data_FX_MODE_FIRE_2012);
  addEffect(FX_MODE_COLORWAVES, &mode_colorwaves, _data_FX_MODE_COLORWAVES);
  addEffect(FX_MODE_BPM, &mode_bpm, _data_FX_MODE_BPM);
  addEffect(FX_MODE_FILLNOISE8, &mode_fillnoise8, _data_FX_MODE_FILLNOISE8);
  addEffect(FX_MODE_NOISE16_1, &mode_noise16_1, _data_FX_MODE_NOISE16_1);
  addEffect(FX_MODE_NOISE16_2, &mode_noise16_2, _data_FX_MODE_NOISE16_2);
  addEffect(FX_MODE_NOISE16_3, &mode_noise16_3, _data_FX_MODE_NOISE16_3);
  addEffect(FX_MODE_NOISE16_4, &mode_noise16_4, _data_FX_MODE_NOISE16_4);
  addEffect(FX_MODE_COLORTWINKLE, &mode_colortwinkle, _data_FX_MODE_COLORTWINKLE);
  addEffect(FX_MODE_LAKE, &mode_lake, _data_FX_MODE_LAKE);
  addEffect(FX_MODE_METEOR, &mode_meteor, _data_FX_MODE_METEOR);
  addEffect(FX_MODE_METEOR_SMOOTH, &mode_meteor_smooth, _data_FX_MODE_METEOR_SMOOTH);
  addEffect(FX_MODE_RAILWAY, &mode_railway, _data_FX_MODE_RAILWAY);
  addEffect(FX_MODE_RIPPLE, &mode_ripple, _data_FX_MODE_RIPPLE);
  addEffect(FX_MODE_TWINKLEFOX, &mode_twinklefox, _data_FX_MODE_TWINKLEFOX);
  addEffect(FX_MODE_TWINKLECAT, &mode_twinklecat, _data_FX_MODE_TWINKLECAT);
  addEffect(FX_MODE_HALLOWEEN_EYES, &mode_halloween_eyes, _data_FX_MODE_HALLOWEEN_EYES);
  addEffect(FX_MODE_STATIC_PATTERN, &mode_static_pattern, _data_FX_MODE_STATIC_PATTERN);
  addEffect(FX_MODE_TRI_STATIC_PATTERN, &mode_tri_static_pattern, _data_FX_MODE_TRI_STATIC_PATTERN);
  addEffect(FX_MODE_SPOTS, &mode_spots, _data_FX_MODE_SPOTS);
  addEffect(FX_MODE_SPOTS_FADE, &mode_spots_fade, _data_FX_MODE_SPOTS_FADE);
  addEffect(FX_MODE_GLITTER, &mode_glitter, _data_FX_MODE_GLITTER);
  addEffect(FX_MODE_CANDLE, &mode_candle, _data_FX_MODE_CANDLE);
  addEffect(FX_MODE_STARBURST, &mode_starburst, _data_FX_MODE_STARBURST);
  addEffect(FX_MODE_EXPLODING_FIREWORKS, &mode_exploding_fireworks, _data_FX_MODE_EXPLODING_FIREWORKS);
  addEffect(FX_MODE_BOUNCINGBALLS, &mode_bouncing_balls, _data_FX_MODE_BOUNCINGBALLS);
  addEffect(FX_MODE_SINELON, &mode_sinelon, _data_FX_MODE_SINELON);
  addEffect(FX_MODE_SINELON_DUAL, &mode_sinelon_dual, _data_FX_MODE_SINELON_DUAL);
  addEffect(FX_MODE_SINELON_RAINBOW, &mode_sinelon_rainbow, _data_FX_MODE_SINELON_RAINBOW);
  addEffect(FX_MODE_POPCORN, &mode_popcorn, _data_FX_MODE_POPCORN);
  addEffect(FX_MODE_DRIP, &mode_drip, _data_FX_MODE_DRIP);
  addEffect(FX_MODE_PLASMA, &mode_plasma, _data_FX_MODE_PLASMA);
  addEffect(FX_MODE_PERCENT, &mode_percent, _data_FX_MODE_PERCENT);
  addEffect(FX_MODE_RIPPLE_RAINBOW, &mode_ripple_rainbow, _data_FX_MODE_RIPPLE_RAINBOW);
  addEffect(FX_MODE_HEARTBEAT, &mode_heartbeat, _data_FX_MODE_HEARTBEAT);
  addEffect(FX_MODE_PACIFICA, &mode_pacifica, _data_FX_MODE_PACIFICA);
  addEffect(FX_MODE_CANDLE_MULTI, &mode_candle_multi, _data_FX_MODE_CANDLE_MULTI);
  addEffect(FX_MODE_SOLID_GLITTER, &mode_solid_glitter, _data_FX_MODE_SOLID_GLITTER);
  addEffect(FX_MODE_SUNRISE, &mode_sunrise, _data_FX_MODE_SUNRISE);
  addEffect(FX_MODE_PHASED, &mode_phased, _data_FX_MODE_PHASED);
  addEffect(FX_MODE_TWINKLEUP, &mode_twinkleup, _data_FX_MODE_TWINKLEUP);
  addEffect(FX_MODE_NOISEPAL, &mode_noisepal, _data_FX_MODE_NOISEPAL);
  addEffect(FX_MODE_SINEWAVE, &mode_sinewave, _data_FX_MODE_SINEWAVE);
  addEffect(FX_MODE_PHASEDNOISE, &mode_phased_noise, _data_FX_MODE_PHASEDNOISE);
  addEffect(FX_MODE_FLOW, &mode_flow, _data_FX_MODE_FLOW);
  addEffect(FX_MODE_CHUNCHUN, &mode_chunchun, _data_FX_MODE_CHUNCHUN);
  addEffect(FX_MODE_DANCING_SHADOWS, &mode_dancing_shadows, _data_FX_MODE_DANCING_SHADOWS);
  addEffect(FX_MODE_WASHING_MACHINE, &mode_washing_machine, _data_FX_MODE_WASHING_MACHINE);

  addEffect(FX_MODE_BLENDS, &mode_blends, _data_FX_MODE_BLENDS);
  addEffect(FX_MODE_TV_SIMULATOR, &mode_tv_simulator, _data_FX_MODE_TV_SIMULATOR);
  addEffect(FX_MODE_DYNAMIC_SMOOTH, &mode_dynamic_smooth, _data_FX_MODE_DYNAMIC_SMOOTH);

  // --- 1D audio effects ---
  addEffect(FX_MODE_PIXELS, &mode_pixels, _data_FX_MODE_PIXELS);
  addEffect(FX_MODE_PIXELWAVE, &mode_pixelwave, _data_FX_MODE_PIXELWAVE);
  addEffect(FX_MODE_JUGGLES, &mode_juggles, _data_FX_MODE_JUGGLES);
  addEffect(FX_MODE_MATRIPIX, &mode_matripix, _data_FX_MODE_MATRIPIX);
  addEffect(FX_MODE_GRAVIMETER, &mode_gravimeter, _data_FX_MODE_GRAVIMETER);
  addEffect(FX_MODE_PLASMOID, &mode_plasmoid, _data_FX_MODE_PLASMOID);
  addEffect(FX_MODE_PUDDLES, &mode_puddles, _data_FX_MODE_PUDDLES);
  addEffect(FX_MODE_MIDNOISE, &mode_midnoise, _data_FX_MODE_MIDNOISE);
  addEffect(FX_MODE_NOISEMETER, &mode_noisemeter, _data_FX_MODE_NOISEMETER);
  addEffect(FX_MODE_FREQWAVE, &mode_freqwave, _data_FX_MODE_FREQWAVE);
  addEffect(FX_MODE_FREQMATRIX, &mode_freqmatrix, _data_FX_MODE_FREQMATRIX);

  addEffect(FX_MODE_WATERFALL, &mode_waterfall, _data_FX_MODE_WATERFALL);
  addEffect(FX_MODE_FREQPIXELS, &mode_freqpixels, _data_FX_MODE_FREQPIXELS);

  addEffect(FX_MODE_NOISEFIRE, &mode_noisefire, _data_FX_MODE_NOISEFIRE);
  addEffect(FX_MODE_PUDDLEPEAK, &mode_puddlepeak, _data_FX_MODE_PUDDLEPEAK);
  addEffect(FX_MODE_NOISEMOVE, &mode_noisemove, _data_FX_MODE_NOISEMOVE);

  addEffect(FX_MODE_PERLINMOVE, &mode_perlinmove, _data_FX_MODE_PERLINMOVE);
  addEffect(FX_MODE_RIPPLEPEAK, &mode_ripplepeak, _data_FX_MODE_RIPPLEPEAK);

  addEffect(FX_MODE_FREQMAP, &mode_freqmap, _data_FX_MODE_FREQMAP);
  addEffect(FX_MODE_GRAVCENTER, &mode_gravcenter, _data_FX_MODE_GRAVCENTER);
  addEffect(FX_MODE_GRAVCENTRIC, &mode_gravcentric, _data_FX_MODE_GRAVCENTRIC);
  addEffect(FX_MODE_GRAVFREQ, &mode_gravfreq, _data_FX_MODE_GRAVFREQ);
  addEffect(FX_MODE_DJLIGHT, &mode_DJLight, _data_FX_MODE_DJLIGHT);

  addEffect(FX_MODE_BLURZ, &mode_blurz, _data_FX_MODE_BLURZ);

  addEffect(FX_MODE_FLOWSTRIPE, &mode_FlowStripe, _data_FX_MODE_FLOWSTRIPE);

  addEffect(FX_MODE_WAVESINS, &mode_wavesins, _data_FX_MODE_WAVESINS);
  addEffect(FX_MODE_ROCKTAVES, &mode_rocktaves, _data_FX_MODE_ROCKTAVES);

  // --- 2D  effects ---
#ifndef WLED_DISABLE_2D
  addEffect(FX_MODE_2DSPACESHIPS, &mode_2Dspaceships, _data_FX_MODE_2DSPACESHIPS);
  addEffect(FX_MODE_2DCRAZYBEES, &mode_2Dcrazybees, _data_FX_MODE_2DCRAZYBEES);
  addEffect(FX_MODE_2DGHOSTRIDER, &mode_2Dghostrider, _data_FX_MODE_2DGHOSTRIDER);
  addEffect(FX_MODE_2DBLOBS, &mode_2Dfloatingblobs, _data_FX_MODE_2DBLOBS);
  addEffect(FX_MODE_2DSCROLLTEXT, &mode_2Dscrollingtext, _data_FX_MODE_2DSCROLLTEXT);
  addEffect(FX_MODE_2DDRIFTROSE, &mode_2Ddriftrose, _data_FX_MODE_2DDRIFTROSE);

  addEffect(FX_MODE_2DGEQ, &mode_2DGEQ, _data_FX_MODE_2DGEQ); // audio

  addEffect(FX_MODE_2DNOISE, &mode_2Dnoise, _data_FX_MODE_2DNOISE);

  addEffect(FX_MODE_2DFIRENOISE, &mode_2Dfirenoise, _data_FX_MODE_2DFIRENOISE);
  addEffect(FX_MODE_2DSQUAREDSWIRL, &mode_2Dsquaredswirl, _data_FX_MODE_2DSQUAREDSWIRL);

  //non audio
  addEffect(FX_MODE_2DDNA, &mode_2Ddna, _data_FX_MODE_2DDNA);
  addEffect(FX_MODE_2DMATRIX, &mode_2Dmatrix, _data_FX_MODE_2DMATRIX);
  addEffect(FX_MODE_2DMETABALLS, &mode_2Dmetaballs, _data_FX_MODE_2DMETABALLS);
  addEffect(FX_MODE_2DFUNKYPLANK, &mode_2DFunkyPlank, _data_FX_MODE_2DFUNKYPLANK); // audio

  addEffect(FX_MODE_2DPULSER, &mode_2DPulser, _data_FX_MODE_2DPULSER);

  addEffect(FX_MODE_2DDRIFT, &mode_2DDrift, _data_FX_MODE_2DDRIFT);
  addEffect(FX_MODE_2DWAVERLY, &mode_2DWaverly, _data_FX_MODE_2DWAVERLY); // audio
  addEffect(FX_MODE_2DSUNRADIATION, &mode_2DSunradiation, _data_FX_MODE_2DSUNRADIATION);
  addEffect(FX_MODE_2DCOLOREDBURSTS, &mode_2DColoredBursts, _data_FX_MODE_2DCOLOREDBURSTS);
  addEffect(FX_MODE_2DJULIA, &mode_2DJulia, _data_FX_MODE_2DJULIA);

  addEffect(FX_MODE_2DGAMEOFLIFE, &mode_2Dgameoflife, _data_FX_MODE_2DGAMEOFLIFE);
  addEffect(FX_MODE_2DTARTAN, &mode_2Dtartan, _data_FX_MODE_2DTARTAN);
  addEffect(FX_MODE_2DPOLARLIGHTS, &mode_2DPolarLights, _data_FX_MODE_2DPOLARLIGHTS);
  addEffect(FX_MODE_2DSWIRL, &mode_2DSwirl, _data_FX_MODE_2DSWIRL); // audio
  addEffect(FX_MODE_2DLISSAJOUS, &mode_2DLissajous, _data_FX_MODE_2DLISSAJOUS);
  addEffect(FX_MODE_2DFRIZZLES, &mode_2DFrizzles, _data_FX_MODE_2DFRIZZLES);
  addEffect(FX_MODE_2DPLASMABALL, &mode_2DPlasmaball, _data_FX_MODE_2DPLASMABALL);

  addEffect(FX_MODE_2DHIPHOTIC, &mode_2DHiphotic, _data_FX_MODE_2DHIPHOTIC);
  addEffect(FX_MODE_2DSINDOTS, &mode_2DSindots, _data_FX_MODE_2DSINDOTS);
  addEffect(FX_MODE_2DDNASPIRAL, &mode_2DDNASpiral, _data_FX_MODE_2DDNASPIRAL);
  addEffect(FX_MODE_2DBLACKHOLE, &mode_2DBlackHole, _data_FX_MODE_2DBLACKHOLE);

  addEffect(FX_MODE_2DAKEMI, &mode_2DAkemi, _data_FX_MODE_2DAKEMI); // audio
#endif // WLED_DISABLE_2D
  
}<|MERGE_RESOLUTION|>--- conflicted
+++ resolved
@@ -2016,11 +2016,7 @@
 
   return FRAMETIME;
 }
-<<<<<<< HEAD
-static const char _data_FX_MODE_FIRE_2012[] PROGMEM = "Fire 2012@Cooling,Spark rate;1,2,3;!;sx=120,ix=64,mp12=1,1.5d"; //bars
-=======
-static const char _data_FX_MODE_FIRE_2012[] PROGMEM = "Fire 2012@Cooling,Spark rate;1,2,3;!;sx=120,ix=64,m12=1,1d"; //bars
->>>>>>> 324fc149
+static const char _data_FX_MODE_FIRE_2012[] PROGMEM = "Fire 2012@Cooling,Spark rate;1,2,3;!;sx=120,ix=64,m12=1,1.5d"; //bars
 
 
 // ColorWavesWithPalettes by Mark Kriegsman: https://gist.github.com/kriegsman/8281905786e8b2632aeb
@@ -2861,11 +2857,7 @@
 
   return FRAMETIME;
 }
-<<<<<<< HEAD
-static const char _data_FX_MODE_BOUNCINGBALLS[] PROGMEM = "Bouncing Balls@Gravity,# of balls;!,!,!;!;mp12=1,1.5d"; //bar
-=======
-static const char _data_FX_MODE_BOUNCINGBALLS[] PROGMEM = "Bouncing Balls@Gravity,# of balls;!,!,!;!;m12=1,1d"; //bar
->>>>>>> 324fc149
+static const char _data_FX_MODE_BOUNCINGBALLS[] PROGMEM = "Bouncing Balls@Gravity,# of balls;!,!,!;!;m12=1,1.5d"; //bar
 
 
 /*
@@ -3008,11 +3000,7 @@
 
   return FRAMETIME;
 }
-<<<<<<< HEAD
-static const char _data_FX_MODE_POPCORN[] PROGMEM = "Popcorn@!,!;!,!,!;!;mp12=1,1.5d"; //bar
-=======
-static const char _data_FX_MODE_POPCORN[] PROGMEM = "Popcorn@!,!;!,!,!;!;m12=1,1d"; //bar
->>>>>>> 324fc149
+static const char _data_FX_MODE_POPCORN[] PROGMEM = "Popcorn@!,!;!,!,!;!;m12=1,1.5d"; //bar
 
 
 //values close to 100 produce 5Hz flicker, which looks very candle-y
@@ -3463,11 +3451,7 @@
 
   return FRAMETIME;
 }
-<<<<<<< HEAD
-static const char _data_FX_MODE_DRIP[] PROGMEM = "Drip@Gravity,# of drips,Fall ratio;!,!;!;mp12=1,1.5d"; //bar
-=======
-static const char _data_FX_MODE_DRIP[] PROGMEM = "Drip@Gravity,# of drips;!,!;!;m12=1,1d"; //bar
->>>>>>> 324fc149
+static const char _data_FX_MODE_DRIP[] PROGMEM = "Drip@Gravity,# of drips,Fall ratio;!,!;!;m12=1,1.5d"; //bar
 
 
 /*
@@ -3556,11 +3540,7 @@
 
   return FRAMETIME;  
 }
-<<<<<<< HEAD
-static const char _data_FX_MODE_TETRIX[] PROGMEM = "Tetrix@!,Width;!,!,;!;sx=0,ix=0,pal=11,mp12=1,1.5d";
-=======
-static const char _data_FX_MODE_TETRIX[] PROGMEM = "Tetrix@!,Width;!,!;!;sx=0,ix=0,pal=11,m12=1,1d";
->>>>>>> 324fc149
+static const char _data_FX_MODE_TETRIX[] PROGMEM = "Tetrix@!,Width;!,!,;!;sx=0,ix=0,pal=11,m12=1,1.5d";
 
 
 /*
