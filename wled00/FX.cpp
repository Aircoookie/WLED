--- conflicted
+++ resolved
@@ -5101,13 +5101,9 @@
   for (int i=0; i < 256; i ++) {
     //float xlocn = float(sin8(now/4+i*(SEGMENT.speed>>5))) / 255.0f;
     //float ylocn = float(cos8(now/4+i*2)) / 255.0f;
-<<<<<<< HEAD
+    //WLEDMM: stick to the original calculations of xlocn and ylocn
     uint8_t xlocn = sin8(strip.now/2+i*(SEGMENT.speed>>6));
     uint8_t ylocn = cos8(strip.now/2+i*2);
-=======
-    uint8_t xlocn = sin8(millis()/4+i*(SEGMENT.speed>>5));
-    uint8_t ylocn = cos8(millis()/4+i*2);
->>>>>>> c71d378e
     xlocn = map(xlocn,0,255,0,cols-1);
     ylocn = map(ylocn,0,255,0,rows-1);
     SEGMENT.setPixelColorXY(xlocn, ylocn, SEGMENT.color_from_palette(millis()/100+i, false, PALETTE_SOLID_WRAP, 0));
