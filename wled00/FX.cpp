/*
  WS2812FX.cpp contains all effect methods
  Harm Aldick - 2016
  www.aldick.org
  LICENSE
  The MIT License (MIT)
  Copyright (c) 2016  Harm Aldick
  Permission is hereby granted, free of charge, to any person obtaining a copy
  of this software and associated documentation files (the "Software"), to deal
  in the Software without restriction, including without limitation the rights
  to use, copy, modify, merge, publish, distribute, sublicense, and/or sell
  copies of the Software, and to permit persons to whom the Software is
  furnished to do so, subject to the following conditions:
  The above copyright notice and this permission notice shall be included in
  all copies or substantial portions of the Software.
  THE SOFTWARE IS PROVIDED "AS IS", WITHOUT WARRANTY OF ANY KIND, EXPRESS OR
  IMPLIED, INCLUDING BUT NOT LIMITED TO THE WARRANTIES OF MERCHANTABILITY,
  FITNESS FOR A PARTICULAR PURPOSE AND NONINFRINGEMENT. IN NO EVENT SHALL THE
  AUTHORS OR COPYRIGHT HOLDERS BE LIABLE FOR ANY CLAIM, DAMAGES OR OTHER
  LIABILITY, WHETHER IN AN ACTION OF CONTRACT, TORT OR OTHERWISE, ARISING FROM,
  OUT OF OR IN CONNECTION WITH THE SOFTWARE OR THE USE OR OTHER DEALINGS IN
  THE SOFTWARE.

  Modified heavily for WLED
*/

#include "wled.h"
#include "FX.h"
#include "fcn_declare.h"

#define IBN 5100
#define PALETTE_SOLID_WRAP (strip.paletteBlend == 1 || strip.paletteBlend == 3)
#define indexToVStrip(index, stripNr) ((index) | (int((stripNr)+1)<<16))

// effect utility functions
uint8_t sin_gap(uint16_t in) {
  if (in & 0x100) return 0;
  return sin8(in + 192); // correct phase shift of sine so that it starts and stops at 0
}

uint16_t triwave16(uint16_t in) {
  if (in < 0x8000) return in *2;
  return 0xFFFF - (in - 0x8000)*2;
}

/*
 * Generates a tristate square wave w/ attac & decay
 * @param x input value 0-255
 * @param pulsewidth 0-127
 * @param attdec attac & decay, max. pulsewidth / 2
 * @returns signed waveform value
 */
int8_t tristate_square8(uint8_t x, uint8_t pulsewidth, uint8_t attdec) {
  int8_t a = 127;
  if (x > 127) {
    a = -127;
    x -= 127;
  }

  if (x < attdec) { //inc to max
    return (int16_t) x * a / attdec;
  }
  else if (x < pulsewidth - attdec) { //max
    return a;
  }
  else if (x < pulsewidth) { //dec to 0
    return (int16_t) (pulsewidth - x) * a / attdec;
  }
  return 0;
}

// effect functions

/*
 * No blinking. Just plain old static light.
 */
uint16_t mode_static(void) {
  SEGMENT.fill(SEGCOLOR(0));
  return 350;
}
static const char _data_FX_MODE_STATIC[] PROGMEM = "Solid";


/*
 * Blink/strobe function
 * Alternate between color1 and color2
 * if(strobe == true) then create a strobe effect
 */
uint16_t blink(uint32_t color1, uint32_t color2, bool strobe, bool do_palette) {
  uint32_t cycleTime = (255 - SEGMENT.speed)*20;
  uint32_t onTime = FRAMETIME;
  if (!strobe) onTime += ((cycleTime * SEGMENT.intensity) >> 8);
  cycleTime += FRAMETIME*2;
  uint32_t it = strip.now / cycleTime;
  uint32_t rem = strip.now % cycleTime;

  bool on = false;
  if (it != SEGENV.step //new iteration, force on state for one frame, even if set time is too brief
      || rem <= onTime) {
    on = true;
  }

  SEGENV.step = it; //save previous iteration

  uint32_t color = on ? color1 : color2;
  if (color == color1 && do_palette)
  {
    for (int i = 0; i < SEGLEN; i++) {
      SEGMENT.setPixelColor(i, SEGMENT.color_from_palette(i, true, PALETTE_SOLID_WRAP, 0));
    }
  } else SEGMENT.fill(color);

  return FRAMETIME;
}


/*
 * Normal blinking. Intensity sets duty cycle.
 */
uint16_t mode_blink(void) {
  return blink(SEGCOLOR(0), SEGCOLOR(1), false, true);
}
static const char _data_FX_MODE_BLINK[] PROGMEM = "Blink@!,Duty cycle;!,!;!";


/*
 * Classic Blink effect. Cycling through the rainbow.
 */
uint16_t mode_blink_rainbow(void) {
  return blink(SEGMENT.color_wheel(SEGENV.call & 0xFF), SEGCOLOR(1), false, false);
}
static const char _data_FX_MODE_BLINK_RAINBOW[] PROGMEM = "Blink Rainbow@Frequency,Blink duration;!,!;!";


/*
 * Classic Strobe effect.
 */
uint16_t mode_strobe(void) {
  return blink(SEGCOLOR(0), SEGCOLOR(1), true, true);
}
static const char _data_FX_MODE_STROBE[] PROGMEM = "Strobe@!;!,!;!";


/*
 * Classic Strobe effect. Cycling through the rainbow.
 */
uint16_t mode_strobe_rainbow(void) {
  return blink(SEGMENT.color_wheel(SEGENV.call & 0xFF), SEGCOLOR(1), true, false);
}
static const char _data_FX_MODE_STROBE_RAINBOW[] PROGMEM = "Strobe Rainbow@!;,!;!";


/*
 * Color wipe function
 * LEDs are turned on (color1) in sequence, then turned off (color2) in sequence.
 * if (bool rev == true) then LEDs are turned off in reverse order
 */
uint16_t color_wipe(bool rev, bool useRandomColors) {
  uint32_t cycleTime = 750 + (255 - SEGMENT.speed)*150;
  uint32_t perc = strip.now % cycleTime;
  uint16_t prog = (perc * 65535) / cycleTime;
  bool back = (prog > 32767);
  if (back) {
    prog -= 32767;
    if (SEGENV.step == 0) SEGENV.step = 1;
  } else {
    if (SEGENV.step == 2) SEGENV.step = 3; //trigger color change
  }

  if (useRandomColors) {
    if (SEGENV.call == 0) {
      SEGENV.aux0 = random8();
      SEGENV.step = 3;
    }
    if (SEGENV.step == 1) { //if flag set, change to new random color
      SEGENV.aux1 = SEGMENT.get_random_wheel_index(SEGENV.aux0);
      SEGENV.step = 2;
    }
    if (SEGENV.step == 3) {
      SEGENV.aux0 = SEGMENT.get_random_wheel_index(SEGENV.aux1);
      SEGENV.step = 0;
    }
  }

  uint16_t ledIndex = (prog * SEGLEN) >> 15;
  uint16_t rem = 0;
  rem = (prog * SEGLEN) * 2; //mod 0xFFFF
  rem /= (SEGMENT.intensity +1);
  if (rem > 255) rem = 255;

  uint32_t col1 = useRandomColors? SEGMENT.color_wheel(SEGENV.aux1) : SEGCOLOR(1);
  for (int i = 0; i < SEGLEN; i++)
  {
    uint16_t index = (rev && back)? SEGLEN -1 -i : i;
    uint32_t col0 = useRandomColors? SEGMENT.color_wheel(SEGENV.aux0) : SEGMENT.color_from_palette(index, true, PALETTE_SOLID_WRAP, 0);

    if (i < ledIndex)
    {
      SEGMENT.setPixelColor(index, back? col1 : col0);
    } else
    {
      SEGMENT.setPixelColor(index, back? col0 : col1);
      if (i == ledIndex) SEGMENT.setPixelColor(index, color_blend(back? col0 : col1, back? col1 : col0, rem));
    }
  }
  return FRAMETIME;
}


/*
 * Lights all LEDs one after another.
 */
uint16_t mode_color_wipe(void) {
  return color_wipe(false, false);
}
static const char _data_FX_MODE_COLOR_WIPE[] PROGMEM = "Wipe@!,!;!,!;!";


/*
 * Lights all LEDs one after another. Turns off opposite
 */
uint16_t mode_color_sweep(void) {
  return color_wipe(true, false);
}
static const char _data_FX_MODE_COLOR_SWEEP[] PROGMEM = "Sweep@!,!;!,!;!";


/*
 * Turns all LEDs after each other to a random color.
 * Then starts over with another color.
 */
uint16_t mode_color_wipe_random(void) {
  return color_wipe(false, true);
}
static const char _data_FX_MODE_COLOR_WIPE_RANDOM[] PROGMEM = "Wipe Random@!;;!";


/*
 * Random color introduced alternating from start and end of strip.
 */
uint16_t mode_color_sweep_random(void) {
  return color_wipe(true, true);
}
static const char _data_FX_MODE_COLOR_SWEEP_RANDOM[] PROGMEM = "Sweep Random@!;;!";


/*
 * Lights all LEDs up in one random color. Then switches them
 * to the next random color.
 */
uint16_t mode_random_color(void) {
  uint32_t cycleTime = 200 + (255 - SEGMENT.speed)*50;
  uint32_t it = strip.now / cycleTime;
  uint32_t rem = strip.now % cycleTime;
  uint16_t fadedur = (cycleTime * SEGMENT.intensity) >> 8;

  uint32_t fade = 255;
  if (fadedur) {
    fade = (rem * 255) / fadedur;
    if (fade > 255) fade = 255;
  }

  if (SEGENV.call == 0) {
    SEGENV.aux0 = random8();
    SEGENV.step = 2;
  }
  if (it != SEGENV.step) //new color
  {
    SEGENV.aux1 = SEGENV.aux0;
    SEGENV.aux0 = SEGMENT.get_random_wheel_index(SEGENV.aux0); //aux0 will store our random color wheel index
    SEGENV.step = it;
  }

  SEGMENT.fill(color_blend(SEGMENT.color_wheel(SEGENV.aux1), SEGMENT.color_wheel(SEGENV.aux0), fade));
  return FRAMETIME;
}
static const char _data_FX_MODE_RANDOM_COLOR[] PROGMEM = "Random Colors@!,Fade time;;!";


/*
 * Lights every LED in a random color. Changes all LED at the same time
 * to new random colors.
 */
uint16_t mode_dynamic(void) {
  if (!SEGENV.allocateData(SEGLEN)) return mode_static(); //allocation failed

  if(SEGENV.call == 0) {
    //SEGMENT.setUpLeds();  //lossless getPixelColor()
    //SEGMENT.fill(BLACK);
    for (int i = 0; i < SEGLEN; i++) SEGENV.data[i] = random8();
  }

  uint32_t cycleTime = 50 + (255 - SEGMENT.speed)*15;
  uint32_t it = strip.now / cycleTime;
  if (it != SEGENV.step && SEGMENT.speed != 0) //new color
  {
    for (int i = 0; i < SEGLEN; i++) {
      if (random8() <= SEGMENT.intensity) SEGENV.data[i] = random8(); // random color index
    }
    SEGENV.step = it;
  }

  if (SEGMENT.check1) {
    for (int i = 0; i < SEGLEN; i++) {
      SEGMENT.blendPixelColor(i, SEGMENT.color_wheel(SEGENV.data[i]), 16);
    }
  } else {
    for (int i = 0; i < SEGLEN; i++) {
      SEGMENT.setPixelColor(i, SEGMENT.color_wheel(SEGENV.data[i]));
    }
  }
  return FRAMETIME;
}
static const char _data_FX_MODE_DYNAMIC[] PROGMEM = "Dynamic@!,!,,,,Smooth;;!";


/*
 * effect "Dynamic" with smooth color-fading
 */
uint16_t mode_dynamic_smooth(void) {
  bool old = SEGMENT.check1;
  SEGMENT.check1 = true;
  mode_dynamic();
  SEGMENT.check1 = old;
  return FRAMETIME;
 }
static const char _data_FX_MODE_DYNAMIC_SMOOTH[] PROGMEM = "Dynamic Smooth@!,!;;!";


/*
 * Does the "standby-breathing" of well known i-Devices.
 */
uint16_t mode_breath(void) {
  uint16_t var = 0;
  uint16_t counter = (strip.now * ((SEGMENT.speed >> 3) +10));
  counter = (counter >> 2) + (counter >> 4); //0-16384 + 0-2048
  if (counter < 16384) {
    if (counter > 8192) counter = 8192 - (counter - 8192);
    var = sin16(counter) / 103; //close to parabolic in range 0-8192, max val. 23170
  }

  uint8_t lum = 30 + var;
  for (int i = 0; i < SEGLEN; i++) {
    SEGMENT.setPixelColor(i, color_blend(SEGCOLOR(1), SEGMENT.color_from_palette(i, true, PALETTE_SOLID_WRAP, 0), lum));
  }

  return FRAMETIME;
}
static const char _data_FX_MODE_BREATH[] PROGMEM = "Breathe@!;!,!;!";


/*
 * Fades the LEDs between two colors
 */
uint16_t mode_fade(void) {
  uint16_t counter = (strip.now * ((SEGMENT.speed >> 3) +10));
  uint8_t lum = triwave16(counter) >> 8;

  for (int i = 0; i < SEGLEN; i++) {
    SEGMENT.setPixelColor(i, color_blend(SEGCOLOR(1), SEGMENT.color_from_palette(i, true, PALETTE_SOLID_WRAP, 0), lum));
  }

  return FRAMETIME;
}
static const char _data_FX_MODE_FADE[] PROGMEM = "Fade@!;!,!;!";


/*
 * Scan mode parent function
 */
uint16_t scan(bool dual)
{
  uint32_t cycleTime = 750 + (255 - SEGMENT.speed)*150;
  uint32_t perc = strip.now % cycleTime;
  uint16_t prog = (perc * 65535) / cycleTime;
  uint16_t size = 1 + ((SEGMENT.intensity * SEGLEN) >> 9);
  uint16_t ledIndex = (prog * ((SEGLEN *2) - size *2)) >> 16;

  if (!SEGMENT.check2) SEGMENT.fill(SEGCOLOR(1));

  int led_offset = ledIndex - (SEGLEN - size);
  led_offset = abs(led_offset);

  if (dual) {
    for (int j = led_offset; j < led_offset + size; j++) {
      uint16_t i2 = SEGLEN -1 -j;
      SEGMENT.setPixelColor(i2, SEGMENT.color_from_palette(i2, true, PALETTE_SOLID_WRAP, (SEGCOLOR(2))? 2:0));
    }
  }

  for (int j = led_offset; j < led_offset + size; j++) {
    SEGMENT.setPixelColor(j, SEGMENT.color_from_palette(j, true, PALETTE_SOLID_WRAP, 0));
  }

  return FRAMETIME;
}


/*
 * Runs a single pixel back and forth.
 */
uint16_t mode_scan(void) {
  return scan(false);
}
static const char _data_FX_MODE_SCAN[] PROGMEM = "Scan@!,# of dots,,,,,Overlay;!,!,!;!";


/*
 * Runs two pixel back and forth in opposite directions.
 */
uint16_t mode_dual_scan(void) {
  return scan(true);
}
static const char _data_FX_MODE_DUAL_SCAN[] PROGMEM = "Scan Dual@!,# of dots,,,,,Overlay;!,!,!;!";


/*
 * Cycles all LEDs at once through a rainbow.
 */
uint16_t mode_rainbow(void) {
  uint16_t counter = (strip.now * ((SEGMENT.speed >> 2) +2)) & 0xFFFF;
  counter = counter >> 8;

  if (SEGMENT.intensity < 128){
    SEGMENT.fill(color_blend(SEGMENT.color_wheel(counter),WHITE,128-SEGMENT.intensity));
  } else {
    SEGMENT.fill(SEGMENT.color_wheel(counter));
  }

  return FRAMETIME;
}
static const char _data_FX_MODE_RAINBOW[] PROGMEM = "Colorloop@!,Saturation;;!";


/*
 * Cycles a rainbow over the entire string of LEDs.
 */
uint16_t mode_rainbow_cycle(void) {
  uint16_t counter = (strip.now * ((SEGMENT.speed >> 2) +2)) & 0xFFFF;
  counter = counter >> 8;

  for (int i = 0; i < SEGLEN; i++) {
    //intensity/29 = 0 (1/16) 1 (1/8) 2 (1/4) 3 (1/2) 4 (1) 5 (2) 6 (4) 7 (8) 8 (16)
    uint8_t index = (i * (16 << (SEGMENT.intensity /29)) / SEGLEN) + counter;
    SEGMENT.setPixelColor(i, SEGMENT.color_wheel(index));
  }

  return FRAMETIME;
}
static const char _data_FX_MODE_RAINBOW_CYCLE[] PROGMEM = "Rainbow@!,Size;;!";


/*
 * Alternating pixels running function.
 */
uint16_t running(uint32_t color1, uint32_t color2, bool theatre = false) {
  uint8_t width = (theatre ? 3 : 1) + (SEGMENT.intensity >> 4);  // window
  uint32_t cycleTime = 50 + (255 - SEGMENT.speed);
  uint32_t it = strip.now / cycleTime;
  bool usePalette = color1 == SEGCOLOR(0);

  for (int i = 0; i < SEGLEN; i++) {
    uint32_t col = color2;
    if (usePalette) color1 = SEGMENT.color_from_palette(i, true, PALETTE_SOLID_WRAP, 0);
    if (theatre) {
      if ((i % width) == SEGENV.aux0) col = color1;
    } else {
      int8_t pos = (i % (width<<1));
      if ((pos < SEGENV.aux0-width) || ((pos >= SEGENV.aux0) && (pos < SEGENV.aux0+width))) col = color1;
    }
    SEGMENT.setPixelColor(i,col);
  }

  if (it != SEGENV.step) {
    SEGENV.aux0 = (SEGENV.aux0 +1) % (theatre ? width : (width<<1));
    SEGENV.step = it;
  }
  return FRAMETIME;
}


/*
 * Theatre-style crawling lights.
 * Inspired by the Adafruit examples.
 */
uint16_t mode_theater_chase(void) {
  return running(SEGCOLOR(0), SEGCOLOR(1), true);
}
static const char _data_FX_MODE_THEATER_CHASE[] PROGMEM = "Theater@!,Gap size;!,!;!";


/*
 * Theatre-style crawling lights with rainbow effect.
 * Inspired by the Adafruit examples.
 */
uint16_t mode_theater_chase_rainbow(void) {
  return running(SEGMENT.color_wheel(SEGENV.step), SEGCOLOR(1), true);
}
static const char _data_FX_MODE_THEATER_CHASE_RAINBOW[] PROGMEM = "Theater Rainbow@!,Gap size;,!;!";


/*
 * Running lights effect with smooth sine transition base.
 */
uint16_t running_base(bool saw, bool dual=false) {
  uint8_t x_scale = SEGMENT.intensity >> 2;
  uint32_t counter = (strip.now * SEGMENT.speed) >> 9;

  for (int i = 0; i < SEGLEN; i++) {
    uint16_t a = i*x_scale - counter;
    if (saw) {
      a &= 0xFF;
      if (a < 16)
      {
        a = 192 + a*8;
      } else {
        a = map(a,16,255,64,192);
      }
      a = 255 - a;
    }
    uint8_t s = dual ? sin_gap(a) : sin8(a);
    uint32_t ca = color_blend(SEGCOLOR(1), SEGMENT.color_from_palette(i, true, PALETTE_SOLID_WRAP, 0), s);
    if (dual) {
      uint16_t b = (SEGLEN-1-i)*x_scale - counter;
      uint8_t t = sin_gap(b);
      uint32_t cb = color_blend(SEGCOLOR(1), SEGMENT.color_from_palette(i, true, PALETTE_SOLID_WRAP, 2), t);
      ca = color_blend(ca, cb, 127);
    }
    SEGMENT.setPixelColor(i, ca);
  }

  return FRAMETIME;
}


/*
 * Running lights in opposite directions.
 * Idea: Make the gap width controllable with a third slider in the future
 */
uint16_t mode_running_dual(void) {
  return running_base(false, true);
}
static const char _data_FX_MODE_RUNNING_DUAL[] PROGMEM = "Running Dual@!,Wave width;L,!,R;!";


/*
 * Running lights effect with smooth sine transition.
 */
uint16_t mode_running_lights(void) {
  return running_base(false);
}
static const char _data_FX_MODE_RUNNING_LIGHTS[] PROGMEM = "Running@!,Wave width;!,!;!";


/*
 * Running lights effect with sawtooth transition.
 */
uint16_t mode_saw(void) {
  return running_base(true);
}
static const char _data_FX_MODE_SAW[] PROGMEM = "Saw@!,Width;!,!;!";


/*
 * Blink several LEDs in random colors on, reset, repeat.
 * Inspired by www.tweaking4all.com/hardware/arduino/adruino-led-strip-effects/
 */
uint16_t mode_twinkle(void) {
  SEGMENT.fade_out(224);

  uint32_t cycleTime = 20 + (255 - SEGMENT.speed)*5;
  uint32_t it = strip.now / cycleTime;
  if (it != SEGENV.step)
  {
    uint16_t maxOn = map(SEGMENT.intensity, 0, 255, 1, SEGLEN); // make sure at least one LED is on
    if (SEGENV.aux0 >= maxOn)
    {
      SEGENV.aux0 = 0;
      SEGENV.aux1 = random16(); //new seed for our PRNG
    }
    SEGENV.aux0++;
    SEGENV.step = it;
  }

  uint16_t PRNG16 = SEGENV.aux1;

  for (uint16_t i = 0; i < SEGENV.aux0; i++)
  {
    PRNG16 = (uint16_t)(PRNG16 * 2053) + 13849; // next 'random' number
    uint32_t p = (uint32_t)SEGLEN * (uint32_t)PRNG16;
    uint16_t j = p >> 16;
    SEGMENT.setPixelColor(j, SEGMENT.color_from_palette(j, true, PALETTE_SOLID_WRAP, 0));
  }

  return FRAMETIME;
}
static const char _data_FX_MODE_TWINKLE[] PROGMEM = "Twinkle@!,!;!,!;!;;m12=0"; //pixels


/*
 * Dissolve function
 */
uint16_t dissolve(uint32_t color) {
  //bool wa = (SEGCOLOR(1) != 0 && strip.getBrightness() < 255); //workaround, can't compare getPixel to color if not full brightness
  if (SEGENV.call == 0) {
    SEGMENT.setUpLeds();  //lossless getPixelColor()
    SEGMENT.fill(SEGCOLOR(1));
  }

  for (int j = 0; j <= SEGLEN / 15; j++) {
    if (random8() <= SEGMENT.intensity) {
      for (size_t times = 0; times < 10; times++) //attempt to spawn a new pixel 10 times
      {
        uint16_t i = random16(SEGLEN);
        if (SEGENV.aux0) { //dissolve to primary/palette
          if (SEGMENT.getPixelColor(i) == SEGCOLOR(1) /*|| wa*/) {
            if (color == SEGCOLOR(0)) {
              SEGMENT.setPixelColor(i, SEGMENT.color_from_palette(i, true, PALETTE_SOLID_WRAP, 0));
            } else {
              SEGMENT.setPixelColor(i, color);
            }
            break; //only spawn 1 new pixel per frame per 50 LEDs
          }
        } else { //dissolve to secondary
          if (SEGMENT.getPixelColor(i) != SEGCOLOR(1)) { SEGMENT.setPixelColor(i, SEGCOLOR(1)); break; }
        }
      }
    }
  }

  if (SEGENV.step > (255 - SEGMENT.speed) + 15U) {
    SEGENV.aux0 = !SEGENV.aux0;
    SEGENV.step = 0;
  } else {
    SEGENV.step++;
  }

  return FRAMETIME;
}


/*
 * Blink several LEDs on and then off
 */
uint16_t mode_dissolve(void) {
  return dissolve(SEGMENT.check1 ? SEGMENT.color_wheel(random8()) : SEGCOLOR(0));
}
static const char _data_FX_MODE_DISSOLVE[] PROGMEM = "Dissolve@Repeat speed,Dissolve speed,,,,Random;!,!;!";


/*
 * Blink several LEDs on and then off in random colors
 */
uint16_t mode_dissolve_random(void) {
  return dissolve(SEGMENT.color_wheel(random8()));
}
static const char _data_FX_MODE_DISSOLVE_RANDOM[] PROGMEM = "Dissolve Rnd@Repeat speed,Dissolve speed;,!;!";


/*
 * Blinks one LED at a time.
 * Inspired by www.tweaking4all.com/hardware/arduino/adruino-led-strip-effects/
 */
uint16_t mode_sparkle(void) {
  if (!SEGMENT.check2) for(int i = 0; i < SEGLEN; i++) {
    SEGMENT.setPixelColor(i, SEGMENT.color_from_palette(i, true, PALETTE_SOLID_WRAP, 1));
  }
  uint32_t cycleTime = 10 + (255 - SEGMENT.speed)*2;
  uint32_t it = strip.now / cycleTime;
  if (it != SEGENV.step)
  {
    SEGENV.aux0 = random16(SEGLEN); // aux0 stores the random led index
    SEGENV.step = it;
  }

  SEGMENT.setPixelColor(SEGENV.aux0, SEGCOLOR(0));
  return FRAMETIME;
}
static const char _data_FX_MODE_SPARKLE[] PROGMEM = "Sparkle@!,,,,,,Overlay;!,!;!;;m12=0";


/*
 * Lights all LEDs in the color. Flashes single col 1 pixels randomly. (List name: Sparkle Dark)
 * Inspired by www.tweaking4all.com/hardware/arduino/adruino-led-strip-effects/
 */
uint16_t mode_flash_sparkle(void) {
  if (!SEGMENT.check2) for(uint16_t i = 0; i < SEGLEN; i++) {
    SEGMENT.setPixelColor(i, SEGMENT.color_from_palette(i, true, PALETTE_SOLID_WRAP, 0));
  }

  if (strip.now - SEGENV.aux0 > SEGENV.step) {
    if(random8((255-SEGMENT.intensity) >> 4) == 0) {
      SEGMENT.setPixelColor(random16(SEGLEN), SEGCOLOR(1)); //flash
    }
    SEGENV.step = strip.now;
    SEGENV.aux0 = 255-SEGMENT.speed;
  }
  return FRAMETIME;
}
static const char _data_FX_MODE_FLASH_SPARKLE[] PROGMEM = "Sparkle Dark@!,!,,,,,Overlay;Bg,Fx;!;;m12=0";


/*
 * Like flash sparkle. With more flash.
 * Inspired by www.tweaking4all.com/hardware/arduino/adruino-led-strip-effects/
 */
uint16_t mode_hyper_sparkle(void) {
  if (!SEGMENT.check2) for (int i = 0; i < SEGLEN; i++) {
    SEGMENT.setPixelColor(i, SEGMENT.color_from_palette(i, true, PALETTE_SOLID_WRAP, 0));
  }

  if (strip.now - SEGENV.aux0 > SEGENV.step) {
    if (random8((255-SEGMENT.intensity) >> 4) == 0) {
      for (int i = 0; i < MAX(1, SEGLEN/3); i++) {
        SEGMENT.setPixelColor(random16(SEGLEN), SEGCOLOR(1));
      }
    }
    SEGENV.step = strip.now;
    SEGENV.aux0 = 255-SEGMENT.speed;
  }
  return FRAMETIME;
}
static const char _data_FX_MODE_HYPER_SPARKLE[] PROGMEM = "Sparkle+@!,!,,,,,Overlay;Bg,Fx;!;;m12=0";


/*
 * Strobe effect with different strobe count and pause, controlled by speed.
 */
uint16_t mode_multi_strobe(void) {
  for (int i = 0; i < SEGLEN; i++) {
    SEGMENT.setPixelColor(i, SEGMENT.color_from_palette(i, true, PALETTE_SOLID_WRAP, 1));
  }

  SEGENV.aux0 = 50 + 20*(uint16_t)(255-SEGMENT.speed);
  uint16_t count = 2 * ((SEGMENT.intensity / 10) + 1);
  if(SEGENV.aux1 < count) {
    if((SEGENV.aux1 & 1) == 0) {
      SEGMENT.fill(SEGCOLOR(0));
      SEGENV.aux0 = 15;
    } else {
      SEGENV.aux0 = 50;
    }
  }

  if (strip.now - SEGENV.aux0 > SEGENV.step) {
    SEGENV.aux1++;
    if (SEGENV.aux1 > count) SEGENV.aux1 = 0;
    SEGENV.step = strip.now;
  }

  return FRAMETIME;
}
static const char _data_FX_MODE_MULTI_STROBE[] PROGMEM = "Strobe Mega@!,!;!,!;!";


/*
 * Android loading circle
 */
uint16_t mode_android(void) {

  for (int i = 0; i < SEGLEN; i++) {
    SEGMENT.setPixelColor(i, SEGMENT.color_from_palette(i, true, PALETTE_SOLID_WRAP, 1));
  }

  if (SEGENV.aux1 > ((float)SEGMENT.intensity/255.0)*(float)SEGLEN)
  {
    SEGENV.aux0 = 1;
  } else
  {
    if (SEGENV.aux1 < 2) SEGENV.aux0 = 0;
  }

  uint16_t a = SEGENV.step;

  if (SEGENV.aux0 == 0)
  {
    if (SEGENV.call %3 == 1) {a++;}
    else {SEGENV.aux1++;}
  } else
  {
    a++;
    if (SEGENV.call %3 != 1) SEGENV.aux1--;
  }

  if (a >= SEGLEN) a = 0;

  if (a + SEGENV.aux1 < SEGLEN)
  {
    for (int i = a; i < a+SEGENV.aux1; i++) {
      SEGMENT.setPixelColor(i, SEGCOLOR(0));
    }
  } else
  {
    for (int i = a; i < SEGLEN; i++) {
      SEGMENT.setPixelColor(i, SEGCOLOR(0));
    }
    for (int i = 0; i < SEGENV.aux1 - (SEGLEN -a); i++) {
      SEGMENT.setPixelColor(i, SEGCOLOR(0));
    }
  }
  SEGENV.step = a;

  return 3 + ((8 * (uint32_t)(255 - SEGMENT.speed)) / SEGLEN);
}
static const char _data_FX_MODE_ANDROID[] PROGMEM = "Android@!,Width;!,!;!;;m12=1"; //vertical


/*
 * color chase function.
 * color1 = background color
 * color2 and color3 = colors of two adjacent leds
 */
uint16_t chase(uint32_t color1, uint32_t color2, uint32_t color3, bool do_palette) {
  uint16_t counter = strip.now * ((SEGMENT.speed >> 2) + 1);
  uint16_t a = counter * SEGLEN  >> 16;

  bool chase_random = (SEGMENT.mode == FX_MODE_CHASE_RANDOM);
  if (chase_random) {
    if (a < SEGENV.step) //we hit the start again, choose new color for Chase random
    {
      SEGENV.aux1 = SEGENV.aux0; //store previous random color
      SEGENV.aux0 = SEGMENT.get_random_wheel_index(SEGENV.aux0);
    }
    color1 = SEGMENT.color_wheel(SEGENV.aux0);
  }
  SEGENV.step = a;

  // Use intensity setting to vary chase up to 1/2 string length
  uint8_t size = 1 + (SEGMENT.intensity * SEGLEN >> 10);

  uint16_t b = a + size; //"trail" of chase, filled with color1
  if (b > SEGLEN) b -= SEGLEN;
  uint16_t c = b + size;
  if (c > SEGLEN) c -= SEGLEN;

  //background
  if (do_palette)
  {
    for (int i = 0; i < SEGLEN; i++) {
      SEGMENT.setPixelColor(i, SEGMENT.color_from_palette(i, true, PALETTE_SOLID_WRAP, 1));
    }
  } else SEGMENT.fill(color1);

  //if random, fill old background between a and end
  if (chase_random)
  {
    color1 = SEGMENT.color_wheel(SEGENV.aux1);
    for (int i = a; i < SEGLEN; i++)
      SEGMENT.setPixelColor(i, color1);
  }

  //fill between points a and b with color2
  if (a < b)
  {
    for (int i = a; i < b; i++)
      SEGMENT.setPixelColor(i, color2);
  } else {
    for (int i = a; i < SEGLEN; i++) //fill until end
      SEGMENT.setPixelColor(i, color2);
    for (int i = 0; i < b; i++) //fill from start until b
      SEGMENT.setPixelColor(i, color2);
  }

  //fill between points b and c with color2
  if (b < c)
  {
    for (int i = b; i < c; i++)
      SEGMENT.setPixelColor(i, color3);
  } else {
    for (int i = b; i < SEGLEN; i++) //fill until end
      SEGMENT.setPixelColor(i, color3);
    for (int i = 0; i < c; i++) //fill from start until c
      SEGMENT.setPixelColor(i, color3);
  }

  return FRAMETIME;
}


/*
 * Bicolor chase, more primary color.
 */
uint16_t mode_chase_color(void) {
  return chase(SEGCOLOR(1), (SEGCOLOR(2)) ? SEGCOLOR(2) : SEGCOLOR(0), SEGCOLOR(0), true);
}
static const char _data_FX_MODE_CHASE_COLOR[] PROGMEM = "Chase@!,Width;!,!,!;!";


/*
 * Primary running followed by random color.
 */
uint16_t mode_chase_random(void) {
  return chase(SEGCOLOR(1), (SEGCOLOR(2)) ? SEGCOLOR(2) : SEGCOLOR(0), SEGCOLOR(0), false);
}
static const char _data_FX_MODE_CHASE_RANDOM[] PROGMEM = "Chase Random@!,Width;!,,!;!";


/*
 * Primary, secondary running on rainbow.
 */
uint16_t mode_chase_rainbow(void) {
  uint8_t color_sep = 256 / SEGLEN;
  if (color_sep == 0) color_sep = 1;                                           // correction for segments longer than 256 LEDs
  uint8_t color_index = SEGENV.call & 0xFF;
  uint32_t color = SEGMENT.color_wheel(((SEGENV.step * color_sep) + color_index) & 0xFF);

  return chase(color, SEGCOLOR(0), SEGCOLOR(1), false);
}
static const char _data_FX_MODE_CHASE_RAINBOW[] PROGMEM = "Chase Rainbow@!,Width;!,!;!";


/*
 * Primary running on rainbow.
 */
uint16_t mode_chase_rainbow_white(void) {
  uint16_t n = SEGENV.step;
  uint16_t m = (SEGENV.step + 1) % SEGLEN;
  uint32_t color2 = SEGMENT.color_wheel(((n * 256 / SEGLEN) + (SEGENV.call & 0xFF)) & 0xFF);
  uint32_t color3 = SEGMENT.color_wheel(((m * 256 / SEGLEN) + (SEGENV.call & 0xFF)) & 0xFF);

  return chase(SEGCOLOR(0), color2, color3, false);
}
static const char _data_FX_MODE_CHASE_RAINBOW_WHITE[] PROGMEM = "Rainbow Runner@!,Size;Bg;!";


/*
 * Red - Amber - Green - Blue lights running
 */
uint16_t mode_colorful(void) {
  uint8_t numColors = 4; //3, 4, or 5
  uint32_t cols[9]{0x00FF0000,0x00EEBB00,0x0000EE00,0x000077CC};
  if (SEGMENT.intensity > 160 || SEGMENT.palette) { //palette or color
    if (!SEGMENT.palette) {
      numColors = 3;
      for (size_t i = 0; i < 3; i++) cols[i] = SEGCOLOR(i);
    } else {
      uint16_t fac = 80;
      if (SEGMENT.palette == 52) {numColors = 5; fac = 61;} //C9 2 has 5 colors
      for (size_t i = 0; i < numColors; i++) {
        cols[i] = SEGMENT.color_from_palette(i*fac, false, true, 255);
      }
    }
  } else if (SEGMENT.intensity < 80) //pastel (easter) colors
  {
    cols[0] = 0x00FF8040;
    cols[1] = 0x00E5D241;
    cols[2] = 0x0077FF77;
    cols[3] = 0x0077F0F0;
  }
  for (size_t i = numColors; i < numColors*2 -1U; i++) cols[i] = cols[i-numColors];

  uint32_t cycleTime = 50 + (8 * (uint32_t)(255 - SEGMENT.speed));
  uint32_t it = strip.now / cycleTime;
  if (it != SEGENV.step)
  {
    if (SEGMENT.speed > 0) SEGENV.aux0++;
    if (SEGENV.aux0 >= numColors) SEGENV.aux0 = 0;
    SEGENV.step = it;
  }

  for (int i = 0; i < SEGLEN; i+= numColors)
  {
    for (int j = 0; j < numColors; j++) SEGMENT.setPixelColor(i + j, cols[SEGENV.aux0 + j]);
  }

  return FRAMETIME;
}
static const char _data_FX_MODE_COLORFUL[] PROGMEM = "Colorful@!,Saturation;1,2,3;!";


/*
 * Emulates a traffic light.
 */
uint16_t mode_traffic_light(void) {
  for (int i=0; i < SEGLEN; i++)
    SEGMENT.setPixelColor(i, SEGMENT.color_from_palette(i, true, PALETTE_SOLID_WRAP, 1));
  uint32_t mdelay = 500;
  for (int i = 0; i < SEGLEN-2 ; i+=3)
  {
    switch (SEGENV.aux0)
    {
      case 0: SEGMENT.setPixelColor(i, 0x00FF0000); mdelay = 150 + (100 * (uint32_t)(255 - SEGMENT.speed));break;
      case 1: SEGMENT.setPixelColor(i, 0x00FF0000); mdelay = 150 + (20 * (uint32_t)(255 - SEGMENT.speed)); SEGMENT.setPixelColor(i+1, 0x00EECC00); break;
      case 2: SEGMENT.setPixelColor(i+2, 0x0000FF00); mdelay = 150 + (100 * (uint32_t)(255 - SEGMENT.speed));break;
      case 3: SEGMENT.setPixelColor(i+1, 0x00EECC00); mdelay = 150 + (20 * (uint32_t)(255 - SEGMENT.speed));break;
    }
  }

  if (strip.now - SEGENV.step > mdelay)
  {
    SEGENV.aux0++;
    if (SEGENV.aux0 == 1 && SEGMENT.intensity > 140) SEGENV.aux0 = 2; //skip Red + Amber, to get US-style sequence
    if (SEGENV.aux0 > 3) SEGENV.aux0 = 0;
    SEGENV.step = strip.now;
  }

  return FRAMETIME;
}
static const char _data_FX_MODE_TRAFFIC_LIGHT[] PROGMEM = "Traffic Light@!,US style;,!;!";


/*
 * Sec flashes running on prim.
 */
#define FLASH_COUNT 4
uint16_t mode_chase_flash(void) {
  uint8_t flash_step = SEGENV.call % ((FLASH_COUNT * 2) + 1);

  for (int i = 0; i < SEGLEN; i++) {
    SEGMENT.setPixelColor(i, SEGMENT.color_from_palette(i, true, PALETTE_SOLID_WRAP, 0));
  }

  uint16_t delay = 10 + ((30 * (uint16_t)(255 - SEGMENT.speed)) / SEGLEN);
  if(flash_step < (FLASH_COUNT * 2)) {
    if(flash_step % 2 == 0) {
      uint16_t n = SEGENV.step;
      uint16_t m = (SEGENV.step + 1) % SEGLEN;
      SEGMENT.setPixelColor( n, SEGCOLOR(1));
      SEGMENT.setPixelColor( m, SEGCOLOR(1));
      delay = 20;
    } else {
      delay = 30;
    }
  } else {
    SEGENV.step = (SEGENV.step + 1) % SEGLEN;
  }
  return delay;
}
static const char _data_FX_MODE_CHASE_FLASH[] PROGMEM = "Chase Flash@!;Bg,Fx;!";


/*
 * Prim flashes running, followed by random color.
 */
uint16_t mode_chase_flash_random(void) {
  uint8_t flash_step = SEGENV.call % ((FLASH_COUNT * 2) + 1);

  for (int i = 0; i < SEGENV.aux1; i++) {
    SEGMENT.setPixelColor(i, SEGMENT.color_wheel(SEGENV.aux0));
  }

  uint16_t delay = 1 + ((10 * (uint16_t)(255 - SEGMENT.speed)) / SEGLEN);
  if(flash_step < (FLASH_COUNT * 2)) {
    uint16_t n = SEGENV.aux1;
    uint16_t m = (SEGENV.aux1 + 1) % SEGLEN;
    if(flash_step % 2 == 0) {
      SEGMENT.setPixelColor( n, SEGCOLOR(0));
      SEGMENT.setPixelColor( m, SEGCOLOR(0));
      delay = 20;
    } else {
      SEGMENT.setPixelColor( n, SEGMENT.color_wheel(SEGENV.aux0));
      SEGMENT.setPixelColor( m, SEGCOLOR(1));
      delay = 30;
    }
  } else {
    SEGENV.aux1 = (SEGENV.aux1 + 1) % SEGLEN;

    if (SEGENV.aux1 == 0) {
      SEGENV.aux0 = SEGMENT.get_random_wheel_index(SEGENV.aux0);
    }
  }
  return delay;
}
static const char _data_FX_MODE_CHASE_FLASH_RANDOM[] PROGMEM = "Chase Flash Rnd@!;!,!;!";


/*
 * Alternating color/sec pixels running.
 */
uint16_t mode_running_color(void) {
  return running(SEGCOLOR(0), SEGCOLOR(1));
}
static const char _data_FX_MODE_RUNNING_COLOR[] PROGMEM = "Chase 2@!,Width;!,!;!";


/*
 * Random colored pixels running. ("Stream")
 */
uint16_t mode_running_random(void) {
  uint32_t cycleTime = 25 + (3 * (uint32_t)(255 - SEGMENT.speed));
  uint32_t it = strip.now / cycleTime;
  if (SEGENV.call == 0) SEGENV.aux0 = random16(); // random seed for PRNG on start

  uint8_t zoneSize = ((255-SEGMENT.intensity) >> 4) +1;
  uint16_t PRNG16 = SEGENV.aux0;

  uint8_t z = it % zoneSize;
  bool nzone = (!z && it != SEGENV.aux1);
  for (int i=SEGLEN-1; i > 0; i--) {
    if (nzone || z >= zoneSize) {
      uint8_t lastrand = PRNG16 >> 8;
      int16_t diff = 0;
      while (abs(diff) < 42) { // make sure the difference between adjacent colors is big enough
        PRNG16 = (uint16_t)(PRNG16 * 2053) + 13849; // next zone, next 'random' number
        diff = (PRNG16 >> 8) - lastrand;
      }
      if (nzone) {
        SEGENV.aux0 = PRNG16; // save next starting seed
        nzone = false;
      }
      z = 0;
    }
    SEGMENT.setPixelColor(i, SEGMENT.color_wheel(PRNG16 >> 8));
    z++;
  }

  SEGENV.aux1 = it;
  return FRAMETIME;
}
static const char _data_FX_MODE_RUNNING_RANDOM[] PROGMEM = "Stream@!,Zone size;;!";


uint16_t larson_scanner(bool dual) {
  uint16_t counter = strip.now * ((SEGMENT.speed >> 2) +8);
  uint16_t index = counter * SEGLEN  >> 16;

  SEGMENT.fade_out(SEGMENT.intensity);

  if (SEGENV.step > index && SEGENV.step - index > SEGLEN/2) {
    SEGENV.aux0 = !SEGENV.aux0;
  }

  for (int i = SEGENV.step; i < index; i++) {
    uint16_t j = (SEGENV.aux0)?i:SEGLEN-1-i;
    SEGMENT.setPixelColor( j, SEGMENT.color_from_palette(j, true, PALETTE_SOLID_WRAP, 0));
  }
  if (dual) {
    uint32_t c;
    if (SEGCOLOR(2) != 0) {
      c = SEGCOLOR(2);
    } else {
      c = SEGMENT.color_from_palette(index, true, PALETTE_SOLID_WRAP, 0);
    }

    for (int i = SEGENV.step; i < index; i++) {
      uint16_t j = (SEGENV.aux0)?SEGLEN-1-i:i;
      SEGMENT.setPixelColor(j, c);
    }
  }

  SEGENV.step = index;
  return FRAMETIME;
}


/*
 * K.I.T.T.
 */
uint16_t mode_larson_scanner(void){
  return larson_scanner(false);
}
static const char _data_FX_MODE_LARSON_SCANNER[] PROGMEM = "Scanner@!,Fade rate;!,!;!;;m12=0";


/*
 * Creates two Larson scanners moving in opposite directions
 * Custom mode by Keith Lord: https://github.com/kitesurfer1404/WS2812FX/blob/master/src/custom/DualLarson.h
 */
uint16_t mode_dual_larson_scanner(void){
  return larson_scanner(true);
}
static const char _data_FX_MODE_DUAL_LARSON_SCANNER[] PROGMEM = "Scanner Dual@!,Fade rate;!,!,!;!;;m12=0";


/*
 * Firing comets from one end. "Lighthouse"
 */
uint16_t mode_comet(void) {
  uint16_t counter = strip.now * ((SEGMENT.speed >>2) +1);
  uint16_t index = (counter * SEGLEN) >> 16;
  if (SEGENV.call == 0) SEGENV.aux0 = index;

  SEGMENT.fade_out(SEGMENT.intensity);

  SEGMENT.setPixelColor( index, SEGMENT.color_from_palette(index, true, PALETTE_SOLID_WRAP, 0));
  if (index > SEGENV.aux0) {
    for (int i = SEGENV.aux0; i < index ; i++) {
       SEGMENT.setPixelColor( i, SEGMENT.color_from_palette(i, true, PALETTE_SOLID_WRAP, 0));
    }
  } else if (index < SEGENV.aux0 && index < 10) {
    for (int i = 0; i < index ; i++) {
       SEGMENT.setPixelColor( i, SEGMENT.color_from_palette(i, true, PALETTE_SOLID_WRAP, 0));
    }
  }
  SEGENV.aux0 = index++;

  return FRAMETIME;
}
static const char _data_FX_MODE_COMET[] PROGMEM = "Lighthouse@!,Fade rate;!,!;!";


/*
 * Fireworks function.
 */
uint16_t mode_fireworks() {
  const uint16_t width  = strip.isMatrix ? SEGMENT.virtualWidth() : SEGMENT.virtualLength();
  const uint16_t height = SEGMENT.virtualHeight();

  if (SEGENV.call == 0) {
    SEGMENT.setUpLeds();  //lossless getPixelColor()
    SEGMENT.fill(SEGCOLOR(1));
    SEGENV.aux0 = UINT16_MAX;
    SEGENV.aux1 = UINT16_MAX;
  }
  SEGMENT.fade_out(128);

  bool valid1 = (SEGENV.aux0 < width*height);
  bool valid2 = (SEGENV.aux1 < width*height);
  uint32_t sv1 = 0, sv2 = 0;
  if (valid1) sv1 = strip.isMatrix ? SEGMENT.getPixelColorXY(SEGENV.aux0%width, SEGENV.aux0/width) : SEGMENT.getPixelColor(SEGENV.aux0); // get spark color
  if (valid2) sv2 = strip.isMatrix ? SEGMENT.getPixelColorXY(SEGENV.aux1%width, SEGENV.aux1/width) : SEGMENT.getPixelColor(SEGENV.aux1);
  if (!SEGENV.step) SEGMENT.blur(16);
  if (valid1) { if (strip.isMatrix) SEGMENT.setPixelColorXY(SEGENV.aux0%width, SEGENV.aux0/width, sv1); else SEGMENT.setPixelColor(SEGENV.aux0, sv1); } // restore spark color after blur
  if (valid2) { if (strip.isMatrix) SEGMENT.setPixelColorXY(SEGENV.aux1%width, SEGENV.aux1/width, sv2); else SEGMENT.setPixelColor(SEGENV.aux1, sv2); } // restore old spark color after blur

  for (int i=0; i<MAX(1, width/20); i++) {
    if (random8(129 - (SEGMENT.intensity >> 1)) == 0) {
      uint16_t index = random16(width*height);
      uint16_t j = index % width, k = index / width;
      uint32_t col = SEGMENT.color_from_palette(random8(), false, false, 0);
      if (strip.isMatrix) SEGMENT.setPixelColorXY(j, k, col);
      else                SEGMENT.setPixelColor(index, col);
      SEGENV.aux1 = SEGENV.aux0;  // old spark
      SEGENV.aux0 = index;        // remember where spark occured
    }
  }
  return FRAMETIME;
}
static const char _data_FX_MODE_FIREWORKS[] PROGMEM = "Fireworks@,Frequency;!,!;!;12;ix=192,pal=11";


//Twinkling LEDs running. Inspired by https://github.com/kitesurfer1404/WS2812FX/blob/master/src/custom/Rain.h
uint16_t mode_rain()
{
  const uint16_t width  = SEGMENT.virtualWidth();
  const uint16_t height = SEGMENT.virtualHeight();
  SEGENV.step += FRAMETIME;
  if (SEGENV.call && SEGENV.step > SPEED_FORMULA_L) {
    SEGENV.step = 1;
    if (strip.isMatrix) {
      uint32_t ctemp[width];
      for (int i = 0; i<width; i++) ctemp[i] = SEGMENT.getPixelColorXY(i, height-1);
      SEGMENT.move(6,1);  // move all pixels down
      for (int i = 0; i<width; i++) SEGMENT.setPixelColorXY(i, 0, ctemp[i]); // wrap around
      SEGENV.aux0 = (SEGENV.aux0 % width) + (SEGENV.aux0 / width + 1) * width;
      SEGENV.aux1 = (SEGENV.aux1 % width) + (SEGENV.aux1 / width + 1) * width;
    } else {
      //shift all leds left
      uint32_t ctemp = SEGMENT.getPixelColor(0);
      for (int i = 0; i < SEGLEN - 1; i++) {
        SEGMENT.setPixelColor(i, SEGMENT.getPixelColor(i+1));
      }
      SEGMENT.setPixelColor(SEGLEN -1, ctemp); // wrap around
      SEGENV.aux0++;  // increase spark index
      SEGENV.aux1++;
    }
    if (SEGENV.aux0 == 0) SEGENV.aux0 = UINT16_MAX; // reset previous spark positiom
    if (SEGENV.aux1 == 0) SEGENV.aux0 = UINT16_MAX; // reset previous spark positiom
    if (SEGENV.aux0 >= width*height) SEGENV.aux0 = 0;     // ignore
    if (SEGENV.aux1 >= width*height) SEGENV.aux1 = 0;
  }
  return mode_fireworks();
}
static const char _data_FX_MODE_RAIN[] PROGMEM = "Rain@!,Spawning rate;!,!;!;12;ix=128,pal=0";


/*
 * Fire flicker function
 */
uint16_t mode_fire_flicker(void) {
  uint32_t cycleTime = 40 + (255 - SEGMENT.speed);
  uint32_t it = strip.now / cycleTime;
  if (SEGENV.step == it) return FRAMETIME;

  byte w = (SEGCOLOR(0) >> 24);
  byte r = (SEGCOLOR(0) >> 16);
  byte g = (SEGCOLOR(0) >>  8);
  byte b = (SEGCOLOR(0)      );
  byte lum = (SEGMENT.palette == 0) ? MAX(w, MAX(r, MAX(g, b))) : 255;
  lum /= (((256-SEGMENT.intensity)/16)+1);
  for (int i = 0; i < SEGLEN; i++) {
    byte flicker = random8(lum);
    if (SEGMENT.palette == 0) {
      SEGMENT.setPixelColor(i, MAX(r - flicker, 0), MAX(g - flicker, 0), MAX(b - flicker, 0), MAX(w - flicker, 0));
    } else {
      SEGMENT.setPixelColor(i, SEGMENT.color_from_palette(i, true, PALETTE_SOLID_WRAP, 0, 255 - flicker));
    }
  }

  SEGENV.step = it;
  return FRAMETIME;
}
static const char _data_FX_MODE_FIRE_FLICKER[] PROGMEM = "Fire Flicker@!,!;!;!";


/*
 * Gradient run base function
 */
uint16_t gradient_base(bool loading) {
  uint16_t counter = strip.now * ((SEGMENT.speed >> 2) + 1);
  uint16_t pp = counter * SEGLEN >> 16;
  if (SEGENV.call == 0) pp = 0;
  float val; //0.0 = sec 1.0 = pri
  float brd = loading ? SEGMENT.intensity : SEGMENT.intensity/2;
  if (brd <1.0) brd = 1.0;
  int p1 = pp-SEGLEN;
  int p2 = pp+SEGLEN;

  for (int i = 0; i < SEGLEN; i++)
  {
    if (loading)
    {
      val = abs(((i>pp) ? p2:pp) -i);
    } else {
      val = MIN(abs(pp-i),MIN(abs(p1-i),abs(p2-i)));
    }
    val = (brd > val) ? val/brd * 255 : 255;
    SEGMENT.setPixelColor(i, color_blend(SEGCOLOR(0), SEGMENT.color_from_palette(i, true, PALETTE_SOLID_WRAP, 1), val));
  }

  return FRAMETIME;
}


/*
 * Gradient run
 */
uint16_t mode_gradient(void) {
  return gradient_base(false);
}
static const char _data_FX_MODE_GRADIENT[] PROGMEM = "Gradient@!,Spread;!,!;!;;ix=16";


/*
 * Gradient run with hard transition
 */
uint16_t mode_loading(void) {
  return gradient_base(true);
}
static const char _data_FX_MODE_LOADING[] PROGMEM = "Loading@!,Fade;!,!;!;;ix=16";


//American Police Light with all LEDs Red and Blue
uint16_t police_base(uint32_t color1, uint32_t color2)
{
  uint16_t delay = 1 + (FRAMETIME<<3) / SEGLEN;  // longer segments should change faster
  uint32_t it = strip.now / map(SEGMENT.speed, 0, 255, delay<<4, delay);
  uint16_t offset = it % SEGLEN;

  uint16_t width = ((SEGLEN*(SEGMENT.intensity+1))>>9); //max width is half the strip
  if (!width) width = 1;
  for (int i = 0; i < width; i++) {
    uint16_t indexR = (offset + i) % SEGLEN;
    uint16_t indexB = (offset + i + (SEGLEN>>1)) % SEGLEN;
    SEGMENT.setPixelColor(indexR, color1);
    SEGMENT.setPixelColor(indexB, color2);
  }
  return FRAMETIME;
}


//Police Lights Red and Blue
//uint16_t mode_police()
//{
//  SEGMENT.fill(SEGCOLOR(1));
//  return police_base(RED, BLUE);
//}
//static const char _data_FX_MODE_POLICE[] PROGMEM = "Police@!,Width;,Bg;0";


//Police Lights with custom colors
uint16_t mode_two_dots()
{
  if (!SEGMENT.check2) SEGMENT.fill(SEGCOLOR(2));
  uint32_t color2 = (SEGCOLOR(1) == SEGCOLOR(2)) ? SEGCOLOR(0) : SEGCOLOR(1);
  return police_base(SEGCOLOR(0), color2);
}
static const char _data_FX_MODE_TWO_DOTS[] PROGMEM = "Two Dots@!,Dot size,,,,,Overlay;1,2,Bg;!";


/*
 * Fairy, inspired by https://www.youtube.com/watch?v=zeOw5MZWq24
 */
//4 bytes
typedef struct Flasher {
  uint16_t stateStart;
  uint8_t stateDur;
  bool stateOn;
} flasher;

#define FLASHERS_PER_ZONE 6
#define MAX_SHIMMER 92

uint16_t mode_fairy() {
  //set every pixel to a 'random' color from palette (using seed so it doesn't change between frames)
  uint16_t PRNG16 = 5100 + strip.getCurrSegmentId();
  for (int i = 0; i < SEGLEN; i++) {
    PRNG16 = (uint16_t)(PRNG16 * 2053) + 1384; //next 'random' number
    SEGMENT.setPixelColor(i, SEGMENT.color_from_palette(PRNG16 >> 8, false, false, 0));
  }

  //amount of flasher pixels depending on intensity (0: none, 255: every LED)
  if (SEGMENT.intensity == 0) return FRAMETIME;
  uint8_t flasherDistance = ((255 - SEGMENT.intensity) / 28) +1; //1-10
  uint16_t numFlashers = (SEGLEN / flasherDistance) +1;

  uint16_t dataSize = sizeof(flasher) * numFlashers;
  if (!SEGENV.allocateData(dataSize)) return FRAMETIME; //allocation failed
  Flasher* flashers = reinterpret_cast<Flasher*>(SEGENV.data);
  uint16_t now16 = strip.now & 0xFFFF;

  //Up to 11 flashers in one brightness zone, afterwards a new zone for every 6 flashers
  uint16_t zones = numFlashers/FLASHERS_PER_ZONE;
  if (!zones) zones = 1;
  uint8_t flashersInZone = numFlashers/zones;
  uint8_t flasherBri[FLASHERS_PER_ZONE*2 -1];

  for (int z = 0; z < zones; z++) {
    uint16_t flasherBriSum = 0;
    uint16_t firstFlasher = z*flashersInZone;
    if (z == zones-1) flashersInZone = numFlashers-(flashersInZone*(zones-1));

    for (int f = firstFlasher; f < firstFlasher + flashersInZone; f++) {
      uint16_t stateTime = now16 - flashers[f].stateStart;
      //random on/off time reached, switch state
      if (stateTime > flashers[f].stateDur * 10) {
        flashers[f].stateOn = !flashers[f].stateOn;
        if (flashers[f].stateOn) {
          flashers[f].stateDur = 12 + random8(12 + ((255 - SEGMENT.speed) >> 2)); //*10, 250ms to 1250ms
        } else {
          flashers[f].stateDur = 20 + random8(6 + ((255 - SEGMENT.speed) >> 2)); //*10, 250ms to 1250ms
        }
        //flashers[f].stateDur = 51 + random8(2 + ((255 - SEGMENT.speed) >> 1));
        flashers[f].stateStart = now16;
        if (stateTime < 255) {
          flashers[f].stateStart -= 255 -stateTime; //start early to get correct bri
          flashers[f].stateDur += 26 - stateTime/10;
          stateTime = 255 - stateTime;
        } else {
          stateTime = 0;
        }
      }
      if (stateTime > 255) stateTime = 255; //for flasher brightness calculation, fades in first 255 ms of state
      //flasherBri[f - firstFlasher] = (flashers[f].stateOn) ? 255-SEGMENT.gamma8((510 - stateTime) >> 1) : SEGMENT.gamma8((510 - stateTime) >> 1);
      flasherBri[f - firstFlasher] = (flashers[f].stateOn) ? stateTime : 255 - (stateTime >> 0);
      flasherBriSum += flasherBri[f - firstFlasher];
    }
    //dim factor, to create "shimmer" as other pixels get less voltage if a lot of flashers are on
    uint8_t avgFlasherBri = flasherBriSum / flashersInZone;
    uint8_t globalPeakBri = 255 - ((avgFlasherBri * MAX_SHIMMER) >> 8); //183-255, suitable for 1/5th of LEDs flashers

    for (int f = firstFlasher; f < firstFlasher + flashersInZone; f++) {
      uint8_t bri = (flasherBri[f - firstFlasher] * globalPeakBri) / 255;
      PRNG16 = (uint16_t)(PRNG16 * 2053) + 1384; //next 'random' number
      uint16_t flasherPos = f*flasherDistance;
      SEGMENT.setPixelColor(flasherPos, color_blend(SEGCOLOR(1), SEGMENT.color_from_palette(PRNG16 >> 8, false, false, 0), bri));
      for (int i = flasherPos+1; i < flasherPos+flasherDistance && i < SEGLEN; i++) {
        PRNG16 = (uint16_t)(PRNG16 * 2053) + 1384; //next 'random' number
        SEGMENT.setPixelColor(i, SEGMENT.color_from_palette(PRNG16 >> 8, false, false, 0, globalPeakBri));
      }
    }
  }
  return FRAMETIME;
}
static const char _data_FX_MODE_FAIRY[] PROGMEM = "Fairy@!,# of flashers;!,!;!";


/*
 * Fairytwinkle. Like Colortwinkle, but starting from all lit and not relying on strip.getPixelColor
 * Warning: Uses 4 bytes of segment data per pixel
 */
uint16_t mode_fairytwinkle() {
  uint16_t dataSize = sizeof(flasher) * SEGLEN;
  if (!SEGENV.allocateData(dataSize)) return mode_static(); //allocation failed
  Flasher* flashers = reinterpret_cast<Flasher*>(SEGENV.data);
  uint16_t now16 = strip.now & 0xFFFF;
  uint16_t PRNG16 = 5100 + strip.getCurrSegmentId();

  uint16_t riseFallTime = 400 + (255-SEGMENT.speed)*3;
  uint16_t maxDur = riseFallTime/100 + ((255 - SEGMENT.intensity) >> 2) + 13 + ((255 - SEGMENT.intensity) >> 1);

  for (int f = 0; f < SEGLEN; f++) {
    uint16_t stateTime = now16 - flashers[f].stateStart;
    //random on/off time reached, switch state
    if (stateTime > flashers[f].stateDur * 100) {
      flashers[f].stateOn = !flashers[f].stateOn;
      bool init = !flashers[f].stateDur;
      if (flashers[f].stateOn) {
        flashers[f].stateDur = riseFallTime/100 + ((255 - SEGMENT.intensity) >> 2) + random8(12 + ((255 - SEGMENT.intensity) >> 1)) +1;
      } else {
        flashers[f].stateDur = riseFallTime/100 + random8(3 + ((255 - SEGMENT.speed) >> 6)) +1;
      }
      flashers[f].stateStart = now16;
      stateTime = 0;
      if (init) {
        flashers[f].stateStart -= riseFallTime; //start lit
        flashers[f].stateDur = riseFallTime/100 + random8(12 + ((255 - SEGMENT.intensity) >> 1)) +5; //fire up a little quicker
        stateTime = riseFallTime;
      }
    }
    if (flashers[f].stateOn && flashers[f].stateDur > maxDur) flashers[f].stateDur = maxDur; //react more quickly on intensity change
    if (stateTime > riseFallTime) stateTime = riseFallTime; //for flasher brightness calculation, fades in first 255 ms of state
    uint8_t fadeprog = 255 - ((stateTime * 255) / riseFallTime);
    uint8_t flasherBri = (flashers[f].stateOn) ? 255-gamma8(fadeprog) : gamma8(fadeprog);
    uint16_t lastR = PRNG16;
    uint16_t diff = 0;
    while (diff < 0x4000) { //make sure colors of two adjacent LEDs differ enough
      PRNG16 = (uint16_t)(PRNG16 * 2053) + 1384; //next 'random' number
      diff = (PRNG16 > lastR) ? PRNG16 - lastR : lastR - PRNG16;
    }
    SEGMENT.setPixelColor(f, color_blend(SEGCOLOR(1), SEGMENT.color_from_palette(PRNG16 >> 8, false, false, 0), flasherBri));
  }
  return FRAMETIME;
}
static const char _data_FX_MODE_FAIRYTWINKLE[] PROGMEM = "Fairytwinkle@!,!;!,!;!;;m12=0"; //pixels


/*
 * Tricolor chase function
 */
uint16_t tricolor_chase(uint32_t color1, uint32_t color2) {
  uint32_t cycleTime = 50 + ((255 - SEGMENT.speed)<<1);
  uint32_t it = strip.now / cycleTime;  // iterator
  uint8_t width = (1 + (SEGMENT.intensity>>4)); // value of 1-16 for each colour
  uint8_t index = it % (width*3);

  for (int i = 0; i < SEGLEN; i++, index++) {
    if (index > (width*3)-1) index = 0;

    uint32_t color = color1;
    if (index > (width<<1)-1) color = SEGMENT.color_from_palette(i, true, PALETTE_SOLID_WRAP, 1);
    else if (index > width-1) color = color2;

    SEGMENT.setPixelColor(SEGLEN - i -1, color);
  }
  return FRAMETIME;
}


/*
 * Tricolor chase mode
 */
uint16_t mode_tricolor_chase(void) {
  return tricolor_chase(SEGCOLOR(2), SEGCOLOR(0));
}
static const char _data_FX_MODE_TRICOLOR_CHASE[] PROGMEM = "Chase 3@!,Size;1,2,3;!";


/*
 * ICU mode
 */
uint16_t mode_icu(void) {
  uint16_t dest = SEGENV.step & 0xFFFF;
  uint8_t space = (SEGMENT.intensity >> 3) +2;

  if (!SEGMENT.check2) SEGMENT.fill(SEGCOLOR(1));

  byte pindex = map(dest, 0, SEGLEN-SEGLEN/space, 0, 255);
  uint32_t col = SEGMENT.color_from_palette(pindex, false, false, 0);

  SEGMENT.setPixelColor(dest, col);
  SEGMENT.setPixelColor(dest + SEGLEN/space, col);

  if(SEGENV.aux0 == dest) { // pause between eye movements
    if(random8(6) == 0) { // blink once in a while
      SEGMENT.setPixelColor(dest, SEGCOLOR(1));
      SEGMENT.setPixelColor(dest + SEGLEN/space, SEGCOLOR(1));
      return 200;
    }
    SEGENV.aux0 = random16(SEGLEN-SEGLEN/space);
    return 1000 + random16(2000);
  }

  if(SEGENV.aux0 > SEGENV.step) {
    SEGENV.step++;
    dest++;
  } else if (SEGENV.aux0 < SEGENV.step) {
    SEGENV.step--;
    dest--;
  }

  SEGMENT.setPixelColor(dest, col);
  SEGMENT.setPixelColor(dest + SEGLEN/space, col);

  return SPEED_FORMULA_L;
}
static const char _data_FX_MODE_ICU[] PROGMEM = "ICU@!,!,,,,,Overlay;!,!;!";


/*
 * Custom mode by Aircoookie. Color Wipe, but with 3 colors
 */
uint16_t mode_tricolor_wipe(void) {
  uint32_t cycleTime = 1000 + (255 - SEGMENT.speed)*200;
  uint32_t perc = strip.now % cycleTime;
  uint16_t prog = (perc * 65535) / cycleTime;
  uint16_t ledIndex = (prog * SEGLEN * 3) >> 16;
  uint16_t ledOffset = ledIndex;

  for (int i = 0; i < SEGLEN; i++)
  {
    SEGMENT.setPixelColor(i, SEGMENT.color_from_palette(i, true, PALETTE_SOLID_WRAP, 2));
  }

  if(ledIndex < SEGLEN) { //wipe from 0 to 1
    for (int i = 0; i < SEGLEN; i++)
    {
      SEGMENT.setPixelColor(i, (i > ledOffset)? SEGCOLOR(0) : SEGCOLOR(1));
    }
  } else if (ledIndex < SEGLEN*2) { //wipe from 1 to 2
    ledOffset = ledIndex - SEGLEN;
    for (int i = ledOffset +1; i < SEGLEN; i++)
    {
      SEGMENT.setPixelColor(i, SEGCOLOR(1));
    }
  } else //wipe from 2 to 0
  {
    ledOffset = ledIndex - SEGLEN*2;
    for (int i = 0; i <= ledOffset; i++)
    {
      SEGMENT.setPixelColor(i, SEGCOLOR(0));
    }
  }

  return FRAMETIME;
}
static const char _data_FX_MODE_TRICOLOR_WIPE[] PROGMEM = "Tri Wipe@!;1,2,3;!";


/*
 * Fades between 3 colors
 * Custom mode by Keith Lord: https://github.com/kitesurfer1404/WS2812FX/blob/master/src/custom/TriFade.h
 * Modified by Aircoookie
 */
uint16_t mode_tricolor_fade(void) {
  uint16_t counter = strip.now * ((SEGMENT.speed >> 3) +1);
  uint32_t prog = (counter * 768) >> 16;

  uint32_t color1 = 0, color2 = 0;
  byte stage = 0;

  if(prog < 256) {
    color1 = SEGCOLOR(0);
    color2 = SEGCOLOR(1);
    stage = 0;
  } else if(prog < 512) {
    color1 = SEGCOLOR(1);
    color2 = SEGCOLOR(2);
    stage = 1;
  } else {
    color1 = SEGCOLOR(2);
    color2 = SEGCOLOR(0);
    stage = 2;
  }

  byte stp = prog; // % 256
  for (int i = 0; i < SEGLEN; i++) {
    uint32_t color;
    if (stage == 2) {
      color = color_blend(SEGMENT.color_from_palette(i, true, PALETTE_SOLID_WRAP, 2), color2, stp);
    } else if (stage == 1) {
      color = color_blend(color1, SEGMENT.color_from_palette(i, true, PALETTE_SOLID_WRAP, 2), stp);
    } else {
      color = color_blend(color1, color2, stp);
    }
    SEGMENT.setPixelColor(i, color);
  }

  return FRAMETIME;
}
static const char _data_FX_MODE_TRICOLOR_FADE[] PROGMEM = "Tri Fade@!;1,2,3;!";


/*
 * Creates random comets
 * Custom mode by Keith Lord: https://github.com/kitesurfer1404/WS2812FX/blob/master/src/custom/MultiComet.h
 */
uint16_t mode_multi_comet(void) {
  uint32_t cycleTime = 10 + (uint32_t)(255 - SEGMENT.speed);
  uint32_t it = strip.now / cycleTime;
  if (SEGENV.step == it) return FRAMETIME;
  if (!SEGENV.allocateData(sizeof(uint16_t) * 8)) return mode_static(); //allocation failed

  SEGMENT.fade_out(SEGMENT.intensity);

  uint16_t* comets = reinterpret_cast<uint16_t*>(SEGENV.data);

  for (int i=0; i < 8; i++) {
    if(comets[i] < SEGLEN) {
      uint16_t index = comets[i];
      if (SEGCOLOR(2) != 0)
      {
        SEGMENT.setPixelColor(index, i % 2 ? SEGMENT.color_from_palette(index, true, PALETTE_SOLID_WRAP, 0) : SEGCOLOR(2));
      } else
      {
        SEGMENT.setPixelColor(index, SEGMENT.color_from_palette(index, true, PALETTE_SOLID_WRAP, 0));
      }
      comets[i]++;
    } else {
      if(!random(SEGLEN)) {
        comets[i] = 0;
      }
    }
  }

  SEGENV.step = it;
  return FRAMETIME;
}
static const char _data_FX_MODE_MULTI_COMET[] PROGMEM = "Multi Comet";


/*
 * Running random pixels ("Stream 2")
 * Custom mode by Keith Lord: https://github.com/kitesurfer1404/WS2812FX/blob/master/src/custom/RandomChase.h
 */
uint16_t mode_random_chase(void) {
  if (SEGENV.call == 0) {
    SEGENV.step = RGBW32(random8(), random8(), random8(), 0);
    SEGENV.aux0 = random16();
  }
  uint16_t prevSeed = random16_get_seed(); // save seed so we can restore it at the end of the function
  uint32_t cycleTime = 25 + (3 * (uint32_t)(255 - SEGMENT.speed));
  uint32_t it = strip.now / cycleTime;
  uint32_t color = SEGENV.step;
  random16_set_seed(SEGENV.aux0);

  for (int i = SEGLEN -1; i > 0; i--) {
    uint8_t r = random8(6) != 0 ? (color >> 16 & 0xFF) : random8();
    uint8_t g = random8(6) != 0 ? (color >> 8  & 0xFF) : random8();
    uint8_t b = random8(6) != 0 ? (color       & 0xFF) : random8();
    color = RGBW32(r, g, b, 0);
    SEGMENT.setPixelColor(i, r, g, b);
    if (i == SEGLEN -1 && SEGENV.aux1 != (it & 0xFFFF)) { //new first color in next frame
      SEGENV.step = color;
      SEGENV.aux0 = random16_get_seed();
    }
  }

  SEGENV.aux1 = it & 0xFFFF;

  random16_set_seed(prevSeed); // restore original seed so other effects can use "random" PRNG
  return FRAMETIME;
}
static const char _data_FX_MODE_RANDOM_CHASE[] PROGMEM = "Stream 2@!;;";


//7 bytes
typedef struct Oscillator {
  int16_t pos;
  int8_t  size;
  int8_t  dir;
  int8_t  speed;
} oscillator;

/*
/  Oscillating bars of color, updated with standard framerate
*/
uint16_t mode_oscillate(void) {
  uint8_t numOscillators = 3;
  uint16_t dataSize = sizeof(oscillator) * numOscillators;

  if (!SEGENV.allocateData(dataSize)) return mode_static(); //allocation failed

  Oscillator* oscillators = reinterpret_cast<Oscillator*>(SEGENV.data);

  if (SEGENV.call == 0)
  {
    oscillators[0] = {(int16_t)(SEGLEN/4),   (int8_t)(SEGLEN/8),  1, 1};
    oscillators[1] = {(int16_t)(SEGLEN/4*3), (int8_t)(SEGLEN/8),  1, 2};
    oscillators[2] = {(int16_t)(SEGLEN/4*2), (int8_t)(SEGLEN/8), -1, 1};
  }

  uint32_t cycleTime = 20 + (2 * (uint32_t)(255 - SEGMENT.speed));
  uint32_t it = strip.now / cycleTime;

  for (int i = 0; i < numOscillators; i++) {
    // if the counter has increased, move the oscillator by the random step
    if (it != SEGENV.step) oscillators[i].pos += oscillators[i].dir * oscillators[i].speed;
    oscillators[i].size = SEGLEN/(3+SEGMENT.intensity/8);
    if((oscillators[i].dir == -1) && (oscillators[i].pos <= 0)) {
      oscillators[i].pos = 0;
      oscillators[i].dir = 1;
      // make bigger steps for faster speeds
      oscillators[i].speed = SEGMENT.speed > 100 ? random8(2, 4):random8(1, 3);
    }
    if((oscillators[i].dir == 1) && (oscillators[i].pos >= (SEGLEN - 1))) {
      oscillators[i].pos = SEGLEN - 1;
      oscillators[i].dir = -1;
      oscillators[i].speed = SEGMENT.speed > 100 ? random8(2, 4):random8(1, 3);
    }
  }

  for (int i=0; i < SEGLEN; i++) {
    uint32_t color = BLACK;
    for (int j=0; j < numOscillators; j++) {
      if(i >= oscillators[j].pos - oscillators[j].size && i <= oscillators[j].pos + oscillators[j].size) {
        color = (color == BLACK) ? SEGCOLOR(j) : color_blend(color, SEGCOLOR(j), 128);
      }
    }
    SEGMENT.setPixelColor(i, color);
  }

  SEGENV.step = it;
  return FRAMETIME;
}
static const char _data_FX_MODE_OSCILLATE[] PROGMEM = "Oscillate";


//TODO
uint16_t mode_lightning(void) {
  uint16_t ledstart = random16(SEGLEN);               // Determine starting location of flash
  uint16_t ledlen = 1 + random16(SEGLEN -ledstart);   // Determine length of flash (not to go beyond NUM_LEDS-1)
  uint8_t bri = 255/random8(1, 3);

  if (SEGENV.aux1 == 0) //init, leader flash
  {
    SEGENV.aux1 = random8(4, 4 + SEGMENT.intensity/20); //number of flashes
    SEGENV.aux1 *= 2;

    bri = 52; //leader has lower brightness
    SEGENV.aux0 = 200; //200ms delay after leader
  }

  if (!SEGMENT.check2) SEGMENT.fill(SEGCOLOR(1));

  if (SEGENV.aux1 > 3 && !(SEGENV.aux1 & 0x01)) { //flash on even number >2
    for (int i = ledstart; i < ledstart + ledlen; i++)
    {
      SEGMENT.setPixelColor(i,SEGMENT.color_from_palette(i, true, PALETTE_SOLID_WRAP, 0, bri));
    }
    SEGENV.aux1--;

    SEGENV.step = millis();
    //return random8(4, 10); // each flash only lasts one frame/every 24ms... originally 4-10 milliseconds
  } else {
    if (millis() - SEGENV.step > SEGENV.aux0) {
      SEGENV.aux1--;
      if (SEGENV.aux1 < 2) SEGENV.aux1 = 0;

      SEGENV.aux0 = (50 + random8(100)); //delay between flashes
      if (SEGENV.aux1 == 2) {
        SEGENV.aux0 = (random8(255 - SEGMENT.speed) * 100); // delay between strikes
      }
      SEGENV.step = millis();
    }
  }
  return FRAMETIME;
}
static const char _data_FX_MODE_LIGHTNING[] PROGMEM = "Lightning@!,!,,,,,Overlay;!,!;!";


// Pride2015
// Animated, ever-changing rainbows.
// by Mark Kriegsman: https://gist.github.com/kriegsman/964de772d64c502760e5
uint16_t mode_pride_2015(void) {
  uint16_t duration = 10 + SEGMENT.speed;
  uint16_t sPseudotime = SEGENV.step;
  uint16_t sHue16 = SEGENV.aux0;

  uint8_t sat8 = beatsin88( 87, 220, 250);
  uint8_t brightdepth = beatsin88( 341, 96, 224);
  uint16_t brightnessthetainc16 = beatsin88( 203, (25 * 256), (40 * 256));
  uint8_t msmultiplier = beatsin88(147, 23, 60);

  uint16_t hue16 = sHue16;//gHue * 256;
  uint16_t hueinc16 = beatsin88(113, 1, 3000);

  sPseudotime += duration * msmultiplier;
  sHue16 += duration * beatsin88( 400, 5,9);
  uint16_t brightnesstheta16 = sPseudotime;
  CRGB fastled_col;

  for (int i = 0 ; i < SEGLEN; i++) {
    hue16 += hueinc16;
    uint8_t hue8 = hue16 >> 8;

    brightnesstheta16  += brightnessthetainc16;
    uint16_t b16 = sin16( brightnesstheta16  ) + 32768;

    uint16_t bri16 = (uint32_t)((uint32_t)b16 * (uint32_t)b16) / 65536;
    uint8_t bri8 = (uint32_t)(((uint32_t)bri16) * brightdepth) / 65536;
    bri8 += (255 - brightdepth);

    CRGB newcolor = CHSV(hue8, sat8, bri8);
    SEGMENT.blendPixelColor(i, newcolor, 64);
  }
  SEGENV.step = sPseudotime;
  SEGENV.aux0 = sHue16;

  return FRAMETIME;
}
static const char _data_FX_MODE_PRIDE_2015[] PROGMEM = "Pride 2015@!;;";


//eight colored dots, weaving in and out of sync with each other
uint16_t mode_juggle(void) {
  if (SEGENV.call == 0) {
    SEGMENT.setUpLeds();  //lossless getPixelColor()
    SEGMENT.fill(BLACK);
  }

  SEGMENT.fadeToBlackBy(192 - (3*SEGMENT.intensity/4));

  CRGB fastled_col;
  byte dothue = 0;
  for (int i = 0; i < 8; i++) {
    uint16_t index = 0 + beatsin88((16 + SEGMENT.speed)*(i + 7), 0, SEGLEN -1);
    fastled_col = CRGB(SEGMENT.getPixelColor(index));
    fastled_col |= (SEGMENT.palette==0)?CHSV(dothue, 220, 255):ColorFromPalette(SEGPALETTE, dothue, 255);
    SEGMENT.setPixelColor(index, fastled_col);
    dothue += 32;
  }
  return FRAMETIME;
}
static const char _data_FX_MODE_JUGGLE[] PROGMEM = "Juggle@!,Trail;;!;;sx=64,ix=128";


uint16_t mode_palette() {
  uint16_t counter = 0;
  if (SEGMENT.speed != 0)
  {
    counter = (strip.now * ((SEGMENT.speed >> 3) +1)) & 0xFFFF;
    counter = counter >> 8;
  }

  bool noWrap = (strip.paletteBlend == 2 || (strip.paletteBlend == 0 && SEGMENT.speed == 0));
  for (int i = 0; i < SEGLEN; i++)
  {
    uint8_t colorIndex = (i * 255 / SEGLEN) - counter;
    SEGMENT.setPixelColor(i, SEGMENT.color_from_palette(colorIndex, false, noWrap, 255));
  }

  return FRAMETIME;
}
static const char _data_FX_MODE_PALETTE[] PROGMEM = "Palette@Cycle speed;;!;;c3=0,o2=0";


// WLED limitation: Analog Clock overlay will NOT work when Fire2012 is active
// Fire2012 by Mark Kriegsman, July 2012
// as part of "Five Elements" shown here: http://youtu.be/knWiGsmgycY
////
// This basic one-dimensional 'fire' simulation works roughly as follows:
// There's a underlying array of 'heat' cells, that model the temperature
// at each point along the line.  Every cycle through the simulation,
// four steps are performed:
//  1) All cells cool down a little bit, losing heat to the air
//  2) The heat from each cell drifts 'up' and diffuses a little
//  3) Sometimes randomly new 'sparks' of heat are added at the bottom
//  4) The heat from each cell is rendered as a color into the leds array
//     The heat-to-color mapping uses a black-body radiation approximation.
//
// Temperature is in arbitrary units from 0 (cold black) to 255 (white hot).
//
// This simulation scales it self a bit depending on SEGLEN; it should look
// "OK" on anywhere from 20 to 100 LEDs without too much tweaking.
//
// I recommend running this simulation at anywhere from 30-100 frames per second,
// meaning an interframe delay of about 10-35 milliseconds.
//
// Looks best on a high-density LED setup (60+ pixels/meter).
//
//
// There are two main parameters you can play with to control the look and
// feel of your fire: COOLING (used in step 1 above) (Speed = COOLING), and SPARKING (used
// in step 3 above) (Effect Intensity = Sparking).
uint16_t mode_fire_2012() {
  uint16_t strips = SEGMENT.nrOfVStrips();
  if (!SEGENV.allocateData(strips * SEGLEN)) return mode_static(); //allocation failed
  byte* heat = SEGENV.data;

  uint32_t it = strip.now >> 5; //div 32

  struct virtualStrip {
    static void runStrip(uint16_t stripNr, byte* heat, uint32_t it) {

      if (it != SEGENV.step)
      {
        uint8_t ignition = max(3,SEGLEN/10);  // ignition area: 10% of segment length or minimum 3 pixels

        // Step 1.  Cool down every cell a little
        for (int i = 0; i < SEGLEN; i++) {
          uint8_t cool = random8((((20 + SEGMENT.speed/3) * 16) / SEGLEN)+2);
          uint8_t minTemp = 0;
          if (i<ignition) {
            //cool /= (ignition-i)/3 + 1;     // ignition area cools slower
            minTemp = (ignition-i)/4 + 16;  // and should not become black
          }
          uint8_t temp = qsub8(heat[i], cool);
          heat[i] = temp<minTemp ? minTemp : temp;
        }

        // Step 2.  Heat from each cell drifts 'up' and diffuses a little
        for (int k = SEGLEN -1; k > 1; k--) {
          heat[k] = (heat[k - 1] + (heat[k - 2]<<1) ) / 3;  // heat[k-2] multiplied by 2
        }

        // Step 3.  Randomly ignite new 'sparks' of heat near the bottom
        if (random8() <= SEGMENT.intensity) {
          uint8_t y = random8(ignition);
          heat[y] = qadd8(heat[y], random8(160,255));
        }
      }

      // Step 4.  Map from heat cells to LED colors
      for (int j = 0; j < SEGLEN; j++) {
        SEGMENT.setPixelColor(indexToVStrip(j, stripNr), ColorFromPalette(SEGPALETTE, MIN(heat[j],240), 255, NOBLEND));
      }
    }
  };

  for (int stripNr=0; stripNr<strips; stripNr++)
    virtualStrip::runStrip(stripNr, &heat[stripNr * SEGLEN], it);

  if (it != SEGENV.step)
    SEGENV.step = it;

  return FRAMETIME;
}
static const char _data_FX_MODE_FIRE_2012[] PROGMEM = "Fire 2012@Cooling,Spark rate;;!;1;sx=120,ix=64,m12=1"; // bars


// ColorWavesWithPalettes by Mark Kriegsman: https://gist.github.com/kriegsman/8281905786e8b2632aeb
// This function draws color waves with an ever-changing,
// widely-varying set of parameters, using a color palette.
uint16_t mode_colorwaves() {
  uint16_t duration = 10 + SEGMENT.speed;
  uint16_t sPseudotime = SEGENV.step;
  uint16_t sHue16 = SEGENV.aux0;

  uint8_t brightdepth = beatsin88(341, 96, 224);
  uint16_t brightnessthetainc16 = beatsin88( 203, (25 * 256), (40 * 256));
  uint8_t msmultiplier = beatsin88(147, 23, 60);

  uint16_t hue16 = sHue16;//gHue * 256;
  uint16_t hueinc16 = beatsin88(113, 60, 300)*SEGMENT.intensity*10/255;  // Use the Intensity Slider for the hues

  sPseudotime += duration * msmultiplier;
  sHue16 += duration * beatsin88(400, 5, 9);
  uint16_t brightnesstheta16 = sPseudotime;

  for (int i = 0 ; i < SEGLEN; i++) {
    hue16 += hueinc16;
    uint8_t hue8 = hue16 >> 8;
    uint16_t h16_128 = hue16 >> 7;
    if ( h16_128 & 0x100) {
      hue8 = 255 - (h16_128 >> 1);
    } else {
      hue8 = h16_128 >> 1;
    }

    brightnesstheta16  += brightnessthetainc16;
    uint16_t b16 = sin16(brightnesstheta16) + 32768;

    uint16_t bri16 = (uint32_t)((uint32_t)b16 * (uint32_t)b16) / 65536;
    uint8_t bri8 = (uint32_t)(((uint32_t)bri16) * brightdepth) / 65536;
    bri8 += (255 - brightdepth);

    SEGMENT.blendPixelColor(i, SEGMENT.color_from_palette(hue8, false, PALETTE_SOLID_WRAP, 0, bri8), 128); // 50/50 mix
  }
  SEGENV.step = sPseudotime;
  SEGENV.aux0 = sHue16;

  return FRAMETIME;
}
static const char _data_FX_MODE_COLORWAVES[] PROGMEM = "Colorwaves@!,Hue;!;!";


// colored stripes pulsing at a defined Beats-Per-Minute (BPM)
uint16_t mode_bpm() {
  //CRGB fastled_col;
  uint32_t stp = (strip.now / 20) & 0xFF;
  uint8_t beat = beatsin8(SEGMENT.speed, 64, 255);
  for (int i = 0; i < SEGLEN; i++) {
    //fastled_col = ColorFromPalette(SEGPALETTE, stp + (i * 2), beat - stp + (i * 10));
    //SEGMENT.setPixelColor(i, fastled_col.red, fastled_col.green, fastled_col.blue);
    SEGMENT.setPixelColor(i, SEGMENT.color_from_palette(stp + (i * 2), false, PALETTE_SOLID_WRAP, 0, beat - stp + (i * 10)));
  }

  return FRAMETIME;
}
static const char _data_FX_MODE_BPM[] PROGMEM = "Bpm@!;!;!;;sx=64";


uint16_t mode_fillnoise8() {
  if (SEGENV.call == 0) SEGENV.step = random16(12345);
  //CRGB fastled_col;
  for (int i = 0; i < SEGLEN; i++) {
    uint8_t index = inoise8(i * SEGLEN, SEGENV.step + i * SEGLEN);
    //fastled_col = ColorFromPalette(SEGPALETTE, index, 255, LINEARBLEND);
    //SEGMENT.setPixelColor(i, fastled_col.red, fastled_col.green, fastled_col.blue);
    SEGMENT.setPixelColor(i, SEGMENT.color_from_palette(index, false, PALETTE_SOLID_WRAP, 0));
  }
  SEGENV.step += beatsin8(SEGMENT.speed, 1, 6); //10,1,4

  return FRAMETIME;
}
static const char _data_FX_MODE_FILLNOISE8[] PROGMEM = "Fill Noise@!;!;!";


uint16_t mode_noise16_1() {
  uint16_t scale = 320;                                       // the "zoom factor" for the noise
  //CRGB fastled_col;
  SEGENV.step += (1 + SEGMENT.speed/16);

  for (int i = 0; i < SEGLEN; i++) {
    uint16_t shift_x = beatsin8(11);                          // the x position of the noise field swings @ 17 bpm
    uint16_t shift_y = SEGENV.step/42;                        // the y position becomes slowly incremented
    uint16_t real_x = (i + shift_x) * scale;                  // the x position of the noise field swings @ 17 bpm
    uint16_t real_y = (i + shift_y) * scale;                  // the y position becomes slowly incremented
    uint32_t real_z = SEGENV.step;                            // the z position becomes quickly incremented
    uint8_t noise = inoise16(real_x, real_y, real_z) >> 8;    // get the noise data and scale it down
    uint8_t index = sin8(noise * 3);                          // map LED color based on noise data

    //fastled_col = ColorFromPalette(SEGPALETTE, index, 255, LINEARBLEND);   // With that value, look up the 8 bit colour palette value and assign it to the current LED.
    //SEGMENT.setPixelColor(i, fastled_col.red, fastled_col.green, fastled_col.blue);
    SEGMENT.setPixelColor(i, SEGMENT.color_from_palette(index, false, PALETTE_SOLID_WRAP, 0));
  }

  return FRAMETIME;
}
static const char _data_FX_MODE_NOISE16_1[] PROGMEM = "Noise 1@!;!;!";


uint16_t mode_noise16_2() {
  uint16_t scale = 1000;                                        // the "zoom factor" for the noise
  //CRGB fastled_col;
  SEGENV.step += (1 + (SEGMENT.speed >> 1));

  for (int i = 0; i < SEGLEN; i++) {
    uint16_t shift_x = SEGENV.step >> 6;                        // x as a function of time
    uint32_t real_x = (i + shift_x) * scale;                    // calculate the coordinates within the noise field
    uint8_t noise = inoise16(real_x, 0, 4223) >> 8;             // get the noise data and scale it down
    uint8_t index = sin8(noise * 3);                            // map led color based on noise data

    //fastled_col = ColorFromPalette(SEGPALETTE, index, noise, LINEARBLEND);   // With that value, look up the 8 bit colour palette value and assign it to the current LED.
    //SEGMENT.setPixelColor(i, fastled_col.red, fastled_col.green, fastled_col.blue);
    SEGMENT.setPixelColor(i, SEGMENT.color_from_palette(index, false, PALETTE_SOLID_WRAP, 0, noise));
  }

  return FRAMETIME;
}
static const char _data_FX_MODE_NOISE16_2[] PROGMEM = "Noise 2@!;!;!";


uint16_t mode_noise16_3() {
  uint16_t scale = 800;                                       // the "zoom factor" for the noise
  //CRGB fastled_col;
  SEGENV.step += (1 + SEGMENT.speed);

  for (int i = 0; i < SEGLEN; i++) {
    uint16_t shift_x = 4223;                                  // no movement along x and y
    uint16_t shift_y = 1234;
    uint32_t real_x = (i + shift_x) * scale;                  // calculate the coordinates within the noise field
    uint32_t real_y = (i + shift_y) * scale;                  // based on the precalculated positions
    uint32_t real_z = SEGENV.step*8;
    uint8_t noise = inoise16(real_x, real_y, real_z) >> 8;    // get the noise data and scale it down
    uint8_t index = sin8(noise * 3);                          // map led color based on noise data

    //fastled_col = ColorFromPalette(SEGPALETTE, index, noise, LINEARBLEND);   // With that value, look up the 8 bit colour palette value and assign it to the current LED.
    //SEGMENT.setPixelColor(i, fastled_col.red, fastled_col.green, fastled_col.blue);
    SEGMENT.setPixelColor(i, SEGMENT.color_from_palette(index, false, PALETTE_SOLID_WRAP, 0, noise));
  }

  return FRAMETIME;
}
static const char _data_FX_MODE_NOISE16_3[] PROGMEM = "Noise 3@!;!;!";


//https://github.com/aykevl/ledstrip-spark/blob/master/ledstrip.ino
uint16_t mode_noise16_4() {
  //CRGB fastled_col;
  uint32_t stp = (strip.now * SEGMENT.speed) >> 7;
  for (int i = 0; i < SEGLEN; i++) {
    int16_t index = inoise16(uint32_t(i) << 12, stp);
    //fastled_col = ColorFromPalette(SEGPALETTE, index);
    //SEGMENT.setPixelColor(i, fastled_col.red, fastled_col.green, fastled_col.blue);
    SEGMENT.setPixelColor(i, SEGMENT.color_from_palette(index, false, PALETTE_SOLID_WRAP, 0));
  }
  return FRAMETIME;
}
static const char _data_FX_MODE_NOISE16_4[] PROGMEM = "Noise 4@!;!;!";


//based on https://gist.github.com/kriegsman/5408ecd397744ba0393e
uint16_t mode_colortwinkle() {
  uint16_t dataSize = (SEGLEN+7) >> 3; //1 bit per LED
  if (!SEGENV.allocateData(dataSize)) return mode_static(); //allocation failed

  CRGB fastled_col, prev;
  fract8 fadeUpAmount = strip.getBrightness()>28 ? 8 + (SEGMENT.speed>>2) : 68-strip.getBrightness();
  fract8 fadeDownAmount = strip.getBrightness()>28 ? 8 + (SEGMENT.speed>>3) : 68-strip.getBrightness();
  for (uint16_t i = 0; i < SEGLEN; i++) {
    fastled_col = SEGMENT.getPixelColor(i);
    prev = fastled_col;
    uint16_t index = i >> 3;
    uint8_t  bitNum = i & 0x07;
    bool fadeUp = bitRead(SEGENV.data[index], bitNum);

    if (fadeUp) {
      CRGB incrementalColor = fastled_col;
      incrementalColor.nscale8_video(fadeUpAmount);
      fastled_col += incrementalColor;

      if (fastled_col.red == 255 || fastled_col.green == 255 || fastled_col.blue == 255) {
        bitWrite(SEGENV.data[index], bitNum, false);
      }
      SEGMENT.setPixelColor(i, fastled_col.red, fastled_col.green, fastled_col.blue);

      if (SEGMENT.getPixelColor(i) == RGBW32(prev.r, prev.g, prev.b, 0)) {  //fix "stuck" pixels
        fastled_col += fastled_col;
        SEGMENT.setPixelColor(i, fastled_col);
      }
    } else {
      fastled_col.nscale8(255 - fadeDownAmount);
      SEGMENT.setPixelColor(i, fastled_col);
    }
  }

  for (uint16_t j = 0; j <= SEGLEN / 50; j++) {
    if (random8() <= SEGMENT.intensity) {
      for (uint8_t times = 0; times < 5; times++) { //attempt to spawn a new pixel 5 times
        int i = random16(SEGLEN);
        if (SEGMENT.getPixelColor(i) == 0) {
          fastled_col = ColorFromPalette(SEGPALETTE, random8(), 64, NOBLEND);
          uint16_t index = i >> 3;
          uint8_t  bitNum = i & 0x07;
          bitWrite(SEGENV.data[index], bitNum, true);
          SEGMENT.setPixelColor(i, fastled_col);
          break; //only spawn 1 new pixel per frame per 50 LEDs
        }
      }
    }
  }
  return FRAMETIME_FIXED;
}
static const char _data_FX_MODE_COLORTWINKLE[] PROGMEM = "Colortwinkles@Fade speed,Spawn speed;;!;;m12=0"; //pixels


//Calm effect, like a lake at night
uint16_t mode_lake() {
  uint8_t sp = SEGMENT.speed/10;
  int wave1 = beatsin8(sp +2, -64,64);
  int wave2 = beatsin8(sp +1, -64,64);
  uint8_t wave3 = beatsin8(sp +2,   0,80);
  //CRGB fastled_col;

  for (int i = 0; i < SEGLEN; i++)
  {
    int index = cos8((i*15)+ wave1)/2 + cubicwave8((i*23)+ wave2)/2;
    uint8_t lum = (index > wave3) ? index - wave3 : 0;
    //fastled_col = ColorFromPalette(SEGPALETTE, map(index,0,255,0,240), lum, LINEARBLEND);
    //SEGMENT.setPixelColor(i, fastled_col.red, fastled_col.green, fastled_col.blue);
    SEGMENT.setPixelColor(i, SEGMENT.color_from_palette(index, false, false, 0, lum));
  }

  return FRAMETIME;
}
static const char _data_FX_MODE_LAKE[] PROGMEM = "Lake@!;Fx;!";


// meteor effect
// send a meteor from begining to to the end of the strip with a trail that randomly decays.
// adapted from https://www.tweaking4all.com/hardware/arduino/adruino-led-strip-effects/#LEDStripEffectMeteorRain
uint16_t mode_meteor() {
  if (!SEGENV.allocateData(SEGLEN)) return mode_static(); //allocation failed

  byte* trail = SEGENV.data;

  byte meteorSize= 1+ SEGLEN / 10;
  uint16_t counter = strip.now * ((SEGMENT.speed >> 2) +8);
  uint16_t in = counter * SEGLEN >> 16;

  // fade all leds to colors[1] in LEDs one step
  for (int i = 0; i < SEGLEN; i++) {
    if (random8() <= 255 - SEGMENT.intensity)
    {
      byte meteorTrailDecay = 128 + random8(127);
      trail[i] = scale8(trail[i], meteorTrailDecay);
      SEGMENT.setPixelColor(i, SEGMENT.color_from_palette(i, true, false, 0, trail[i]));
    }
  }

  // draw meteor
  for (int j = 0; j < meteorSize; j++) {
    uint16_t index = in + j;
    if (index >= SEGLEN) {
      index -= SEGLEN;
    }
    trail[index] = 240;
    SEGMENT.setPixelColor(index, SEGMENT.color_from_palette(index, true, false, 0, 255));
  }

  return FRAMETIME;
}
static const char _data_FX_MODE_METEOR[] PROGMEM = "Meteor@!,Trail length;!;!";


// smooth meteor effect
// send a meteor from begining to to the end of the strip with a trail that randomly decays.
// adapted from https://www.tweaking4all.com/hardware/arduino/adruino-led-strip-effects/#LEDStripEffectMeteorRain
uint16_t mode_meteor_smooth() {
  if (!SEGENV.allocateData(SEGLEN)) return mode_static(); //allocation failed

  byte* trail = SEGENV.data;

  byte meteorSize= 1+ SEGLEN / 10;
  uint16_t in = map((SEGENV.step >> 6 & 0xFF), 0, 255, 0, SEGLEN -1);

  // fade all leds to colors[1] in LEDs one step
  for (int i = 0; i < SEGLEN; i++) {
    if (trail[i] != 0 && random8() <= 255 - SEGMENT.intensity)
    {
      int change = 3 - random8(12); //change each time between -8 and +3
      trail[i] += change;
      if (trail[i] > 245) trail[i] = 0;
      if (trail[i] > 240) trail[i] = 240;
      SEGMENT.setPixelColor(i, SEGMENT.color_from_palette(i, true, false, 0, trail[i]));
    }
  }

  // draw meteor
  for (int j = 0; j < meteorSize; j++) {
    uint16_t index = in + j;
    if (index >= SEGLEN) {
      index -= SEGLEN;
    }
    trail[index] = 240;
    SEGMENT.setPixelColor(index, SEGMENT.color_from_palette(index, true, false, 0, 255));
  }

  SEGENV.step += SEGMENT.speed +1;
  return FRAMETIME;
}
static const char _data_FX_MODE_METEOR_SMOOTH[] PROGMEM = "Meteor Smooth@!,Trail length;!;!";


//Railway Crossing / Christmas Fairy lights
uint16_t mode_railway() {
  uint16_t dur = (256 - SEGMENT.speed) * 40;
  uint16_t rampdur = (dur * SEGMENT.intensity) >> 8;
  if (SEGENV.step > dur)
  {
    //reverse direction
    SEGENV.step = 0;
    SEGENV.aux0 = !SEGENV.aux0;
  }
  uint8_t pos = 255;
  if (rampdur != 0)
  {
    uint16_t p0 = (SEGENV.step * 255) / rampdur;
    if (p0 < 255) pos = p0;
  }
  if (SEGENV.aux0) pos = 255 - pos;
  for (int i = 0; i < SEGLEN; i += 2)
  {
    SEGMENT.setPixelColor(i, SEGMENT.color_from_palette(255 - pos, false, false, 255)); // do not use color 1 or 2, always use palette
    if (i < SEGLEN -1)
    {
      SEGMENT.setPixelColor(i + 1, SEGMENT.color_from_palette(pos, false, false, 255)); // do not use color 1 or 2, always use palette
    }
  }
  SEGENV.step += FRAMETIME;
  return FRAMETIME;
}
static const char _data_FX_MODE_RAILWAY[] PROGMEM = "Railway@!,Smoothness;1,2;!";


//Water ripple
//propagation velocity from speed
//drop rate from intensity

//4 bytes
typedef struct Ripple {
  uint8_t state;
  uint8_t color;
  uint16_t pos;
} ripple;

#ifdef ESP8266
  #define MAX_RIPPLES   56
#else
  #define MAX_RIPPLES  100
#endif
uint16_t ripple_base()
{
  uint16_t maxRipples = min(1 + (SEGLEN >> 2), MAX_RIPPLES);  // 56 max for 16 segment ESP8266
  uint16_t dataSize = sizeof(ripple) * maxRipples;

  if (!SEGENV.allocateData(dataSize)) return mode_static(); //allocation failed

  Ripple* ripples = reinterpret_cast<Ripple*>(SEGENV.data);

  //draw wave
  for (int i = 0; i < maxRipples; i++) {
    uint16_t ripplestate = ripples[i].state;
    if (ripplestate) {
      uint8_t rippledecay = (SEGMENT.speed >> 4) +1; //faster decay if faster propagation
      uint16_t rippleorigin = ripples[i].pos;
      uint32_t col = SEGMENT.color_from_palette(ripples[i].color, false, false, 255);
      uint16_t propagation = ((ripplestate/rippledecay - 1) * (SEGMENT.speed + 1));
      int16_t propI = propagation >> 8;
      uint8_t propF = propagation & 0xFF;
      uint8_t amp = (ripplestate < 17) ? triwave8((ripplestate-1)*8) : map(ripplestate,17,255,255,2);

      #ifndef WLED_DISABLE_2D
      if (SEGMENT.is2D()) {
        uint16_t cx = rippleorigin >> 8;
        uint16_t cy = rippleorigin & 0xFF;
        uint8_t mag = scale8(cubicwave8((propF>>2)), amp);
        if (propI > 0) SEGMENT.draw_circle(cx, cy, propI, color_blend(SEGMENT.getPixelColorXY(cx + propI, cy), col, mag));
      } else
      #endif
      {
        int16_t left = rippleorigin - propI -1;
        for (int16_t v = left; v < left +4; v++) {
          uint8_t mag = scale8(cubicwave8((propF>>2)+(v-left)*64), amp);
          SEGMENT.setPixelColor(v, color_blend(SEGMENT.getPixelColor(v), col, mag)); // TODO
          int16_t w = left + propI*2 + 3 -(v-left);
          SEGMENT.setPixelColor(w, color_blend(SEGMENT.getPixelColor(w), col, mag)); // TODO
        }
      }
      ripplestate += rippledecay;
      ripples[i].state = (ripplestate > 254) ? 0 : ripplestate;
    } else {//randomly create new wave
      if (random16(IBN + 10000) <= SEGMENT.intensity) {
        ripples[i].state = 1;
        ripples[i].pos = SEGMENT.is2D() ? ((random8(SEGENV.virtualWidth())<<8) | (random8(SEGENV.virtualHeight()))) : random16(SEGLEN);
        ripples[i].color = random8(); //color
      }
    }
  }

  return FRAMETIME;
}
#undef MAX_RIPPLES


uint16_t mode_ripple(void) {
  if (!SEGMENT.check2) SEGMENT.fill(SEGCOLOR(1));
  return ripple_base();
}
static const char _data_FX_MODE_RIPPLE[] PROGMEM = "Ripple@!,Wave #,,,,,Overlay;,!;!;12";


uint16_t mode_ripple_rainbow(void) {
  if (SEGENV.call ==0) {
    SEGENV.aux0 = random8();
    SEGENV.aux1 = random8();
  }
  if (SEGENV.aux0 == SEGENV.aux1) {
    SEGENV.aux1 = random8();
  } else if (SEGENV.aux1 > SEGENV.aux0) {
    SEGENV.aux0++;
  } else {
    SEGENV.aux0--;
  }
  SEGMENT.fill(color_blend(SEGMENT.color_wheel(SEGENV.aux0),BLACK,235));
  return ripple_base();
}
static const char _data_FX_MODE_RIPPLE_RAINBOW[] PROGMEM = "Ripple Rainbow@!,Wave #;;!;12";


//  TwinkleFOX by Mark Kriegsman: https://gist.github.com/kriegsman/756ea6dcae8e30845b5a
//
//  TwinkleFOX: Twinkling 'holiday' lights that fade in and out.
//  Colors are chosen from a palette. Read more about this effect using the link above!

// If COOL_LIKE_INCANDESCENT is set to 1, colors will
// fade out slighted 'reddened', similar to how
// incandescent bulbs change color as they get dim down.
#define COOL_LIKE_INCANDESCENT 1

CRGB twinklefox_one_twinkle(uint32_t ms, uint8_t salt, bool cat)
{
  // Overall twinkle speed (changed)
  uint16_t ticks = ms / SEGENV.aux0;
  uint8_t fastcycle8 = ticks;
  uint16_t slowcycle16 = (ticks >> 8) + salt;
  slowcycle16 += sin8(slowcycle16);
  slowcycle16 = (slowcycle16 * 2053) + 1384;
  uint8_t slowcycle8 = (slowcycle16 & 0xFF) + (slowcycle16 >> 8);

  // Overall twinkle density.
  // 0 (NONE lit) to 8 (ALL lit at once).
  // Default is 5.
  uint8_t twinkleDensity = (SEGMENT.intensity >> 5) +1;

  uint8_t bright = 0;
  if (((slowcycle8 & 0x0E)/2) < twinkleDensity) {
    uint8_t ph = fastcycle8;
    // This is like 'triwave8', which produces a
    // symmetrical up-and-down triangle sawtooth waveform, except that this
    // function produces a triangle wave with a faster attack and a slower decay
    if (cat) //twinklecat, variant where the leds instantly turn on
    {
      bright = 255 - ph;
    } else { //vanilla twinklefox
      if (ph < 86) {
      bright = ph * 3;
      } else {
        ph -= 86;
        bright = 255 - (ph + (ph/2));
      }
    }
  }

  uint8_t hue = slowcycle8 - salt;
  CRGB c;
  if (bright > 0) {
    c = ColorFromPalette(SEGPALETTE, hue, bright, NOBLEND);
    if(COOL_LIKE_INCANDESCENT == 1) {
      // This code takes a pixel, and if its in the 'fading down'
      // part of the cycle, it adjusts the color a little bit like the
      // way that incandescent bulbs fade toward 'red' as they dim.
      if (fastcycle8 >= 128)
      {
        uint8_t cooling = (fastcycle8 - 128) >> 4;
        c.g = qsub8(c.g, cooling);
        c.b = qsub8(c.b, cooling * 2);
      }
    }
  } else {
    c = CRGB::Black;
  }
  return c;
}

//  This function loops over each pixel, calculates the
//  adjusted 'clock' that this pixel should use, and calls
//  "CalculateOneTwinkle" on each pixel.  It then displays
//  either the twinkle color of the background color,
//  whichever is brighter.
uint16_t twinklefox_base(bool cat)
{
  // "PRNG16" is the pseudorandom number generator
  // It MUST be reset to the same starting value each time
  // this function is called, so that the sequence of 'random'
  // numbers that it generates is (paradoxically) stable.
  uint16_t PRNG16 = 11337;

  // Calculate speed
  if (SEGMENT.speed > 100) SEGENV.aux0 = 3 + ((255 - SEGMENT.speed) >> 3);
  else SEGENV.aux0 = 22 + ((100 - SEGMENT.speed) >> 1);

  // Set up the background color, "bg".
  CRGB bg = CRGB(SEGCOLOR(1));
  uint8_t bglight = bg.getAverageLight();
  if (bglight > 64) {
    bg.nscale8_video(16); // very bright, so scale to 1/16th
  } else if (bglight > 16) {
    bg.nscale8_video(64); // not that bright, so scale to 1/4th
  } else {
    bg.nscale8_video(86); // dim, scale to 1/3rd.
  }

  uint8_t backgroundBrightness = bg.getAverageLight();

  for (int i = 0; i < SEGLEN; i++) {

    PRNG16 = (uint16_t)(PRNG16 * 2053) + 1384; // next 'random' number
    uint16_t myclockoffset16= PRNG16; // use that number as clock offset
    PRNG16 = (uint16_t)(PRNG16 * 2053) + 1384; // next 'random' number
    // use that number as clock speed adjustment factor (in 8ths, from 8/8ths to 23/8ths)
    uint8_t myspeedmultiplierQ5_3 =  ((((PRNG16 & 0xFF)>>4) + (PRNG16 & 0x0F)) & 0x0F) + 0x08;
    uint32_t myclock30 = (uint32_t)((strip.now * myspeedmultiplierQ5_3) >> 3) + myclockoffset16;
    uint8_t  myunique8 = PRNG16 >> 8; // get 'salt' value for this pixel

    // We now have the adjusted 'clock' for this pixel, now we call
    // the function that computes what color the pixel should be based
    // on the "brightness = f( time )" idea.
    CRGB c = twinklefox_one_twinkle(myclock30, myunique8, cat);

    uint8_t cbright = c.getAverageLight();
    int16_t deltabright = cbright - backgroundBrightness;
    if (deltabright >= 32 || (!bg)) {
      // If the new pixel is significantly brighter than the background color,
      // use the new color.
      SEGMENT.setPixelColor(i, c.red, c.green, c.blue);
    } else if (deltabright > 0) {
      // If the new pixel is just slightly brighter than the background color,
      // mix a blend of the new color and the background color
      SEGMENT.setPixelColor(i, color_blend(RGBW32(bg.r,bg.g,bg.b,0), RGBW32(c.r,c.g,c.b,0), deltabright * 8));
    } else {
      // if the new pixel is not at all brighter than the background color,
      // just use the background color.
      SEGMENT.setPixelColor(i, bg.r, bg.g, bg.b);
    }
  }
  return FRAMETIME;
}


uint16_t mode_twinklefox()
{
  return twinklefox_base(false);
}
static const char _data_FX_MODE_TWINKLEFOX[] PROGMEM = "Twinklefox@!,Twinkle rate;;!";


uint16_t mode_twinklecat()
{
  return twinklefox_base(true);
}
static const char _data_FX_MODE_TWINKLECAT[] PROGMEM = "Twinklecat@!,Twinkle rate;;!";


//inspired by https://www.tweaking4all.com/hardware/arduino/adruino-led-strip-effects/#LEDStripEffectBlinkingHalloweenEyes
uint16_t mode_halloween_eyes()
{
  const uint16_t maxWidth = strip.isMatrix ? SEGMENT.virtualWidth() : SEGLEN;
  const uint16_t HALLOWEEN_EYE_SPACE = MAX(2, strip.isMatrix ? SEGMENT.virtualWidth()>>4: SEGLEN>>5);
  const uint16_t HALLOWEEN_EYE_WIDTH = HALLOWEEN_EYE_SPACE/2;
  uint16_t eyeLength = (2*HALLOWEEN_EYE_WIDTH) + HALLOWEEN_EYE_SPACE;
  if (eyeLength >= maxWidth) return mode_static(); //bail if segment too short

  if (!SEGMENT.check2) SEGMENT.fill(SEGCOLOR(1)); //fill background

  uint8_t state = SEGENV.aux1 >> 8;
  uint16_t stateTime = SEGENV.call;
  if (stateTime == 0) stateTime = 2000;

  if (state == 0) { //spawn eyes
    SEGENV.aux0 = random16(0, maxWidth - eyeLength - 1); //start pos
    SEGENV.aux1 = random8(); //color
    if (strip.isMatrix) SEGMENT.offset = random16(SEGMENT.virtualHeight()-1); // a hack: reuse offset since it is not used in matrices
    state = 1;
  }

  if (state < 2) { //fade eyes
    uint16_t startPos    = SEGENV.aux0;
    uint16_t start2ndEye = startPos + HALLOWEEN_EYE_WIDTH + HALLOWEEN_EYE_SPACE;

    uint32_t fadestage = (strip.now - SEGENV.step)*255 / stateTime;
    if (fadestage > 255) fadestage = 255;
    uint32_t c = color_blend(SEGMENT.color_from_palette(SEGENV.aux1 & 0xFF, false, false, 0), SEGCOLOR(1), fadestage);

    for (int i = 0; i < HALLOWEEN_EYE_WIDTH; i++) {
      if (strip.isMatrix) {
        SEGMENT.setPixelColorXY(startPos    + i, SEGMENT.offset, c);
        SEGMENT.setPixelColorXY(start2ndEye + i, SEGMENT.offset, c);
      } else {
        SEGMENT.setPixelColor(startPos    + i, c);
        SEGMENT.setPixelColor(start2ndEye + i, c);
      }
    }
  }

  if (strip.now - SEGENV.step > stateTime) {
    state++;
    if (state > 2) state = 0;

    if (state < 2) {
      stateTime = 100 + SEGMENT.intensity*10; //eye fade time
    } else {
      uint16_t eyeOffTimeBase = (256 - SEGMENT.speed)*10;
      stateTime = eyeOffTimeBase + random16(eyeOffTimeBase);
    }
    SEGENV.step = strip.now;
    SEGENV.call = stateTime;
  }

  SEGENV.aux1 = (SEGENV.aux1 & 0xFF) + (state << 8); //save state

  return FRAMETIME;
}
static const char _data_FX_MODE_HALLOWEEN_EYES[] PROGMEM = "Halloween Eyes@Duration,Eye fade time,,,,,Overlay;!,!;!;12";


//Speed slider sets amount of LEDs lit, intensity sets unlit
uint16_t mode_static_pattern()
{
  uint16_t lit = 1 + SEGMENT.speed;
  uint16_t unlit = 1 + SEGMENT.intensity;
  bool drawingLit = true;
  uint16_t cnt = 0;

  for (int i = 0; i < SEGLEN; i++) {
    SEGMENT.setPixelColor(i, (drawingLit) ? SEGMENT.color_from_palette(i, true, PALETTE_SOLID_WRAP, 0) : SEGCOLOR(1));
    cnt++;
    if (cnt >= ((drawingLit) ? lit : unlit)) {
      cnt = 0;
      drawingLit = !drawingLit;
    }
  }

  return FRAMETIME;
}
static const char _data_FX_MODE_STATIC_PATTERN[] PROGMEM = "Solid Pattern@Fg size,Bg size;Fg,!;!;;pal=0";


uint16_t mode_tri_static_pattern()
{
  uint8_t segSize = (SEGMENT.intensity >> 5) +1;
  uint8_t currSeg = 0;
  uint16_t currSegCount = 0;

  for (int i = 0; i < SEGLEN; i++) {
    if ( currSeg % 3 == 0 ) {
      SEGMENT.setPixelColor(i, SEGCOLOR(0));
    } else if( currSeg % 3 == 1) {
      SEGMENT.setPixelColor(i, SEGCOLOR(1));
    } else {
      SEGMENT.setPixelColor(i, (SEGCOLOR(2) > 0 ? SEGCOLOR(2) : WHITE));
    }
    currSegCount += 1;
    if (currSegCount >= segSize) {
      currSeg +=1;
      currSegCount = 0;
    }
  }

  return FRAMETIME;
}
static const char _data_FX_MODE_TRI_STATIC_PATTERN[] PROGMEM = "Solid Pattern Tri@,Size;1,2,3;;;pal=0";


uint16_t spots_base(uint16_t threshold)
{
  if (!SEGMENT.check2) SEGMENT.fill(SEGCOLOR(1));

  uint16_t maxZones = SEGLEN >> 2;
  uint16_t zones = 1 + ((SEGMENT.intensity * maxZones) >> 8);
  uint16_t zoneLen = SEGLEN / zones;
  uint16_t offset = (SEGLEN - zones * zoneLen) >> 1;

  for (int z = 0; z < zones; z++)
  {
    uint16_t pos = offset + z * zoneLen;
    for (int i = 0; i < zoneLen; i++)
    {
      uint16_t wave = triwave16((i * 0xFFFF) / zoneLen);
      if (wave > threshold) {
        uint16_t index = 0 + pos + i;
        uint8_t s = (wave - threshold)*255 / (0xFFFF - threshold);
        SEGMENT.setPixelColor(index, color_blend(SEGMENT.color_from_palette(index, true, PALETTE_SOLID_WRAP, 0), SEGCOLOR(1), 255-s));
      }
    }
  }

  return FRAMETIME;
}


//Intensity slider sets number of "lights", speed sets LEDs per light
uint16_t mode_spots()
{
  return spots_base((255 - SEGMENT.speed) << 8);
}
static const char _data_FX_MODE_SPOTS[] PROGMEM = "Spots@,Width,,,,,Overlay;!,!;!";


//Intensity slider sets number of "lights", LEDs per light fade in and out
uint16_t mode_spots_fade()
{
  uint16_t counter = strip.now * ((SEGMENT.speed >> 2) +8);
  uint16_t t = triwave16(counter);
  uint16_t tr = (t >> 1) + (t >> 2);
  return spots_base(tr);
}
static const char _data_FX_MODE_SPOTS_FADE[] PROGMEM = "Spots Fade@Spread,Width,,,,,Overlay;!,!;!";


//each needs 12 bytes
typedef struct Ball {
  unsigned long lastBounceTime;
  float impactVelocity;
  float height;
} ball;

/*
*  Bouncing Balls Effect
*/
uint16_t mode_bouncing_balls(void) {
  //allocate segment data
  const uint16_t strips = SEGMENT.nrOfVStrips(); // adapt for 2D
  const size_t maxNumBalls = 16;
  uint16_t dataSize = sizeof(ball) * maxNumBalls;
  if (!SEGENV.allocateData(dataSize * strips)) return mode_static(); //allocation failed

  Ball* balls = reinterpret_cast<Ball*>(SEGENV.data);

  if (!SEGMENT.check2) SEGMENT.fill(SEGCOLOR(2) ? BLACK : SEGCOLOR(1));

  // virtualStrip idea by @ewowi (Ewoud Wijma)
  // requires virtual strip # to be embedded into upper 16 bits of index in setPixelColor()
  // the following functions will not work on virtual strips: fill(), fade_out(), fadeToBlack(), blur()
  struct virtualStrip {
    static void runStrip(size_t stripNr, Ball* balls) {
      // number of balls based on intensity setting to max of 7 (cycles colors)
      // non-chosen color is a random color
      uint16_t numBalls = (SEGMENT.intensity * (maxNumBalls - 1)) / 255 + 1; // minimum 1 ball
      const float gravity = -9.81; // standard value of gravity
      const bool hasCol2 = SEGCOLOR(2);
      const unsigned long time = millis();

      if (SEGENV.call == 0) {
        for (size_t i = 0; i < maxNumBalls; i++) balls[i].lastBounceTime = time;
      }

      for (size_t i = 0; i < numBalls; i++) {
        float timeSinceLastBounce = (time - balls[i].lastBounceTime)/((255-SEGMENT.speed)/64 +1);
        float timeSec = timeSinceLastBounce/1000.0f;
        balls[i].height = (0.5f * gravity * timeSec + balls[i].impactVelocity) * timeSec; // avoid use pow(x, 2) - its extremely slow !

        if (balls[i].height <= 0.0f) {
          balls[i].height = 0.0f;
          //damping for better effect using multiple balls
          float dampening = 0.9f - float(i)/float(numBalls * numBalls); // avoid use pow(x, 2) - its extremely slow !
          balls[i].impactVelocity = dampening * balls[i].impactVelocity;
          balls[i].lastBounceTime = time;

          if (balls[i].impactVelocity < 0.015f) {
            float impactVelocityStart = sqrtf(-2.0f * gravity) * random8(5,11)/10.0f; // randomize impact velocity
            balls[i].impactVelocity = impactVelocityStart;
          }
        } else if (balls[i].height > 1.0f) {
          continue; // do not draw OOB ball
        }

        uint32_t color = SEGCOLOR(0);
        if (SEGMENT.palette) {
          color = SEGMENT.color_wheel(i*(256/MAX(numBalls, 8)));
        } else if (hasCol2) {
          color = SEGCOLOR(i % NUM_COLORS);
        }

        int pos = roundf(balls[i].height * (SEGLEN - 1));
        if (SEGLEN<32) SEGMENT.setPixelColor(indexToVStrip(pos, stripNr), color); // encode virtual strip into index
        else           SEGMENT.setPixelColor(balls[i].height + (stripNr+1)*10.0f, color);
      }
    }
  };

  for (int stripNr=0; stripNr<strips; stripNr++)
    virtualStrip::runStrip(stripNr, &balls[stripNr * maxNumBalls]);

  return FRAMETIME;
}
static const char _data_FX_MODE_BOUNCINGBALLS[] PROGMEM = "Bouncing Balls@Gravity,# of balls,,,,,Overlay;!,!,!;!;1;m12=1"; //bar


/*
* Sinelon stolen from FASTLED examples
*/
uint16_t sinelon_base(bool dual, bool rainbow=false) {
  SEGMENT.fade_out(SEGMENT.intensity);
  uint16_t pos = beatsin16(SEGMENT.speed/10,0,SEGLEN-1);
  if (SEGENV.call == 0) SEGENV.aux0 = pos;
  uint32_t color1 = SEGMENT.color_from_palette(pos, true, false, 0);
  uint32_t color2 = SEGCOLOR(2);
  if (rainbow) {
    color1 = SEGMENT.color_wheel((pos & 0x07) * 32);
  }
  SEGMENT.setPixelColor(pos, color1);
  if (dual) {
    if (!color2) color2 = SEGMENT.color_from_palette(pos, true, false, 0);
    if (rainbow) color2 = color1; //rainbow
    SEGMENT.setPixelColor(SEGLEN-1-pos, color2);
  }
  if (SEGENV.aux0 != pos) {
    if (SEGENV.aux0 < pos) {
      for (int i = SEGENV.aux0; i < pos ; i++) {
        SEGMENT.setPixelColor(i, color1);
        if (dual) SEGMENT.setPixelColor(SEGLEN-1-i, color2);
      }
    } else {
      for (int i = SEGENV.aux0; i > pos ; i--) {
        SEGMENT.setPixelColor(i, color1);
        if (dual) SEGMENT.setPixelColor(SEGLEN-1-i, color2);
      }
    }
    SEGENV.aux0 = pos;
  }

  return FRAMETIME;
}


uint16_t mode_sinelon(void) {
  return sinelon_base(false);
}
static const char _data_FX_MODE_SINELON[] PROGMEM = "Sinelon@!,Trail;!,!,!;!";


uint16_t mode_sinelon_dual(void) {
  return sinelon_base(true);
}
static const char _data_FX_MODE_SINELON_DUAL[] PROGMEM = "Sinelon Dual@!,Trail;!,!,!;!";


uint16_t mode_sinelon_rainbow(void) {
  return sinelon_base(false, true);
}
static const char _data_FX_MODE_SINELON_RAINBOW[] PROGMEM = "Sinelon Rainbow@!,Trail;,,!;!";


// utility function that will add random glitter to SEGMENT
void glitter_base(uint8_t intensity, uint32_t col = ULTRAWHITE) {
  if (intensity > random8()) {
    if (SEGMENT.is2D()) {
      SEGMENT.setPixelColorXY(random16(SEGMENT.virtualWidth()),random16(SEGMENT.virtualHeight()), col);
    } else {
      SEGMENT.setPixelColor(random16(SEGLEN), col);
    }
  }
}

//Glitter with palette background, inspired by https://gist.github.com/kriegsman/062e10f7f07ba8518af6
uint16_t mode_glitter()
{
  if (!SEGMENT.check2) mode_palette(); // use "* Color 1" palette for solid background (replacing "Solid glitter")
  glitter_base(SEGMENT.intensity, SEGCOLOR(2) ? SEGCOLOR(2) : ULTRAWHITE);
  return FRAMETIME;
}
static const char _data_FX_MODE_GLITTER[] PROGMEM = "Glitter@!,!,,,,,Overlay;1,2,Glitter color;!;;pal=0,m12=0"; //pixels


//Solid colour background with glitter
uint16_t mode_solid_glitter()
{
  SEGMENT.fill(SEGCOLOR(0));
  glitter_base(SEGMENT.intensity, SEGCOLOR(2) ? SEGCOLOR(2) : ULTRAWHITE);
  return FRAMETIME;
}
static const char _data_FX_MODE_SOLID_GLITTER[] PROGMEM = "Solid Glitter@,!;Bg,,Glitter color;;;m12=0";


//each needs 19 bytes
//Spark type is used for popcorn, 1D fireworks, and drip
typedef struct Spark {
  float pos, posX;
  float vel, velX;
  uint16_t col;
  uint8_t colIndex;
} spark;

#define maxNumPopcorn 21 // max 21 on 16 segment ESP8266
/*
*  POPCORN
*  modified from https://github.com/kitesurfer1404/WS2812FX/blob/master/src/custom/Popcorn.h
*/
uint16_t mode_popcorn(void) {
  //allocate segment data
  uint16_t strips = SEGMENT.nrOfVStrips();
  uint16_t dataSize = sizeof(spark) * maxNumPopcorn;
  if (!SEGENV.allocateData(dataSize * strips)) return mode_static(); //allocation failed

  Spark* popcorn = reinterpret_cast<Spark*>(SEGENV.data);

  bool hasCol2 = SEGCOLOR(2);
  if (!SEGMENT.check2) SEGMENT.fill(hasCol2 ? BLACK : SEGCOLOR(1));

  struct virtualStrip {
    static void runStrip(uint16_t stripNr, Spark* popcorn) {
      float gravity = -0.0001 - (SEGMENT.speed/200000.0); // m/s/s
      gravity *= SEGLEN;

      uint8_t numPopcorn = SEGMENT.intensity*maxNumPopcorn/255;
      if (numPopcorn == 0) numPopcorn = 1;

      for(int i = 0; i < numPopcorn; i++) {
        if (popcorn[i].pos >= 0.0f) { // if kernel is active, update its position
          popcorn[i].pos += popcorn[i].vel;
          popcorn[i].vel += gravity;
        } else { // if kernel is inactive, randomly pop it
          if (random8() < 2) { // POP!!!
            popcorn[i].pos = 0.01f;

            uint16_t peakHeight = 128 + random8(128); //0-255
            peakHeight = (peakHeight * (SEGLEN -1)) >> 8;
            popcorn[i].vel = sqrtf(-2.0f * gravity * peakHeight);

            if (SEGMENT.palette)
            {
              popcorn[i].colIndex = random8();
            } else {
              byte col = random8(0, NUM_COLORS);
              if (!SEGCOLOR(2) || !SEGCOLOR(col)) col = 0;
              popcorn[i].colIndex = col;
            }
          }
        }
        if (popcorn[i].pos >= 0.0f) { // draw now active popcorn (either active before or just popped)
          uint32_t col = SEGMENT.color_wheel(popcorn[i].colIndex);
          if (!SEGMENT.palette && popcorn[i].colIndex < NUM_COLORS) col = SEGCOLOR(popcorn[i].colIndex);
          uint16_t ledIndex = popcorn[i].pos;
          if (ledIndex < SEGLEN) SEGMENT.setPixelColor(indexToVStrip(ledIndex, stripNr), col);
        }
      }
    }
  };

  for (int stripNr=0; stripNr<strips; stripNr++)
    virtualStrip::runStrip(stripNr, &popcorn[stripNr * maxNumPopcorn]);

  return FRAMETIME;
}
static const char _data_FX_MODE_POPCORN[] PROGMEM = "Popcorn@!,!,,,,,Overlay;!,!,!;!;;m12=1"; //bar


//values close to 100 produce 5Hz flicker, which looks very candle-y
//Inspired by https://github.com/avanhanegem/ArduinoCandleEffectNeoPixel
//and https://cpldcpu.wordpress.com/2016/01/05/reverse-engineering-a-real-candle/

uint16_t candle(bool multi)
{
  if (multi)
  {
    //allocate segment data
    uint16_t dataSize = (SEGLEN -1) *3; //max. 1365 pixels (ESP8266)
    if (!SEGENV.allocateData(dataSize)) return candle(false); //allocation failed
  }

  //max. flicker range controlled by intensity
  uint8_t valrange = SEGMENT.intensity;
  uint8_t rndval = valrange >> 1; //max 127

  //step (how much to move closer to target per frame) coarsely set by speed
  uint8_t speedFactor = 4;
  if (SEGMENT.speed > 252) { //epilepsy
    speedFactor = 1;
  } else if (SEGMENT.speed > 99) { //regular candle (mode called every ~25 ms, so 4 frames to have a new target every 100ms)
    speedFactor = 2;
  } else if (SEGMENT.speed > 49) { //slower fade
    speedFactor = 3;
  } //else 4 (slowest)

  uint16_t numCandles = (multi) ? SEGLEN : 1;

  for (int i = 0; i < numCandles; i++)
  {
    uint16_t d = 0; //data location

    uint8_t s = SEGENV.aux0, s_target = SEGENV.aux1, fadeStep = SEGENV.step;
    if (i > 0) {
      d = (i-1) *3;
      s = SEGENV.data[d]; s_target = SEGENV.data[d+1]; fadeStep = SEGENV.data[d+2];
    }
    if (fadeStep == 0) { //init vals
      s = 128; s_target = 130 + random8(4); fadeStep = 1;
    }

    bool newTarget = false;
    if (s_target > s) { //fade up
      s = qadd8(s, fadeStep);
      if (s >= s_target) newTarget = true;
    } else {
      s = qsub8(s, fadeStep);
      if (s <= s_target) newTarget = true;
    }

    if (newTarget) {
      s_target = random8(rndval) + random8(rndval); //between 0 and rndval*2 -2 = 252
      if (s_target < (rndval >> 1)) s_target = (rndval >> 1) + random8(rndval);
      uint8_t offset = (255 - valrange);
      s_target += offset;

      uint8_t dif = (s_target > s) ? s_target - s : s - s_target;

      fadeStep = dif >> speedFactor;
      if (fadeStep == 0) fadeStep = 1;
    }

     if (i > 0) {
      SEGMENT.setPixelColor(i, color_blend(SEGCOLOR(1), SEGMENT.color_from_palette(i, true, PALETTE_SOLID_WRAP, 0), s));

      SEGENV.data[d] = s; SEGENV.data[d+1] = s_target; SEGENV.data[d+2] = fadeStep;
    } else {
      for (int j = 0; j < SEGLEN; j++) {
        SEGMENT.setPixelColor(j, color_blend(SEGCOLOR(1), SEGMENT.color_from_palette(j, true, PALETTE_SOLID_WRAP, 0), s));
      }

      SEGENV.aux0 = s; SEGENV.aux1 = s_target; SEGENV.step = fadeStep;
    }
  }

  return FRAMETIME_FIXED;
}


uint16_t mode_candle()
{
  return candle(false);
}
static const char _data_FX_MODE_CANDLE[] PROGMEM = "Candle@!,!;!,!;!;1;sx=96,ix=224,pal=0";


uint16_t mode_candle_multi()
{
  return candle(true);
}
static const char _data_FX_MODE_CANDLE_MULTI[] PROGMEM = "Candle Multi@!,!;!,!;!;;sx=96,ix=224,pal=0";


/*
/ Fireworks in starburst effect
/ based on the video: https://www.reddit.com/r/arduino/comments/c3sd46/i_made_this_fireworks_effect_for_my_led_strips/
/ Speed sets frequency of new starbursts, intensity is the intensity of the burst
*/
#ifdef ESP8266
  #define STARBURST_MAX_FRAG   8 //52 bytes / star
#else
  #define STARBURST_MAX_FRAG  10 //60 bytes / star
#endif
//each needs 20+STARBURST_MAX_FRAG*4 bytes
typedef struct particle {
  CRGB     color;
  uint32_t birth  =0;
  uint32_t last   =0;
  float    vel    =0;
  uint16_t pos    =-1;
  float    fragment[STARBURST_MAX_FRAG];
} star;

uint16_t mode_starburst(void) {
  uint16_t maxData = FAIR_DATA_PER_SEG; //ESP8266: 256 ESP32: 640
  uint8_t segs = strip.getActiveSegmentsNum();
  if (segs <= (strip.getMaxSegments() /2)) maxData *= 2; //ESP8266: 512 if <= 8 segs ESP32: 1280 if <= 16 segs
  if (segs <= (strip.getMaxSegments() /4)) maxData *= 2; //ESP8266: 1024 if <= 4 segs ESP32: 2560 if <= 8 segs
  uint16_t maxStars = maxData / sizeof(star); //ESP8266: max. 4/9/19 stars/seg, ESP32: max. 10/21/42 stars/seg

  uint8_t numStars = 1 + (SEGLEN >> 3);
  if (numStars > maxStars) numStars = maxStars;
  uint16_t dataSize = sizeof(star) * numStars;

  if (!SEGENV.allocateData(dataSize)) return mode_static(); //allocation failed

  uint32_t it = millis();

  star* stars = reinterpret_cast<star*>(SEGENV.data);

  float          maxSpeed                = 375.0f;  // Max velocity
  float          particleIgnition        = 250.0f;  // How long to "flash"
  float          particleFadeTime        = 1500.0f; // Fade out time

  for (int j = 0; j < numStars; j++)
  {
    // speed to adjust chance of a burst, max is nearly always.
    if (random8((144-(SEGMENT.speed >> 1))) == 0 && stars[j].birth == 0)
    {
      // Pick a random color and location.
      uint16_t startPos = random16(SEGLEN-1);
      float multiplier = (float)(random8())/255.0 * 1.0;

      stars[j].color = CRGB(SEGMENT.color_wheel(random8()));
      stars[j].pos = startPos;
      stars[j].vel = maxSpeed * (float)(random8())/255.0 * multiplier;
      stars[j].birth = it;
      stars[j].last = it;
      // more fragments means larger burst effect
      int num = random8(3,6 + (SEGMENT.intensity >> 5));

      for (int i=0; i < STARBURST_MAX_FRAG; i++) {
        if (i < num) stars[j].fragment[i] = startPos;
        else stars[j].fragment[i] = -1;
      }
    }
  }

  if (!SEGMENT.check2) SEGMENT.fill(SEGCOLOR(1));

  for (int j=0; j<numStars; j++)
  {
    if (stars[j].birth != 0) {
      float dt = (it-stars[j].last)/1000.0;

      for (int i=0; i < STARBURST_MAX_FRAG; i++) {
        int var = i >> 1;

        if (stars[j].fragment[i] > 0) {
          //all fragments travel right, will be mirrored on other side
          stars[j].fragment[i] += stars[j].vel * dt * (float)var/3.0;
        }
      }
      stars[j].last = it;
      stars[j].vel -= 3*stars[j].vel*dt;
    }

    CRGB c = stars[j].color;

    // If the star is brand new, it flashes white briefly.
    // Otherwise it just fades over time.
    float fade = 0.0f;
    float age = it-stars[j].birth;

    if (age < particleIgnition) {
      c = CRGB(color_blend(WHITE, RGBW32(c.r,c.g,c.b,0), 254.5f*((age / particleIgnition))));
    } else {
      // Figure out how much to fade and shrink the star based on
      // its age relative to its lifetime
      if (age > particleIgnition + particleFadeTime) {
        fade = 1.0f;                  // Black hole, all faded out
        stars[j].birth = 0;
        c = CRGB(SEGCOLOR(1));
      } else {
        age -= particleIgnition;
        fade = (age / particleFadeTime);  // Fading star
        byte f = 254.5f*fade;
        c = CRGB(color_blend(RGBW32(c.r,c.g,c.b,0), SEGCOLOR(1), f));
      }
    }

    float particleSize = (1.0f - fade) * 2.0f;

    for (size_t index=0; index < STARBURST_MAX_FRAG*2; index++) {
      bool mirrored = index & 0x1;
      uint8_t i = index >> 1;
      if (stars[j].fragment[i] > 0) {
        float loc = stars[j].fragment[i];
        if (mirrored) loc -= (loc-stars[j].pos)*2;
        int start = loc - particleSize;
        int end = loc + particleSize;
        if (start < 0) start = 0;
        if (start == end) end++;
        if (end > SEGLEN) end = SEGLEN;
        for (int p = start; p < end; p++) {
          SEGMENT.setPixelColor(p, c.r, c.g, c.b);
        }
      }
    }
  }
  return FRAMETIME;
}
#undef STARBURST_MAX_FRAG
static const char _data_FX_MODE_STARBURST[] PROGMEM = "Fireworks Starburst@Chance,Fragments,,,,,Overlay;,!;!;;pal=11,m12=0";


/*
 * Exploding fireworks effect
 * adapted from: http://www.anirama.com/1000leds/1d-fireworks/
 * adapted for 2D WLED by blazoncek (Blaz Kristan (AKA blazoncek))
 */
uint16_t mode_exploding_fireworks(void)
{
  const uint16_t cols = strip.isMatrix ? SEGMENT.virtualWidth() : 1;
  const uint16_t rows = strip.isMatrix ? SEGMENT.virtualHeight() : SEGMENT.virtualLength();

  //allocate segment data
  uint16_t maxData = FAIR_DATA_PER_SEG; //ESP8266: 256 ESP32: 640
  uint8_t segs = strip.getActiveSegmentsNum();
  if (segs <= (strip.getMaxSegments() /2)) maxData *= 2; //ESP8266: 512 if <= 8 segs ESP32: 1280 if <= 16 segs
  if (segs <= (strip.getMaxSegments() /4)) maxData *= 2; //ESP8266: 1024 if <= 4 segs ESP32: 2560 if <= 8 segs
  int maxSparks = maxData / sizeof(spark); //ESP8266: max. 21/42/85 sparks/seg, ESP32: max. 53/106/213 sparks/seg

  uint16_t numSparks = min(2 + ((rows*cols) >> 1), maxSparks);
  uint16_t dataSize = sizeof(spark) * numSparks;
  if (!SEGENV.allocateData(dataSize + sizeof(float))) return mode_static(); //allocation failed
  float *dying_gravity = reinterpret_cast<float*>(SEGENV.data + dataSize);

  if (dataSize != SEGENV.aux1) { //reset to flare if sparks were reallocated (it may be good idea to reset segment if bounds change)
    *dying_gravity = 0.0f;
    SEGENV.aux0 = 0;
    SEGENV.aux1 = dataSize;
  }

  SEGMENT.fade_out(252);

  Spark* sparks = reinterpret_cast<Spark*>(SEGENV.data);
  Spark* flare = sparks; //first spark is flare data

  float gravity = -0.0004f - (SEGMENT.speed/800000.0f); // m/s/s
  gravity *= rows;

  if (SEGENV.aux0 < 2) { //FLARE
    if (SEGENV.aux0 == 0) { //init flare
      flare->pos = 0;
      flare->posX = strip.isMatrix ? random16(2,cols-1) : (SEGMENT.intensity > random8()); // will enable random firing side on 1D
      uint16_t peakHeight = 75 + random8(180); //0-255
      peakHeight = (peakHeight * (rows -1)) >> 8;
      flare->vel = sqrtf(-2.0f * gravity * peakHeight);
      flare->velX = strip.isMatrix ? (random8(8)-4)/32.f : 0; // no X velocity on 1D
      flare->col = 255; //brightness
      SEGENV.aux0 = 1;
    }

    // launch
    if (flare->vel > 12 * gravity) {
      // flare
      if (strip.isMatrix) SEGMENT.setPixelColorXY(int(flare->posX), rows - uint16_t(flare->pos) - 1, flare->col, flare->col, flare->col);
      else                SEGMENT.setPixelColor(int(flare->posX) ? rows - int(flare->pos) - 1 : int(flare->pos), flare->col, flare->col, flare->col);
      flare->pos  += flare->vel;
      flare->posX += flare->velX;
      flare->pos  = constrain(flare->pos, 0, rows-1);
      flare->posX = constrain(flare->posX, 0, cols-strip.isMatrix);
      flare->vel  += gravity;
      flare->col  -= 2;
    } else {
      SEGENV.aux0 = 2;  // ready to explode
    }
  } else if (SEGENV.aux0 < 4) {
    /*
     * Explode!
     *
     * Explosion happens where the flare ended.
     * Size is proportional to the height.
     */
    int nSparks = flare->pos + random8(4);
    nSparks = constrain(nSparks, 1, numSparks);

    // initialize sparks
    if (SEGENV.aux0 == 2) {
      for (int i = 1; i < nSparks; i++) {
        sparks[i].pos  = flare->pos;
        sparks[i].posX = flare->posX;
        sparks[i].vel  = (float(random16(0, 20000)) / 10000.0f) - 0.9f; // from -0.9 to 1.1
        sparks[i].vel *= rows<32 ? 0.5f : 1; // reduce velocity for smaller strips
        sparks[i].velX = strip.isMatrix ? (float(random16(0, 4000)) / 10000.0f) - 0.2f : 0; // from -0.2 to 0.2
        sparks[i].col  = 345;//abs(sparks[i].vel * 750.0); // set colors before scaling velocity to keep them bright
        //sparks[i].col = constrain(sparks[i].col, 0, 345);
        sparks[i].colIndex = random8();
        sparks[i].vel  *= flare->pos/rows; // proportional to height
        sparks[i].velX *= strip.isMatrix ? flare->posX/cols : 0; // proportional to width
        sparks[i].vel  *= -gravity *50;
      }
      //sparks[1].col = 345; // this will be our known spark
      *dying_gravity = gravity/2;
      SEGENV.aux0 = 3;
    }

    if (sparks[1].col > 4) {//&& sparks[1].pos > 0) { // as long as our known spark is lit, work with all the sparks
      for (int i = 1; i < nSparks; i++) {
        sparks[i].pos  += sparks[i].vel;
        sparks[i].posX += sparks[i].velX;
        sparks[i].vel  += *dying_gravity;
        sparks[i].velX += strip.isMatrix ? *dying_gravity : 0;
        if (sparks[i].col > 3) sparks[i].col -= 4;

        if (sparks[i].pos > 0 && sparks[i].pos < rows) {
          if (strip.isMatrix && !(sparks[i].posX >= 0 && sparks[i].posX < cols)) continue;
          uint16_t prog = sparks[i].col;
          uint32_t spColor = (SEGMENT.palette) ? SEGMENT.color_wheel(sparks[i].colIndex) : SEGCOLOR(0);
          CRGB c = CRGB::Black; //HeatColor(sparks[i].col);
          if (prog > 300) { //fade from white to spark color
            c = CRGB(color_blend(spColor, WHITE, (prog - 300)*5));
          } else if (prog > 45) { //fade from spark color to black
            c = CRGB(color_blend(BLACK, spColor, prog - 45));
            uint8_t cooling = (300 - prog) >> 5;
            c.g = qsub8(c.g, cooling);
            c.b = qsub8(c.b, cooling * 2);
          }
          if (strip.isMatrix) SEGMENT.setPixelColorXY(int(sparks[i].posX), rows - int(sparks[i].pos) - 1, c.red, c.green, c.blue);
          else                SEGMENT.setPixelColor(int(sparks[i].posX) ? rows - int(sparks[i].pos) - 1 : int(sparks[i].pos), c.red, c.green, c.blue);
        }
      }
      SEGMENT.blur(16);
      *dying_gravity *= .8f; // as sparks burn out they fall slower
    } else {
      SEGENV.aux0 = 6 + random8(10); //wait for this many frames
    }
  } else {
    SEGENV.aux0--;
    if (SEGENV.aux0 < 4) {
      SEGENV.aux0 = 0; //back to flare
    }
  }

  return FRAMETIME;
}
#undef MAX_SPARKS
static const char _data_FX_MODE_EXPLODING_FIREWORKS[] PROGMEM = "Fireworks 1D@Gravity,Firing side;!,!;!;12;pal=11,ix=128";


/*
 * Drip Effect
 * ported of: https://www.youtube.com/watch?v=sru2fXh4r7k
 */
uint16_t mode_drip(void)
{
  //allocate segment data
  uint16_t strips = SEGMENT.nrOfVStrips();
  const int maxNumDrops = 4;
  uint16_t dataSize = sizeof(spark) * maxNumDrops;
  if (!SEGENV.allocateData(dataSize * strips)) return mode_static(); //allocation failed
  Spark* drops = reinterpret_cast<Spark*>(SEGENV.data);

  if (!SEGMENT.check2) SEGMENT.fill(SEGCOLOR(1));

  struct virtualStrip {
    static void runStrip(uint16_t stripNr, Spark* drops) {

      uint8_t numDrops = 1 + (SEGMENT.intensity >> 6); // 255>>6 = 3

      float gravity = -0.0005 - (SEGMENT.speed/50000.0);
      gravity *= SEGLEN-1;
      int sourcedrop = 12;

      for (int j=0;j<numDrops;j++) {
        if (drops[j].colIndex == 0) { //init
          drops[j].pos = SEGLEN-1;    // start at end
          drops[j].vel = 0;           // speed
          drops[j].col = sourcedrop;  // brightness
          drops[j].colIndex = 1;      // drop state (0 init, 1 forming, 2 falling, 5 bouncing)
        }

        SEGMENT.setPixelColor(indexToVStrip(SEGLEN-1, stripNr), color_blend(BLACK,SEGCOLOR(0), sourcedrop));// water source
        if (drops[j].colIndex==1) {
          if (drops[j].col>255) drops[j].col=255;
          SEGMENT.setPixelColor(indexToVStrip(uint16_t(drops[j].pos), stripNr), color_blend(BLACK,SEGCOLOR(0),drops[j].col));

          drops[j].col += map(SEGMENT.speed, 0, 255, 1, 6); // swelling

          if (random8() < drops[j].col/10) {               // random drop
            drops[j].colIndex=2;               //fall
            drops[j].col=255;
          }
        }
        if (drops[j].colIndex > 1) {           // falling
          if (drops[j].pos > 0) {              // fall until end of segment
            drops[j].pos += drops[j].vel;
            if (drops[j].pos < 0) drops[j].pos = 0;
            drops[j].vel += gravity;           // gravity is negative

            for (int i=1;i<7-drops[j].colIndex;i++) { // some minor math so we don't expand bouncing droplets
              uint16_t pos = constrain(uint16_t(drops[j].pos) +i, 0, SEGLEN-1); //this is BAD, returns a pos >= SEGLEN occasionally
              SEGMENT.setPixelColor(indexToVStrip(pos, stripNr), color_blend(BLACK,SEGCOLOR(0),drops[j].col/i)); //spread pixel with fade while falling
            }

            if (drops[j].colIndex > 2) {       // during bounce, some water is on the floor
              SEGMENT.setPixelColor(indexToVStrip(0, stripNr), color_blend(SEGCOLOR(0),BLACK,drops[j].col));
            }
          } else {                             // we hit bottom
            if (drops[j].colIndex > 2) {       // already hit once, so back to forming
              drops[j].colIndex = 0;
              drops[j].col = sourcedrop;

            } else {

              if (drops[j].colIndex==2) {      // init bounce
                drops[j].vel = -drops[j].vel/4;// reverse velocity with damping
                drops[j].pos += drops[j].vel;
              }
              drops[j].col = sourcedrop*2;
              drops[j].colIndex = 5;           // bouncing
            }
          }
        }
      }
    }
  };

  for (int stripNr=0; stripNr<strips; stripNr++)
    virtualStrip::runStrip(stripNr, &drops[stripNr*maxNumDrops]);

  return FRAMETIME;
}
static const char _data_FX_MODE_DRIP[] PROGMEM = "Drip@Gravity,# of drips,,,,,Overlay;!,!;!;;m12=1"; //bar


/*
 * Tetris or Stacking (falling bricks) Effect
 * by Blaz Kristan (AKA blazoncek) (https://github.com/blazoncek, https://blaz.at/home)
 */
//20 bytes
typedef struct Tetris {
  float    pos;
  float    speed;
  uint8_t  col;   // color index
  uint16_t brick; // brick size in pixels
  uint16_t stack; // stack size in pixels
  uint32_t step;  // 2D-fication of SEGENV.step (state)
} tetris;

uint16_t mode_tetrix(void) {
  uint16_t strips = SEGMENT.nrOfVStrips(); // allow running on virtual strips (columns in 2D segment)
  uint16_t dataSize = sizeof(tetris);
  if (!SEGENV.allocateData(dataSize * strips)) return mode_static(); //allocation failed
  Tetris* drops = reinterpret_cast<Tetris*>(SEGENV.data);

  //if (SEGENV.call == 0) SEGMENT.fill(SEGCOLOR(1));  // will fill entire segment (1D or 2D), then use drop->step = 0 below

  // virtualStrip idea by @ewowi (Ewoud Wijma)
  // requires virtual strip # to be embedded into upper 16 bits of index in setPixelcolor()
  // the following functions will not work on virtual strips: fill(), fade_out(), fadeToBlack(), blur()
  struct virtualStrip {
    static void runStrip(size_t stripNr, Tetris *drop) {
      // initialize dropping on first call or segment full
      if (SEGENV.call == 0) {
        drop->stack = 0;                  // reset brick stack size
        drop->step = millis() + 2000;     // start by fading out strip
        if (SEGMENT.check1) drop->col = 0;// use only one color from palette
      }

      if (drop->step == 0) {              // init brick
        // speed calcualtion: a single brick should reach bottom of strip in X seconds
        // if the speed is set to 1 this should take 5s and at 255 it should take 0.25s
        // as this is dependant on SEGLEN it should be taken into account and the fact that effect runs every FRAMETIME s
        int speed = SEGMENT.speed ? SEGMENT.speed : random8(1,255);
        speed = map(speed, 1, 255, 5000, 250); // time taken for full (SEGLEN) drop
        drop->speed = float(SEGLEN * FRAMETIME) / float(speed); // set speed
        drop->pos   = SEGLEN;             // start at end of segment (no need to subtract 1)
        if (!SEGMENT.check1) drop->col = random8(0,15)<<4;   // limit color choices so there is enough HUE gap
        drop->step  = 1;                  // drop state (0 init, 1 forming, 2 falling)
        drop->brick = (SEGMENT.intensity ? (SEGMENT.intensity>>5)+1 : random8(1,5)) * (1+(SEGLEN>>6));  // size of brick
      }

      if (drop->step == 1) {              // forming
        if (random8()>>6) {               // random drop
          drop->step = 2;                 // fall
        }
      }

      if (drop->step == 2) {              // falling
        if (drop->pos > drop->stack) {    // fall until top of stack
          drop->pos -= drop->speed;       // may add gravity as: speed += gravity
          if (int(drop->pos) < int(drop->stack)) drop->pos = drop->stack;
          for (int i=int(drop->pos); i<SEGLEN; i++) {
            uint32_t col = i<int(drop->pos)+drop->brick ? SEGMENT.color_from_palette(drop->col, false, false, 0) : SEGCOLOR(1);
            SEGMENT.setPixelColor(indexToVStrip(i, stripNr), col);
          }
        } else {                          // we hit bottom
          drop->step = 0;                 // proceed with next brick, go back to init
          drop->stack += drop->brick;     // increase the stack size
          if (drop->stack >= SEGLEN) drop->step = millis() + 2000; // fade out stack
        }
      }

      if (drop->step > 2) {               // fade strip
        drop->brick = 0;                  // reset brick size (no more growing)
        if (drop->step > millis()) {
          // allow fading of virtual strip
          for (int i=0; i<SEGLEN; i++) SEGMENT.blendPixelColor(indexToVStrip(i, stripNr), SEGCOLOR(1), 25); // 10% blend
        } else {
          drop->stack = 0;                // reset brick stack size
          drop->step = 0;                 // proceed with next brick
          if (SEGMENT.check1) drop->col += 8;   // gradually increase palette index
        }
      }
    }
  };

  for (int stripNr=0; stripNr<strips; stripNr++)
    virtualStrip::runStrip(stripNr, &drops[stripNr]);

  return FRAMETIME;
}
static const char _data_FX_MODE_TETRIX[] PROGMEM = "Tetrix@!,Width,,,,One color;!,!;!;;sx=0,ix=0,pal=11,m12=1";


/*
/ Plasma Effect
/ adapted from https://github.com/atuline/FastLED-Demos/blob/master/plasma/plasma.ino
*/
uint16_t mode_plasma(void) {
  // initialize phases on start
  if (SEGENV.call == 0) {
    SEGENV.aux0 = random8(0,2);  // add a bit of randomness
  }
  uint8_t thisPhase = beatsin8(6+SEGENV.aux0,-64,64);
  uint8_t thatPhase = beatsin8(7+SEGENV.aux0,-64,64);

  for (int i = 0; i < SEGLEN; i++) {   // For each of the LED's in the strand, set color &  brightness based on a wave as follows:
    uint8_t colorIndex = cubicwave8((i*(2+ 3*(SEGMENT.speed >> 5))+thisPhase) & 0xFF)/2   // factor=23 // Create a wave and add a phase change and add another wave with its own phase change.
                             + cos8((i*(1+ 2*(SEGMENT.speed >> 5))+thatPhase) & 0xFF)/2;  // factor=15 // Hey, you can even change the frequencies if you wish.
    uint8_t thisBright = qsub8(colorIndex, beatsin8(7,0, (128 - (SEGMENT.intensity>>1))));
    //CRGB color = ColorFromPalette(SEGPALETTE, colorIndex, thisBright, LINEARBLEND);
    //SEGMENT.setPixelColor(i, color.red, color.green, color.blue);
    SEGMENT.setPixelColor(i, SEGMENT.color_from_palette(colorIndex, false, PALETTE_SOLID_WRAP, 0, thisBright));
  }

  return FRAMETIME;
}
static const char _data_FX_MODE_PLASMA[] PROGMEM = "Plasma@Phase,!;!;!";


/*
 * Percentage display
 * Intesity values from 0-100 turn on the leds.
 */
uint16_t mode_percent(void) {

  uint8_t percent = SEGMENT.intensity;
  percent = constrain(percent, 0, 200);
  uint16_t active_leds = (percent < 100) ? SEGLEN * percent / 100.0
                                         : SEGLEN * (200 - percent) / 100.0;

  uint8_t size = (1 + ((SEGMENT.speed * SEGLEN) >> 11));
  if (SEGMENT.speed == 255) size = 255;

  if (percent <= 100) {
    for (int i = 0; i < SEGLEN; i++) {
    	if (i < SEGENV.aux1) {
        if (SEGMENT.check1)
          SEGMENT.setPixelColor(i, SEGMENT.color_from_palette(map(percent,0,100,0,255), false, false, 0));
        else
          SEGMENT.setPixelColor(i, SEGMENT.color_from_palette(i, true, PALETTE_SOLID_WRAP, 0));
    	}
    	else {
        SEGMENT.setPixelColor(i, SEGCOLOR(1));
    	}
    }
  } else {
    for (int i = 0; i < SEGLEN; i++) {
    	if (i < (SEGLEN - SEGENV.aux1)) {
        SEGMENT.setPixelColor(i, SEGCOLOR(1));
    	}
    	else {
        if (SEGMENT.check1)
          SEGMENT.setPixelColor(i, SEGMENT.color_from_palette(map(percent,100,200,255,0), false, false, 0));
        else
          SEGMENT.setPixelColor(i, SEGMENT.color_from_palette(i, true, PALETTE_SOLID_WRAP, 0));
    	}
    }
  }

  if(active_leds > SEGENV.aux1) {  // smooth transition to the target value
    SEGENV.aux1 += size;
    if (SEGENV.aux1 > active_leds) SEGENV.aux1 = active_leds;
  } else if (active_leds < SEGENV.aux1) {
    if (SEGENV.aux1 > size) SEGENV.aux1 -= size; else SEGENV.aux1 = 0;
    if (SEGENV.aux1 < active_leds) SEGENV.aux1 = active_leds;
  }

 	return FRAMETIME;
}
static const char _data_FX_MODE_PERCENT[] PROGMEM = "Percent@,% of fill,,,,One color;!,!;!";


/*
 * Modulates the brightness similar to a heartbeat
 * (unimplemented?) tries to draw an ECG aproximation on a 2D matrix
 */
uint16_t mode_heartbeat(void) {
  uint8_t bpm = 40 + (SEGMENT.speed >> 3);
  uint32_t msPerBeat = (60000L / bpm);
  uint32_t secondBeat = (msPerBeat / 3);
  uint32_t bri_lower = SEGENV.aux1;
  unsigned long beatTimer = strip.now - SEGENV.step;

  bri_lower = bri_lower * 2042 / (2048 + SEGMENT.intensity);
  SEGENV.aux1 = bri_lower;

  if ((beatTimer > secondBeat) && !SEGENV.aux0) { // time for the second beat?
    SEGENV.aux1 = UINT16_MAX; //3/4 bri
    SEGENV.aux0 = 1;
  }
  if (beatTimer > msPerBeat) { // time to reset the beat timer?
    SEGENV.aux1 = UINT16_MAX; //full bri
    SEGENV.aux0 = 0;
    SEGENV.step = strip.now;
  }

  for (int i = 0; i < SEGLEN; i++) {
    SEGMENT.setPixelColor(i, color_blend(SEGMENT.color_from_palette(i, true, PALETTE_SOLID_WRAP, 0), SEGCOLOR(1), 255 - (SEGENV.aux1 >> 8)));
  }

  return FRAMETIME;
}
static const char _data_FX_MODE_HEARTBEAT[] PROGMEM = "Heartbeat@!,!;!,!;!;;m12=1";


//  "Pacifica"
//  Gentle, blue-green ocean waves.
//  December 2019, Mark Kriegsman and Mary Corey March.
//  For Dan.
//
//
// In this animation, there are four "layers" of waves of light.
//
// Each layer moves independently, and each is scaled separately.
//
// All four wave layers are added together on top of each other, and then
// another filter is applied that adds "whitecaps" of brightness where the
// waves line up with each other more.  Finally, another pass is taken
// over the led array to 'deepen' (dim) the blues and greens.
//
// The speed and scale and motion each layer varies slowly within independent
// hand-chosen ranges, which is why the code has a lot of low-speed 'beatsin8' functions
// with a lot of oddly specific numeric ranges.
//
// These three custom blue-green color palettes were inspired by the colors found in
// the waters off the southern coast of California, https://goo.gl/maps/QQgd97jjHesHZVxQ7
//
// Modified for WLED, based on https://github.com/FastLED/FastLED/blob/master/examples/Pacifica/Pacifica.ino
//
// Add one layer of waves into the led array
CRGB pacifica_one_layer(uint16_t i, CRGBPalette16& p, uint16_t cistart, uint16_t wavescale, uint8_t bri, uint16_t ioff)
{
  uint16_t ci = cistart;
  uint16_t waveangle = ioff;
  uint16_t wavescale_half = (wavescale >> 1) + 20;

  waveangle += ((120 + SEGMENT.intensity) * i); //original 250 * i
  uint16_t s16 = sin16(waveangle) + 32768;
  uint16_t cs = scale16(s16, wavescale_half) + wavescale_half;
  ci += (cs * i);
  uint16_t sindex16 = sin16(ci) + 32768;
  uint8_t sindex8 = scale16(sindex16, 240);
  return ColorFromPalette(p, sindex8, bri, LINEARBLEND);
}

uint16_t mode_pacifica()
{
  uint32_t nowOld = strip.now;

  CRGBPalette16 pacifica_palette_1 =
    { 0x000507, 0x000409, 0x00030B, 0x00030D, 0x000210, 0x000212, 0x000114, 0x000117,
      0x000019, 0x00001C, 0x000026, 0x000031, 0x00003B, 0x000046, 0x14554B, 0x28AA50 };
  CRGBPalette16 pacifica_palette_2 =
    { 0x000507, 0x000409, 0x00030B, 0x00030D, 0x000210, 0x000212, 0x000114, 0x000117,
      0x000019, 0x00001C, 0x000026, 0x000031, 0x00003B, 0x000046, 0x0C5F52, 0x19BE5F };
  CRGBPalette16 pacifica_palette_3 =
    { 0x000208, 0x00030E, 0x000514, 0x00061A, 0x000820, 0x000927, 0x000B2D, 0x000C33,
      0x000E39, 0x001040, 0x001450, 0x001860, 0x001C70, 0x002080, 0x1040BF, 0x2060FF };

  if (SEGMENT.palette) {
    pacifica_palette_1 = SEGPALETTE;
    pacifica_palette_2 = SEGPALETTE;
    pacifica_palette_3 = SEGPALETTE;
  }

  // Increment the four "color index start" counters, one for each wave layer.
  // Each is incremented at a different speed, and the speeds vary over time.
  uint16_t sCIStart1 = SEGENV.aux0, sCIStart2 = SEGENV.aux1, sCIStart3 = SEGENV.step, sCIStart4 = SEGENV.step >> 16;
  uint32_t deltams = (FRAMETIME >> 2) + ((FRAMETIME * SEGMENT.speed) >> 7);
  uint64_t deltat = (strip.now >> 2) + ((strip.now * SEGMENT.speed) >> 7);
  strip.now = deltat;

  uint16_t speedfactor1 = beatsin16(3, 179, 269);
  uint16_t speedfactor2 = beatsin16(4, 179, 269);
  uint32_t deltams1 = (deltams * speedfactor1) / 256;
  uint32_t deltams2 = (deltams * speedfactor2) / 256;
  uint32_t deltams21 = (deltams1 + deltams2) / 2;
  sCIStart1 += (deltams1 * beatsin88(1011,10,13));
  sCIStart2 -= (deltams21 * beatsin88(777,8,11));
  sCIStart3 -= (deltams1 * beatsin88(501,5,7));
  sCIStart4 -= (deltams2 * beatsin88(257,4,6));
  SEGENV.aux0 = sCIStart1; SEGENV.aux1 = sCIStart2;
  SEGENV.step = sCIStart4; SEGENV.step = (SEGENV.step << 16) + sCIStart3;

  // Clear out the LED array to a dim background blue-green
  //SEGMENT.fill(132618);

  uint8_t basethreshold = beatsin8( 9, 55, 65);
  uint8_t wave = beat8( 7 );

  for (int i = 0; i < SEGLEN; i++) {
    CRGB c = CRGB(2, 6, 10);
    // Render each of four layers, with different scales and speeds, that vary over time
    c += pacifica_one_layer(i, pacifica_palette_1, sCIStart1, beatsin16(3, 11 * 256, 14 * 256), beatsin8(10, 70, 130), 0-beat16(301));
    c += pacifica_one_layer(i, pacifica_palette_2, sCIStart2, beatsin16(4,  6 * 256,  9 * 256), beatsin8(17, 40,  80),   beat16(401));
    c += pacifica_one_layer(i, pacifica_palette_3, sCIStart3,                         6 * 256 , beatsin8(9, 10,38)   , 0-beat16(503));
    c += pacifica_one_layer(i, pacifica_palette_3, sCIStart4,                         5 * 256 , beatsin8(8, 10,28)   ,   beat16(601));

    // Add extra 'white' to areas where the four layers of light have lined up brightly
    uint8_t threshold = scale8( sin8( wave), 20) + basethreshold;
    wave += 7;
    uint8_t l = c.getAverageLight();
    if (l > threshold) {
      uint8_t overage = l - threshold;
      uint8_t overage2 = qadd8(overage, overage);
      c += CRGB(overage, overage2, qadd8(overage2, overage2));
    }

    //deepen the blues and greens
    c.blue  = scale8(c.blue,  145);
    c.green = scale8(c.green, 200);
    c |= CRGB( 2, 5, 7);

    SEGMENT.setPixelColor(i, c.red, c.green, c.blue);
  }

  strip.now = nowOld;
  return FRAMETIME;
}
static const char _data_FX_MODE_PACIFICA[] PROGMEM = "Pacifica@!,Angle;;!;;pal=51";


/*
 * Mode simulates a gradual sunrise
 */
uint16_t mode_sunrise() {
  //speed 0 - static sun
  //speed 1 - 60: sunrise time in minutes
  //speed 60 - 120 : sunset time in minutes - 60;
  //speed above: "breathing" rise and set
  if (SEGENV.call == 0 || SEGMENT.speed != SEGENV.aux0) {
    SEGENV.step = millis(); //save starting time, millis() because now can change from sync
    SEGENV.aux0 = SEGMENT.speed;
  }

  SEGMENT.fill(BLACK);
  uint16_t stage = 0xFFFF;

  uint32_t s10SinceStart = (millis() - SEGENV.step) /100; //tenths of seconds

  if (SEGMENT.speed > 120) { //quick sunrise and sunset
    uint16_t counter = (strip.now >> 1) * (((SEGMENT.speed -120) >> 1) +1);
    stage = triwave16(counter);
  } else if (SEGMENT.speed) { //sunrise
    uint8_t durMins = SEGMENT.speed;
    if (durMins > 60) durMins -= 60;
    uint32_t s10Target = durMins * 600;
    if (s10SinceStart > s10Target) s10SinceStart = s10Target;
    stage = map(s10SinceStart, 0, s10Target, 0, 0xFFFF);
    if (SEGMENT.speed > 60) stage = 0xFFFF - stage; //sunset
  }

  for (int i = 0; i <= SEGLEN/2; i++)
  {
    //default palette is Fire
    uint32_t c = SEGMENT.color_from_palette(0, false, true, 255); //background

    uint16_t wave = triwave16((i * stage) / SEGLEN);

    wave = (wave >> 8) + ((wave * SEGMENT.intensity) >> 15);

    if (wave > 240) { //clipped, full white sun
      c = SEGMENT.color_from_palette( 240, false, true, 255);
    } else { //transition
      c = SEGMENT.color_from_palette(wave, false, true, 255);
    }
    SEGMENT.setPixelColor(i, c);
    SEGMENT.setPixelColor(SEGLEN - i - 1, c);
  }

  return FRAMETIME;
}
static const char _data_FX_MODE_SUNRISE[] PROGMEM = "Sunrise@Time [min],Width;;!;;sx=60";


/*
 * Effects by Andrew Tuline
 */
uint16_t phased_base(uint8_t moder) {                  // We're making sine waves here. By Andrew Tuline.

  uint8_t allfreq = 16;                                          // Base frequency.
  float *phase = reinterpret_cast<float*>(&SEGENV.step);         // Phase change value gets calculated (float fits into unsigned long).
  uint8_t cutOff = (255-SEGMENT.intensity);                      // You can change the number of pixels.  AKA INTENSITY (was 192).
  uint8_t modVal = 5;//SEGMENT.fft1/8+1;                         // You can change the modulus. AKA FFT1 (was 5).

  uint8_t index = strip.now/64;                                  // Set color rotation speed
  *phase += SEGMENT.speed/32.0;                                  // You can change the speed of the wave. AKA SPEED (was .4)

  for (int i = 0; i < SEGLEN; i++) {
    if (moder == 1) modVal = (inoise8(i*10 + i*10) /16);         // Let's randomize our mod length with some Perlin noise.
    uint16_t val = (i+1) * allfreq;                              // This sets the frequency of the waves. The +1 makes sure that led 0 is used.
    if (modVal == 0) modVal = 1;
    val += *phase * (i % modVal +1) /2;                          // This sets the varying phase change of the waves. By Andrew Tuline.
    uint8_t b = cubicwave8(val);                                 // Now we make an 8 bit sinewave.
    b = (b > cutOff) ? (b - cutOff) : 0;                         // A ternary operator to cutoff the light.
    SEGMENT.setPixelColor(i, color_blend(SEGCOLOR(1), SEGMENT.color_from_palette(index, false, false, 0), b));
    index += 256 / SEGLEN;
    if (SEGLEN > 256) index ++;                                  // Correction for segments longer than 256 LEDs
  }

  return FRAMETIME;
}


uint16_t mode_phased(void) {
  return phased_base(0);
}
static const char _data_FX_MODE_PHASED[] PROGMEM = "Phased@!,!;!,!;!";


uint16_t mode_phased_noise(void) {
  return phased_base(1);
}
static const char _data_FX_MODE_PHASEDNOISE[] PROGMEM = "Phased Noise@!,!;!,!;!";


uint16_t mode_twinkleup(void) {                 // A very short twinkle routine with fade-in and dual controls. By Andrew Tuline.
  random16_set_seed(535);                       // The randomizer needs to be re-set each time through the loop in order for the same 'random' numbers to be the same each time through.

  for (int i = 0; i<SEGLEN; i++) {
    uint8_t ranstart = random8();               // The starting value (aka brightness) for each pixel. Must be consistent each time through the loop for this to work.
    uint8_t pixBri = sin8(ranstart + 16 * strip.now/(256-SEGMENT.speed));
    if (random8() > SEGMENT.intensity) pixBri = 0;
    SEGMENT.setPixelColor(i, color_blend(SEGCOLOR(1), SEGMENT.color_from_palette(random8()+strip.now/100, false, PALETTE_SOLID_WRAP, 0), pixBri));
  }

  return FRAMETIME;
}
static const char _data_FX_MODE_TWINKLEUP[] PROGMEM = "Twinkleup@!,Intensity;!,!;!;;m12=0";


// Peaceful noise that's slow and with gradually changing palettes. Does not support WLED palettes or default colours or controls.
uint16_t mode_noisepal(void) {                                    // Slow noise palette by Andrew Tuline.
  uint16_t scale = 15 + (SEGMENT.intensity >> 2); //default was 30
  //#define scale 30

  uint16_t dataSize = sizeof(CRGBPalette16) * 2; //allocate space for 2 Palettes (2 * 16 * 3 = 96 bytes)
  if (!SEGENV.allocateData(dataSize)) return mode_static(); //allocation failed

  CRGBPalette16* palettes = reinterpret_cast<CRGBPalette16*>(SEGENV.data);

  uint16_t changePaletteMs = 4000 + SEGMENT.speed *10; //between 4 - 6.5sec
  if (millis() - SEGENV.step > changePaletteMs)
  {
    SEGENV.step = millis();

    uint8_t baseI = random8();
    palettes[1] = CRGBPalette16(CHSV(baseI+random8(64), 255, random8(128,255)), CHSV(baseI+128, 255, random8(128,255)), CHSV(baseI+random8(92), 192, random8(128,255)), CHSV(baseI+random8(92), 255, random8(128,255)));
  }

  CRGB color;

  //EVERY_N_MILLIS(10) { //(don't have to time this, effect function is only called every 24ms)
  nblendPaletteTowardPalette(palettes[0], palettes[1], 48);               // Blend towards the target palette over 48 iterations.

  if (SEGMENT.palette > 0) palettes[0] = SEGPALETTE;

  for (int i = 0; i < SEGLEN; i++) {
    uint8_t index = inoise8(i*scale, SEGENV.aux0+i*scale);                // Get a value from the noise function. I'm using both x and y axis.
    color = ColorFromPalette(palettes[0], index, 255, LINEARBLEND);       // Use the my own palette.
    SEGMENT.setPixelColor(i, color.red, color.green, color.blue);
  }

  SEGENV.aux0 += beatsin8(10,1,4);                                        // Moving along the distance. Vary it a bit with a sine wave.

  return FRAMETIME;
}
static const char _data_FX_MODE_NOISEPAL[] PROGMEM = "Noise Pal@!,Scale;;!";


// Sine waves that have controllable phase change speed, frequency and cutoff. By Andrew Tuline.
// SEGMENT.speed ->Speed, SEGMENT.intensity -> Frequency (SEGMENT.fft1 -> Color change, SEGMENT.fft2 -> PWM cutoff)
//
uint16_t mode_sinewave(void) {             // Adjustable sinewave. By Andrew Tuline
  //#define qsuba(x, b)  ((x>b)?x-b:0)               // Analog Unsigned subtraction macro. if result <0, then => 0

  uint16_t colorIndex = strip.now /32;//(256 - SEGMENT.fft1);  // Amount of colour change.

  SEGENV.step += SEGMENT.speed/16;                   // Speed of animation.
  uint16_t freq = SEGMENT.intensity/4;//SEGMENT.fft2/8;                       // Frequency of the signal.

  for (int i=0; i<SEGLEN; i++) {                   // For each of the LED's in the strand, set a brightness based on a wave as follows:
    int pixBri = cubicwave8((i*freq)+SEGENV.step);//qsuba(cubicwave8((i*freq)+SEGENV.step), (255-SEGMENT.intensity)); // qsub sets a minimum value called thiscutoff. If < thiscutoff, then bright = 0. Otherwise, bright = 128 (as defined in qsub)..
    //setPixCol(i, i*colorIndex/255, pixBri);
    SEGMENT.setPixelColor(i, color_blend(SEGCOLOR(1), SEGMENT.color_from_palette(i*colorIndex/255, false, PALETTE_SOLID_WRAP, 0), pixBri));
  }

  return FRAMETIME;
}
static const char _data_FX_MODE_SINEWAVE[] PROGMEM = "Sine";


/*
 * Best of both worlds from Palette and Spot effects. By Aircoookie
 */
uint16_t mode_flow(void)
{
  uint16_t counter = 0;
  if (SEGMENT.speed != 0)
  {
    counter = strip.now * ((SEGMENT.speed >> 2) +1);
    counter = counter >> 8;
  }

  uint16_t maxZones = SEGLEN / 6; //only looks good if each zone has at least 6 LEDs
  uint16_t zones = (SEGMENT.intensity * maxZones) >> 8;
  if (zones & 0x01) zones++; //zones must be even
  if (zones < 2) zones = 2;
  uint16_t zoneLen = SEGLEN / zones;
  uint16_t offset = (SEGLEN - zones * zoneLen) >> 1;

  SEGMENT.fill(SEGMENT.color_from_palette(-counter, false, true, 255));

  for (int z = 0; z < zones; z++)
  {
    uint16_t pos = offset + z * zoneLen;
    for (int i = 0; i < zoneLen; i++)
    {
      uint8_t colorIndex = (i * 255 / zoneLen) - counter;
      uint16_t led = (z & 0x01) ? i : (zoneLen -1) -i;
      if (SEGMENT.reverse) led = (zoneLen -1) -led;
      SEGMENT.setPixelColor(pos + led, SEGMENT.color_from_palette(colorIndex, false, true, 255));
    }
  }

  return FRAMETIME;
}
static const char _data_FX_MODE_FLOW[] PROGMEM = "Flow@!,Zones;;!;;m12=1"; //vertical


/*
 * Dots waving around in a sine/pendulum motion.
 * Little pixel birds flying in a circle. By Aircoookie
 */
uint16_t mode_chunchun(void)
{
  SEGMENT.fade_out(254); // add a bit of trail
  uint16_t counter = strip.now * (6 + (SEGMENT.speed >> 4));
  uint16_t numBirds = 2 + (SEGLEN >> 3);  // 2 + 1/8 of a segment
  uint16_t span = (SEGMENT.intensity << 8) / numBirds;

  for (int i = 0; i < numBirds; i++)
  {
    counter -= span;
    uint16_t megumin = sin16(counter) + 0x8000;
    uint16_t bird = uint32_t(megumin * SEGLEN) >> 16;
    uint32_t c = SEGMENT.color_from_palette((i * 255)/ numBirds, false, false, 0);  // no palette wrapping
    bird = constrain(bird, 0, SEGLEN-1);
    SEGMENT.setPixelColor(bird, c);
  }
  return FRAMETIME;
}
static const char _data_FX_MODE_CHUNCHUN[] PROGMEM = "Chunchun@!,Gap size;!,!;!";


//13 bytes
typedef struct Spotlight {
  float speed;
  uint8_t colorIdx;
  int16_t position;
  unsigned long lastUpdateTime;
  uint8_t width;
  uint8_t type;
} spotlight;

#define SPOT_TYPE_SOLID       0
#define SPOT_TYPE_GRADIENT    1
#define SPOT_TYPE_2X_GRADIENT 2
#define SPOT_TYPE_2X_DOT      3
#define SPOT_TYPE_3X_DOT      4
#define SPOT_TYPE_4X_DOT      5
#define SPOT_TYPES_COUNT      6
#ifdef ESP8266
  #define SPOT_MAX_COUNT 17          //Number of simultaneous waves
#else
  #define SPOT_MAX_COUNT 49          //Number of simultaneous waves
#endif

/*
 * Spotlights moving back and forth that cast dancing shadows.
 * Shine this through tree branches/leaves or other close-up objects that cast
 * interesting shadows onto a ceiling or tarp.
 *
 * By Steve Pomeroy @xxv
 */
uint16_t mode_dancing_shadows(void)
{
  uint8_t numSpotlights = map(SEGMENT.intensity, 0, 255, 2, SPOT_MAX_COUNT);  // 49 on 32 segment ESP32, 17 on 16 segment ESP8266
  bool initialize = SEGENV.aux0 != numSpotlights;
  SEGENV.aux0 = numSpotlights;

  uint16_t dataSize = sizeof(spotlight) * numSpotlights;
  if (!SEGENV.allocateData(dataSize)) return mode_static(); //allocation failed
  Spotlight* spotlights = reinterpret_cast<Spotlight*>(SEGENV.data);

  SEGMENT.fill(BLACK);

  unsigned long time = millis();
  bool respawn = false;

  for (size_t i = 0; i < numSpotlights; i++) {
    if (!initialize) {
      // advance the position of the spotlight
      int16_t delta = (float)(time - spotlights[i].lastUpdateTime) *
                  (spotlights[i].speed * ((1.0 + SEGMENT.speed)/100.0));

      if (abs(delta) >= 1) {
        spotlights[i].position += delta;
        spotlights[i].lastUpdateTime = time;
      }

      respawn = (spotlights[i].speed > 0.0 && spotlights[i].position > (SEGLEN + 2))
             || (spotlights[i].speed < 0.0 && spotlights[i].position < -(spotlights[i].width + 2));
    }

    if (initialize || respawn) {
      spotlights[i].colorIdx = random8();
      spotlights[i].width = random8(1, 10);

      spotlights[i].speed = 1.0/random8(4, 50);

      if (initialize) {
        spotlights[i].position = random16(SEGLEN);
        spotlights[i].speed *= random8(2) ? 1.0 : -1.0;
      } else {
        if (random8(2)) {
          spotlights[i].position = SEGLEN + spotlights[i].width;
          spotlights[i].speed *= -1.0;
        }else {
          spotlights[i].position = -spotlights[i].width;
        }
      }

      spotlights[i].lastUpdateTime = time;
      spotlights[i].type = random8(SPOT_TYPES_COUNT);
    }

    uint32_t color = SEGMENT.color_from_palette(spotlights[i].colorIdx, false, false, 0);
    int start = spotlights[i].position;

    if (spotlights[i].width <= 1) {
      if (start >= 0 && start < SEGLEN) {
        SEGMENT.blendPixelColor(start, color, 128);
      }
    } else {
      switch (spotlights[i].type) {
        case SPOT_TYPE_SOLID:
          for (size_t j = 0; j < spotlights[i].width; j++) {
            if ((start + j) >= 0 && (start + j) < SEGLEN) {
              SEGMENT.blendPixelColor(start + j, color, 128);
            }
          }
        break;

        case SPOT_TYPE_GRADIENT:
          for (size_t j = 0; j < spotlights[i].width; j++) {
            if ((start + j) >= 0 && (start + j) < SEGLEN) {
              SEGMENT.blendPixelColor(start + j, color, cubicwave8(map(j, 0, spotlights[i].width - 1, 0, 255)));
            }
          }
        break;

        case SPOT_TYPE_2X_GRADIENT:
          for (size_t j = 0; j < spotlights[i].width; j++) {
            if ((start + j) >= 0 && (start + j) < SEGLEN) {
              SEGMENT.blendPixelColor(start + j, color, cubicwave8(2 * map(j, 0, spotlights[i].width - 1, 0, 255)));
            }
          }
        break;

        case SPOT_TYPE_2X_DOT:
          for (size_t j = 0; j < spotlights[i].width; j += 2) {
            if ((start + j) >= 0 && (start + j) < SEGLEN) {
              SEGMENT.blendPixelColor(start + j, color, 128);
            }
          }
        break;

        case SPOT_TYPE_3X_DOT:
          for (size_t j = 0; j < spotlights[i].width; j += 3) {
            if ((start + j) >= 0 && (start + j) < SEGLEN) {
              SEGMENT.blendPixelColor(start + j, color, 128);
            }
          }
        break;

        case SPOT_TYPE_4X_DOT:
          for (size_t j = 0; j < spotlights[i].width; j += 4) {
            if ((start + j) >= 0 && (start + j) < SEGLEN) {
              SEGMENT.blendPixelColor(start + j, color, 128);
            }
          }
        break;
      }
    }
  }

  return FRAMETIME;
}
static const char _data_FX_MODE_DANCING_SHADOWS[] PROGMEM = "Dancing Shadows@!,# of shadows;!;!";


/*
  Imitates a washing machine, rotating same waves forward, then pause, then backward.
  By Stefan Seegel
*/
uint16_t mode_washing_machine(void) {
  float speed = tristate_square8(strip.now >> 7, 90, 15);
  float quot  = 32.0f - ((float)SEGMENT.speed / 16.0f);
  speed /= quot;

  SEGENV.step += (speed * 128.0f);

  for (int i=0; i<SEGLEN; i++) {
    uint8_t col = sin8(((SEGMENT.intensity / 25 + 1) * 255 * i / SEGLEN) + (SEGENV.step >> 7));
    SEGMENT.setPixelColor(i, SEGMENT.color_from_palette(col, false, PALETTE_SOLID_WRAP, 3));
  }

  return FRAMETIME;
}
static const char _data_FX_MODE_WASHING_MACHINE[] PROGMEM = "Washing Machine@!,!;;!";


/*
  Blends random colors across palette
  Modified, originally by Mark Kriegsman https://gist.github.com/kriegsman/1f7ccbbfa492a73c015e
*/
uint16_t mode_blends(void) {
  uint16_t pixelLen = SEGLEN > UINT8_MAX ? UINT8_MAX : SEGLEN;
  uint16_t dataSize = sizeof(uint32_t) * (pixelLen + 1);  // max segment length of 56 pixels on 16 segment ESP8266
  if (!SEGENV.allocateData(dataSize)) return mode_static(); //allocation failed
  uint32_t* pixels = reinterpret_cast<uint32_t*>(SEGENV.data);
  uint8_t blendSpeed = map(SEGMENT.intensity, 0, UINT8_MAX, 10, 128);
  uint8_t shift = (strip.now * ((SEGMENT.speed >> 3) +1)) >> 8;

  for (int i = 0; i < pixelLen; i++) {
    pixels[i] = color_blend(pixels[i], SEGMENT.color_from_palette(shift + quadwave8((i + 1) * 16), false, PALETTE_SOLID_WRAP, 255), blendSpeed);
    shift += 3;
  }

  uint16_t offset = 0;
  for (int i = 0; i < SEGLEN; i++) {
    SEGMENT.setPixelColor(i, pixels[offset++]);
    if (offset > pixelLen) offset = 0;
  }

  return FRAMETIME;
}
static const char _data_FX_MODE_BLENDS[] PROGMEM = "Blends@Shift speed,Blend speed;;!";


/*
  TV Simulator
  Modified and adapted to WLED by Def3nder, based on "Fake TV Light for Engineers" by Phillip Burgess https://learn.adafruit.com/fake-tv-light-for-engineers/arduino-sketch
*/
//43 bytes
typedef struct TvSim {
  uint32_t totalTime = 0;
  uint32_t fadeTime  = 0;
  uint32_t startTime = 0;
  uint32_t elapsed   = 0;
  uint32_t pixelNum  = 0;
  uint16_t sliderValues = 0;
  uint32_t sceeneStart    = 0;
  uint32_t sceeneDuration = 0;
  uint16_t sceeneColorHue = 0;
  uint8_t  sceeneColorSat = 0;
  uint8_t  sceeneColorBri = 0;
  uint8_t  actualColorR = 0;
  uint8_t  actualColorG = 0;
  uint8_t  actualColorB = 0;
  uint16_t pr = 0; // Prev R, G, B
  uint16_t pg = 0;
  uint16_t pb = 0;
} tvSim;

uint16_t mode_tv_simulator(void) {
  uint16_t nr, ng, nb, r, g, b, i, hue;
  uint8_t  sat, bri, j;

  if (!SEGENV.allocateData(sizeof(tvSim))) return mode_static(); //allocation failed
  TvSim* tvSimulator = reinterpret_cast<TvSim*>(SEGENV.data);

  uint8_t colorSpeed     = map(SEGMENT.speed,     0, UINT8_MAX,  1, 20);
  uint8_t colorIntensity = map(SEGMENT.intensity, 0, UINT8_MAX, 10, 30);

  i = SEGMENT.speed << 8 | SEGMENT.intensity;
  if (i != tvSimulator->sliderValues) {
    tvSimulator->sliderValues = i;
    SEGENV.aux1 = 0;
  }

    // create a new sceene
    if (((millis() - tvSimulator->sceeneStart) >= tvSimulator->sceeneDuration) || SEGENV.aux1 == 0) {
      tvSimulator->sceeneStart    = millis();                                               // remember the start of the new sceene
      tvSimulator->sceeneDuration = random16(60* 250* colorSpeed, 60* 750 * colorSpeed);    // duration of a "movie sceene" which has similar colors (5 to 15 minutes with max speed slider)
      tvSimulator->sceeneColorHue = random16(   0, 768);                                    // random start color-tone for the sceene
      tvSimulator->sceeneColorSat = random8 ( 100, 130 + colorIntensity);                   // random start color-saturation for the sceene
      tvSimulator->sceeneColorBri = random8 ( 200, 240);                                    // random start color-brightness for the sceene
      SEGENV.aux1 = 1;
      SEGENV.aux0 = 0;
    }

    // slightly change the color-tone in this sceene
    if ( SEGENV.aux0 == 0) {
      // hue change in both directions
      j = random8(4 * colorIntensity);
      hue = (random8() < 128) ? ((j < tvSimulator->sceeneColorHue)       ? tvSimulator->sceeneColorHue - j : 767 - tvSimulator->sceeneColorHue - j) :  // negative
                                ((j + tvSimulator->sceeneColorHue) < 767 ? tvSimulator->sceeneColorHue + j : tvSimulator->sceeneColorHue + j - 767) ;  // positive

      // saturation
      j = random8(2 * colorIntensity);
      sat = (tvSimulator->sceeneColorSat - j) < 0 ? 0 : tvSimulator->sceeneColorSat - j;

      // brightness
      j = random8(100);
      bri = (tvSimulator->sceeneColorBri - j) < 0 ? 0 : tvSimulator->sceeneColorBri - j;

      // calculate R,G,B from HSV
      // Source: https://blog.adafruit.com/2012/03/14/constant-brightness-hsb-to-rgb-algorithm/
      { // just to create a local scope for  the variables
        uint8_t temp[5], n = (hue >> 8) % 3;
        uint8_t x = ((((hue & 255) * sat) >> 8) * bri) >> 8;
        uint8_t s = (  (256 - sat) * bri) >> 8;
        temp[0] = temp[3] =       s;
        temp[1] = temp[4] =   x + s;
        temp[2] =           bri - x;
        tvSimulator->actualColorR = temp[n + 2];
        tvSimulator->actualColorG = temp[n + 1];
        tvSimulator->actualColorB = temp[n    ];
      }
    }
    // Apply gamma correction, further expand to 16/16/16
    nr = (uint8_t)gamma8(tvSimulator->actualColorR) * 257; // New R/G/B
    ng = (uint8_t)gamma8(tvSimulator->actualColorG) * 257;
    nb = (uint8_t)gamma8(tvSimulator->actualColorB) * 257;

  if (SEGENV.aux0 == 0) {  // initialize next iteration
    SEGENV.aux0 = 1;

    // randomize total duration and fade duration for the actual color
    tvSimulator->totalTime = random16(250, 2500);                   // Semi-random pixel-to-pixel time
    tvSimulator->fadeTime  = random16(0, tvSimulator->totalTime);   // Pixel-to-pixel transition time
    if (random8(10) < 3) tvSimulator->fadeTime = 0;                 // Force scene cut 30% of time

    tvSimulator->startTime = millis();
  } // end of initialization

  // how much time is elapsed ?
  tvSimulator->elapsed = millis() - tvSimulator->startTime;

  // fade from prev volor to next color
  if (tvSimulator->elapsed < tvSimulator->fadeTime) {
    r = map(tvSimulator->elapsed, 0, tvSimulator->fadeTime, tvSimulator->pr, nr);
    g = map(tvSimulator->elapsed, 0, tvSimulator->fadeTime, tvSimulator->pg, ng);
    b = map(tvSimulator->elapsed, 0, tvSimulator->fadeTime, tvSimulator->pb, nb);
  } else { // Avoid divide-by-zero in map()
    r = nr;
    g = ng;
    b = nb;
  }

  // set strip color
  for (i = 0; i < SEGLEN; i++) {
    SEGMENT.setPixelColor(i, r >> 8, g >> 8, b >> 8);  // Quantize to 8-bit
  }

  // if total duration has passed, remember last color and restart the loop
  if ( tvSimulator->elapsed >= tvSimulator->totalTime) {
    tvSimulator->pr = nr; // Prev RGB = new RGB
    tvSimulator->pg = ng;
    tvSimulator->pb = nb;
    SEGENV.aux0 = 0;
  }

  return FRAMETIME;
}
static const char _data_FX_MODE_TV_SIMULATOR[] PROGMEM = "TV Simulator@!,!;;";


/*
  Aurora effect
*/

//CONFIG
#ifdef ESP8266
  #define W_MAX_COUNT  9          //Number of simultaneous waves
#else
  #define W_MAX_COUNT 20          //Number of simultaneous waves
#endif
#define W_MAX_SPEED 6             //Higher number, higher speed
#define W_WIDTH_FACTOR 6          //Higher number, smaller waves

//24 bytes
class AuroraWave {
  private:
    uint16_t ttl;
    CRGB basecolor;
    float basealpha;
    uint16_t age;
    uint16_t width;
    float center;
    bool goingleft;
    float speed_factor;
    bool alive = true;

  public:
    void init(uint32_t segment_length, CRGB color) {
      ttl = random(500, 1501);
      basecolor = color;
      basealpha = random(60, 101) / (float)100;
      age = 0;
      width = random(segment_length / 20, segment_length / W_WIDTH_FACTOR); //half of width to make math easier
      if (!width) width = 1;
      center = random(101) / (float)100 * segment_length;
      goingleft = random(0, 2) == 0;
      speed_factor = (random(10, 31) / (float)100 * W_MAX_SPEED / 255);
      alive = true;
    }

    CRGB getColorForLED(int ledIndex) {
      if(ledIndex < center - width || ledIndex > center + width) return 0; //Position out of range of this wave

      CRGB rgb;

      //Offset of this led from center of wave
      //The further away from the center, the dimmer the LED
      float offset = ledIndex - center;
      if (offset < 0) offset = -offset;
      float offsetFactor = offset / width;

      //The age of the wave determines it brightness.
      //At half its maximum age it will be the brightest.
      float ageFactor = 0.1;
      if((float)age / ttl < 0.5) {
        ageFactor = (float)age / (ttl / 2);
      } else {
        ageFactor = (float)(ttl - age) / ((float)ttl * 0.5);
      }

      //Calculate color based on above factors and basealpha value
      float factor = (1 - offsetFactor) * ageFactor * basealpha;
      rgb.r = basecolor.r * factor;
      rgb.g = basecolor.g * factor;
      rgb.b = basecolor.b * factor;

      return rgb;
    };

    //Change position and age of wave
    //Determine if its sill "alive"
    void update(uint32_t segment_length, uint32_t speed) {
      if(goingleft) {
        center -= speed_factor * speed;
      } else {
        center += speed_factor * speed;
      }

      age++;

      if(age > ttl) {
        alive = false;
      } else {
        if(goingleft) {
          if(center + width < 0) {
            alive = false;
          }
        } else {
          if(center - width > segment_length) {
            alive = false;
          }
        }
      }
    };

    bool stillAlive() {
      return alive;
    };
};

uint16_t mode_aurora(void) {
  //aux1 = Wavecount
  //aux2 = Intensity in last loop

  AuroraWave* waves;

//TODO: I am not sure this is a correct way of handling memory allocation since if it fails on 1st run
// it will display static effect but on second run it may crash ESP since data will be nullptr

  if(SEGENV.aux0 != SEGMENT.intensity || SEGENV.call == 0) {
    //Intensity slider changed or first call
    SEGENV.aux1 = map(SEGMENT.intensity, 0, 255, 2, W_MAX_COUNT);
    SEGENV.aux0 = SEGMENT.intensity;

    if(!SEGENV.allocateData(sizeof(AuroraWave) * SEGENV.aux1)) { // 26 on 32 segment ESP32, 9 on 16 segment ESP8266
      return mode_static(); //allocation failed
    }

    waves = reinterpret_cast<AuroraWave*>(SEGENV.data);

    for (int i = 0; i < SEGENV.aux1; i++) {
      waves[i].init(SEGLEN, CRGB(SEGMENT.color_from_palette(random8(), false, false, random(0, 3))));
    }
  } else {
    waves = reinterpret_cast<AuroraWave*>(SEGENV.data);
  }

  for (int i = 0; i < SEGENV.aux1; i++) {
    //Update values of wave
    waves[i].update(SEGLEN, SEGMENT.speed);

    if(!(waves[i].stillAlive())) {
      //If a wave dies, reinitialize it starts over.
      waves[i].init(SEGLEN, CRGB(SEGMENT.color_from_palette(random8(), false, false, random(0, 3))));
    }
  }

  uint8_t backlight = 1; //dimmer backlight if less active colors
  if (SEGCOLOR(0)) backlight++;
  if (SEGCOLOR(1)) backlight++;
  if (SEGCOLOR(2)) backlight++;
  //Loop through LEDs to determine color
  for (int i = 0; i < SEGLEN; i++) {
    CRGB mixedRgb = CRGB(backlight, backlight, backlight);

    //For each LED we must check each wave if it is "active" at this position.
    //If there are multiple waves active on a LED we multiply their values.
    for (int  j = 0; j < SEGENV.aux1; j++) {
      CRGB rgb = waves[j].getColorForLED(i);

      if(rgb != CRGB(0)) {
        mixedRgb += rgb;
      }
    }

    SEGMENT.setPixelColor(i, mixedRgb[0], mixedRgb[1], mixedRgb[2]);
  }

  return FRAMETIME;
}
static const char _data_FX_MODE_AURORA[] PROGMEM = "Aurora@!,!;1,2,3;!;;sx=24,pal=50";

// WLED-SR effects

/////////////////////////
//     Perlin Move     //
/////////////////////////
// 16 bit perlinmove. Use Perlin Noise instead of sinewaves for movement. By Andrew Tuline.
// Controls are speed, # of pixels, faderate.
uint16_t mode_perlinmove(void) {

  SEGMENT.fade_out(255-SEGMENT.custom1);
  for (int i = 0; i < SEGMENT.intensity/16 + 1; i++) {
    uint16_t locn = inoise16(millis()*128/(260-SEGMENT.speed)+i*15000, millis()*128/(260-SEGMENT.speed)); // Get a new pixel location from moving noise.
    uint16_t pixloc = map(locn, 50*256, 192*256, 0, SEGLEN-1);                                            // Map that to the length of the strand, and ensure we don't go over.
    SEGMENT.setPixelColor(pixloc, SEGMENT.color_from_palette(pixloc%255, false, PALETTE_SOLID_WRAP, 0));
  }

  return FRAMETIME;
} // mode_perlinmove()
static const char _data_FX_MODE_PERLINMOVE[] PROGMEM = "Perlin Move@!,# of pixels,Fade rate;!,!;!";


/////////////////////////
//     Waveins         //
/////////////////////////
// Uses beatsin8() + phase shifting. By: Andrew Tuline
uint16_t mode_wavesins(void) {

  for (int i = 0; i < SEGLEN; i++) {
    uint8_t bri = sin8(millis()/4 + i * SEGMENT.intensity);
    uint8_t index = beatsin8(SEGMENT.speed, SEGMENT.custom1, SEGMENT.custom1+SEGMENT.custom2, 0, i * (SEGMENT.custom3<<3)); // custom3 is reduced resolution slider
    //SEGMENT.setPixelColor(i, ColorFromPalette(SEGPALETTE, index, bri, LINEARBLEND));
    SEGMENT.setPixelColor(i, SEGMENT.color_from_palette(index, false, PALETTE_SOLID_WRAP, 0, bri));
  }

  return FRAMETIME;
} // mode_waveins()
static const char _data_FX_MODE_WAVESINS[] PROGMEM = "Wavesins@!,Brightness variation,Starting color,Range of colors,Color variation;!;!";


//////////////////////////////
//     Flow Stripe          //
//////////////////////////////
// By: ldirko  https://editor.soulmatelights.com/gallery/392-flow-led-stripe , modifed by: Andrew Tuline
uint16_t mode_FlowStripe(void) {

  const uint16_t hl = SEGLEN * 10 / 13;
  uint8_t hue = millis() / (SEGMENT.speed+1);
  uint32_t t = millis() / (SEGMENT.intensity/8+1);

  for (int i = 0; i < SEGLEN; i++) {
    int c = (abs(i - hl) / hl) * 127;
    c = sin8(c);
    c = sin8(c / 2 + t);
    byte b = sin8(c + t/8);
    SEGMENT.setPixelColor(i, CHSV(b + hue, 255, 255));
  }

  return FRAMETIME;
} // mode_FlowStripe()
static const char _data_FX_MODE_FLOWSTRIPE[] PROGMEM = "Flow Stripe@Hue speed,Effect speed;;";


#ifndef WLED_DISABLE_2D
///////////////////////////////////////////////////////////////////////////////
//***************************  2D routines  ***********************************
#define XY(x,y) SEGMENT.XY(x,y)


// Black hole
uint16_t mode_2DBlackHole(void) {            // By: Stepko https://editor.soulmatelights.com/gallery/1012 , Modified by: Andrew Tuline
  if (!strip.isMatrix) return mode_static(); // not a 2D set-up

  const uint16_t cols = SEGMENT.virtualWidth();
  const uint16_t rows = SEGMENT.virtualHeight();
  uint16_t x, y;

  // initialize on first call
  if (SEGENV.call == 0) {
    SEGMENT.setUpLeds();
    SEGMENT.fill(BLACK);
  }

  SEGMENT.fadeToBlackBy(16 + (SEGMENT.speed>>3)); // create fading trails
  float t = (float)(millis())/128;              // timebase
  // outer stars
  for (size_t i = 0; i < 8; i++) {
    x = beatsin8(SEGMENT.custom1>>3,   0, cols - 1, 0, ((i % 2) ? 128 : 0) + t * i);
    y = beatsin8(SEGMENT.intensity>>3, 0, rows - 1, 0, ((i % 2) ? 192 : 64) + t * i);
    SEGMENT.addPixelColorXY(x, y, CHSV(i*32, 255, 255));
  }
  // inner stars
  for (size_t i = 0; i < 4; i++) {
    x = beatsin8(SEGMENT.custom2>>3, cols/4, cols - 1 - cols/4, 0, ((i % 2) ? 128 : 0) + t * i);
    y = beatsin8(SEGMENT.custom3   , rows/4, rows - 1 - rows/4, 0, ((i % 2) ? 192 : 64) + t * i);
    SEGMENT.addPixelColorXY(x, y, CHSV(i*32, 255, 255));
  }
  // central white dot
  SEGMENT.setPixelColorXY(cols/2, rows/2, CHSV(0, 0, 255));
  // blur everything a bit
  SEGMENT.blur(16);

  return FRAMETIME;
} // mode_2DBlackHole()
static const char _data_FX_MODE_2DBLACKHOLE[] PROGMEM = "Black Hole@Fade rate,Outer Y freq.,Outer X freq.,Inner X freq.,Inner Y freq.;;;2";


////////////////////////////
//     2D Colored Bursts  //
////////////////////////////
uint16_t mode_2DColoredBursts() {              // By: ldirko   https://editor.soulmatelights.com/gallery/819-colored-bursts , modified by: Andrew Tuline
  if (!strip.isMatrix) return mode_static(); // not a 2D set-up

  const uint16_t cols = SEGMENT.virtualWidth();
  const uint16_t rows = SEGMENT.virtualHeight();

  if (SEGENV.call == 0) {
    SEGMENT.setUpLeds();
    SEGMENT.fill(BLACK);
    SEGENV.aux0 = 0; // start with red hue
  }

  bool dot = SEGMENT.check3;
  bool grad = SEGMENT.check1;

  byte numLines = SEGMENT.intensity/16 + 1;

  SEGENV.aux0++;  // hue
  SEGMENT.fadeToBlackBy(40);
  for (size_t i = 0; i < numLines; i++) {
    byte x1 = beatsin8(2 + SEGMENT.speed/16, 0, (cols - 1));
    byte x2 = beatsin8(1 + SEGMENT.speed/16, 0, (cols - 1));
    byte y1 = beatsin8(5 + SEGMENT.speed/16, 0, (rows - 1), 0, i * 24);
    byte y2 = beatsin8(3 + SEGMENT.speed/16, 0, (rows - 1), 0, i * 48 + 64);
    CRGB color = ColorFromPalette(SEGPALETTE, i * 255 / numLines + (SEGENV.aux0&0xFF), 255, LINEARBLEND);

    byte xsteps = abs8(x1 - y1) + 1;
    byte ysteps = abs8(x2 - y2) + 1;
    byte steps = xsteps >= ysteps ? xsteps : ysteps;
    //Draw gradient line
    for (size_t i = 1; i <= steps; i++) {
      uint8_t rate = i * 255 / steps;
      byte dx = lerp8by8(x1, y1, rate);
      byte dy = lerp8by8(x2, y2, rate);
      //SEGMENT.setPixelColorXY(dx, dy, grad ? color.nscale8_video(255-rate) : color); // use addPixelColorXY for different look
      SEGMENT.addPixelColorXY(dx, dy, color); // use setPixelColorXY for different look
      if (grad) SEGMENT.fadePixelColorXY(dx, dy, rate);
    }

    if (dot) { //add white point at the ends of line
      SEGMENT.setPixelColorXY(x1, x2, WHITE);
      SEGMENT.setPixelColorXY(y1, y2, DARKSLATEGRAY);
    }
  }
  if (SEGMENT.custom3) SEGMENT.blur(SEGMENT.custom3/2);

  return FRAMETIME;
} // mode_2DColoredBursts()
static const char _data_FX_MODE_2DCOLOREDBURSTS[] PROGMEM = "Colored Bursts@Speed,# of lines,,,Blur,Gradient,,Dots;;!;2;c3=16";


/////////////////////
//      2D DNA     //
/////////////////////
uint16_t mode_2Ddna(void) {         // dna originally by by ldirko at https://pastebin.com/pCkkkzcs. Updated by Preyy. WLED conversion by Andrew Tuline.
  if (!strip.isMatrix) return mode_static(); // not a 2D set-up

  const uint16_t cols = SEGMENT.virtualWidth();
  const uint16_t rows = SEGMENT.virtualHeight();

  if (SEGENV.call == 0) {
    SEGMENT.setUpLeds();
    SEGMENT.fill(BLACK);
  }

  SEGMENT.fadeToBlackBy(64);

  for (int i = 0; i < cols; i++) {
    SEGMENT.setPixelColorXY(i, beatsin8(SEGMENT.speed/8, 0, rows-1, 0, i*4    ), ColorFromPalette(SEGPALETTE, i*5+millis()/17, beatsin8(5, 55, 255, 0, i*10), LINEARBLEND));
    SEGMENT.setPixelColorXY(i, beatsin8(SEGMENT.speed/8, 0, rows-1, 0, i*4+128), ColorFromPalette(SEGPALETTE, i*5+128+millis()/17, beatsin8(5, 55, 255, 0, i*10+128), LINEARBLEND));
  }
  SEGMENT.blur(SEGMENT.intensity>>3);

  return FRAMETIME;
} // mode_2Ddna()
static const char _data_FX_MODE_2DDNA[] PROGMEM = "DNA@Scroll speed,Blur;;!;2";


/////////////////////////
//     2D DNA Spiral   //
/////////////////////////
uint16_t mode_2DDNASpiral() {               // By: ldirko  https://editor.soulmatelights.com/gallery/810 , modified by: Andrew Tuline
  if (!strip.isMatrix) return mode_static(); // not a 2D set-up

  const uint16_t cols = SEGMENT.virtualWidth();
  const uint16_t rows = SEGMENT.virtualHeight();

  if (SEGENV.call == 0) {
    SEGMENT.setUpLeds();
    SEGMENT.fill(BLACK);
  }

  uint8_t speeds = SEGMENT.speed/2 + 1;
  uint8_t freq = SEGMENT.intensity/8;

  uint32_t ms = millis() / 20;
  SEGMENT.fadeToBlackBy(135);

  for (int i = 0; i < rows; i++) {
    uint16_t x  = beatsin8(speeds, 0, cols - 1, 0, i * freq) + beatsin8(speeds - 7, 0, cols - 1, 0, i * freq + 128);
    uint16_t x1 = beatsin8(speeds, 0, cols - 1, 0, 128 + i * freq) + beatsin8(speeds - 7, 0, cols - 1, 0, 128 + 64 + i * freq);
    uint8_t hue = (i * 128 / rows) + ms;
    // skip every 4th row every now and then (fade it more)
    if ((i + ms / 8) & 3) {
      // draw a gradient line between x and x1
      x = x / 2; x1 = x1 / 2;
      uint8_t steps = abs8(x - x1) + 1;
      for (size_t k = 1; k <= steps; k++) {
        uint8_t rate = k * 255 / steps;
        uint8_t dx = lerp8by8(x, x1, rate);
        //SEGMENT.setPixelColorXY(dx, i, ColorFromPalette(SEGPALETTE, hue, 255, LINEARBLEND).nscale8_video(rate));
        SEGMENT.addPixelColorXY(dx, i, ColorFromPalette(SEGPALETTE, hue, 255, LINEARBLEND)); // use setPixelColorXY for different look
        SEGMENT.fadePixelColorXY(dx, i, rate);
      }
      SEGMENT.setPixelColorXY(x, i, DARKSLATEGRAY);
      SEGMENT.setPixelColorXY(x1, i, WHITE);
    }
  }

  return FRAMETIME;
} // mode_2DDNASpiral()
static const char _data_FX_MODE_2DDNASPIRAL[] PROGMEM = "DNA Spiral@Scroll speed,Y frequency;;!;2";


/////////////////////////
//     2D Drift        //
/////////////////////////
uint16_t mode_2DDrift() {              // By: Stepko   https://editor.soulmatelights.com/gallery/884-drift , Modified by: Andrew Tuline
  if (!strip.isMatrix) return mode_static(); // not a 2D set-up

  const uint16_t cols = SEGMENT.virtualWidth();
  const uint16_t rows = SEGMENT.virtualHeight();

  if (SEGENV.call == 0) {
    SEGMENT.setUpLeds();
    SEGMENT.fill(BLACK);
  }

  SEGMENT.fadeToBlackBy(128);

  const uint16_t maxDim = MAX(cols, rows)/2;
  unsigned long t = millis() / (32 - (SEGMENT.speed>>3));
  for (float i = 1; i < maxDim; i += 0.25) {
    float angle = radians(t * (maxDim - i));
    uint16_t myX = (cols>>1) + (uint16_t)(sin_t(angle) * i) + (cols%2);
    uint16_t myY = (rows>>1) + (uint16_t)(cos_t(angle) * i) + (rows%2);
    SEGMENT.setPixelColorXY(myX, myY, ColorFromPalette(SEGPALETTE, (i * 20) + (t / 20), 255, LINEARBLEND));
  }
  SEGMENT.blur(SEGMENT.intensity>>3);

  return FRAMETIME;
} // mode_2DDrift()
static const char _data_FX_MODE_2DDRIFT[] PROGMEM = "Drift@Rotation speed,Blur amount;;!;2";


//////////////////////////
//     2D Firenoise     //
//////////////////////////
uint16_t mode_2Dfirenoise(void) {               // firenoise2d. By Andrew Tuline. Yet another short routine.
  if (!strip.isMatrix) return mode_static(); // not a 2D set-up

  const uint16_t cols = SEGMENT.virtualWidth();
  const uint16_t rows = SEGMENT.virtualHeight();

  if (SEGENV.call == 0) {
    SEGMENT.setUpLeds();
    SEGMENT.fill(BLACK);
  }

  uint16_t xscale = SEGMENT.intensity*4;
  uint32_t yscale = SEGMENT.speed*8;
  uint8_t indexx = 0;

  SEGPALETTE = CRGBPalette16( CRGB(0,0,0), CRGB(0,0,0), CRGB(0,0,0), CRGB(0,0,0),
                              CRGB::Red, CRGB::Red, CRGB::Red, CRGB::DarkOrange,
                              CRGB::DarkOrange,CRGB::DarkOrange, CRGB::Orange, CRGB::Orange,
                              CRGB::Yellow, CRGB::Orange, CRGB::Yellow, CRGB::Yellow);

  for (int j=0; j < cols; j++) {
    for (int i=0; i < rows; i++) {
      indexx = inoise8(j*yscale*rows/255, i*xscale+millis()/4);                                           // We're moving along our Perlin map.
      SEGMENT.setPixelColorXY(j, i, ColorFromPalette(SEGPALETTE, min(i*(indexx)>>4, 255), i*255/cols, LINEARBLEND)); // With that value, look up the 8 bit colour palette value and assign it to the current LED.
    } // for i
  } // for j

  return FRAMETIME;
} // mode_2Dfirenoise()
static const char _data_FX_MODE_2DFIRENOISE[] PROGMEM = "Firenoise@X scale,Y scale;;!;2";


//////////////////////////////
//     2D Frizzles          //
//////////////////////////////
uint16_t mode_2DFrizzles(void) {                 // By: Stepko https://editor.soulmatelights.com/gallery/640-color-frizzles , Modified by: Andrew Tuline
  if (!strip.isMatrix) return mode_static(); // not a 2D set-up

  const uint16_t cols = SEGMENT.virtualWidth();
  const uint16_t rows = SEGMENT.virtualHeight();

  if (SEGENV.call == 0) {
    SEGMENT.setUpLeds();
    SEGMENT.fill(BLACK);
  }

  SEGMENT.fadeToBlackBy(16);
  for (size_t i = 8; i > 0; i--) {
    SEGMENT.addPixelColorXY(beatsin8(SEGMENT.speed/8 + i, 0, cols - 1),
                            beatsin8(SEGMENT.intensity/8 - i, 0, rows - 1),
                            ColorFromPalette(SEGPALETTE, beatsin8(12, 0, 255), 255, LINEARBLEND));
  }
  SEGMENT.blur(SEGMENT.custom1>>3);

  return FRAMETIME;
} // mode_2DFrizzles()
static const char _data_FX_MODE_2DFRIZZLES[] PROGMEM = "Frizzles@X frequency,Y frequency,Blur;;!;2";


///////////////////////////////////////////
//   2D Cellular Automata Game of life   //
///////////////////////////////////////////
typedef struct ColorCount {
  CRGB color;
  int8_t count;
} colorCount;

uint16_t mode_2Dgameoflife(void) { // Written by Ewoud Wijma, inspired by https://natureofcode.com/book/chapter-7-cellular-automata/ and https://github.com/DougHaber/nlife-color
  if (!strip.isMatrix) return mode_static(); // not a 2D set-up

  const uint16_t cols = SEGMENT.virtualWidth();
  const uint16_t rows = SEGMENT.virtualHeight();
  const uint16_t dataSize = sizeof(CRGB) * SEGMENT.length();  // using width*height prevents reallocation if mirroring is enabled
  const uint16_t crcBufferLen = 2; //(SEGMENT.width() + SEGMENT.height())*71/100; // roughly sqrt(2)/2 for better repetition detection (Ewowi)

  if (!SEGENV.allocateData(dataSize + sizeof(uint16_t)*crcBufferLen)) return mode_static(); //allocation failed
  CRGB *prevLeds = reinterpret_cast<CRGB*>(SEGENV.data);
  uint16_t *crcBuffer = reinterpret_cast<uint16_t*>(SEGENV.data + dataSize); 

  CRGB backgroundColor = SEGCOLOR(1);

  if (SEGENV.call == 0) SEGMENT.setUpLeds();

  if (SEGENV.call == 0 || strip.now - SEGMENT.step > 3000) {
    SEGENV.step = strip.now;
    SEGENV.aux0 = 0;
    random16_set_seed(millis()>>2); //seed the random generator

    //give the leds random state and colors (based on intensity, colors from palette or all posible colors are chosen)
    for (int x = 0; x < cols; x++) for (int y = 0; y < rows; y++) {
      uint8_t state = random8()%2;
      if (state == 0)
        SEGMENT.setPixelColorXY(x,y, backgroundColor);
      else
        SEGMENT.setPixelColorXY(x,y, SEGMENT.color_from_palette(random8(), false, PALETTE_SOLID_WRAP, 255));
    }

    for (int y = 0; y < rows; y++) for (int x = 0; x < cols; x++) prevLeds[XY(x,y)] = CRGB::Black;
    memset(crcBuffer, 0, sizeof(uint16_t)*crcBufferLen);
<<<<<<< HEAD
  } else if (strip.now - SEGENV.step < FRAMETIME_FIXED * map(SEGMENT.speed,0,255,64,4)) {   //  warning: comparison between signed and unsigned integer expressions
=======
  } else if (strip.now - SEGENV.step < FRAMETIME_FIXED * (uint32_t)map(SEGMENT.speed,0,255,64,4)) {
>>>>>>> 2ae8032a
    // update only when appropriate time passes (in 42 FPS slots)
    return FRAMETIME;
  }

  //copy previous leds (save previous generation)
  //NOTE: using lossy getPixelColor() is a benefit as endlessly repeating patterns will eventually fade out causing a reset
  for (int x = 0; x < cols; x++) for (int y = 0; y < rows; y++) prevLeds[XY(x,y)] = SEGMENT.getPixelColorXY(x,y);

  //calculate new leds
  for (int x = 0; x < cols; x++) for (int y = 0; y < rows; y++) {

    colorCount colorsCount[9]; // count the different colors in the 3*3 matrix
    for (int i=0; i<9; i++) colorsCount[i] = {backgroundColor, 0}; // init colorsCount

    // iterate through neighbors and count them and their different colors
    int neighbors = 0;
    for (int i = -1; i <= 1; i++) for (int j = -1; j <= 1; j++) { // iterate through 3*3 matrix
      if (i==0 && j==0) continue; // ignore itself
      // wrap around segment
      int16_t xx = x+i, yy = y+j;
      if (x+i < 0) xx = cols-1; else if (x+i >= cols) xx = 0;
      if (y+j < 0) yy = rows-1; else if (y+j >= rows) yy = 0;

      uint16_t xy = XY(xx, yy); // previous cell xy to check
      // count different neighbours and colors
      if (prevLeds[xy] != backgroundColor) {
        neighbors++;
        bool colorFound = false;
        int k;
        for (k=0; k<9 && colorsCount[i].count != 0; k++)
          if (colorsCount[k].color == prevLeds[xy]) {
            colorsCount[k].count++;
            colorFound = true;
          }
        if (!colorFound) colorsCount[k] = {prevLeds[xy], 1}; //add new color found in the array
      }
    } // i,j

    // Rules of Life
    uint32_t col = prevLeds[XY(x,y)];
    uint32_t bgc = RGBW32(backgroundColor.r, backgroundColor.g, backgroundColor.b, 0);
    if      ((col != bgc) && (neighbors <  2)) SEGMENT.setPixelColorXY(x,y, bgc); // Loneliness
    else if ((col != bgc) && (neighbors >  3)) SEGMENT.setPixelColorXY(x,y, bgc); // Overpopulation
    else if ((col == bgc) && (neighbors == 3)) {                                  // Reproduction
      // find dominant color and assign it to a cell
      colorCount dominantColorCount = {backgroundColor, 0};
      for (int i=0; i<9 && colorsCount[i].count != 0; i++)
        if (colorsCount[i].count > dominantColorCount.count) dominantColorCount = colorsCount[i];
      // assign the dominant color w/ a bit of randomness to avoid "gliders"
      if (dominantColorCount.count > 0 && random8(128)) SEGMENT.setPixelColorXY(x,y, dominantColorCount.color);
    } else if ((col == bgc) && (neighbors == 2) && !random8(128)) {               // Mutation
      SEGMENT.setPixelColorXY(x,y, SEGMENT.color_from_palette(random8(), false, PALETTE_SOLID_WRAP, 255));
    }
    // else do nothing!
  } //x,y

  // calculate CRC16 of leds
  uint16_t crc = crc16((const unsigned char*)prevLeds, dataSize);
  // check if we had same CRC and reset if needed
  bool repetition = false;
  for (int i=0; i<crcBufferLen && !repetition; i++) repetition = (crc == crcBuffer[i]); // (Ewowi)
  // same CRC would mean image did not change or was repeating itself
  if (!repetition) SEGENV.step = strip.now; //if no repetition avoid reset
  // remember CRCs across frames
  crcBuffer[SEGENV.aux0] = crc;
  ++SEGENV.aux0 %= crcBufferLen;

  return FRAMETIME;
} // mode_2Dgameoflife()
static const char _data_FX_MODE_2DGAMEOFLIFE[] PROGMEM = "Game Of Life@!;!,!;!;2";


/////////////////////////
//     2D Hiphotic     //
/////////////////////////
uint16_t mode_2DHiphotic() {                        //  By: ldirko  https://editor.soulmatelights.com/gallery/810 , Modified by: Andrew Tuline
  if (!strip.isMatrix) return mode_static(); // not a 2D set-up

  const uint16_t cols = SEGMENT.virtualWidth();
  const uint16_t rows = SEGMENT.virtualHeight();
  const uint32_t a = strip.now / ((SEGMENT.custom3>>1)+1);

  for (int x = 0; x < cols; x++) {
    for (int y = 0; y < rows; y++) {
      SEGMENT.setPixelColorXY(x, y, SEGMENT.color_from_palette(sin8(cos8(x * SEGMENT.speed/16 + a / 3) + sin8(y * SEGMENT.intensity/16 + a / 4) + a), false, PALETTE_SOLID_WRAP, 0));
    }
  }

  return FRAMETIME;
} // mode_2DHiphotic()
static const char _data_FX_MODE_2DHIPHOTIC[] PROGMEM = "Hiphotic@X scale,Y scale,,,Speed;!;!;2";


/////////////////////////
//     2D Julia        //
/////////////////////////
// Sliders are:
// intensity = Maximum number of iterations per pixel.
// Custom1 = Location of X centerpoint
// Custom2 = Location of Y centerpoint
// Custom3 = Size of the area (small value = smaller area)
typedef struct Julia {
  float xcen;
  float ycen;
  float xymag;
} julia;

uint16_t mode_2DJulia(void) {                           // An animated Julia set by Andrew Tuline.
  if (!strip.isMatrix) return mode_static(); // not a 2D set-up

  const uint16_t cols = SEGMENT.virtualWidth();
  const uint16_t rows = SEGMENT.virtualHeight();

  if (!SEGENV.allocateData(sizeof(julia))) return mode_static();
  Julia* julias = reinterpret_cast<Julia*>(SEGENV.data);

  float reAl;
  float imAg;

  if (SEGENV.call == 0) {           // Reset the center if we've just re-started this animation.
    julias->xcen = 0.;
    julias->ycen = 0.;
    julias->xymag = 1.0;

    SEGMENT.custom1 = 128;              // Make sure the location widgets are centered to start.
    SEGMENT.custom2 = 128;
    SEGMENT.custom3 = 16;
    SEGMENT.intensity = 24;
  }

  julias->xcen  = julias->xcen  + (float)(SEGMENT.custom1 - 128)/100000.f;
  julias->ycen  = julias->ycen  + (float)(SEGMENT.custom2 - 128)/100000.f;
  julias->xymag = julias->xymag + (float)((SEGMENT.custom3 - 16)<<3)/100000.f; // reduced resolution slider
  if (julias->xymag < 0.01f) julias->xymag = 0.01f;
  if (julias->xymag > 1.0f) julias->xymag = 1.0f;

  float xmin = julias->xcen - julias->xymag;
  float xmax = julias->xcen + julias->xymag;
  float ymin = julias->ycen - julias->xymag;
  float ymax = julias->ycen + julias->xymag;

  // Whole set should be within -1.2,1.2 to -.8 to 1.
  xmin = constrain(xmin, -1.2f, 1.2f);
  xmax = constrain(xmax, -1.2f, 1.2f);
  ymin = constrain(ymin, -0.8f, 1.0f);
  ymax = constrain(ymax, -0.8f, 1.0f);

  float dx;                       // Delta x is mapped to the matrix size.
  float dy;                       // Delta y is mapped to the matrix size.

  int maxIterations = 15;         // How many iterations per pixel before we give up. Make it 8 bits to match our range of colours.
  float maxCalc = 16.0;           // How big is each calculation allowed to be before we give up.

  maxIterations = SEGMENT.intensity/2;


  // Resize section on the fly for some animaton.
  reAl = -0.94299f;               // PixelBlaze example
  imAg = 0.3162f;

  reAl += sin_t((float)millis()/305.f)/20.f;
  imAg += sin_t((float)millis()/405.f)/20.f;

  dx = (xmax - xmin) / (cols);     // Scale the delta x and y values to our matrix size.
  dy = (ymax - ymin) / (rows);

  // Start y
  float y = ymin;
  for (int j = 0; j < rows; j++) {

    // Start x
    float x = xmin;
    for (int i = 0; i < cols; i++) {

      // Now we test, as we iterate z = z^2 + c does z tend towards infinity?
      float a = x;
      float b = y;
      int iter = 0;

      while (iter < maxIterations) {    // Here we determine whether or not we're out of bounds.
        float aa = a * a;
        float bb = b * b;
        float len = aa + bb;
        if (len > maxCalc) {            // |z| = sqrt(a^2+b^2) OR z^2 = a^2+b^2 to save on having to perform a square root.
          break;  // Bail
        }

       // This operation corresponds to z -> z^2+c where z=a+ib c=(x,y). Remember to use 'foil'.
        b = 2*a*b + imAg;
        a = aa - bb + reAl;
        iter++;
      } // while

      // We color each pixel based on how long it takes to get to infinity, or black if it never gets there.
      if (iter == maxIterations) {
        SEGMENT.setPixelColorXY(i, j, 0);
      } else {
        SEGMENT.setPixelColorXY(i, j, SEGMENT.color_from_palette(iter*255/maxIterations, false, PALETTE_SOLID_WRAP, 0));
      }
      x += dx;
    }
    y += dy;
  }
//  SEGMENT.blur(64);

  return FRAMETIME;
} // mode_2DJulia()
static const char _data_FX_MODE_2DJULIA[] PROGMEM = "Julia@,Max iterations per pixel,X center,Y center,Area size;!;!;2;ix=24,c1=128,c2=128,c3=16";


//////////////////////////////
//     2D Lissajous         //
//////////////////////////////
uint16_t mode_2DLissajous(void) {            // By: Andrew Tuline
  if (!strip.isMatrix) return mode_static(); // not a 2D set-up

  const uint16_t cols = SEGMENT.virtualWidth();
  const uint16_t rows = SEGMENT.virtualHeight();

  SEGMENT.fadeToBlackBy(SEGMENT.intensity);

  //for (int i=0; i < 4*(cols+rows); i ++) {
  for (int i=0; i < 256; i ++) {
    //float xlocn = float(sin8(now/4+i*(SEGMENT.speed>>5))) / 255.0f;
    //float ylocn = float(cos8(now/4+i*2)) / 255.0f;
    uint8_t xlocn = sin8(millis()/4+i*(SEGMENT.speed>>5));
    uint8_t ylocn = cos8(millis()/4+i*2);
    xlocn = map(xlocn,0,255,0,cols-1);
    ylocn = map(ylocn,0,255,0,rows-1);
    SEGMENT.setPixelColorXY(xlocn, ylocn, SEGMENT.color_from_palette(millis()/100+i, false, PALETTE_SOLID_WRAP, 0));
  }

  return FRAMETIME;
} // mode_2DLissajous()
static const char _data_FX_MODE_2DLISSAJOUS[] PROGMEM = "Lissajous@X frequency,Fade rate;!;!;2";


///////////////////////
//    2D Matrix      //
///////////////////////
uint16_t mode_2Dmatrix(void) {                  // Matrix2D. By Jeremy Williams. Adapted by Andrew Tuline & improved by merkisoft and ewowi.
  if (!strip.isMatrix) return mode_static(); // not a 2D set-up

  const uint16_t cols = SEGMENT.virtualWidth();
  const uint16_t rows = SEGMENT.virtualHeight();

  if (SEGENV.call == 0) {
    SEGMENT.setUpLeds();
    SEGMENT.fill(BLACK);
  }

  uint8_t fade = map(SEGMENT.custom1, 0, 255, 50, 250);    // equals trail size
  uint8_t speed = (256-SEGMENT.speed) >> map(MIN(rows, 150), 0, 150, 0, 3);    // slower speeds for small displays

  CRGB spawnColor;
  CRGB trailColor;
  if (SEGMENT.check1) {
    spawnColor = SEGCOLOR(0);
    trailColor = SEGCOLOR(1);
  } else {
    spawnColor = CRGB(175,255,175);
    trailColor = CRGB(27,130,39);
  }

  if (strip.now - SEGENV.step >= speed) {
    SEGENV.step = strip.now;
    for (int row=rows-1; row>=0; row--) {
      for (int col=0; col<cols; col++) {
        CRGB pix = SEGMENT.getPixelColorXY(col, row);
        if (pix == spawnColor) {
          SEGMENT.setPixelColorXY(col, row, trailColor);  // create trail
          if (row < rows-1) SEGMENT.setPixelColorXY(col, row+1, spawnColor);
        } else {
          // fade other pixels
          SEGMENT.setPixelColorXY(col, row, pix.nscale8(fade));
        }
      }
    }

    // check for empty screen to ensure code spawn
    bool emptyScreen = true;
    for (int x=0; x<cols; x++) for (int y=0; y<rows; y++) {
      if (SEGMENT.getPixelColorXY(x,y)) {
        emptyScreen = false;
        break;
      }
    }

    // spawn new falling code
    if (random8() < SEGMENT.intensity || emptyScreen) {
      uint8_t spawnX = random8(cols);
      SEGMENT.setPixelColorXY(spawnX, 0, spawnColor);
    }
  } // if millis

  return FRAMETIME;
} // mode_2Dmatrix()
static const char _data_FX_MODE_2DMATRIX[] PROGMEM = "Matrix@!,Spawning rate,Trail,,,Custom color;Spawn,Trail;;2";


/////////////////////////
//     2D Metaballs    //
/////////////////////////
uint16_t mode_2Dmetaballs(void) {   // Metaballs by Stefan Petrick. Cannot have one of the dimensions be 2 or less. Adapted by Andrew Tuline.
  if (!strip.isMatrix) return mode_static(); // not a 2D set-up

  const uint16_t cols = SEGMENT.virtualWidth();
  const uint16_t rows = SEGMENT.virtualHeight();

  float speed = 0.25f * (1+(SEGMENT.speed>>6));

  // get some 2 random moving points
  uint8_t x2 = map(inoise8(strip.now * speed, 25355, 685), 0, 255, 0, cols-1);
  uint8_t y2 = map(inoise8(strip.now * speed, 355, 11685), 0, 255, 0, rows-1);

  uint8_t x3 = map(inoise8(strip.now * speed, 55355, 6685), 0, 255, 0, cols-1);
  uint8_t y3 = map(inoise8(strip.now * speed, 25355, 22685), 0, 255, 0, rows-1);

  // and one Lissajou function
  uint8_t x1 = beatsin8(23 * speed, 0, cols-1);
  uint8_t y1 = beatsin8(28 * speed, 0, rows-1);

  for (int y = 0; y < rows; y++) {
    for (int x = 0; x < cols; x++) {
      // calculate distances of the 3 points from actual pixel
      // and add them together with weightening
      uint16_t dx = abs(x - x1);
      uint16_t dy = abs(y - y1);
      uint16_t dist = 2 * sqrt16((dx * dx) + (dy * dy));

      dx = abs(x - x2);
      dy = abs(y - y2);
      dist += sqrt16((dx * dx) + (dy * dy));

      dx = abs(x - x3);
      dy = abs(y - y3);
      dist += sqrt16((dx * dx) + (dy * dy));

      // inverse result
      byte color = dist ? 1000 / dist : 255;

      // map color between thresholds
      if (color > 0 and color < 60) {
        SEGMENT.setPixelColorXY(x, y, SEGMENT.color_from_palette(map(color * 9, 9, 531, 0, 255), false, PALETTE_SOLID_WRAP, 0));
      } else {
        SEGMENT.setPixelColorXY(x, y, SEGMENT.color_from_palette(0, false, PALETTE_SOLID_WRAP, 0));
      }
      // show the 3 points, too
      SEGMENT.setPixelColorXY(x1, y1, WHITE);
      SEGMENT.setPixelColorXY(x2, y2, WHITE);
      SEGMENT.setPixelColorXY(x3, y3, WHITE);
    }
  }

  return FRAMETIME;
} // mode_2Dmetaballs()
static const char _data_FX_MODE_2DMETABALLS[] PROGMEM = "Metaballs@!;;!;2";


//////////////////////
//    2D Noise      //
//////////////////////
uint16_t mode_2Dnoise(void) {                  // By Andrew Tuline
  if (!strip.isMatrix) return mode_static(); // not a 2D set-up

  const uint16_t cols = SEGMENT.virtualWidth();
  const uint16_t rows = SEGMENT.virtualHeight();

  const uint16_t scale  = SEGMENT.intensity+2;

  for (int y = 0; y < rows; y++) {
    for (int x = 0; x < cols; x++) {
      uint8_t pixelHue8 = inoise8(x * scale, y * scale, millis() / (16 - SEGMENT.speed/16));
      SEGMENT.setPixelColorXY(x, y, ColorFromPalette(SEGPALETTE, pixelHue8));
    }
  }

  return FRAMETIME;
} // mode_2Dnoise()
static const char _data_FX_MODE_2DNOISE[] PROGMEM = "Noise2D@!,Scale;;!;2";


//////////////////////////////
//     2D Plasma Ball       //
//////////////////////////////
uint16_t mode_2DPlasmaball(void) {                   // By: Stepko https://editor.soulmatelights.com/gallery/659-plasm-ball , Modified by: Andrew Tuline
  if (!strip.isMatrix) return mode_static(); // not a 2D set-up

  const uint16_t cols = SEGMENT.virtualWidth();
  const uint16_t rows = SEGMENT.virtualHeight();

  if (SEGENV.call == 0) {
    SEGMENT.setUpLeds();
    SEGMENT.fill(BLACK);
  }

  SEGMENT.fadeToBlackBy(SEGMENT.custom1>>2);

  float t = millis() / (33 - SEGMENT.speed/8);
  for (int i = 0; i < cols; i++) {
    uint16_t thisVal = inoise8(i * 30, t, t);
    uint16_t thisMax = map(thisVal, 0, 255, 0, cols-1);
    for (int j = 0; j < rows; j++) {
      uint16_t thisVal_ = inoise8(t, j * 30, t);
      uint16_t thisMax_ = map(thisVal_, 0, 255, 0, rows-1);
      uint16_t x = (i + thisMax_ - cols / 2);
      uint16_t y = (j + thisMax - cols / 2);
      uint16_t cx = (i + thisMax_);
      uint16_t cy = (j + thisMax);

      SEGMENT.addPixelColorXY(i, j, ((x - y > -2) && (x - y < 2)) ||
                                    ((cols - 1 - x - y) > -2 && (cols - 1 - x - y < 2)) ||
                                    (cols - cx == 0) ||
                                    (cols - 1 - cx == 0) ||
                                    ((rows - cy == 0) ||
                                    (rows - 1 - cy == 0)) ? ColorFromPalette(SEGPALETTE, beat8(5), thisVal, LINEARBLEND) : CRGB::Black);
    }
  }
  SEGMENT.blur(SEGMENT.custom2>>5);

  return FRAMETIME;
} // mode_2DPlasmaball()
static const char _data_FX_MODE_2DPLASMABALL[] PROGMEM = "Plasma Ball@Speed,,Fade,Blur;;!;2";


////////////////////////////////
//  2D Polar Lights           //
////////////////////////////////
//static float fmap(const float x, const float in_min, const float in_max, const float out_min, const float out_max) {
//  return (out_max - out_min) * (x - in_min) / (in_max - in_min) + out_min;
//}
uint16_t mode_2DPolarLights(void) {        // By: Kostyantyn Matviyevskyy  https://editor.soulmatelights.com/gallery/762-polar-lights , Modified by: Andrew Tuline
  if (!strip.isMatrix) return mode_static(); // not a 2D set-up

  const uint16_t cols = SEGMENT.virtualWidth();
  const uint16_t rows = SEGMENT.virtualHeight();

  CRGBPalette16 auroraPalette  = {0x000000, 0x003300, 0x006600, 0x009900, 0x00cc00, 0x00ff00, 0x33ff00, 0x66ff00, 0x99ff00, 0xccff00, 0xffff00, 0xffcc00, 0xff9900, 0xff6600, 0xff3300, 0xff0000};

  if (SEGENV.call == 0) {
    SEGMENT.setUpLeds();
    SEGMENT.fill(BLACK);
    SEGENV.step = 0;
  }

  float adjustHeight = (float)map(rows, 8, 32, 28, 12); // maybe use mapf() ???
  uint16_t adjScale = map(cols, 8, 64, 310, 63);
/*
  if (SEGENV.aux1 != SEGMENT.custom1/12) {   // Hacky palette rotation. We need that black.
    SEGENV.aux1 = SEGMENT.custom1/12;
    for (int i = 0; i < 16; i++) {
      long ilk;
      ilk = (long)currentPalette[i].r << 16;
      ilk += (long)currentPalette[i].g << 8;
      ilk += (long)currentPalette[i].b;
      ilk = (ilk << SEGENV.aux1) | (ilk >> (24 - SEGENV.aux1));
      currentPalette[i].r = ilk >> 16;
      currentPalette[i].g = ilk >> 8;
      currentPalette[i].b = ilk;
    }
  }
*/
  uint16_t _scale = map(SEGMENT.intensity, 0, 255, 30, adjScale);
  byte _speed = map(SEGMENT.speed, 0, 255, 128, 16);

  for (int x = 0; x < cols; x++) {
    for (int y = 0; y < rows; y++) {
      SEGENV.step++;
      SEGMENT.setPixelColorXY(x, y, ColorFromPalette(auroraPalette,
                                      qsub8(
                                        inoise8((SEGENV.step%2) + x * _scale, y * 16 + SEGENV.step % 16, SEGENV.step / _speed),
                                        fabsf((float)rows / 2.0f - (float)y) * adjustHeight)));
    }
  }

  return FRAMETIME;
} // mode_2DPolarLights()
static const char _data_FX_MODE_2DPOLARLIGHTS[] PROGMEM = "Polar Lights@!,Scale;;;2";


/////////////////////////
//     2D Pulser       //
/////////////////////////
uint16_t mode_2DPulser(void) {                       // By: ldirko   https://editor.soulmatelights.com/gallery/878-pulse-test , modifed by: Andrew Tuline
  if (!strip.isMatrix) return mode_static(); // not a 2D set-up

  const uint16_t cols = SEGMENT.virtualWidth();
  const uint16_t rows = SEGMENT.virtualHeight();

  if (SEGENV.call == 0) {
    SEGMENT.setUpLeds();
    SEGMENT.fill(BLACK);
  }

  SEGMENT.fadeToBlackBy(8 - (SEGMENT.intensity>>5));

  uint32_t a = strip.now / (18 - SEGMENT.speed / 16);
  uint16_t x = (a / 14) % cols;
  uint16_t y = map((sin8(a * 5) + sin8(a * 4) + sin8(a * 2)), 0, 765, rows-1, 0);
  SEGMENT.setPixelColorXY(x, y, ColorFromPalette(SEGPALETTE, map(y, 0, rows-1, 0, 255), 255, LINEARBLEND));

  SEGMENT.blur(1 + (SEGMENT.intensity>>4));

  return FRAMETIME;
} // mode_2DPulser()
static const char _data_FX_MODE_2DPULSER[] PROGMEM = "Pulser@!,Blur;;!;2";


/////////////////////////
//     2D Sindots      //
/////////////////////////
uint16_t mode_2DSindots(void) {                             // By: ldirko   https://editor.soulmatelights.com/gallery/597-sin-dots , modified by: Andrew Tuline
  if (!strip.isMatrix) return mode_static(); // not a 2D set-up

  const uint16_t cols = SEGMENT.virtualWidth();
  const uint16_t rows = SEGMENT.virtualHeight();

  if (SEGENV.call == 0) {
    SEGMENT.setUpLeds();
    SEGMENT.fill(BLACK);
  }

  SEGMENT.fadeToBlackBy(SEGMENT.custom1>>3);

  byte t1 = millis() / (257 - SEGMENT.speed); // 20;
  byte t2 = sin8(t1) / 4 * 2;
  for (int i = 0; i < 13; i++) {
    byte x = sin8(t1 + i * SEGMENT.intensity/8)*(cols-1)/255;  // max index now 255x15/255=15!
    byte y = sin8(t2 + i * SEGMENT.intensity/8)*(rows-1)/255;  // max index now 255x15/255=15!
    SEGMENT.setPixelColorXY(x, y, ColorFromPalette(SEGPALETTE, i * 255 / 13, 255, LINEARBLEND));
  }
  SEGMENT.blur(SEGMENT.custom2>>3);

  return FRAMETIME;
} // mode_2DSindots()
static const char _data_FX_MODE_2DSINDOTS[] PROGMEM = "Sindots@!,Dot distance,Fade rate,Blur;;!;2";


//////////////////////////////
//     2D Squared Swirl     //
//////////////////////////////
// custom3 affects the blur amount.
uint16_t mode_2Dsquaredswirl(void) {            // By: Mark Kriegsman. https://gist.github.com/kriegsman/368b316c55221134b160
                                                          // Modifed by: Andrew Tuline
  if (!strip.isMatrix) return mode_static(); // not a 2D set-up

  const uint16_t cols = SEGMENT.virtualWidth();
  const uint16_t rows = SEGMENT.virtualHeight();

  if (SEGENV.call == 0) {
    SEGMENT.setUpLeds();
    SEGMENT.fill(BLACK);
  }

  const uint8_t kBorderWidth = 2;

  SEGMENT.fadeToBlackBy(24);

  uint8_t blurAmount = SEGMENT.custom3>>1; // reduced resolution slider
  SEGMENT.blur(blurAmount);

  // Use two out-of-sync sine waves
  uint8_t i = beatsin8(19, kBorderWidth, cols-kBorderWidth);
  uint8_t j = beatsin8(22, kBorderWidth, cols-kBorderWidth);
  uint8_t k = beatsin8(17, kBorderWidth, cols-kBorderWidth);
  uint8_t m = beatsin8(18, kBorderWidth, rows-kBorderWidth);
  uint8_t n = beatsin8(15, kBorderWidth, rows-kBorderWidth);
  uint8_t p = beatsin8(20, kBorderWidth, rows-kBorderWidth);

  uint16_t ms = millis();

  SEGMENT.addPixelColorXY(i, m, ColorFromPalette(SEGPALETTE, ms/29, 255, LINEARBLEND));
  SEGMENT.addPixelColorXY(j, n, ColorFromPalette(SEGPALETTE, ms/41, 255, LINEARBLEND));
  SEGMENT.addPixelColorXY(k, p, ColorFromPalette(SEGPALETTE, ms/73, 255, LINEARBLEND));

  return FRAMETIME;
} // mode_2Dsquaredswirl()
static const char _data_FX_MODE_2DSQUAREDSWIRL[] PROGMEM = "Squared Swirl@,,,,Blur;;!;2";


//////////////////////////////
//     2D Sun Radiation     //
//////////////////////////////
uint16_t mode_2DSunradiation(void) {                   // By: ldirko https://editor.soulmatelights.com/gallery/599-sun-radiation  , modified by: Andrew Tuline
  if (!strip.isMatrix) return mode_static(); // not a 2D set-up

  const uint16_t cols = SEGMENT.virtualWidth();
  const uint16_t rows = SEGMENT.virtualHeight();

  if (!SEGENV.allocateData(sizeof(byte)*(cols+2)*(rows+2))) return mode_static(); //allocation failed
  byte *bump = reinterpret_cast<byte*>(SEGENV.data);

  if (SEGENV.call == 0) {
    SEGMENT.setUpLeds();
    SEGMENT.fill(BLACK);
  }

  unsigned long t = millis() / 4;
  int index = 0;
  uint8_t someVal = SEGMENT.speed/4;             // Was 25.
  for (int j = 0; j < (rows + 2); j++) {
    for (int i = 0; i < (cols + 2); i++) {
      byte col = (inoise8_raw(i * someVal, j * someVal, t)) / 2;
      bump[index++] = col;
    }
  }

  int yindex = cols + 3;
  int16_t vly = -(rows / 2 + 1);
  for (int y = 0; y < rows; y++) {
    ++vly;
    int16_t vlx = -(cols / 2 + 1);
    for (int x = 0; x < cols; x++) {
      ++vlx;
      int8_t nx = bump[x + yindex + 1] - bump[x + yindex - 1];
      int8_t ny = bump[x + yindex + (cols + 2)] - bump[x + yindex - (cols + 2)];
      byte difx = abs8(vlx * 7 - nx);
      byte dify = abs8(vly * 7 - ny);
      int temp = difx * difx + dify * dify;
      int col = 255 - temp / 8; //8 its a size of effect
      if (col < 0) col = 0;
      SEGMENT.setPixelColorXY(x, y, HeatColor(col / (3.0f-(float)(SEGMENT.intensity)/128.f)));
    }
    yindex += (cols + 2);
  }

  return FRAMETIME;
} // mode_2DSunradiation()
static const char _data_FX_MODE_2DSUNRADIATION[] PROGMEM = "Sun Radiation@Variance,Brightness;;;2";


/////////////////////////
//     2D Tartan       //
/////////////////////////
uint16_t mode_2Dtartan(void) {          // By: Elliott Kember  https://editor.soulmatelights.com/gallery/3-tartan , Modified by: Andrew Tuline
  if (!strip.isMatrix) return mode_static(); // not a 2D set-up

  const uint16_t cols = SEGMENT.virtualWidth();
  const uint16_t rows = SEGMENT.virtualHeight();

  if (SEGENV.call == 0) {
    SEGMENT.setUpLeds();
    SEGMENT.fill(BLACK);
  }

  uint8_t hue;
  int offsetX = beatsin16(3, -360, 360);
  int offsetY = beatsin16(2, -360, 360);

  for (int x = 0; x < cols; x++) {
    for (int y = 0; y < rows; y++) {
      hue = x * beatsin16(10, 1, 10) + offsetY;
      SEGMENT.setPixelColorXY(x, y, ColorFromPalette(SEGPALETTE, hue, sin8(x * SEGMENT.speed + offsetX) * sin8(x * SEGMENT.speed + offsetX) / 255, LINEARBLEND));
      hue = y * 3 + offsetX;
      SEGMENT.addPixelColorXY(x, y, ColorFromPalette(SEGPALETTE, hue, sin8(y * SEGMENT.intensity + offsetY) * sin8(y * SEGMENT.intensity + offsetY) / 255, LINEARBLEND));
    }
  }

  return FRAMETIME;
} // mode_2DTartan()
static const char _data_FX_MODE_2DTARTAN[] PROGMEM = "Tartan@X scale,Y scale;;!;2";


/////////////////////////
//     2D spaceships   //
/////////////////////////
uint16_t mode_2Dspaceships(void) {    //// Space ships by stepko (c)05.02.21 [https://editor.soulmatelights.com/gallery/639-space-ships], adapted by Blaz Kristan (AKA blazoncek)
  if (!strip.isMatrix) return mode_static(); // not a 2D set-up

  const uint16_t cols = SEGMENT.virtualWidth();
  const uint16_t rows = SEGMENT.virtualHeight();

  if (SEGENV.call == 0) {
    SEGMENT.setUpLeds();
    SEGMENT.fill(BLACK);
  }

  uint32_t tb = strip.now >> 12;  // every ~4s
  if (tb > SEGENV.step) {
    int8_t dir = ++SEGENV.aux0;
    dir  += (int)random8(3)-1;
    if      (dir > 7) SEGENV.aux0 = 0;
    else if (dir < 0) SEGENV.aux0 = 7;
    else              SEGENV.aux0 = dir;
    SEGENV.step = tb + random8(4);
  }

  SEGMENT.fadeToBlackBy(map(SEGMENT.speed, 0, 255, 248, 16));
  SEGMENT.move(SEGENV.aux0, 1);

  for (size_t i = 0; i < 8; i++) {
    byte x = beatsin8(12 + i, 2, cols - 3);
    byte y = beatsin8(15 + i, 2, rows - 3);
    CRGB color = ColorFromPalette(SEGPALETTE, beatsin8(12 + i, 0, 255), 255);
    SEGMENT.addPixelColorXY(x, y, color);
    if (cols > 24 || rows > 24) {
      SEGMENT.addPixelColorXY(x+1, y, color);
      SEGMENT.addPixelColorXY(x-1, y, color);
      SEGMENT.addPixelColorXY(x, y+1, color);
      SEGMENT.addPixelColorXY(x, y-1, color);
    }
  }
  SEGMENT.blur(SEGMENT.intensity>>3);

  return FRAMETIME;
}
static const char _data_FX_MODE_2DSPACESHIPS[] PROGMEM = "Spaceships@!,Blur;;!;2";


/////////////////////////
//     2D Crazy Bees   //
/////////////////////////
//// Crazy bees by stepko (c)12.02.21 [https://editor.soulmatelights.com/gallery/651-crazy-bees], adapted by Blaz Kristan (AKA blazoncek)
#define MAX_BEES 5
uint16_t mode_2Dcrazybees(void) {
  if (!strip.isMatrix) return mode_static(); // not a 2D set-up

  const uint16_t cols = SEGMENT.virtualWidth();
  const uint16_t rows = SEGMENT.virtualHeight();

  byte n = MIN(MAX_BEES, (rows * cols) / 256 + 1);

  typedef struct Bee {
    uint8_t posX, posY, aimX, aimY, hue;
    int8_t deltaX, deltaY, signX, signY, error;
    void aimed(uint16_t w, uint16_t h) {
      random16_set_seed(millis());
      aimX = random8(0, w);
      aimY = random8(0, h);
      hue = random8();
      deltaX = abs(aimX - posX);
      deltaY = abs(aimY - posY);
      signX = posX < aimX ? 1 : -1;
      signY = posY < aimY ? 1 : -1;
      error = deltaX - deltaY;
    };
  } bee_t;

  if (!SEGENV.allocateData(sizeof(bee_t)*MAX_BEES)) return mode_static(); //allocation failed
  bee_t *bee = reinterpret_cast<bee_t*>(SEGENV.data);

  if (SEGENV.call == 0) {
    SEGMENT.setUpLeds();
    SEGMENT.fill(BLACK);
    for (size_t i = 0; i < n; i++) {
      bee[i].posX = random8(0, cols);
      bee[i].posY = random8(0, rows);
      bee[i].aimed(cols, rows);
    }
  }

  if (millis() > SEGENV.step) {
    SEGENV.step = millis() + (FRAMETIME * 8 / ((SEGMENT.speed>>5)+1));

    SEGMENT.fadeToBlackBy(32);

    for (size_t i = 0; i < n; i++) {
      SEGMENT.addPixelColorXY(bee[i].aimX + 1, bee[i].aimY, CHSV(bee[i].hue, 255, 255));
      SEGMENT.addPixelColorXY(bee[i].aimX, bee[i].aimY + 1, CHSV(bee[i].hue, 255, 255));
      SEGMENT.addPixelColorXY(bee[i].aimX - 1, bee[i].aimY, CHSV(bee[i].hue, 255, 255));
      SEGMENT.addPixelColorXY(bee[i].aimX, bee[i].aimY - 1, CHSV(bee[i].hue, 255, 255));
      if (bee[i].posX != bee[i].aimX || bee[i].posY != bee[i].aimY) {
        SEGMENT.setPixelColorXY(bee[i].posX, bee[i].posY, CRGB(CHSV(bee[i].hue, 60, 255)));
        int8_t error2 = bee[i].error * 2;
        if (error2 > -bee[i].deltaY) {
          bee[i].error -= bee[i].deltaY;
          bee[i].posX += bee[i].signX;
        }
        if (error2 < bee[i].deltaX) {
          bee[i].error += bee[i].deltaX;
          bee[i].posY += bee[i].signY;
        }
      } else {
        bee[i].aimed(cols, rows);
      }
    }
    SEGMENT.blur(SEGMENT.intensity>>4);
  }
  return FRAMETIME;
}
static const char _data_FX_MODE_2DCRAZYBEES[] PROGMEM = "Crazy Bees@!,Blur;;;2";


/////////////////////////
//     2D Ghost Rider  //
/////////////////////////
//// Ghost Rider by stepko (c)2021 [https://editor.soulmatelights.com/gallery/716-ghost-rider], adapted by Blaz Kristan (AKA blazoncek)
#define LIGHTERS_AM 64  // max lighters (adequate for 32x32 matrix)
uint16_t mode_2Dghostrider(void) {
  if (!strip.isMatrix) return mode_static(); // not a 2D set-up

  const uint16_t cols = SEGMENT.virtualWidth();
  const uint16_t rows = SEGMENT.virtualHeight();

  typedef struct Lighter {
    int16_t  gPosX;
    int16_t  gPosY;
    uint16_t gAngle;
    int8_t   angleSpeed;
    uint16_t lightersPosX[LIGHTERS_AM];
    uint16_t lightersPosY[LIGHTERS_AM];
    uint16_t Angle[LIGHTERS_AM];
    uint16_t time[LIGHTERS_AM];
    bool     reg[LIGHTERS_AM];
    int8_t   Vspeed;
  } lighter_t;

  if (!SEGENV.allocateData(sizeof(lighter_t))) return mode_static(); //allocation failed
  lighter_t *lighter = reinterpret_cast<lighter_t*>(SEGENV.data);

  const size_t maxLighters = min(cols + rows, LIGHTERS_AM);

  if (SEGENV.call == 0) SEGMENT.setUpLeds();
  if (SEGENV.aux0 != cols || SEGENV.aux1 != rows) {
    SEGENV.aux0 = cols;
    SEGENV.aux1 = rows;
    SEGMENT.fill(BLACK);
    random16_set_seed(strip.now);
    lighter->angleSpeed = random8(0,20) - 10;
    lighter->Vspeed = 5;
    lighter->gPosX = (cols/2) * 10;
    lighter->gPosY = (rows/2) * 10;
    for (size_t i = 0; i < maxLighters; i++) {
      lighter->lightersPosX[i] = lighter->gPosX;
      lighter->lightersPosY[i] = lighter->gPosY + i;
      lighter->time[i] = i * 2;
    }
  }

  if (millis() > SEGENV.step) {
    SEGENV.step = millis() + 1024 / (cols+rows);

    SEGMENT.fadeToBlackBy((SEGMENT.speed>>2)+64);

    CRGB color = CRGB::White;
    SEGMENT.wu_pixel(lighter->gPosX * 256 / 10, lighter->gPosY * 256 / 10, color);

    lighter->gPosX += lighter->Vspeed * sin_t(radians(lighter->gAngle));
    lighter->gPosY += lighter->Vspeed * cos_t(radians(lighter->gAngle));
    lighter->gAngle += lighter->angleSpeed;
    if (lighter->gPosX < 0)               lighter->gPosX = (cols - 1) * 10;
    if (lighter->gPosX > (cols - 1) * 10) lighter->gPosX = 0;
    if (lighter->gPosY < 0)               lighter->gPosY = (rows - 1) * 10;
    if (lighter->gPosY > (rows - 1) * 10) lighter->gPosY = 0;
    for (size_t i = 0; i < maxLighters; i++) {
      lighter->time[i] += random8(5, 20);
      if (lighter->time[i] >= 255 ||
        (lighter->lightersPosX[i] <= 0) ||
          (lighter->lightersPosX[i] >= (cols - 1) * 10) ||
          (lighter->lightersPosY[i] <= 0) ||
          (lighter->lightersPosY[i] >= (rows - 1) * 10)) {
        lighter->reg[i] = true;
      }
      if (lighter->reg[i]) {
        lighter->lightersPosY[i] = lighter->gPosY;
        lighter->lightersPosX[i] = lighter->gPosX;
        lighter->Angle[i] = lighter->gAngle + random(-10, 10);
        lighter->time[i] = 0;
        lighter->reg[i] = false;
      } else {
        lighter->lightersPosX[i] += -7 * sin_t(radians(lighter->Angle[i]));
        lighter->lightersPosY[i] += -7 * cos_t(radians(lighter->Angle[i]));
      }
      SEGMENT.wu_pixel(lighter->lightersPosX[i] * 256 / 10, lighter->lightersPosY[i] * 256 / 10, ColorFromPalette(SEGPALETTE, (256 - lighter->time[i])));
    }
    SEGMENT.blur(SEGMENT.intensity>>3);
  }

  return FRAMETIME;
}
static const char _data_FX_MODE_2DGHOSTRIDER[] PROGMEM = "Ghost Rider@Fade rate,Blur;;!;2";


////////////////////////////
//     2D Floating Blobs  //
////////////////////////////
//// Floating Blobs by stepko (c)2021 [https://editor.soulmatelights.com/gallery/573-blobs], adapted by Blaz Kristan (AKA blazoncek)
#define MAX_BLOBS 8
uint16_t mode_2Dfloatingblobs(void) {
  if (!strip.isMatrix) return mode_static(); // not a 2D set-up

  const uint16_t cols = SEGMENT.virtualWidth();
  const uint16_t rows = SEGMENT.virtualHeight();

  typedef struct Blob {
    float x[MAX_BLOBS], y[MAX_BLOBS];
    float sX[MAX_BLOBS], sY[MAX_BLOBS]; // speed
    float r[MAX_BLOBS];
    bool grow[MAX_BLOBS];
    byte color[MAX_BLOBS];
  } blob_t;

  uint8_t Amount = (SEGMENT.intensity>>5) + 1; // NOTE: be sure to update MAX_BLOBS if you change this

  if (!SEGENV.allocateData(sizeof(blob_t))) return mode_static(); //allocation failed
  blob_t *blob = reinterpret_cast<blob_t*>(SEGENV.data);

  if (SEGENV.call == 0) SEGMENT.setUpLeds();
  if (SEGENV.aux0 != cols || SEGENV.aux1 != rows) {
    SEGENV.aux0 = cols; // re-initialise if virtual size changes
    SEGENV.aux1 = rows;
    SEGMENT.fill(BLACK);
    for (size_t i = 0; i < MAX_BLOBS; i++) {
      blob->r[i]  = random8(1, cols>8 ? (cols/4) : 2);
      blob->sX[i] = (float) random8(3, cols) / (float)(256 - SEGMENT.speed); // speed x
      blob->sY[i] = (float) random8(3, rows) / (float)(256 - SEGMENT.speed); // speed y
      blob->x[i]  = random8(0, cols-1);
      blob->y[i]  = random8(0, rows-1);
      blob->color[i] = random8();
      blob->grow[i]  = (blob->r[i] < 1.f);
      if (blob->sX[i] == 0) blob->sX[i] = 1;
      if (blob->sY[i] == 0) blob->sY[i] = 1;
    }
  }

  SEGMENT.fadeToBlackBy(20);

  // Bounce balls around
  for (size_t i = 0; i < Amount; i++) {
    if (SEGENV.step < millis()) blob->color[i] = add8(blob->color[i], 4); // slowly change color
    // change radius if needed
    if (blob->grow[i]) {
      // enlarge radius until it is >= 4
      blob->r[i] += (fabsf(blob->sX[i]) > fabsf(blob->sY[i]) ? fabsf(blob->sX[i]) : fabsf(blob->sY[i])) * 0.05f;
      if (blob->r[i] >= MIN(cols/4.f,2.f)) {
        blob->grow[i] = false;
      }
    } else {
      // reduce radius until it is < 1
      blob->r[i] -= (fabsf(blob->sX[i]) > fabsf(blob->sY[i]) ? fabsf(blob->sX[i]) : fabsf(blob->sY[i])) * 0.05f;
      if (blob->r[i] < 1.f) {
        blob->grow[i] = true;
      }
    }
    uint32_t c = SEGMENT.color_from_palette(blob->color[i], false, false, 0);
    if (blob->r[i] > 1.f) SEGMENT.fill_circle(blob->y[i], blob->x[i], roundf(blob->r[i]), c);
    else                  SEGMENT.setPixelColorXY(blob->y[i], blob->x[i], c);
    // move x
    if (blob->x[i] + blob->r[i] >= cols - 1) blob->x[i] += (blob->sX[i] * ((cols - 1 - blob->x[i]) / blob->r[i] + 0.005f));
    else if (blob->x[i] - blob->r[i] <= 0)   blob->x[i] += (blob->sX[i] * (blob->x[i] / blob->r[i] + 0.005f));
    else                                     blob->x[i] += blob->sX[i];
    // move y
    if (blob->y[i] + blob->r[i] >= rows - 1) blob->y[i] += (blob->sY[i] * ((rows - 1 - blob->y[i]) / blob->r[i] + 0.005f));
    else if (blob->y[i] - blob->r[i] <= 0)   blob->y[i] += (blob->sY[i] * (blob->y[i] / blob->r[i] + 0.005f));
    else                                     blob->y[i] += blob->sY[i];
    // bounce x
    if (blob->x[i] < 0.01f) {
      blob->sX[i] = (float)random8(3, cols) / (256 - SEGMENT.speed);
      blob->x[i]  = 0.01f;
    } else if (blob->x[i] > (float)cols - 1.01f) {
      blob->sX[i] = (float)random8(3, cols) / (256 - SEGMENT.speed);
      blob->sX[i] = -blob->sX[i];
      blob->x[i]  = (float)cols - 1.01f;
    }
    // bounce y
    if (blob->y[i] < 0.01f) {
      blob->sY[i] = (float)random8(3, rows) / (256 - SEGMENT.speed);
      blob->y[i]  = 0.01f;
    } else if (blob->y[i] > (float)rows - 1.01f) {
      blob->sY[i] = (float)random8(3, rows) / (256 - SEGMENT.speed);
      blob->sY[i] = -blob->sY[i];
      blob->y[i]  = (float)rows - 1.01f;
    }
  }
  SEGMENT.blur(SEGMENT.custom1>>2);

  if (SEGENV.step < millis()) SEGENV.step = millis() + 2000; // change colors every 2 seconds

  return FRAMETIME;
}
#undef MAX_BLOBS
static const char _data_FX_MODE_2DBLOBS[] PROGMEM = "Blobs@!,# blobs,Blur;!;!;2;c1=8";


////////////////////////////
//     2D Scrolling text  //
////////////////////////////
uint16_t mode_2Dscrollingtext(void) {
  if (!strip.isMatrix) return mode_static(); // not a 2D set-up

  const uint16_t cols = SEGMENT.virtualWidth();
  const uint16_t rows = SEGMENT.virtualHeight();

  int letterWidth;
  int letterHeight;
  switch (map(SEGMENT.custom2, 0, 255, 1, 5)) {
    default:
    case 1: letterWidth = 4; letterHeight =  6; break;
    case 2: letterWidth = 5; letterHeight =  8; break;
    case 3: letterWidth = 6; letterHeight =  8; break;
    case 4: letterWidth = 7; letterHeight =  9; break;
    case 5: letterWidth = 5; letterHeight = 12; break;
  }
  const int yoffset = map(SEGMENT.intensity, 0, 255, -rows/2, rows/2) + (rows-letterHeight)/2;
  char text[33] = {'\0'};
  if (SEGMENT.name) for (size_t i=0,j=0; i<strlen(SEGMENT.name); i++) if (SEGMENT.name[i]>31 && SEGMENT.name[i]<128) text[j++] = SEGMENT.name[i];

  if (!strlen(text) || !strncmp_P(text,PSTR("#DATE"),5) || !strncmp_P(text,PSTR("#DDMM"),5) || !strncmp_P(text,PSTR("#MMDD"),5) || !strncmp_P(text,PSTR("#TIME"),5) || !strncmp_P(text,PSTR("#HHMM"),5)) { // fallback if empty segment name: display date and time
    char sec[5];
    byte AmPmHour = hour(localTime);
    boolean isitAM = true;
    if (useAMPM) {
      if (AmPmHour > 11) { AmPmHour -= 12; isitAM = false; }
      if (AmPmHour == 0) { AmPmHour  = 12; }
    }
    if (useAMPM) sprintf_P(sec, PSTR(" %2s"), (isitAM ? "AM" : "PM"));
    else         sprintf_P(sec, PSTR(":%02d"), second(localTime));
    if      (!strncmp_P(text,PSTR("#DATE"),5)) sprintf_P(text, PSTR("%d.%d.%d"), day(localTime), month(localTime), year(localTime));
    else if (!strncmp_P(text,PSTR("#DDMM"),5)) sprintf_P(text, PSTR("%d.%d"), day(localTime), month(localTime));
    else if (!strncmp_P(text,PSTR("#MMDD"),5)) sprintf_P(text, PSTR("%d/%d"), month(localTime), day(localTime));
    else if (!strncmp_P(text,PSTR("#TIME"),5)) sprintf_P(text, PSTR("%2d:%02d%s"), AmPmHour, minute(localTime), sec);
    else if (!strncmp_P(text,PSTR("#HHMM"),5)) sprintf_P(text, PSTR("%2d:%02d"), AmPmHour, minute(localTime));
    else sprintf_P(text, PSTR("%s %d, %d %2d:%02d%s"), monthShortStr(month(localTime)), day(localTime), year(localTime), AmPmHour, minute(localTime), sec);
  }
  const int numberOfLetters = strlen(text);

  if (SEGENV.step < millis()) {
    if ((numberOfLetters * letterWidth) > cols) ++SEGENV.aux0 %= (numberOfLetters * letterWidth) + cols;      // offset
    else                                          SEGENV.aux0  = (cols + (numberOfLetters * letterWidth))/2;
    ++SEGENV.aux1 &= 0xFF; // color shift
    SEGENV.step = millis() + map(SEGMENT.speed, 0, 255, 10*FRAMETIME_FIXED, 2*FRAMETIME_FIXED);
    if (!SEGMENT.check2) {
      // we need it 3 times
      SEGMENT.fade_out(255 - (SEGMENT.custom1>>5)); // fade to background color
      SEGMENT.fade_out(255 - (SEGMENT.custom1>>5)); // fade to background color
      SEGMENT.fade_out(255 - (SEGMENT.custom1>>5)); // fade to background color
    }
  }
  for (int i = 0; i < numberOfLetters; i++) {
    if (int(cols) - int(SEGENV.aux0) + letterWidth*(i+1) < 0) continue; // don't draw characters off-screen
    uint32_t col1 = SEGMENT.color_from_palette(SEGENV.aux1, false, PALETTE_SOLID_WRAP, 0);
    uint32_t col2 = BLACK;
    if (SEGMENT.check1 && SEGMENT.palette == 0) {
      col1 = SEGCOLOR(0);
      col2 = SEGCOLOR(2);
    }
    SEGMENT.drawCharacter(text[i], int(cols) - int(SEGENV.aux0) + letterWidth*i, yoffset, letterWidth, letterHeight, col1, col2);
  }

  return FRAMETIME;
}
static const char _data_FX_MODE_2DSCROLLTEXT[] PROGMEM = "Scrolling Text@!,Y Offset,Trail,Font size,,Gradient,Overlay;!,!,Gradient;!;2;ix=128,c1=0,rev=0,mi=0,rY=0,mY=0";


////////////////////////////
//     2D Drift Rose      //
////////////////////////////
//// Drift Rose by stepko (c)2021 [https://editor.soulmatelights.com/gallery/1369-drift-rose-pattern], adapted by Blaz Kristan (AKA blazoncek)
uint16_t mode_2Ddriftrose(void) {
  if (!strip.isMatrix) return mode_static(); // not a 2D set-up

  const uint16_t cols = SEGMENT.virtualWidth();
  const uint16_t rows = SEGMENT.virtualHeight();

  const float CX = (cols-cols%2)/2.f - .5f;
  const float CY = (rows-rows%2)/2.f - .5f;
  const float L = min(cols, rows) / 2.f;

  if (SEGENV.call == 0) {
    SEGMENT.setUpLeds();
    SEGMENT.fill(BLACK);
  }

  SEGMENT.fadeToBlackBy(32+(SEGMENT.speed>>3));
  for (size_t i = 1; i < 37; i++) {
    uint32_t x = (CX + (sin_t(radians(i * 10)) * (beatsin8(i, 0, L*2)-L))) * 255.f;
    uint32_t y = (CY + (cos_t(radians(i * 10)) * (beatsin8(i, 0, L*2)-L))) * 255.f;
    SEGMENT.wu_pixel(x, y, CHSV(i * 10, 255, 255));
  }
  SEGMENT.blur((SEGMENT.intensity>>4)+1);

  return FRAMETIME;
}
static const char _data_FX_MODE_2DDRIFTROSE[] PROGMEM = "Drift Rose@Fade,Blur;;;2";

#endif // WLED_DISABLE_2D


///////////////////////////////////////////////////////////////////////////////
/********************     audio enhanced routines     ************************/
///////////////////////////////////////////////////////////////////////////////


/* use the following code to pass AudioReactive usermod variables to effect

  uint8_t  *binNum = (uint8_t*)&SEGENV.aux1, *maxVol = (uint8_t*)(&SEGENV.aux1+1); // just in case assignment
  bool      samplePeak = false;
  float     FFT_MajorPeak = 1.0;
  uint8_t  *fftResult = nullptr;
  float    *fftBin = nullptr;
  um_data_t *um_data;
  if (usermods.getUMData(&um_data, USERMOD_ID_AUDIOREACTIVE)) {
    volumeSmth    = *(float*)   um_data->u_data[0];
    volumeRaw     = *(float*)   um_data->u_data[1];
    fftResult     =  (uint8_t*) um_data->u_data[2];
    samplePeak    = *(uint8_t*) um_data->u_data[3];
    FFT_MajorPeak = *(float*)   um_data->u_data[4];
    my_magnitude  = *(float*)   um_data->u_data[5];
    maxVol        =  (uint8_t*) um_data->u_data[6];  // requires UI element (SEGMENT.customX?), changes source element
    binNum        =  (uint8_t*) um_data->u_data[7];  // requires UI element (SEGMENT.customX?), changes source element
    fftBin        =  (float*)   um_data->u_data[8];
  } else {
    // add support for no audio data
    um_data = simulateSound(SEGMENT.soundSim);
  }
*/


// a few constants needed for AudioReactive effects

// for 22Khz sampling
#define MAX_FREQUENCY   11025    // sample frequency / 2 (as per Nyquist criterion)
#define MAX_FREQ_LOG10  4.04238f // log10(MAX_FREQUENCY)

// for 20Khz sampling
//#define MAX_FREQUENCY   10240
//#define MAX_FREQ_LOG10  4.0103f

// for 10Khz sampling
//#define MAX_FREQUENCY   5120
//#define MAX_FREQ_LOG10  3.71f


/////////////////////////////////
//     * Ripple Peak           //
/////////////////////////////////
uint16_t mode_ripplepeak(void) {                // * Ripple peak. By Andrew Tuline.
                                                          // This currently has no controls.
  #define maxsteps 16                                     // Case statement wouldn't allow a variable.

  uint16_t maxRipples = 16;
  uint16_t dataSize = sizeof(Ripple) * maxRipples;
  if (!SEGENV.allocateData(dataSize)) return mode_static(); //allocation failed
  Ripple* ripples = reinterpret_cast<Ripple*>(SEGENV.data);

  um_data_t *um_data;
  if (!usermods.getUMData(&um_data, USERMOD_ID_AUDIOREACTIVE)) {
    // add support for no audio
    um_data = simulateSound(SEGMENT.soundSim);
  }
  uint8_t samplePeak    = *(uint8_t*)um_data->u_data[3];
  #ifdef ESP32
  float   FFT_MajorPeak = *(float*)  um_data->u_data[4];
  #endif
  uint8_t *maxVol       =  (uint8_t*)um_data->u_data[6];
  uint8_t *binNum       =  (uint8_t*)um_data->u_data[7];

  // printUmData();

  if (SEGENV.call == 0) {
    SEGENV.aux0 = 255;
    SEGMENT.custom1 = *binNum;
    SEGMENT.custom2 = *maxVol * 2;
  }

  *binNum = SEGMENT.custom1;                              // Select a bin.
  *maxVol = SEGMENT.custom2 / 2;                          // Our volume comparator.

  SEGMENT.fade_out(240);                                  // Lower frame rate means less effective fading than FastLED
  SEGMENT.fade_out(240);

  for (int i = 0; i < SEGMENT.intensity/16; i++) {   // Limit the number of ripples.
    if (samplePeak) ripples[i].state = 255;

    switch (ripples[i].state) {
      case 254:     // Inactive mode
        break;

      case 255:                                           // Initialize ripple variables.
        ripples[i].pos = random16(SEGLEN);
        #ifdef ESP32
          if (FFT_MajorPeak > 1)                          // log10(0) is "forbidden" (throws exception)
          ripples[i].color = (int)(log10f(FFT_MajorPeak)*128);
          else ripples[i].color = 0;
        #else
          ripples[i].color = random8();
        #endif
        ripples[i].state = 0;
        break;

      case 0:
        SEGMENT.setPixelColor(ripples[i].pos, color_blend(SEGCOLOR(1), SEGMENT.color_from_palette(ripples[i].color, false, PALETTE_SOLID_WRAP, 0), SEGENV.aux0));
        ripples[i].state++;
        break;

      case maxsteps:                                      // At the end of the ripples. 254 is an inactive mode.
        ripples[i].state = 254;
        break;

      default:                                            // Middle of the ripples.
        SEGMENT.setPixelColor((ripples[i].pos + ripples[i].state + SEGLEN) % SEGLEN, color_blend(SEGCOLOR(1), SEGMENT.color_from_palette(ripples[i].color, false, PALETTE_SOLID_WRAP, 0), SEGENV.aux0/ripples[i].state*2));
        SEGMENT.setPixelColor((ripples[i].pos - ripples[i].state + SEGLEN) % SEGLEN, color_blend(SEGCOLOR(1), SEGMENT.color_from_palette(ripples[i].color, false, PALETTE_SOLID_WRAP, 0), SEGENV.aux0/ripples[i].state*2));
        ripples[i].state++;                               // Next step.
        break;
    } // switch step
  } // for i

  return FRAMETIME;
} // mode_ripplepeak()
static const char _data_FX_MODE_RIPPLEPEAK[] PROGMEM = "Ripple Peak@Fade rate,Max # of ripples,Select bin,Volume (min);!,!;!;1v;c2=0,m12=0,si=0"; // Pixel, Beatsin


#ifndef WLED_DISABLE_2D
/////////////////////////
//    * 2D Swirl       //
/////////////////////////
// By: Mark Kriegsman https://gist.github.com/kriegsman/5adca44e14ad025e6d3b , modified by Andrew Tuline
uint16_t mode_2DSwirl(void) {
  if (!strip.isMatrix) return mode_static(); // not a 2D set-up

  const uint16_t cols = SEGMENT.virtualWidth();
  const uint16_t rows = SEGMENT.virtualHeight();

  if (SEGENV.call == 0) {
    SEGMENT.setUpLeds();
    SEGMENT.fill(BLACK);
  }

  const uint8_t borderWidth = 2;

  SEGMENT.blur(SEGMENT.custom1);

  uint8_t  i = beatsin8( 27*SEGMENT.speed/255, borderWidth, cols - borderWidth);
  uint8_t  j = beatsin8( 41*SEGMENT.speed/255, borderWidth, rows - borderWidth);
  uint8_t ni = (cols - 1) - i;
  uint8_t nj = (cols - 1) - j;
  uint16_t ms = millis();

  um_data_t *um_data;
  if (!usermods.getUMData(&um_data, USERMOD_ID_AUDIOREACTIVE)) {
    // add support for no audio
    um_data = simulateSound(SEGMENT.soundSim);
  }
  float   volumeSmth  = *(float*)   um_data->u_data[0]; //ewowi: use instead of sampleAvg???
  int16_t volumeRaw   = *(int16_t*) um_data->u_data[1];

  // printUmData();

  SEGMENT.addPixelColorXY( i, j, ColorFromPalette(SEGPALETTE, (ms / 11 + volumeSmth*4), volumeRaw * SEGMENT.intensity / 64, LINEARBLEND)); //CHSV( ms / 11, 200, 255);
  SEGMENT.addPixelColorXY( j, i, ColorFromPalette(SEGPALETTE, (ms / 13 + volumeSmth*4), volumeRaw * SEGMENT.intensity / 64, LINEARBLEND)); //CHSV( ms / 13, 200, 255);
  SEGMENT.addPixelColorXY(ni,nj, ColorFromPalette(SEGPALETTE, (ms / 17 + volumeSmth*4), volumeRaw * SEGMENT.intensity / 64, LINEARBLEND)); //CHSV( ms / 17, 200, 255);
  SEGMENT.addPixelColorXY(nj,ni, ColorFromPalette(SEGPALETTE, (ms / 29 + volumeSmth*4), volumeRaw * SEGMENT.intensity / 64, LINEARBLEND)); //CHSV( ms / 29, 200, 255);
  SEGMENT.addPixelColorXY( i,nj, ColorFromPalette(SEGPALETTE, (ms / 37 + volumeSmth*4), volumeRaw * SEGMENT.intensity / 64, LINEARBLEND)); //CHSV( ms / 37, 200, 255);
  SEGMENT.addPixelColorXY(ni, j, ColorFromPalette(SEGPALETTE, (ms / 41 + volumeSmth*4), volumeRaw * SEGMENT.intensity / 64, LINEARBLEND)); //CHSV( ms / 41, 200, 255);

  return FRAMETIME;
} // mode_2DSwirl()
static const char _data_FX_MODE_2DSWIRL[] PROGMEM = "Swirl@!,Sensitivity,Blur;,Bg Swirl;!;2v;ix=64,si=0"; // Beatsin // TODO: color 1 unused?


/////////////////////////
//    * 2D Waverly     //
/////////////////////////
// By: Stepko, https://editor.soulmatelights.com/gallery/652-wave , modified by Andrew Tuline
uint16_t mode_2DWaverly(void) {
  if (!strip.isMatrix) return mode_static(); // not a 2D set-up

  const uint16_t cols = SEGMENT.virtualWidth();
  const uint16_t rows = SEGMENT.virtualHeight();

  if (SEGENV.call == 0) {
    SEGMENT.setUpLeds();
    SEGMENT.fill(BLACK);
  }

  um_data_t *um_data;
  if (!usermods.getUMData(&um_data, USERMOD_ID_AUDIOREACTIVE)) {
    // add support for no audio
    um_data = simulateSound(SEGMENT.soundSim);
  }
  float   volumeSmth  = *(float*)   um_data->u_data[0];

  SEGMENT.fadeToBlackBy(SEGMENT.speed);

  long t = millis() / 2;
  for (int i = 0; i < cols; i++) {
    uint16_t thisVal = (1 + SEGMENT.intensity/64) * inoise8(i * 45 , t , t)/2;
    // use audio if available
    if (um_data) {
      thisVal /= 32; // reduce intensity of inoise8()
      thisVal *= volumeSmth;
    }
    uint16_t thisMax = map(thisVal, 0, 512, 0, rows);

    for (int j = 0; j < thisMax; j++) {
      SEGMENT.addPixelColorXY(i, j, ColorFromPalette(SEGPALETTE, map(j, 0, thisMax, 250, 0), 255, LINEARBLEND));
      SEGMENT.addPixelColorXY((cols - 1) - i, (rows - 1) - j, ColorFromPalette(SEGPALETTE, map(j, 0, thisMax, 250, 0), 255, LINEARBLEND));
    }
  }
  SEGMENT.blur(16);

  return FRAMETIME;
} // mode_2DWaverly()
static const char _data_FX_MODE_2DWAVERLY[] PROGMEM = "Waverly@Amplification,Sensitivity;;!;2v;ix=64,si=0"; // Beatsin

#endif // WLED_DISABLE_2D

// float version of map()
static float mapf(float x, float in_min, float in_max, float out_min, float out_max){
  return (x - in_min) * (out_max - out_min) / (in_max - in_min) + out_min;
}

// Gravity struct requited for GRAV* effects
typedef struct Gravity {
  int    topLED;
  int    gravityCounter;
} gravity;

///////////////////////
//   * GRAVCENTER    //
///////////////////////
uint16_t mode_gravcenter(void) {                // Gravcenter. By Andrew Tuline.

  const uint16_t dataSize = sizeof(gravity);
  if (!SEGENV.allocateData(dataSize)) return mode_static(); //allocation failed
  Gravity* gravcen = reinterpret_cast<Gravity*>(SEGENV.data);

  um_data_t *um_data;
  if (!usermods.getUMData(&um_data, USERMOD_ID_AUDIOREACTIVE)) {
    // add support for no audio
    um_data = simulateSound(SEGMENT.soundSim);
  }
  float   volumeSmth  = *(float*)  um_data->u_data[0];

  //SEGMENT.fade_out(240);
  SEGMENT.fade_out(251);  // 30%

  float segmentSampleAvg = volumeSmth * (float)SEGMENT.intensity / 255.0f;
  segmentSampleAvg *= 0.125; // divide by 8, to compensate for later "sensitivty" upscaling

  float mySampleAvg = mapf(segmentSampleAvg*2.0, 0, 32, 0, (float)SEGLEN/2.0); // map to pixels available in current segment
  uint16_t tempsamp = constrain(mySampleAvg, 0, SEGLEN/2);     // Keep the sample from overflowing.
  uint8_t gravity = 8 - SEGMENT.speed/32;

  for (int i=0; i<tempsamp; i++) {
    uint8_t index = inoise8(i*segmentSampleAvg+millis(), 5000+i*segmentSampleAvg);
    SEGMENT.setPixelColor(i+SEGLEN/2, color_blend(SEGCOLOR(1), SEGMENT.color_from_palette(index, false, PALETTE_SOLID_WRAP, 0), segmentSampleAvg*8));
    SEGMENT.setPixelColor(SEGLEN/2-i-1, color_blend(SEGCOLOR(1), SEGMENT.color_from_palette(index, false, PALETTE_SOLID_WRAP, 0), segmentSampleAvg*8));
  }

  if (tempsamp >= gravcen->topLED)
    gravcen->topLED = tempsamp-1;
  else if (gravcen->gravityCounter % gravity == 0)
    gravcen->topLED--;

  if (gravcen->topLED >= 0) {
    SEGMENT.setPixelColor(gravcen->topLED+SEGLEN/2, SEGMENT.color_from_palette(millis(), false, PALETTE_SOLID_WRAP, 0));
    SEGMENT.setPixelColor(SEGLEN/2-1-gravcen->topLED, SEGMENT.color_from_palette(millis(), false, PALETTE_SOLID_WRAP, 0));
  }
  gravcen->gravityCounter = (gravcen->gravityCounter + 1) % gravity;

  return FRAMETIME;
} // mode_gravcenter()
static const char _data_FX_MODE_GRAVCENTER[] PROGMEM = "Gravcenter@Rate of fall,Sensitivity;!,!;!;1v;ix=128,m12=2,si=0"; // Circle, Beatsin


///////////////////////
//   * GRAVCENTRIC   //
///////////////////////
uint16_t mode_gravcentric(void) {                     // Gravcentric. By Andrew Tuline.

  uint16_t dataSize = sizeof(gravity);
  if (!SEGENV.allocateData(dataSize)) return mode_static();     //allocation failed
  Gravity* gravcen = reinterpret_cast<Gravity*>(SEGENV.data);

  um_data_t *um_data;
  if (!usermods.getUMData(&um_data, USERMOD_ID_AUDIOREACTIVE)) {
    // add support for no audio
    um_data = simulateSound(SEGMENT.soundSim);
  }
  float   volumeSmth  = *(float*)  um_data->u_data[0];

  // printUmData();

  //SEGMENT.fade_out(240);
  //SEGMENT.fade_out(240); // twice? really?
  SEGMENT.fade_out(253);  // 50%

  float segmentSampleAvg = volumeSmth * (float)SEGMENT.intensity / 255.0;
  segmentSampleAvg *= 0.125f; // divide by 8, to compensate for later "sensitivty" upscaling

  float mySampleAvg = mapf(segmentSampleAvg*2.0, 0.0f, 32.0f, 0.0f, (float)SEGLEN/2.0); // map to pixels availeable in current segment
  int tempsamp = constrain(mySampleAvg, 0, SEGLEN/2);     // Keep the sample from overflowing.
  uint8_t gravity = 8 - SEGMENT.speed/32;

  for (int i=0; i<tempsamp; i++) {
    uint8_t index = segmentSampleAvg*24+millis()/200;
    SEGMENT.setPixelColor(i+SEGLEN/2, SEGMENT.color_from_palette(index, false, PALETTE_SOLID_WRAP, 0));
    SEGMENT.setPixelColor(SEGLEN/2-1-i, SEGMENT.color_from_palette(index, false, PALETTE_SOLID_WRAP, 0));
  }

  if (tempsamp >= gravcen->topLED)
    gravcen->topLED = tempsamp-1;
  else if (gravcen->gravityCounter % gravity == 0)
    gravcen->topLED--;

  if (gravcen->topLED >= 0) {
    SEGMENT.setPixelColor(gravcen->topLED+SEGLEN/2, CRGB::Gray);
    SEGMENT.setPixelColor(SEGLEN/2-1-gravcen->topLED, CRGB::Gray);
  }
  gravcen->gravityCounter = (gravcen->gravityCounter + 1) % gravity;

  return FRAMETIME;
} // mode_gravcentric()
static const char _data_FX_MODE_GRAVCENTRIC[] PROGMEM = "Gravcentric@Rate of fall,Sensitivity;!,!;!;1v;ix=128,m12=3,si=0"; // Corner, Beatsin


///////////////////////
//   * GRAVIMETER    //
///////////////////////
uint16_t mode_gravimeter(void) {                // Gravmeter. By Andrew Tuline.

  uint16_t dataSize = sizeof(gravity);
  if (!SEGENV.allocateData(dataSize)) return mode_static(); //allocation failed
  Gravity* gravcen = reinterpret_cast<Gravity*>(SEGENV.data);

  um_data_t *um_data;
  if (!usermods.getUMData(&um_data, USERMOD_ID_AUDIOREACTIVE)) {
    // add support for no audio
    um_data = simulateSound(SEGMENT.soundSim);
  }
  float   volumeSmth  = *(float*)  um_data->u_data[0];

  //SEGMENT.fade_out(240);
  SEGMENT.fade_out(249);  // 25%

  float segmentSampleAvg = volumeSmth * (float)SEGMENT.intensity / 255.0;
  segmentSampleAvg *= 0.25; // divide by 4, to compensate for later "sensitivty" upscaling

  float mySampleAvg = mapf(segmentSampleAvg*2.0, 0, 64, 0, (SEGLEN-1)); // map to pixels availeable in current segment
  int tempsamp = constrain(mySampleAvg,0,SEGLEN-1);       // Keep the sample from overflowing.
  uint8_t gravity = 8 - SEGMENT.speed/32;

  for (int i=0; i<tempsamp; i++) {
    uint8_t index = inoise8(i*segmentSampleAvg+millis(), 5000+i*segmentSampleAvg);
    SEGMENT.setPixelColor(i, color_blend(SEGCOLOR(1), SEGMENT.color_from_palette(index, false, PALETTE_SOLID_WRAP, 0), segmentSampleAvg*8));
  }

  if (tempsamp >= gravcen->topLED)
    gravcen->topLED = tempsamp;
  else if (gravcen->gravityCounter % gravity == 0)
    gravcen->topLED--;

  if (gravcen->topLED > 0) {
    SEGMENT.setPixelColor(gravcen->topLED, SEGMENT.color_from_palette(millis(), false, PALETTE_SOLID_WRAP, 0));
  }
  gravcen->gravityCounter = (gravcen->gravityCounter + 1) % gravity;

  return FRAMETIME;
} // mode_gravimeter()
static const char _data_FX_MODE_GRAVIMETER[] PROGMEM = "Gravimeter@Rate of fall,Sensitivity;!,!;!;1v;ix=128,m12=2,si=0"; // Circle, Beatsin


//////////////////////
//   * JUGGLES      //
//////////////////////
uint16_t mode_juggles(void) {                   // Juggles. By Andrew Tuline.
  um_data_t *um_data;
  if (!usermods.getUMData(&um_data, USERMOD_ID_AUDIOREACTIVE)) {
    // add support for no audio
    um_data = simulateSound(SEGMENT.soundSim);
  }
  float   volumeSmth   = *(float*)  um_data->u_data[0];

  SEGMENT.fade_out(224); // 6.25%
  uint16_t my_sampleAgc = fmax(fmin(volumeSmth, 255.0), 0);

  for (size_t i=0; i<SEGMENT.intensity/32+1U; i++) {
    SEGMENT.setPixelColor(beatsin16(SEGMENT.speed/4+i*2,0,SEGLEN-1), color_blend(SEGCOLOR(1), SEGMENT.color_from_palette(millis()/4+i*2, false, PALETTE_SOLID_WRAP, 0), my_sampleAgc));
  }

  return FRAMETIME;
} // mode_juggles()
static const char _data_FX_MODE_JUGGLES[] PROGMEM = "Juggles@!,# of balls;!,!;!;1v;m12=0,si=0"; // Pixels, Beatsin


//////////////////////
//   * MATRIPIX     //
//////////////////////
uint16_t mode_matripix(void) {                  // Matripix. By Andrew Tuline.
  // even with 1D effect we have to take logic for 2D segments for allocation as fill_solid() fills whole segment

  um_data_t *um_data;
  if (!usermods.getUMData(&um_data, USERMOD_ID_AUDIOREACTIVE)) {
    // add support for no audio
    um_data = simulateSound(SEGMENT.soundSim);
  }
  int16_t volumeRaw    = *(int16_t*)um_data->u_data[1];

  if (SEGENV.call == 0) {
    SEGMENT.setUpLeds();
    SEGMENT.fill(BLACK);
  }

  uint8_t secondHand = micros()/(256-SEGMENT.speed)/500 % 16;
  if(SEGENV.aux0 != secondHand) {
    SEGENV.aux0 = secondHand;

    int pixBri = volumeRaw * SEGMENT.intensity / 64;
    for (int i=0; i<SEGLEN-1; i++) SEGMENT.setPixelColor(i, SEGMENT.getPixelColor(i+1)); // shift left
    SEGMENT.setPixelColor(SEGLEN-1, color_blend(SEGCOLOR(1), SEGMENT.color_from_palette(millis(), false, PALETTE_SOLID_WRAP, 0), pixBri));
  }

  return FRAMETIME;
} // mode_matripix()
static const char _data_FX_MODE_MATRIPIX[] PROGMEM = "Matripix@!,Brightness;!,!;!;1v;ix=64,m12=2,si=1"; //,rev=1,mi=1,rY=1,mY=1 Circle, WeWillRockYou, reverseX


//////////////////////
//   * MIDNOISE     //
//////////////////////
uint16_t mode_midnoise(void) {                  // Midnoise. By Andrew Tuline.
// Changing xdist to SEGENV.aux0 and ydist to SEGENV.aux1.

  um_data_t *um_data;
  if (!usermods.getUMData(&um_data, USERMOD_ID_AUDIOREACTIVE)) {
    // add support for no audio
    um_data = simulateSound(SEGMENT.soundSim);
  }
  float   volumeSmth   = *(float*)  um_data->u_data[0];

  SEGMENT.fade_out(SEGMENT.speed);
  SEGMENT.fade_out(SEGMENT.speed);

  float tmpSound2 = volumeSmth * (float)SEGMENT.intensity / 256.0;  // Too sensitive.
  tmpSound2 *= (float)SEGMENT.intensity / 128.0;              // Reduce sensitity/length.

  int maxLen = mapf(tmpSound2, 0, 127, 0, SEGLEN/2);
  if (maxLen >SEGLEN/2) maxLen = SEGLEN/2;

  for (int i=(SEGLEN/2-maxLen); i<(SEGLEN/2+maxLen); i++) {
    uint8_t index = inoise8(i*volumeSmth+SEGENV.aux0, SEGENV.aux1+i*volumeSmth);  // Get a value from the noise function. I'm using both x and y axis.
    SEGMENT.setPixelColor(i, SEGMENT.color_from_palette(index, false, PALETTE_SOLID_WRAP, 0));
  }

  SEGENV.aux0=SEGENV.aux0+beatsin8(5,0,10);
  SEGENV.aux1=SEGENV.aux1+beatsin8(4,0,10);

  return FRAMETIME;
} // mode_midnoise()
static const char _data_FX_MODE_MIDNOISE[] PROGMEM = "Midnoise@Fade rate,Max. length;!,!;!;1v;ix=128,m12=1,si=0"; // Bar, Beatsin


//////////////////////
//   * NOISEFIRE    //
//////////////////////
// I am the god of hellfire. . . Volume (only) reactive fire routine. Oh, look how short this is.
uint16_t mode_noisefire(void) {                 // Noisefire. By Andrew Tuline.
  CRGBPalette16 myPal = CRGBPalette16(CHSV(0,255,2),    CHSV(0,255,4),    CHSV(0,255,8), CHSV(0, 255, 8),  // Fire palette definition. Lower value = darker.
                                      CHSV(0, 255, 16), CRGB::Red,        CRGB::Red,     CRGB::Red,
                                      CRGB::DarkOrange, CRGB::DarkOrange, CRGB::Orange,  CRGB::Orange,
                                      CRGB::Yellow,     CRGB::Orange,     CRGB::Yellow,  CRGB::Yellow);

  um_data_t *um_data;
  if (!usermods.getUMData(&um_data, USERMOD_ID_AUDIOREACTIVE)) {
    // add support for no audio
    um_data = simulateSound(SEGMENT.soundSim);
  }
  float   volumeSmth   = *(float*)  um_data->u_data[0];

  if (SEGENV.call == 0) SEGMENT.fill(BLACK);

  for (int i = 0; i < SEGLEN; i++) {
    uint16_t index = inoise8(i*SEGMENT.speed/64,millis()*SEGMENT.speed/64*SEGLEN/255);  // X location is constant, but we move along the Y at the rate of millis(). By Andrew Tuline.
    index = (255 - i*256/SEGLEN) * index/(256-SEGMENT.intensity);                       // Now we need to scale index so that it gets blacker as we get close to one of the ends.
                                                                                        // This is a simple y=mx+b equation that's been scaled. index/128 is another scaling.

    CRGB color = ColorFromPalette(myPal, index, volumeSmth*2, LINEARBLEND);     // Use the my own palette.
    SEGMENT.setPixelColor(i, color);
  }

  return FRAMETIME;
} // mode_noisefire()
static const char _data_FX_MODE_NOISEFIRE[] PROGMEM = "Noisefire@!,!;;;1v;m12=2,si=0"; // Circle, Beatsin


///////////////////////
//   * Noisemeter    //
///////////////////////
uint16_t mode_noisemeter(void) {                // Noisemeter. By Andrew Tuline.

  um_data_t *um_data;
  if (!usermods.getUMData(&um_data, USERMOD_ID_AUDIOREACTIVE)) {
    // add support for no audio
    um_data = simulateSound(SEGMENT.soundSim);
  }
  float   volumeSmth   = *(float*)  um_data->u_data[0];
  int16_t volumeRaw    = *(int16_t*)um_data->u_data[1];

  //uint8_t fadeRate = map(SEGMENT.speed,0,255,224,255);
  uint8_t fadeRate = map(SEGMENT.speed,0,255,200,254);
  SEGMENT.fade_out(fadeRate);

  float tmpSound2 = volumeRaw * 2.0 * (float)SEGMENT.intensity / 255.0;
  int maxLen = mapf(tmpSound2, 0, 255, 0, SEGLEN); // map to pixels availeable in current segment              // Still a bit too sensitive.
  if (maxLen <0) maxLen = 0;
  if (maxLen >SEGLEN) maxLen = SEGLEN;

  for (int i=0; i<maxLen; i++) {                                    // The louder the sound, the wider the soundbar. By Andrew Tuline.
    uint8_t index = inoise8(i*volumeSmth+SEGENV.aux0, SEGENV.aux1+i*volumeSmth);  // Get a value from the noise function. I'm using both x and y axis.
    SEGMENT.setPixelColor(i, SEGMENT.color_from_palette(index, false, PALETTE_SOLID_WRAP, 0));
  }

  SEGENV.aux0+=beatsin8(5,0,10);
  SEGENV.aux1+=beatsin8(4,0,10);

  return FRAMETIME;
} // mode_noisemeter()
static const char _data_FX_MODE_NOISEMETER[] PROGMEM = "Noisemeter@Fade rate,Width;!,!;!;1v;ix=128,m12=2,si=0"; // Circle, Beatsin


//////////////////////
//   * PIXELWAVE    //
//////////////////////
uint16_t mode_pixelwave(void) {                 // Pixelwave. By Andrew Tuline.
  // even with 1D effect we have to take logic for 2D segments for allocation as fill_solid() fills whole segment

  if (SEGENV.call == 0) {
    SEGMENT.setUpLeds();
    SEGMENT.fill(BLACK);
  }

  um_data_t *um_data;
  if (!usermods.getUMData(&um_data, USERMOD_ID_AUDIOREACTIVE)) {
    // add support for no audio
    um_data = simulateSound(SEGMENT.soundSim);
  }
  int16_t volumeRaw    = *(int16_t*)um_data->u_data[1];

  uint8_t secondHand = micros()/(256-SEGMENT.speed)/500+1 % 16;
  if (SEGENV.aux0 != secondHand) {
    SEGENV.aux0 = secondHand;

    int pixBri = volumeRaw * SEGMENT.intensity / 64;

    SEGMENT.setPixelColor(SEGLEN/2, color_blend(SEGCOLOR(1), SEGMENT.color_from_palette(millis(), false, PALETTE_SOLID_WRAP, 0), pixBri));
    for (int i = SEGLEN - 1; i > SEGLEN/2; i--)   SEGMENT.setPixelColor(i, SEGMENT.getPixelColor(i-1)); //move to the left
    for (int i = 0; i < SEGLEN/2; i++)            SEGMENT.setPixelColor(i, SEGMENT.getPixelColor(i+1)); // move to the right
  }

  return FRAMETIME;
} // mode_pixelwave()
static const char _data_FX_MODE_PIXELWAVE[] PROGMEM = "Pixelwave@!,Sensitivity;!,!;!;1v;ix=64,m12=2,si=0"; // Circle, Beatsin


//////////////////////
//   * PLASMOID     //
//////////////////////
typedef struct Plasphase {
  int16_t    thisphase;
  int16_t    thatphase;
} plasphase;

uint16_t mode_plasmoid(void) {                  // Plasmoid. By Andrew Tuline.
  // even with 1D effect we have to take logic for 2D segments for allocation as fill_solid() fills whole segment
  if (!SEGENV.allocateData(sizeof(plasphase))) return mode_static(); //allocation failed
  Plasphase* plasmoip = reinterpret_cast<Plasphase*>(SEGENV.data);

  um_data_t *um_data;
  if (!usermods.getUMData(&um_data, USERMOD_ID_AUDIOREACTIVE)) {
    // add support for no audio
    um_data = simulateSound(SEGMENT.soundSim);
  }
  float   volumeSmth   = *(float*)  um_data->u_data[0];

  SEGMENT.fadeToBlackBy(32);

  plasmoip->thisphase += beatsin8(6,-4,4);                          // You can change direction and speed individually.
  plasmoip->thatphase += beatsin8(7,-4,4);                          // Two phase values to make a complex pattern. By Andrew Tuline.

  for (int i=0; i<SEGLEN; i++) {                          // For each of the LED's in the strand, set a brightness based on a wave as follows.
    // updated, similar to "plasma" effect - softhack007
    uint8_t thisbright = cubicwave8(((i*(1 + (3*SEGMENT.speed/32)))+plasmoip->thisphase) & 0xFF)/2;
    thisbright += cos8(((i*(97 +(5*SEGMENT.speed/32)))+plasmoip->thatphase) & 0xFF)/2; // Let's munge the brightness a bit and animate it all with the phases.

    uint8_t colorIndex=thisbright;
    if (volumeSmth * SEGMENT.intensity / 64 < thisbright) {thisbright = 0;}

    SEGMENT.addPixelColor(i, color_blend(SEGCOLOR(1), SEGMENT.color_from_palette(colorIndex, false, PALETTE_SOLID_WRAP, 0), thisbright));
  }

  return FRAMETIME;
} // mode_plasmoid()
static const char _data_FX_MODE_PLASMOID[] PROGMEM = "Plasmoid@Phase,# of pixels;!,!;!;1v;sx=128,ix=128,m12=0,si=0"; // Pixels, Beatsin


///////////////////////
//   * PUDDLEPEAK    //
///////////////////////
// Andrew's crappy peak detector. If I were 40+ years younger, I'd learn signal processing.
uint16_t mode_puddlepeak(void) {                // Puddlepeak. By Andrew Tuline.

  uint16_t size = 0;
  uint8_t fadeVal = map(SEGMENT.speed,0,255, 224, 254);
  uint16_t pos = random(SEGLEN);                          // Set a random starting position.

  um_data_t *um_data;
  if (!usermods.getUMData(&um_data, USERMOD_ID_AUDIOREACTIVE)) {
    // add support for no audio
    um_data = simulateSound(SEGMENT.soundSim);
  }
  uint8_t samplePeak = *(uint8_t*)um_data->u_data[3];
  uint8_t *maxVol    =  (uint8_t*)um_data->u_data[6];
  uint8_t *binNum    =  (uint8_t*)um_data->u_data[7];
  float   volumeSmth   = *(float*)  um_data->u_data[0];

  if (SEGENV.call == 0) {
    SEGMENT.custom1 = *binNum;
    SEGMENT.custom2 = *maxVol * 2;
  }

  *binNum = SEGMENT.custom1;                              // Select a bin.
  *maxVol = SEGMENT.custom2 / 2;                          // Our volume comparator.

  SEGMENT.fade_out(fadeVal);

  if (samplePeak == 1) {
    size = volumeSmth * SEGMENT.intensity /256 /4 + 1;    // Determine size of the flash based on the volume.
    if (pos+size>= SEGLEN) size = SEGLEN - pos;
  }

  for (int i=0; i<size; i++) {                            // Flash the LED's.
    SEGMENT.setPixelColor(pos+i, SEGMENT.color_from_palette(millis(), false, PALETTE_SOLID_WRAP, 0));
  }

  return FRAMETIME;
} // mode_puddlepeak()
static const char _data_FX_MODE_PUDDLEPEAK[] PROGMEM = "Puddlepeak@Fade rate,Puddle size,Select bin,Volume (min);!,!;!;1v;c2=0,m12=0,si=0"; // Pixels, Beatsin


//////////////////////
//   * PUDDLES      //
//////////////////////
uint16_t mode_puddles(void) {                   // Puddles. By Andrew Tuline.
  uint16_t size = 0;
  uint8_t fadeVal = map(SEGMENT.speed, 0, 255, 224, 254);
  uint16_t pos = random16(SEGLEN);                        // Set a random starting position.

  SEGMENT.fade_out(fadeVal);

  um_data_t *um_data;
  if (!usermods.getUMData(&um_data, USERMOD_ID_AUDIOREACTIVE)) {
    // add support for no audio
    um_data = simulateSound(SEGMENT.soundSim);
  }
  int16_t volumeRaw    = *(int16_t*)um_data->u_data[1];

  if (volumeRaw > 1) {
    size = volumeRaw * SEGMENT.intensity /256 /8 + 1;        // Determine size of the flash based on the volume.
    if (pos+size >= SEGLEN) size = SEGLEN - pos;
  }

  for (int i=0; i<size; i++) {                          // Flash the LED's.
    SEGMENT.setPixelColor(pos+i, SEGMENT.color_from_palette(millis(), false, PALETTE_SOLID_WRAP, 0));
  }

  return FRAMETIME;
} // mode_puddles()
static const char _data_FX_MODE_PUDDLES[] PROGMEM = "Puddles@Fade rate,Puddle size;!,!;!;1v;m12=0,si=0"; // Pixels, Beatsin


//////////////////////
//     * PIXELS     //
//////////////////////
uint16_t mode_pixels(void) {                    // Pixels. By Andrew Tuline.

  if (!SEGENV.allocateData(32*sizeof(uint8_t))) return mode_static(); //allocation failed
  uint8_t *myVals = reinterpret_cast<uint8_t*>(SEGENV.data); // Used to store a pile of samples because WLED frame rate and WLED sample rate are not synchronized. Frame rate is too low.

  um_data_t *um_data;
  if (!usermods.getUMData(&um_data, USERMOD_ID_AUDIOREACTIVE)) {
    um_data = simulateSound(SEGMENT.soundSim);
  }
  float   volumeSmth   = *(float*)  um_data->u_data[0];

  myVals[millis()%32] = volumeSmth;    // filling values semi randomly

  SEGMENT.fade_out(64+(SEGMENT.speed>>1));

  for (int i=0; i <SEGMENT.intensity/8; i++) {
    uint16_t segLoc = random16(SEGLEN);                    // 16 bit for larger strands of LED's.
    SEGMENT.setPixelColor(segLoc, color_blend(SEGCOLOR(1), SEGMENT.color_from_palette(myVals[i%32]+i*4, false, PALETTE_SOLID_WRAP, 0), volumeSmth));
  }

  return FRAMETIME;
} // mode_pixels()
static const char _data_FX_MODE_PIXELS[] PROGMEM = "Pixels@Fade rate,# of pixels;!,!;!;1v;m12=0,si=0"; // Pixels, Beatsin


///////////////////////////////
//     BEGIN FFT ROUTINES    //
///////////////////////////////


//////////////////////
//    ** Blurz      //
//////////////////////
uint16_t mode_blurz(void) {                    // Blurz. By Andrew Tuline.
  // even with 1D effect we have to take logic for 2D segments for allocation as fill_solid() fills whole segment

  um_data_t *um_data;
  if (!usermods.getUMData(&um_data, USERMOD_ID_AUDIOREACTIVE)) {
    // add support for no audio
    um_data = simulateSound(SEGMENT.soundSim);
  }
  uint8_t *fftResult = (uint8_t*)um_data->u_data[2];

  if (SEGENV.call == 0) {
    SEGMENT.fill(BLACK);
    SEGENV.aux0 = 0;
  }

  int fadeoutDelay = (256 - SEGMENT.speed) / 32;
  if ((fadeoutDelay <= 1 ) || ((SEGENV.call % fadeoutDelay) == 0)) SEGMENT.fade_out(SEGMENT.speed);

  SEGENV.step += FRAMETIME;
  if (SEGENV.step > SPEED_FORMULA_L) {
    uint16_t segLoc = random16(SEGLEN);
    SEGMENT.setPixelColor(segLoc, color_blend(SEGCOLOR(1), SEGMENT.color_from_palette(2*fftResult[SEGENV.aux0%16]*240/(SEGLEN-1), false, PALETTE_SOLID_WRAP, 0), 2*fftResult[SEGENV.aux0%16]));
    ++(SEGENV.aux0) %= 16; // make sure it doesn't cross 16

    SEGENV.step = 1;
    SEGMENT.blur(SEGMENT.intensity);
  }

  return FRAMETIME;
} // mode_blurz()
static const char _data_FX_MODE_BLURZ[] PROGMEM = "Blurz@Fade rate,Blur;!,Color mix;!;1f;m12=0,si=0"; // Pixels, Beatsin


/////////////////////////
//   ** DJLight        //
/////////////////////////
uint16_t mode_DJLight(void) {                   // Written by ??? Adapted by Will Tatam.
  const int mid = SEGLEN / 2;

  um_data_t *um_data;
  if (!usermods.getUMData(&um_data, USERMOD_ID_AUDIOREACTIVE)) {
    // add support for no audio
    um_data = simulateSound(SEGMENT.soundSim);
  }
  uint8_t *fftResult = (uint8_t*)um_data->u_data[2];

  if (SEGENV.call == 0) {
    SEGMENT.setUpLeds();
    SEGMENT.fill(BLACK);
  }

  uint8_t secondHand = micros()/(256-SEGMENT.speed)/500+1 % 64;
  if (SEGENV.aux0 != secondHand) {                        // Triggered millis timing.
    SEGENV.aux0 = secondHand;

    CRGB color = CRGB(fftResult[15]/2, fftResult[5]/2, fftResult[0]/2); // 16-> 15 as 16 is out of bounds
    SEGMENT.setPixelColor(mid, color.fadeToBlackBy(map(fftResult[4], 0, 255, 255, 4)));     // TODO - Update

    for (int i = SEGLEN - 1; i > mid; i--)   SEGMENT.setPixelColor(i, SEGMENT.getPixelColor(i-1)); // move to the left
    for (int i = 0; i < mid; i++)            SEGMENT.setPixelColor(i, SEGMENT.getPixelColor(i+1)); // move to the right
  }

  return FRAMETIME;
} // mode_DJLight()
static const char _data_FX_MODE_DJLIGHT[] PROGMEM = "DJ Light@Speed;;;1f;m12=2,si=0"; // Circle, Beatsin


////////////////////
//   ** Freqmap   //
////////////////////
uint16_t mode_freqmap(void) {                   // Map FFT_MajorPeak to SEGLEN. Would be better if a higher framerate.
  // Start frequency = 60 Hz and log10(60) = 1.78
  // End frequency = MAX_FREQUENCY in Hz and lo10(MAX_FREQUENCY) = MAX_FREQ_LOG10

  um_data_t *um_data;
  if (!usermods.getUMData(&um_data, USERMOD_ID_AUDIOREACTIVE)) {
    // add support for no audio
    um_data = simulateSound(SEGMENT.soundSim);
  }
  float FFT_MajorPeak = *(float*)um_data->u_data[4];
  float my_magnitude  = *(float*)um_data->u_data[5] / 4.0f;
  if (FFT_MajorPeak < 1) FFT_MajorPeak = 1;                                         // log10(0) is "forbidden" (throws exception)

  if (SEGENV.call == 0) SEGMENT.fill(BLACK);
  int fadeoutDelay = (256 - SEGMENT.speed) / 32;
  if ((fadeoutDelay <= 1 ) || ((SEGENV.call % fadeoutDelay) == 0)) SEGMENT.fade_out(SEGMENT.speed);

  int locn = (log10f((float)FFT_MajorPeak) - 1.78f) * (float)SEGLEN/(MAX_FREQ_LOG10 - 1.78f);  // log10 frequency range is from 1.78 to 3.71. Let's scale to SEGLEN.
  if (locn < 1) locn = 0; // avoid underflow

  if (locn >=SEGLEN) locn = SEGLEN-1;
  uint16_t pixCol = (log10f(FFT_MajorPeak) - 1.78f) * 255.0f/(MAX_FREQ_LOG10 - 1.78f);   // Scale log10 of frequency values to the 255 colour index.
  if (FFT_MajorPeak < 61.0f) pixCol = 0;                                                 // handle underflow

  uint16_t bright = (int)my_magnitude;

  SEGMENT.setPixelColor(locn, color_blend(SEGCOLOR(1), SEGMENT.color_from_palette(SEGMENT.intensity+pixCol, false, PALETTE_SOLID_WRAP, 0), bright));

  return FRAMETIME;
} // mode_freqmap()
static const char _data_FX_MODE_FREQMAP[] PROGMEM = "Freqmap@Fade rate,Starting color;!,!;!;1f;m12=0,si=0"; // Pixels, Beatsin


///////////////////////
//   ** Freqmatrix   //
///////////////////////
uint16_t mode_freqmatrix(void) {                // Freqmatrix. By Andreas Pleschung.
  um_data_t *um_data;
  if (!usermods.getUMData(&um_data, USERMOD_ID_AUDIOREACTIVE)) {
    // add support for no audio
    um_data = simulateSound(SEGMENT.soundSim);
  }
  float FFT_MajorPeak = *(float*)um_data->u_data[4];
  float volumeSmth    = *(float*)um_data->u_data[0];

  if (SEGENV.call == 0) {
    SEGMENT.setUpLeds();
    SEGMENT.fill(BLACK);
  }

  uint8_t secondHand = micros()/(256-SEGMENT.speed)/500 % 16;
  if(SEGENV.aux0 != secondHand) {
    SEGENV.aux0 = secondHand;

    uint8_t sensitivity = map(SEGMENT.custom3, 0, 31, 1, 10); // reduced resolution slider
    int pixVal = (volumeSmth * SEGMENT.intensity * sensitivity) / 256.0f;
    if (pixVal > 255) pixVal = 255;

    float intensity = map(pixVal, 0, 255, 0, 100) / 100.0f;  // make a brightness from the last avg

    CRGB color = CRGB::Black;

    if (FFT_MajorPeak > MAX_FREQUENCY) FFT_MajorPeak = 1;
    // MajorPeak holds the freq. value which is most abundant in the last sample.
    // With our sampling rate of 10240Hz we have a usable freq range from roughtly 80Hz to 10240/2 Hz
    // we will treat everything with less than 65Hz as 0

    if (FFT_MajorPeak < 80) {
      color = CRGB::Black;
    } else {
      int upperLimit = 80 + 42 * SEGMENT.custom2;
      int lowerLimit = 80 + 3 * SEGMENT.custom1;
      uint8_t i =  lowerLimit!=upperLimit ? map(FFT_MajorPeak, lowerLimit, upperLimit, 0, 255) : FFT_MajorPeak;  // may under/overflow - so we enforce uint8_t
      uint16_t b = 255 * intensity;
      if (b > 255) b = 255;
      color = CHSV(i, 240, (uint8_t)b); // implicit conversion to RGB supplied by FastLED
    }

    // shift the pixels one pixel up
    SEGMENT.setPixelColor(0, color);
    for (int i = SEGLEN - 1; i > 0; i--) SEGMENT.setPixelColor(i, SEGMENT.getPixelColor(i-1)); //move to the left
  }

  return FRAMETIME;
} // mode_freqmatrix()
static const char _data_FX_MODE_FREQMATRIX[] PROGMEM = "Freqmatrix@Time delay,Sound effect,Low bin,High bin,Sensivity;;;1f;m12=3,si=0"; // Corner, Beatsin


//////////////////////
//   ** Freqpixels  //
//////////////////////
// Start frequency = 60 Hz and log10(60) = 1.78
// End frequency = 5120 Hz and lo10(5120) = 3.71
//  SEGMENT.speed select faderate
//  SEGMENT.intensity select colour index
uint16_t mode_freqpixels(void) {                // Freqpixel. By Andrew Tuline.
  um_data_t *um_data;
  if (!usermods.getUMData(&um_data, USERMOD_ID_AUDIOREACTIVE)) {
    // add support for no audio
    um_data = simulateSound(SEGMENT.soundSim);
  }
  float FFT_MajorPeak = *(float*)um_data->u_data[4];
  float my_magnitude  = *(float*)um_data->u_data[5] / 16.0f;
  if (FFT_MajorPeak < 1) FFT_MajorPeak = 1;                                         // log10(0) is "forbidden" (throws exception)

  uint16_t fadeRate = 2*SEGMENT.speed - SEGMENT.speed*SEGMENT.speed/255;    // Get to 255 as quick as you can.

  if (SEGENV.call == 0) SEGMENT.fill(BLACK);
  int fadeoutDelay = (256 - SEGMENT.speed) / 64;
  if ((fadeoutDelay <= 1 ) || ((SEGENV.call % fadeoutDelay) == 0)) SEGMENT.fade_out(fadeRate);

  for (int i=0; i < SEGMENT.intensity/32+1; i++) {
    uint16_t locn = random16(0,SEGLEN);
    uint8_t pixCol = (log10f(FFT_MajorPeak) - 1.78f) * 255.0f/(MAX_FREQ_LOG10 - 1.78f);  // Scale log10 of frequency values to the 255 colour index.
    if (FFT_MajorPeak < 61.0f) pixCol = 0;                                               // handle underflow
    SEGMENT.setPixelColor(locn, color_blend(SEGCOLOR(1), SEGMENT.color_from_palette(SEGMENT.intensity+pixCol, false, PALETTE_SOLID_WRAP, 0), (int)my_magnitude));
  }

  return FRAMETIME;
} // mode_freqpixels()
static const char _data_FX_MODE_FREQPIXELS[] PROGMEM = "Freqpixels@Fade rate,Starting color and # of pixels;;;1f;m12=0,si=0"; // Pixels, Beatsin


//////////////////////
//   ** Freqwave    //
//////////////////////
// Assign a color to the central (starting pixels) based on the predominant frequencies and the volume. The color is being determined by mapping the MajorPeak from the FFT
// and then mapping this to the HSV color circle. Currently we are sampling at 10240 Hz, so the highest frequency we can look at is 5120Hz.
//
// SEGMENT.custom1: the lower cut off point for the FFT. (many, most time the lowest values have very little information since they are FFT conversion artifacts. Suggested value is close to but above 0
// SEGMENT.custom2: The high cut off point. This depends on your sound profile. Most music looks good when this slider is between 50% and 100%.
// SEGMENT.custom3: "preamp" for the audio signal for audio10.
//
// I suggest that for this effect you turn the brightness to 95%-100% but again it depends on your soundprofile you find yourself in.
// Instead of using colorpalettes, This effect works on the HSV color circle with red being the lowest frequency
//
// As a compromise between speed and accuracy we are currently sampling with 10240Hz, from which we can then determine with a 512bin FFT our max frequency is 5120Hz.
// Depending on the music stream you have you might find it useful to change the frequency mapping.
uint16_t mode_freqwave(void) {                  // Freqwave. By Andreas Pleschung.
  um_data_t *um_data;
  if (!usermods.getUMData(&um_data, USERMOD_ID_AUDIOREACTIVE)) {
    // add support for no audio
    um_data = simulateSound(SEGMENT.soundSim);
  }
  float FFT_MajorPeak = *(float*)um_data->u_data[4];
  float volumeSmth    = *(float*)um_data->u_data[0];

  if (SEGENV.call == 0) {
    SEGMENT.setUpLeds();
    SEGMENT.fill(BLACK);
  }

  uint8_t secondHand = micros()/(256-SEGMENT.speed)/500 % 16;
  if(SEGENV.aux0 != secondHand) {
    SEGENV.aux0 = secondHand;

    float sensitivity = mapf(SEGMENT.custom3, 1, 31, 1, 10); // reduced resolution slider
    float pixVal = volumeSmth * (float)SEGMENT.intensity / 256.0f * sensitivity;
    if (pixVal > 255) pixVal = 255;

    float intensity = mapf(pixVal, 0, 255, 0, 100) / 100.0f;  // make a brightness from the last avg

    CRGB color = 0;

    if (FFT_MajorPeak > MAX_FREQUENCY) FFT_MajorPeak = 1.0f;
    // MajorPeak holds the freq. value which is most abundant in the last sample.
    // With our sampling rate of 10240Hz we have a usable freq range from roughtly 80Hz to 10240/2 Hz
    // we will treat everything with less than 65Hz as 0

    if (FFT_MajorPeak < 80) {
      color = CRGB::Black;
    } else {
      int upperLimit = 80 + 42 * SEGMENT.custom2;
      int lowerLimit = 80 + 3 * SEGMENT.custom1;
      uint8_t i =  lowerLimit!=upperLimit ? map(FFT_MajorPeak, lowerLimit, upperLimit, 0, 255) : FFT_MajorPeak; // may under/overflow - so we enforce uint8_t
      uint16_t b = 255.0 * intensity;
      if (b > 255) b=255;
      color = CHSV(i, 240, (uint8_t)b); // implicit conversion to RGB supplied by FastLED
    }

    SEGMENT.setPixelColor(SEGLEN/2, color);

    // shift the pixels one pixel outwards
    for (int i = SEGLEN - 1; i > SEGLEN/2; i--)   SEGMENT.setPixelColor(i, SEGMENT.getPixelColor(i-1)); //move to the left
    for (int i = 0; i < SEGLEN/2; i++)            SEGMENT.setPixelColor(i, SEGMENT.getPixelColor(i+1)); // move to the right
  }

  return FRAMETIME;
} // mode_freqwave()
static const char _data_FX_MODE_FREQWAVE[] PROGMEM = "Freqwave@Time delay,Sound effect,Low bin,High bin,Pre-amp;;;1f;m12=2,si=0"; // Circle, Beatsin


///////////////////////
//    ** Gravfreq    //
///////////////////////
uint16_t mode_gravfreq(void) {                  // Gravfreq. By Andrew Tuline.

  uint16_t dataSize = sizeof(gravity);
  if (!SEGENV.allocateData(dataSize)) return mode_static(); //allocation failed
  Gravity* gravcen = reinterpret_cast<Gravity*>(SEGENV.data);

  um_data_t *um_data;
  if (!usermods.getUMData(&um_data, USERMOD_ID_AUDIOREACTIVE)) {
    // add support for no audio
    um_data = simulateSound(SEGMENT.soundSim);
  }
  float   FFT_MajorPeak = *(float*)um_data->u_data[4];
  float   volumeSmth    = *(float*)um_data->u_data[0];
  if (FFT_MajorPeak < 1) FFT_MajorPeak = 1;                                         // log10(0) is "forbidden" (throws exception)

  SEGMENT.fade_out(250);

  float segmentSampleAvg = volumeSmth * (float)SEGMENT.intensity / 255.0f;
  segmentSampleAvg *= 0.125; // divide by 8,  to compensate for later "sensitivty" upscaling

  float mySampleAvg = mapf(segmentSampleAvg*2.0f, 0,32, 0, (float)SEGLEN/2.0); // map to pixels availeable in current segment
  int tempsamp = constrain(mySampleAvg,0,SEGLEN/2);     // Keep the sample from overflowing.
  uint8_t gravity = 8 - SEGMENT.speed/32;

  for (int i=0; i<tempsamp; i++) {

    //uint8_t index = (log10((int)FFT_MajorPeak) - (3.71-1.78)) * 255; //int? shouldn't it be floor() or similar
    uint8_t index = (log10f(FFT_MajorPeak) - (MAX_FREQ_LOG10 - 1.78f)) * 255; //int? shouldn't it be floor() or similar

    SEGMENT.setPixelColor(i+SEGLEN/2, SEGMENT.color_from_palette(index, false, PALETTE_SOLID_WRAP, 0));
    SEGMENT.setPixelColor(SEGLEN/2-i-1, SEGMENT.color_from_palette(index, false, PALETTE_SOLID_WRAP, 0));
  }

  if (tempsamp >= gravcen->topLED)
    gravcen->topLED = tempsamp-1;
  else if (gravcen->gravityCounter % gravity == 0)
    gravcen->topLED--;

  if (gravcen->topLED >= 0) {
    SEGMENT.setPixelColor(gravcen->topLED+SEGLEN/2, CRGB::Gray);
    SEGMENT.setPixelColor(SEGLEN/2-1-gravcen->topLED, CRGB::Gray);
  }
  gravcen->gravityCounter = (gravcen->gravityCounter + 1) % gravity;

  return FRAMETIME;
} // mode_gravfreq()
static const char _data_FX_MODE_GRAVFREQ[] PROGMEM = "Gravfreq@Rate of fall,Sensivity;!,!;!;1f;ix=128,m12=0,si=0"; // Pixels, Beatsin


//////////////////////
//   ** Noisemove   //
//////////////////////
uint16_t mode_noisemove(void) {                 // Noisemove.    By: Andrew Tuline
  um_data_t *um_data;
  if (!usermods.getUMData(&um_data, USERMOD_ID_AUDIOREACTIVE)) {
    // add support for no audio
    um_data = simulateSound(SEGMENT.soundSim);
  }
  uint8_t *fftResult = (uint8_t*)um_data->u_data[2];

  if (SEGENV.call == 0) SEGMENT.fill(BLACK);
  //SEGMENT.fade_out(224);                                          // Just in case something doesn't get faded.
  int fadeoutDelay = (256 - SEGMENT.speed) / 96;
  if ((fadeoutDelay <= 1 ) || ((SEGENV.call % fadeoutDelay) == 0)) SEGMENT.fadeToBlackBy(4+ SEGMENT.speed/4);

  uint8_t numBins = map(SEGMENT.intensity,0,255,0,16);    // Map slider to fftResult bins.
  for (int i=0; i<numBins; i++) {                         // How many active bins are we using.
    uint16_t locn = inoise16(millis()*SEGMENT.speed+i*50000, millis()*SEGMENT.speed);   // Get a new pixel location from moving noise.
    locn = map(locn, 7500, 58000, 0, SEGLEN-1);           // Map that to the length of the strand, and ensure we don't go over.
    SEGMENT.setPixelColor(locn, color_blend(SEGCOLOR(1), SEGMENT.color_from_palette(i*64, false, PALETTE_SOLID_WRAP, 0), fftResult[i % 16]*4));
  }

  return FRAMETIME;
} // mode_noisemove()
static const char _data_FX_MODE_NOISEMOVE[] PROGMEM = "Noisemove@Speed of perlin movement,Fade rate;!,!;!;1f;m12=0,si=0"; // Pixels, Beatsin


//////////////////////
//   ** Rocktaves   //
//////////////////////
uint16_t mode_rocktaves(void) {                 // Rocktaves. Same note from each octave is same colour.    By: Andrew Tuline
  um_data_t *um_data;
  if (!usermods.getUMData(&um_data, USERMOD_ID_AUDIOREACTIVE)) {
    // add support for no audio
    um_data = simulateSound(SEGMENT.soundSim);
  }
  float   FFT_MajorPeak = *(float*)  um_data->u_data[4];
  float   my_magnitude  = *(float*)   um_data->u_data[5] / 16.0f;

  if (SEGENV.call == 0) SEGMENT.fill(BLACK);
  SEGMENT.fadeToBlackBy(16);                        // Just in case something doesn't get faded.

  float frTemp = FFT_MajorPeak;
  uint8_t octCount = 0;                                   // Octave counter.
  uint8_t volTemp = 0;

  volTemp = 32.0f + my_magnitude * 1.5f;                  // brightness = volume (overflows are handled in next lines)
  if (my_magnitude < 48) volTemp = 0;                     // We need to squelch out the background noise.
  if (my_magnitude > 144) volTemp = 255;                  // everything above this is full brightness

  while ( frTemp > 249 ) {
    octCount++;                                           // This should go up to 5.
    frTemp = frTemp/2;
  }

  frTemp -=132;                                           // This should give us a base musical note of C3
  frTemp = fabsf(frTemp * 2.1f);                            // Fudge factors to compress octave range starting at 0 and going to 255;

  uint16_t i = map(beatsin8(8+octCount*4, 0, 255, 0, octCount*8), 0, 255, 0, SEGLEN-1);
  i = constrain(i, 0, SEGLEN-1);
  SEGMENT.addPixelColor(i, color_blend(SEGCOLOR(1), SEGMENT.color_from_palette((uint8_t)frTemp, false, PALETTE_SOLID_WRAP, 0), volTemp));

  return FRAMETIME;
} // mode_rocktaves()
static const char _data_FX_MODE_ROCKTAVES[] PROGMEM = "Rocktaves@;!,!;!;1f;m12=1,si=0"; // Bar, Beatsin


///////////////////////
//   ** Waterfall    //
///////////////////////
// Combines peak detection with FFT_MajorPeak and FFT_Magnitude.
uint16_t mode_waterfall(void) {                   // Waterfall. By: Andrew Tuline
  if (SEGENV.call == 0) SEGMENT.fill(BLACK);

  um_data_t *um_data;
  if (!usermods.getUMData(&um_data, USERMOD_ID_AUDIOREACTIVE)) {
    // add support for no audio
    um_data = simulateSound(SEGMENT.soundSim);
  }
  uint8_t samplePeak    = *(uint8_t*)um_data->u_data[3];
  float   FFT_MajorPeak = *(float*)  um_data->u_data[4];
  uint8_t *maxVol       =  (uint8_t*)um_data->u_data[6];
  uint8_t *binNum       =  (uint8_t*)um_data->u_data[7];
  float   my_magnitude  = *(float*)   um_data->u_data[5] / 8.0f;

  if (FFT_MajorPeak < 1) FFT_MajorPeak = 1;                                         // log10(0) is "forbidden" (throws exception)

  if (SEGENV.call == 0) {
    SEGMENT.setUpLeds();
    SEGMENT.fill(BLACK);
    SEGENV.aux0 = 255;
    SEGMENT.custom1 = *binNum;
    SEGMENT.custom2 = *maxVol * 2;
  }

  *binNum = SEGMENT.custom1;                              // Select a bin.
  *maxVol = SEGMENT.custom2 / 2;                          // Our volume comparator.

  uint8_t secondHand = micros() / (256-SEGMENT.speed)/500 + 1 % 16;
  if (SEGENV.aux0 != secondHand) {                        // Triggered millis timing.
    SEGENV.aux0 = secondHand;

    //uint8_t pixCol = (log10f((float)FFT_MajorPeak) - 2.26f) * 177;  // 10Khz sampling - log10 frequency range is from 2.26 (182hz) to 3.7 (5012hz). Let's scale accordingly.
    uint8_t pixCol = (log10f(FFT_MajorPeak) - 2.26f) * 150;           // 22Khz sampling - log10 frequency range is from 2.26 (182hz) to 3.967 (9260hz). Let's scale accordingly.
    if (FFT_MajorPeak < 182.0f) pixCol = 0;                           // handle underflow

    if (samplePeak) {
      SEGMENT.setPixelColor(SEGLEN-1, CHSV(92,92,92));
    } else {
      SEGMENT.setPixelColor(SEGLEN-1, color_blend(SEGCOLOR(1), SEGMENT.color_from_palette(pixCol+SEGMENT.intensity, false, PALETTE_SOLID_WRAP, 0), (int)my_magnitude));
    }
    for (int i=0; i<SEGLEN-1; i++) SEGMENT.setPixelColor(i, SEGMENT.getPixelColor(i+1)); // shift left
  }

  return FRAMETIME;
} // mode_waterfall()
static const char _data_FX_MODE_WATERFALL[] PROGMEM = "Waterfall@!,Adjust color,Select bin,Volume (min);!,!;!;1f;c2=0,m12=2,si=0"; // Circles, Beatsin


#ifndef WLED_DISABLE_2D
/////////////////////////
//     ** 2D GEQ       //
/////////////////////////
uint16_t mode_2DGEQ(void) { // By Will Tatam. Code reduction by Ewoud Wijma.
  if (!strip.isMatrix) return mode_static(); // not a 2D set-up

  const int NUM_BANDS = map(SEGMENT.custom1, 0, 255, 1, 16);
  const uint16_t cols = SEGMENT.virtualWidth();
  const uint16_t rows = SEGMENT.virtualHeight();

  if (!SEGENV.allocateData(cols*sizeof(uint16_t))) return mode_static(); //allocation failed
  uint16_t *previousBarHeight = reinterpret_cast<uint16_t*>(SEGENV.data); //array of previous bar heights per frequency band

  um_data_t *um_data;
  if (!usermods.getUMData(&um_data, USERMOD_ID_AUDIOREACTIVE)) {
    // add support for no audio
    um_data = simulateSound(SEGMENT.soundSim);
  }
  uint8_t *fftResult = (uint8_t*)um_data->u_data[2];

  if (SEGENV.call == 0) for (int i=0; i<cols; i++) previousBarHeight[i] = 0;

  bool rippleTime = false;
  if (millis() - SEGENV.step >= (256U - SEGMENT.intensity)) {
    SEGENV.step = millis();
    rippleTime = true;
  }

  if (SEGENV.call == 0) SEGMENT.fill(BLACK);
  int fadeoutDelay = (256 - SEGMENT.speed) / 64;
  if ((fadeoutDelay <= 1 ) || ((SEGENV.call % fadeoutDelay) == 0)) SEGMENT.fadeToBlackBy(SEGMENT.speed);

  for (int x=0; x < cols; x++) {
    uint8_t  band       = map(x, 0, cols-1, 0, NUM_BANDS - 1);
    if (NUM_BANDS < 16) band = map(band, 0, NUM_BANDS - 1, 0, 15); // always use full range. comment out this line to get the previous behaviour.
    band = constrain(band, 0, 15);
    uint16_t colorIndex = band * 17;
    uint16_t barHeight  = map(fftResult[band], 0, 255, 0, rows); // do not subtract -1 from rows here
    if (barHeight > previousBarHeight[x]) previousBarHeight[x] = barHeight; //drive the peak up

    uint32_t ledColor = BLACK;
    for (int y=0; y < barHeight; y++) {
      if (SEGMENT.check1) //color_vertical / color bars toggle
        colorIndex = map(y, 0, rows-1, 0, 255);

      ledColor = SEGMENT.color_from_palette(colorIndex, false, PALETTE_SOLID_WRAP, 0);
      SEGMENT.setPixelColorXY(x, rows-1 - y, ledColor);
    }
    if (previousBarHeight[x] > 0)
      SEGMENT.setPixelColorXY(x, rows - previousBarHeight[x], (SEGCOLOR(2) != BLACK) ? SEGCOLOR(2) : ledColor);

    if (rippleTime && previousBarHeight[x]>0) previousBarHeight[x]--;    //delay/ripple effect
  }

  return FRAMETIME;
} // mode_2DGEQ()
static const char _data_FX_MODE_2DGEQ[] PROGMEM = "GEQ@Fade speed,Ripple decay,# of bands,,,Color bars;!,,Peaks;!;2f;c1=255,c2=64,pal=11,si=0"; // Beatsin


/////////////////////////
//  ** 2D Funky plank  //
/////////////////////////
uint16_t mode_2DFunkyPlank(void) {              // Written by ??? Adapted by Will Tatam.
  if (!strip.isMatrix) return mode_static(); // not a 2D set-up

  const uint16_t cols = SEGMENT.virtualWidth();
  const uint16_t rows = SEGMENT.virtualHeight();

  int NUMB_BANDS = map(SEGMENT.custom1, 0, 255, 1, 16);
  int barWidth = (cols / NUMB_BANDS);
  int bandInc = 1;
  if (barWidth == 0) {
    // Matrix narrower than fft bands
    barWidth = 1;
    bandInc = (NUMB_BANDS / cols);
  }

  um_data_t *um_data;
  if (!usermods.getUMData(&um_data, USERMOD_ID_AUDIOREACTIVE)) {
    // add support for no audio
    um_data = simulateSound(SEGMENT.soundSim);
  }
  uint8_t *fftResult = (uint8_t*)um_data->u_data[2];

  if (SEGENV.call == 0) {
    SEGMENT.setUpLeds();
    SEGMENT.fill(BLACK);
  }

  uint8_t secondHand = micros()/(256-SEGMENT.speed)/500+1 % 64;
  if (SEGENV.aux0 != secondHand) {                        // Triggered millis timing.
    SEGENV.aux0 = secondHand;

    // display values of
    int b = 0;
    for (int band = 0; band < NUMB_BANDS; band += bandInc, b++) {
      int hue = fftResult[band % 16];
      int v = map(fftResult[band % 16], 0, 255, 10, 255);
      for (int w = 0; w < barWidth; w++) {
         int xpos = (barWidth * b) + w;
         SEGMENT.setPixelColorXY(xpos, 0, CHSV(hue, 255, v));
      }
    }

    // Update the display:
    for (int i = (rows - 1); i > 0; i--) {
      for (int j = (cols - 1); j >= 0; j--) {
        SEGMENT.setPixelColorXY(j, i, SEGMENT.getPixelColorXY(j, i-1));
      }
    }
  }

  return FRAMETIME;
} // mode_2DFunkyPlank
static const char _data_FX_MODE_2DFUNKYPLANK[] PROGMEM = "Funky Plank@Scroll speed,,# of bands;;;2f;si=0"; // Beatsin


/////////////////////////
//     2D Akemi        //
/////////////////////////
static uint8_t akemi[] PROGMEM = {
  0,0,0,0,0,0,0,0,0,0,0,0,0,0,0,0,0,0,0,0,0,0,0,0,0,0,0,0,0,0,0,0,
  0,0,0,0,0,0,0,0,0,0,0,0,0,2,2,2,2,2,2,0,0,0,0,0,0,0,0,0,0,0,0,0,
  0,0,0,0,0,0,0,0,0,0,0,2,2,3,3,3,3,3,3,2,2,0,0,0,0,0,0,0,0,0,0,0,
  0,0,0,0,0,0,0,0,0,0,2,3,3,0,0,0,0,0,0,3,3,2,0,0,0,0,0,0,0,0,0,0,
  0,0,0,0,0,0,0,0,0,2,3,0,0,0,6,5,5,4,0,0,0,3,2,0,0,0,0,0,0,0,0,0,
  0,0,0,0,0,0,0,0,2,3,0,0,6,6,5,5,5,5,4,4,0,0,3,2,0,0,0,0,0,0,0,0,
  0,0,0,0,0,0,0,0,2,3,0,6,5,5,5,5,5,5,5,5,4,0,3,2,0,0,0,0,0,0,0,0,
  0,0,0,0,0,0,0,2,3,0,6,5,5,5,5,5,5,5,5,5,5,4,0,3,2,0,0,0,0,0,0,0,
  0,0,0,0,0,0,0,3,2,0,6,5,5,5,5,5,5,5,5,5,5,4,0,2,3,0,0,0,0,0,0,0,
  0,0,0,0,0,0,3,2,3,6,5,5,7,7,5,5,5,5,7,7,5,5,4,3,2,3,0,0,0,0,0,0,
  0,0,0,0,0,2,3,1,3,6,5,1,7,7,7,5,5,1,7,7,7,5,4,3,1,3,2,0,0,0,0,0,
  0,0,0,0,0,8,3,1,3,6,5,1,7,7,7,5,5,1,7,7,7,5,4,3,1,3,8,0,0,0,0,0,
  0,0,0,0,0,8,3,1,3,6,5,5,1,1,5,5,5,5,1,1,5,5,4,3,1,3,8,0,0,0,0,0,
  0,0,0,0,0,2,3,1,3,6,5,5,5,5,5,5,5,5,5,5,5,5,4,3,1,3,2,0,0,0,0,0,
  0,0,0,0,0,0,3,2,3,6,5,5,5,5,5,5,5,5,5,5,5,5,4,3,2,3,0,0,0,0,0,0,
  0,0,0,0,0,0,0,0,0,6,5,5,5,5,5,7,7,5,5,5,5,5,4,0,0,0,0,0,0,0,0,0,
  0,0,0,0,0,0,0,0,0,6,5,5,5,5,5,5,5,5,5,5,5,5,4,0,0,0,0,0,0,0,0,0,
  1,0,0,0,0,0,0,0,0,6,5,5,5,5,5,5,5,5,5,5,5,5,4,0,0,0,0,0,0,0,0,2,
  0,2,2,2,0,0,0,0,0,6,5,5,5,5,5,5,5,5,5,5,5,5,4,0,0,0,0,0,2,2,2,0,
  0,0,0,3,2,0,0,0,6,5,4,4,4,4,4,4,4,4,4,4,4,4,4,4,0,0,0,2,2,0,0,0,
  0,0,0,3,2,0,0,0,6,5,5,5,5,5,5,5,5,5,5,5,5,5,5,4,0,0,0,2,3,0,0,0,
  0,0,0,0,3,2,0,0,0,0,3,3,0,3,3,0,0,3,3,0,3,3,0,0,0,0,2,2,0,0,0,0,
  0,0,0,0,3,2,0,0,0,0,3,2,0,3,2,0,0,3,2,0,3,2,0,0,0,0,2,3,0,0,0,0,
  0,0,0,0,0,3,2,0,0,3,2,0,0,3,2,0,0,3,2,0,0,3,2,0,0,2,3,0,0,0,0,0,
  0,0,0,0,0,3,2,2,2,2,0,0,0,3,2,0,0,3,2,0,0,0,3,2,2,2,3,0,0,0,0,0,
  0,0,0,0,0,0,3,3,3,0,0,0,0,3,2,0,0,3,2,0,0,0,0,3,3,3,0,0,0,0,0,0,
  0,0,0,0,0,0,0,0,0,0,0,0,0,3,2,0,0,3,2,0,0,0,0,0,0,0,0,0,0,0,0,0,
  0,0,0,0,0,0,0,0,0,0,0,0,0,3,2,0,0,3,2,0,0,0,0,0,0,0,0,0,0,0,0,0,
  0,0,0,0,0,0,0,0,0,0,0,0,0,3,2,0,0,3,2,0,0,0,0,0,0,0,0,0,0,0,0,0,
  0,0,0,0,0,0,0,0,0,0,0,0,0,3,2,0,0,3,2,0,0,0,0,0,0,0,0,0,0,0,0,0,
  0,0,0,0,0,0,0,0,0,0,0,0,0,3,2,0,0,0,0,0,0,0,0,0,0,0,0,0,0,0,0,0,
  0,0,0,0,0,0,0,0,0,0,0,0,0,3,2,0,0,0,0,0,0,0,0,0,0,0,0,0,0,0,0,0
};

uint16_t mode_2DAkemi(void) {
  if (!strip.isMatrix) return mode_static(); // not a 2D set-up

  const uint16_t cols = SEGMENT.virtualWidth();
  const uint16_t rows = SEGMENT.virtualHeight();

  uint16_t counter = (strip.now * ((SEGMENT.speed >> 2) +2)) & 0xFFFF;
  counter = counter >> 8;

  const float lightFactor  = 0.15f;
  const float normalFactor = 0.4f;

  um_data_t *um_data;
  if (!usermods.getUMData(&um_data, USERMOD_ID_AUDIOREACTIVE)) {
    um_data = simulateSound(SEGMENT.soundSim);
  }
  uint8_t *fftResult = (uint8_t*)um_data->u_data[2];
  float base = fftResult[0]/255.0f;

  //draw and color Akemi
  for (int y=0; y < rows; y++) for (int x=0; x < cols; x++) {
    CRGB color;
    CRGB soundColor = ORANGE;
    CRGB faceColor  = SEGMENT.color_wheel(counter);
    CRGB armsAndLegsColor = SEGCOLOR(1) > 0 ? SEGCOLOR(1) : 0xFFE0A0; //default warmish white 0xABA8FF; //0xFF52e5;//
    uint8_t ak = pgm_read_byte_near(akemi + ((y * 32)/rows) * 32 + (x * 32)/cols); // akemi[(y * 32)/rows][(x * 32)/cols]
    switch (ak) {
      case 3: armsAndLegsColor.r *= lightFactor;  armsAndLegsColor.g *= lightFactor;  armsAndLegsColor.b *= lightFactor;  color = armsAndLegsColor; break; //light arms and legs 0x9B9B9B
      case 2: armsAndLegsColor.r *= normalFactor; armsAndLegsColor.g *= normalFactor; armsAndLegsColor.b *= normalFactor; color = armsAndLegsColor; break; //normal arms and legs 0x888888
      case 1: color = armsAndLegsColor; break; //dark arms and legs 0x686868
      case 6: faceColor.r *= lightFactor;  faceColor.g *= lightFactor;  faceColor.b *= lightFactor;  color=faceColor; break; //light face 0x31AAFF
      case 5: faceColor.r *= normalFactor; faceColor.g *= normalFactor; faceColor.b *= normalFactor; color=faceColor; break; //normal face 0x0094FF
      case 4: color = faceColor; break; //dark face 0x007DC6
      case 7: color = SEGCOLOR(2) > 0 ? SEGCOLOR(2) : 0xFFFFFF; break; //eyes and mouth default white
      case 8: if (base > 0.4) {soundColor.r *= base; soundColor.g *= base; soundColor.b *= base; color=soundColor;} else color = armsAndLegsColor; break;
      default: color = BLACK; break;
    }

    if (SEGMENT.intensity > 128 && fftResult && fftResult[0] > 128) { //dance if base is high
      SEGMENT.setPixelColorXY(x, 0, BLACK);
      SEGMENT.setPixelColorXY(x, y+1, color);
    } else
      SEGMENT.setPixelColorXY(x, y, color);
  }

  //add geq left and right
  if (um_data && fftResult) {
    for (int x=0; x < cols/8; x++) {
      uint16_t band = x * cols/8;
      band = constrain(band, 0, 15);
      uint16_t barHeight = map(fftResult[band], 0, 255, 0, 17*rows/32);
      CRGB color = SEGMENT.color_from_palette((band * 35), false, PALETTE_SOLID_WRAP, 0);

      for (int y=0; y < barHeight; y++) {
        SEGMENT.setPixelColorXY(x, rows/2-y, color);
        SEGMENT.setPixelColorXY(cols-1-x, rows/2-y, color);
      }
    }
  }

  return FRAMETIME;
} // mode_2DAkemi
static const char _data_FX_MODE_2DAKEMI[] PROGMEM = "Akemi@Color speed,Dance;Head palette,Arms & Legs,Eyes & Mouth;Face palette;2f;si=0"; //beatsin


// Distortion waves - ldirko
// https://editor.soulmatelights.com/gallery/1089-distorsion-waves
// apated for WLD by @blazoncek
uint16_t mode_2Ddistortionwaves() {
  if (!strip.isMatrix) return mode_static(); // not a 2D set-up

  const uint16_t cols = SEGMENT.virtualWidth();
  const uint16_t rows = SEGMENT.virtualHeight();

  uint8_t speed = SEGMENT.speed/32;
  uint8_t scale = SEGMENT.intensity/32;

  uint8_t  w = 2;

  uint16_t a  = millis()/32;
  uint16_t a2 = a/2;
  uint16_t a3 = a/3;

  uint16_t cx =  beatsin8(10-speed,0,cols-1)*scale;
  uint16_t cy =  beatsin8(12-speed,0,rows-1)*scale;
  uint16_t cx1 = beatsin8(13-speed,0,cols-1)*scale;
  uint16_t cy1 = beatsin8(15-speed,0,rows-1)*scale;
  uint16_t cx2 = beatsin8(17-speed,0,cols-1)*scale;
  uint16_t cy2 = beatsin8(14-speed,0,rows-1)*scale;
  
  uint16_t xoffs = 0;
  for (int x = 0; x < cols; x++) {
    xoffs += scale;
    uint16_t yoffs = 0;

    for (int y = 0; y < rows; y++) {
       yoffs += scale;

      byte rdistort = cos8((cos8(((x<<3)+a )&255)+cos8(((y<<3)-a2)&255)+a3   )&255)>>1; 
      byte gdistort = cos8((cos8(((x<<3)-a2)&255)+cos8(((y<<3)+a3)&255)+a+32 )&255)>>1; 
      byte bdistort = cos8((cos8(((x<<3)+a3)&255)+cos8(((y<<3)-a) &255)+a2+64)&255)>>1; 

      byte valueR = rdistort+ w*  (a- ( ((xoffs - cx)  * (xoffs - cx)  + (yoffs - cy)  * (yoffs - cy))>>7  ));
      byte valueG = gdistort+ w*  (a2-( ((xoffs - cx1) * (xoffs - cx1) + (yoffs - cy1) * (yoffs - cy1))>>7 ));
      byte valueB = bdistort+ w*  (a3-( ((xoffs - cx2) * (xoffs - cx2) + (yoffs - cy2) * (yoffs - cy2))>>7 ));

      valueR = gamma8(cos8(valueR));
      valueG = gamma8(cos8(valueG));
      valueB = gamma8(cos8(valueB));

      SEGMENT.setPixelColorXY(x, y, RGBW32(valueR, valueG, valueB, 0)); 
    }
  }

  return FRAMETIME;
}
static const char _data_FX_MODE_2DDISTORTIONWAVES[] PROGMEM = "Distortion Waves@!,Scale;;;2;";

#endif // WLED_DISABLE_2D


//////////////////////////////////////////////////////////////////////////////////////////
// mode data
static const char _data_RESERVED[] PROGMEM = "RSVD";

// add (or replace reserved) effect mode and data into vector
// use id==255 to find unallocatd gaps (with "Reserved" data string)
// if vector size() is smaller than id (single) data is appended at the end (regardless of id)
void WS2812FX::addEffect(uint8_t id, mode_ptr mode_fn, const char *mode_name) {
  if (id == 255) { // find empty slot
    for (size_t i=1; i<_mode.size(); i++) if (_modeData[i] == _data_RESERVED) { id = i; break; }
  }
  if (id < _mode.size()) {
    if (_modeData[id] != _data_RESERVED) return; // do not overwrite alerady added effect
    _mode[id]     = mode_fn;
    _modeData[id] = mode_name;
  } else {
    _mode.push_back(mode_fn);
    _modeData.push_back(mode_name);
    if (_modeCount < _mode.size()) _modeCount++;
  }
}

void WS2812FX::setupEffectData() {
  // Solid must be first! (assuming vector is empty upon call to setup)
  _mode.push_back(&mode_static);
  _modeData.push_back(_data_FX_MODE_STATIC);
  // fill reserved word in case there will be any gaps in the array
  for (size_t i=1; i<_modeCount; i++) {
    _mode.push_back(&mode_static);
    _modeData.push_back(_data_RESERVED);
  }
  // now replace all pre-allocated effects
  // --- 1D non-audio effects ---
  addEffect(FX_MODE_BLINK, &mode_blink, _data_FX_MODE_BLINK);
  addEffect(FX_MODE_BREATH, &mode_breath, _data_FX_MODE_BREATH);
  addEffect(FX_MODE_COLOR_WIPE, &mode_color_wipe, _data_FX_MODE_COLOR_WIPE);
  addEffect(FX_MODE_COLOR_WIPE_RANDOM, &mode_color_wipe_random, _data_FX_MODE_COLOR_WIPE_RANDOM);
  addEffect(FX_MODE_RANDOM_COLOR, &mode_random_color, _data_FX_MODE_RANDOM_COLOR);
  addEffect(FX_MODE_COLOR_SWEEP, &mode_color_sweep, _data_FX_MODE_COLOR_SWEEP);
  addEffect(FX_MODE_DYNAMIC, &mode_dynamic, _data_FX_MODE_DYNAMIC);
  addEffect(FX_MODE_RAINBOW, &mode_rainbow, _data_FX_MODE_RAINBOW);
  addEffect(FX_MODE_RAINBOW_CYCLE, &mode_rainbow_cycle, _data_FX_MODE_RAINBOW_CYCLE);
  addEffect(FX_MODE_SCAN, &mode_scan, _data_FX_MODE_SCAN);
  addEffect(FX_MODE_DUAL_SCAN, &mode_dual_scan, _data_FX_MODE_DUAL_SCAN);
  addEffect(FX_MODE_FADE, &mode_fade, _data_FX_MODE_FADE);
  addEffect(FX_MODE_THEATER_CHASE, &mode_theater_chase, _data_FX_MODE_THEATER_CHASE);
  addEffect(FX_MODE_THEATER_CHASE_RAINBOW, &mode_theater_chase_rainbow, _data_FX_MODE_THEATER_CHASE_RAINBOW);
  addEffect(FX_MODE_RUNNING_LIGHTS, &mode_running_lights, _data_FX_MODE_RUNNING_LIGHTS);
  addEffect(FX_MODE_SAW, &mode_saw, _data_FX_MODE_SAW);
  addEffect(FX_MODE_TWINKLE, &mode_twinkle, _data_FX_MODE_TWINKLE);
  addEffect(FX_MODE_DISSOLVE, &mode_dissolve, _data_FX_MODE_DISSOLVE);
  addEffect(FX_MODE_DISSOLVE_RANDOM, &mode_dissolve_random, _data_FX_MODE_DISSOLVE_RANDOM);
  addEffect(FX_MODE_SPARKLE, &mode_sparkle, _data_FX_MODE_SPARKLE);
  addEffect(FX_MODE_FLASH_SPARKLE, &mode_flash_sparkle, _data_FX_MODE_FLASH_SPARKLE);
  addEffect(FX_MODE_HYPER_SPARKLE, &mode_hyper_sparkle, _data_FX_MODE_HYPER_SPARKLE);
  addEffect(FX_MODE_STROBE, &mode_strobe, _data_FX_MODE_STROBE);
  addEffect(FX_MODE_STROBE_RAINBOW, &mode_strobe_rainbow, _data_FX_MODE_STROBE_RAINBOW);
  addEffect(FX_MODE_MULTI_STROBE, &mode_multi_strobe, _data_FX_MODE_MULTI_STROBE);
  addEffect(FX_MODE_BLINK_RAINBOW, &mode_blink_rainbow, _data_FX_MODE_BLINK_RAINBOW);
  addEffect(FX_MODE_ANDROID, &mode_android, _data_FX_MODE_ANDROID);
  addEffect(FX_MODE_CHASE_COLOR, &mode_chase_color, _data_FX_MODE_CHASE_COLOR);
  addEffect(FX_MODE_CHASE_RANDOM, &mode_chase_random, _data_FX_MODE_CHASE_RANDOM);
  addEffect(FX_MODE_CHASE_RAINBOW, &mode_chase_rainbow, _data_FX_MODE_CHASE_RAINBOW);
  addEffect(FX_MODE_CHASE_FLASH, &mode_chase_flash, _data_FX_MODE_CHASE_FLASH);
  addEffect(FX_MODE_CHASE_FLASH_RANDOM, &mode_chase_flash_random, _data_FX_MODE_CHASE_FLASH_RANDOM);
  addEffect(FX_MODE_CHASE_RAINBOW_WHITE, &mode_chase_rainbow_white, _data_FX_MODE_CHASE_RAINBOW_WHITE);
  addEffect(FX_MODE_COLORFUL, &mode_colorful, _data_FX_MODE_COLORFUL);
  addEffect(FX_MODE_TRAFFIC_LIGHT, &mode_traffic_light, _data_FX_MODE_TRAFFIC_LIGHT);
  addEffect(FX_MODE_COLOR_SWEEP_RANDOM, &mode_color_sweep_random, _data_FX_MODE_COLOR_SWEEP_RANDOM);
  addEffect(FX_MODE_RUNNING_COLOR, &mode_running_color, _data_FX_MODE_RUNNING_COLOR);
  addEffect(FX_MODE_AURORA, &mode_aurora, _data_FX_MODE_AURORA);
  addEffect(FX_MODE_RUNNING_RANDOM, &mode_running_random, _data_FX_MODE_RUNNING_RANDOM);
  addEffect(FX_MODE_LARSON_SCANNER, &mode_larson_scanner, _data_FX_MODE_LARSON_SCANNER);
  addEffect(FX_MODE_COMET, &mode_comet, _data_FX_MODE_COMET);
  addEffect(FX_MODE_FIREWORKS, &mode_fireworks, _data_FX_MODE_FIREWORKS);
  addEffect(FX_MODE_RAIN, &mode_rain, _data_FX_MODE_RAIN);
  addEffect(FX_MODE_TETRIX, &mode_tetrix, _data_FX_MODE_TETRIX);
  addEffect(FX_MODE_FIRE_FLICKER, &mode_fire_flicker, _data_FX_MODE_FIRE_FLICKER);
  addEffect(FX_MODE_GRADIENT, &mode_gradient, _data_FX_MODE_GRADIENT);
  addEffect(FX_MODE_LOADING, &mode_loading, _data_FX_MODE_LOADING);

  addEffect(FX_MODE_FAIRY, &mode_fairy, _data_FX_MODE_FAIRY);
  addEffect(FX_MODE_TWO_DOTS, &mode_two_dots, _data_FX_MODE_TWO_DOTS);
  addEffect(FX_MODE_FAIRYTWINKLE, &mode_fairytwinkle, _data_FX_MODE_FAIRYTWINKLE);
  addEffect(FX_MODE_RUNNING_DUAL, &mode_running_dual, _data_FX_MODE_RUNNING_DUAL);

  addEffect(FX_MODE_TRICOLOR_CHASE, &mode_tricolor_chase, _data_FX_MODE_TRICOLOR_CHASE);
  addEffect(FX_MODE_TRICOLOR_WIPE, &mode_tricolor_wipe, _data_FX_MODE_TRICOLOR_WIPE);
  addEffect(FX_MODE_TRICOLOR_FADE, &mode_tricolor_fade, _data_FX_MODE_TRICOLOR_FADE);
  addEffect(FX_MODE_LIGHTNING, &mode_lightning, _data_FX_MODE_LIGHTNING);
  addEffect(FX_MODE_ICU, &mode_icu, _data_FX_MODE_ICU);
  addEffect(FX_MODE_MULTI_COMET, &mode_multi_comet, _data_FX_MODE_MULTI_COMET);
  addEffect(FX_MODE_DUAL_LARSON_SCANNER, &mode_dual_larson_scanner, _data_FX_MODE_DUAL_LARSON_SCANNER);
  addEffect(FX_MODE_RANDOM_CHASE, &mode_random_chase, _data_FX_MODE_RANDOM_CHASE);
  addEffect(FX_MODE_OSCILLATE, &mode_oscillate, _data_FX_MODE_OSCILLATE);
  addEffect(FX_MODE_PRIDE_2015, &mode_pride_2015, _data_FX_MODE_PRIDE_2015);
  addEffect(FX_MODE_JUGGLE, &mode_juggle, _data_FX_MODE_JUGGLE);
  addEffect(FX_MODE_PALETTE, &mode_palette, _data_FX_MODE_PALETTE);
  addEffect(FX_MODE_FIRE_2012, &mode_fire_2012, _data_FX_MODE_FIRE_2012);
  addEffect(FX_MODE_COLORWAVES, &mode_colorwaves, _data_FX_MODE_COLORWAVES);
  addEffect(FX_MODE_BPM, &mode_bpm, _data_FX_MODE_BPM);
  addEffect(FX_MODE_FILLNOISE8, &mode_fillnoise8, _data_FX_MODE_FILLNOISE8);
  addEffect(FX_MODE_NOISE16_1, &mode_noise16_1, _data_FX_MODE_NOISE16_1);
  addEffect(FX_MODE_NOISE16_2, &mode_noise16_2, _data_FX_MODE_NOISE16_2);
  addEffect(FX_MODE_NOISE16_3, &mode_noise16_3, _data_FX_MODE_NOISE16_3);
  addEffect(FX_MODE_NOISE16_4, &mode_noise16_4, _data_FX_MODE_NOISE16_4);
  addEffect(FX_MODE_COLORTWINKLE, &mode_colortwinkle, _data_FX_MODE_COLORTWINKLE);
  addEffect(FX_MODE_LAKE, &mode_lake, _data_FX_MODE_LAKE);
  addEffect(FX_MODE_METEOR, &mode_meteor, _data_FX_MODE_METEOR);
  addEffect(FX_MODE_METEOR_SMOOTH, &mode_meteor_smooth, _data_FX_MODE_METEOR_SMOOTH);
  addEffect(FX_MODE_RAILWAY, &mode_railway, _data_FX_MODE_RAILWAY);
  addEffect(FX_MODE_RIPPLE, &mode_ripple, _data_FX_MODE_RIPPLE);
  addEffect(FX_MODE_TWINKLEFOX, &mode_twinklefox, _data_FX_MODE_TWINKLEFOX);
  addEffect(FX_MODE_TWINKLECAT, &mode_twinklecat, _data_FX_MODE_TWINKLECAT);
  addEffect(FX_MODE_HALLOWEEN_EYES, &mode_halloween_eyes, _data_FX_MODE_HALLOWEEN_EYES);
  addEffect(FX_MODE_STATIC_PATTERN, &mode_static_pattern, _data_FX_MODE_STATIC_PATTERN);
  addEffect(FX_MODE_TRI_STATIC_PATTERN, &mode_tri_static_pattern, _data_FX_MODE_TRI_STATIC_PATTERN);
  addEffect(FX_MODE_SPOTS, &mode_spots, _data_FX_MODE_SPOTS);
  addEffect(FX_MODE_SPOTS_FADE, &mode_spots_fade, _data_FX_MODE_SPOTS_FADE);
  addEffect(FX_MODE_GLITTER, &mode_glitter, _data_FX_MODE_GLITTER);
  addEffect(FX_MODE_CANDLE, &mode_candle, _data_FX_MODE_CANDLE);
  addEffect(FX_MODE_STARBURST, &mode_starburst, _data_FX_MODE_STARBURST);
  addEffect(FX_MODE_EXPLODING_FIREWORKS, &mode_exploding_fireworks, _data_FX_MODE_EXPLODING_FIREWORKS);
  addEffect(FX_MODE_BOUNCINGBALLS, &mode_bouncing_balls, _data_FX_MODE_BOUNCINGBALLS);
  addEffect(FX_MODE_SINELON, &mode_sinelon, _data_FX_MODE_SINELON);
  addEffect(FX_MODE_SINELON_DUAL, &mode_sinelon_dual, _data_FX_MODE_SINELON_DUAL);
  addEffect(FX_MODE_SINELON_RAINBOW, &mode_sinelon_rainbow, _data_FX_MODE_SINELON_RAINBOW);
  addEffect(FX_MODE_POPCORN, &mode_popcorn, _data_FX_MODE_POPCORN);
  addEffect(FX_MODE_DRIP, &mode_drip, _data_FX_MODE_DRIP);
  addEffect(FX_MODE_PLASMA, &mode_plasma, _data_FX_MODE_PLASMA);
  addEffect(FX_MODE_PERCENT, &mode_percent, _data_FX_MODE_PERCENT);
  addEffect(FX_MODE_RIPPLE_RAINBOW, &mode_ripple_rainbow, _data_FX_MODE_RIPPLE_RAINBOW);
  addEffect(FX_MODE_HEARTBEAT, &mode_heartbeat, _data_FX_MODE_HEARTBEAT);
  addEffect(FX_MODE_PACIFICA, &mode_pacifica, _data_FX_MODE_PACIFICA);
  addEffect(FX_MODE_CANDLE_MULTI, &mode_candle_multi, _data_FX_MODE_CANDLE_MULTI);
  addEffect(FX_MODE_SOLID_GLITTER, &mode_solid_glitter, _data_FX_MODE_SOLID_GLITTER);
  addEffect(FX_MODE_SUNRISE, &mode_sunrise, _data_FX_MODE_SUNRISE);
  addEffect(FX_MODE_PHASED, &mode_phased, _data_FX_MODE_PHASED);
  addEffect(FX_MODE_TWINKLEUP, &mode_twinkleup, _data_FX_MODE_TWINKLEUP);
  addEffect(FX_MODE_NOISEPAL, &mode_noisepal, _data_FX_MODE_NOISEPAL);
  addEffect(FX_MODE_SINEWAVE, &mode_sinewave, _data_FX_MODE_SINEWAVE);
  addEffect(FX_MODE_PHASEDNOISE, &mode_phased_noise, _data_FX_MODE_PHASEDNOISE);
  addEffect(FX_MODE_FLOW, &mode_flow, _data_FX_MODE_FLOW);
  addEffect(FX_MODE_CHUNCHUN, &mode_chunchun, _data_FX_MODE_CHUNCHUN);
  addEffect(FX_MODE_DANCING_SHADOWS, &mode_dancing_shadows, _data_FX_MODE_DANCING_SHADOWS);
  addEffect(FX_MODE_WASHING_MACHINE, &mode_washing_machine, _data_FX_MODE_WASHING_MACHINE);

  addEffect(FX_MODE_BLENDS, &mode_blends, _data_FX_MODE_BLENDS);
  addEffect(FX_MODE_TV_SIMULATOR, &mode_tv_simulator, _data_FX_MODE_TV_SIMULATOR);
  addEffect(FX_MODE_DYNAMIC_SMOOTH, &mode_dynamic_smooth, _data_FX_MODE_DYNAMIC_SMOOTH);

  // --- 1D audio effects ---
  addEffect(FX_MODE_PIXELS, &mode_pixels, _data_FX_MODE_PIXELS);
  addEffect(FX_MODE_PIXELWAVE, &mode_pixelwave, _data_FX_MODE_PIXELWAVE);
  addEffect(FX_MODE_JUGGLES, &mode_juggles, _data_FX_MODE_JUGGLES);
  addEffect(FX_MODE_MATRIPIX, &mode_matripix, _data_FX_MODE_MATRIPIX);
  addEffect(FX_MODE_GRAVIMETER, &mode_gravimeter, _data_FX_MODE_GRAVIMETER);
  addEffect(FX_MODE_PLASMOID, &mode_plasmoid, _data_FX_MODE_PLASMOID);
  addEffect(FX_MODE_PUDDLES, &mode_puddles, _data_FX_MODE_PUDDLES);
  addEffect(FX_MODE_MIDNOISE, &mode_midnoise, _data_FX_MODE_MIDNOISE);
  addEffect(FX_MODE_NOISEMETER, &mode_noisemeter, _data_FX_MODE_NOISEMETER);
  addEffect(FX_MODE_FREQWAVE, &mode_freqwave, _data_FX_MODE_FREQWAVE);
  addEffect(FX_MODE_FREQMATRIX, &mode_freqmatrix, _data_FX_MODE_FREQMATRIX);

  addEffect(FX_MODE_WATERFALL, &mode_waterfall, _data_FX_MODE_WATERFALL);
  addEffect(FX_MODE_FREQPIXELS, &mode_freqpixels, _data_FX_MODE_FREQPIXELS);

  addEffect(FX_MODE_NOISEFIRE, &mode_noisefire, _data_FX_MODE_NOISEFIRE);
  addEffect(FX_MODE_PUDDLEPEAK, &mode_puddlepeak, _data_FX_MODE_PUDDLEPEAK);
  addEffect(FX_MODE_NOISEMOVE, &mode_noisemove, _data_FX_MODE_NOISEMOVE);

  addEffect(FX_MODE_PERLINMOVE, &mode_perlinmove, _data_FX_MODE_PERLINMOVE);
  addEffect(FX_MODE_RIPPLEPEAK, &mode_ripplepeak, _data_FX_MODE_RIPPLEPEAK);

  addEffect(FX_MODE_FREQMAP, &mode_freqmap, _data_FX_MODE_FREQMAP);
  addEffect(FX_MODE_GRAVCENTER, &mode_gravcenter, _data_FX_MODE_GRAVCENTER);
  addEffect(FX_MODE_GRAVCENTRIC, &mode_gravcentric, _data_FX_MODE_GRAVCENTRIC);
  addEffect(FX_MODE_GRAVFREQ, &mode_gravfreq, _data_FX_MODE_GRAVFREQ);
  addEffect(FX_MODE_DJLIGHT, &mode_DJLight, _data_FX_MODE_DJLIGHT);

  addEffect(FX_MODE_BLURZ, &mode_blurz, _data_FX_MODE_BLURZ);

  addEffect(FX_MODE_FLOWSTRIPE, &mode_FlowStripe, _data_FX_MODE_FLOWSTRIPE);

  addEffect(FX_MODE_WAVESINS, &mode_wavesins, _data_FX_MODE_WAVESINS);
  addEffect(FX_MODE_ROCKTAVES, &mode_rocktaves, _data_FX_MODE_ROCKTAVES);

  // --- 2D  effects ---
#ifndef WLED_DISABLE_2D
  addEffect(FX_MODE_2DSPACESHIPS, &mode_2Dspaceships, _data_FX_MODE_2DSPACESHIPS);
  addEffect(FX_MODE_2DCRAZYBEES, &mode_2Dcrazybees, _data_FX_MODE_2DCRAZYBEES);
  addEffect(FX_MODE_2DGHOSTRIDER, &mode_2Dghostrider, _data_FX_MODE_2DGHOSTRIDER);
  addEffect(FX_MODE_2DBLOBS, &mode_2Dfloatingblobs, _data_FX_MODE_2DBLOBS);
  addEffect(FX_MODE_2DSCROLLTEXT, &mode_2Dscrollingtext, _data_FX_MODE_2DSCROLLTEXT);
  addEffect(FX_MODE_2DDRIFTROSE, &mode_2Ddriftrose, _data_FX_MODE_2DDRIFTROSE);
  addEffect(FX_MODE_2DDISTORTIONWAVES, &mode_2Ddistortionwaves, _data_FX_MODE_2DDISTORTIONWAVES);

  addEffect(FX_MODE_2DGEQ, &mode_2DGEQ, _data_FX_MODE_2DGEQ); // audio

  addEffect(FX_MODE_2DNOISE, &mode_2Dnoise, _data_FX_MODE_2DNOISE);

  addEffect(FX_MODE_2DFIRENOISE, &mode_2Dfirenoise, _data_FX_MODE_2DFIRENOISE);
  addEffect(FX_MODE_2DSQUAREDSWIRL, &mode_2Dsquaredswirl, _data_FX_MODE_2DSQUAREDSWIRL);

  //non audio
  addEffect(FX_MODE_2DDNA, &mode_2Ddna, _data_FX_MODE_2DDNA);
  addEffect(FX_MODE_2DMATRIX, &mode_2Dmatrix, _data_FX_MODE_2DMATRIX);
  addEffect(FX_MODE_2DMETABALLS, &mode_2Dmetaballs, _data_FX_MODE_2DMETABALLS);
  addEffect(FX_MODE_2DFUNKYPLANK, &mode_2DFunkyPlank, _data_FX_MODE_2DFUNKYPLANK); // audio

  addEffect(FX_MODE_2DPULSER, &mode_2DPulser, _data_FX_MODE_2DPULSER);

  addEffect(FX_MODE_2DDRIFT, &mode_2DDrift, _data_FX_MODE_2DDRIFT);
  addEffect(FX_MODE_2DWAVERLY, &mode_2DWaverly, _data_FX_MODE_2DWAVERLY); // audio
  addEffect(FX_MODE_2DSUNRADIATION, &mode_2DSunradiation, _data_FX_MODE_2DSUNRADIATION);
  addEffect(FX_MODE_2DCOLOREDBURSTS, &mode_2DColoredBursts, _data_FX_MODE_2DCOLOREDBURSTS);
  addEffect(FX_MODE_2DJULIA, &mode_2DJulia, _data_FX_MODE_2DJULIA);

  addEffect(FX_MODE_2DGAMEOFLIFE, &mode_2Dgameoflife, _data_FX_MODE_2DGAMEOFLIFE);
  addEffect(FX_MODE_2DTARTAN, &mode_2Dtartan, _data_FX_MODE_2DTARTAN);
  addEffect(FX_MODE_2DPOLARLIGHTS, &mode_2DPolarLights, _data_FX_MODE_2DPOLARLIGHTS);
  addEffect(FX_MODE_2DSWIRL, &mode_2DSwirl, _data_FX_MODE_2DSWIRL); // audio
  addEffect(FX_MODE_2DLISSAJOUS, &mode_2DLissajous, _data_FX_MODE_2DLISSAJOUS);
  addEffect(FX_MODE_2DFRIZZLES, &mode_2DFrizzles, _data_FX_MODE_2DFRIZZLES);
  addEffect(FX_MODE_2DPLASMABALL, &mode_2DPlasmaball, _data_FX_MODE_2DPLASMABALL);

  addEffect(FX_MODE_2DHIPHOTIC, &mode_2DHiphotic, _data_FX_MODE_2DHIPHOTIC);
  addEffect(FX_MODE_2DSINDOTS, &mode_2DSindots, _data_FX_MODE_2DSINDOTS);
  addEffect(FX_MODE_2DDNASPIRAL, &mode_2DDNASpiral, _data_FX_MODE_2DDNASPIRAL);
  addEffect(FX_MODE_2DBLACKHOLE, &mode_2DBlackHole, _data_FX_MODE_2DBLACKHOLE);

  addEffect(FX_MODE_2DAKEMI, &mode_2DAkemi, _data_FX_MODE_2DAKEMI); // audio
#endif // WLED_DISABLE_2D

}<|MERGE_RESOLUTION|>--- conflicted
+++ resolved
@@ -4851,11 +4851,7 @@
 
     for (int y = 0; y < rows; y++) for (int x = 0; x < cols; x++) prevLeds[XY(x,y)] = CRGB::Black;
     memset(crcBuffer, 0, sizeof(uint16_t)*crcBufferLen);
-<<<<<<< HEAD
-  } else if (strip.now - SEGENV.step < FRAMETIME_FIXED * map(SEGMENT.speed,0,255,64,4)) {   //  warning: comparison between signed and unsigned integer expressions
-=======
   } else if (strip.now - SEGENV.step < FRAMETIME_FIXED * (uint32_t)map(SEGMENT.speed,0,255,64,4)) {
->>>>>>> 2ae8032a
     // update only when appropriate time passes (in 42 FPS slots)
     return FRAMETIME;
   }
