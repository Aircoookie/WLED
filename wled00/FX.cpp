/*
  WS2812FX.cpp contains all effect methods
  Harm Aldick - 2016
  www.aldick.org
  LICENSE
  The MIT License (MIT)
  Copyright (c) 2016  Harm Aldick
  Permission is hereby granted, free of charge, to any person obtaining a copy
  of this software and associated documentation files (the "Software"), to deal
  in the Software without restriction, including without limitation the rights
  to use, copy, modify, merge, publish, distribute, sublicense, and/or sell
  copies of the Software, and to permit persons to whom the Software is
  furnished to do so, subject to the following conditions:
  The above copyright notice and this permission notice shall be included in
  all copies or substantial portions of the Software.
  THE SOFTWARE IS PROVIDED "AS IS", WITHOUT WARRANTY OF ANY KIND, EXPRESS OR
  IMPLIED, INCLUDING BUT NOT LIMITED TO THE WARRANTIES OF MERCHANTABILITY,
  FITNESS FOR A PARTICULAR PURPOSE AND NONINFRINGEMENT. IN NO EVENT SHALL THE
  AUTHORS OR COPYRIGHT HOLDERS BE LIABLE FOR ANY CLAIM, DAMAGES OR OTHER
  LIABILITY, WHETHER IN AN ACTION OF CONTRACT, TORT OR OTHERWISE, ARISING FROM,
  OUT OF OR IN CONNECTION WITH THE SOFTWARE OR THE USE OR OTHER DEALINGS IN
  THE SOFTWARE.

  Modified heavily for WLED
*/

#include "wled.h"
#include "FX.h"
#include "fcn_declare.h"

#define IBN 5100

// paletteBlend: 0 - wrap when moving, 1 - always wrap, 2 - never wrap, 3 - none (undefined)
#define PALETTE_SOLID_WRAP   (strip.paletteBlend == 1 || strip.paletteBlend == 3)
#define PALETTE_MOVING_WRAP !(strip.paletteBlend == 2 || (strip.paletteBlend == 0 && SEGMENT.speed == 0))

#define indexToVStrip(index, stripNr) ((index) | (int((stripNr)+1)<<16))

// effect utility functions
uint8_t sin_gap(uint16_t in) {
  if (in & 0x100) return 0;
  return sin8(in + 192); // correct phase shift of sine so that it starts and stops at 0
}

uint16_t triwave16(uint16_t in) {
  if (in < 0x8000) return in *2;
  return 0xFFFF - (in - 0x8000)*2;
}

/*
 * Generates a tristate square wave w/ attac & decay
 * @param x input value 0-255
 * @param pulsewidth 0-127
 * @param attdec attac & decay, max. pulsewidth / 2
 * @returns signed waveform value
 */
int8_t tristate_square8(uint8_t x, uint8_t pulsewidth, uint8_t attdec) {
  int8_t a = 127;
  if (x > 127) {
    a = -127;
    x -= 127;
  }

  if (x < attdec) { //inc to max
    return (int16_t) x * a / attdec;
  }
  else if (x < pulsewidth - attdec) { //max
    return a;
  }
  else if (x < pulsewidth) { //dec to 0
    return (int16_t) (pulsewidth - x) * a / attdec;
  }
  return 0;
}

// effect functions

/*
 * No blinking. Just plain old static light.
 */
uint16_t mode_static(void) {
  SEGMENT.fill(SEGCOLOR(0));
  return 350;
}
static const char _data_FX_MODE_STATIC[] PROGMEM = "Solid";


/*
 * Blink/strobe function
 * Alternate between color1 and color2
 * if(strobe == true) then create a strobe effect
 */
uint16_t blink(uint32_t color1, uint32_t color2, bool strobe, bool do_palette) {
  uint32_t cycleTime = (255 - SEGMENT.speed)*20;
  uint32_t onTime = FRAMETIME;
  if (!strobe) onTime += ((cycleTime * SEGMENT.intensity) >> 8);
  cycleTime += FRAMETIME*2;
  uint32_t it = strip.now / cycleTime;
  uint32_t rem = strip.now % cycleTime;

  bool on = false;
  if (it != SEGENV.step //new iteration, force on state for one frame, even if set time is too brief
      || rem <= onTime) {
    on = true;
  }

  SEGENV.step = it; //save previous iteration

  uint32_t color = on ? color1 : color2;
  if (color == color1 && do_palette)
  {
    for (int i = 0; i < SEGLEN; i++) {
      SEGMENT.setPixelColor(i, SEGMENT.color_from_palette(i, true, PALETTE_SOLID_WRAP, 0));
    }
  } else SEGMENT.fill(color);

  return FRAMETIME;
}


/*
 * Normal blinking. Intensity sets duty cycle.
 */
uint16_t mode_blink(void) {
  return blink(SEGCOLOR(0), SEGCOLOR(1), false, true);
}
static const char _data_FX_MODE_BLINK[] PROGMEM = "Blink@!,Duty cycle;!,!;!;01";


/*
 * Classic Blink effect. Cycling through the rainbow.
 */
uint16_t mode_blink_rainbow(void) {
  return blink(SEGMENT.color_wheel(SEGENV.call & 0xFF), SEGCOLOR(1), false, false);
}
static const char _data_FX_MODE_BLINK_RAINBOW[] PROGMEM = "Blink Rainbow@Frequency,Blink duration;!,!;!;01";


/*
 * Classic Strobe effect.
 */
uint16_t mode_strobe(void) {
  return blink(SEGCOLOR(0), SEGCOLOR(1), true, true);
}
static const char _data_FX_MODE_STROBE[] PROGMEM = "Strobe@!;!,!;!;01";


/*
 * Classic Strobe effect. Cycling through the rainbow.
 */
uint16_t mode_strobe_rainbow(void) {
  return blink(SEGMENT.color_wheel(SEGENV.call & 0xFF), SEGCOLOR(1), true, false);
}
static const char _data_FX_MODE_STROBE_RAINBOW[] PROGMEM = "Strobe Rainbow@!;,!;!;01";


/*
 * Color wipe function
 * LEDs are turned on (color1) in sequence, then turned off (color2) in sequence.
 * if (bool rev == true) then LEDs are turned off in reverse order
 */
uint16_t color_wipe(bool rev, bool useRandomColors) {
  uint32_t cycleTime = 750 + (255 - SEGMENT.speed)*150;
  uint32_t perc = strip.now % cycleTime;
  uint16_t prog = (perc * 65535) / cycleTime;
  bool back = (prog > 32767);
  if (back) {
    prog -= 32767;
    if (SEGENV.step == 0) SEGENV.step = 1;
  } else {
    if (SEGENV.step == 2) SEGENV.step = 3; //trigger color change
  }

  if (useRandomColors) {
    if (SEGENV.call == 0) {
      SEGENV.aux0 = random8();
      SEGENV.step = 3;
    }
    if (SEGENV.step == 1) { //if flag set, change to new random color
      SEGENV.aux1 = SEGMENT.get_random_wheel_index(SEGENV.aux0);
      SEGENV.step = 2;
    }
    if (SEGENV.step == 3) {
      SEGENV.aux0 = SEGMENT.get_random_wheel_index(SEGENV.aux1);
      SEGENV.step = 0;
    }
  }

  uint16_t ledIndex = (prog * SEGLEN) >> 15;
  uint16_t rem = 0;
  rem = (prog * SEGLEN) * 2; //mod 0xFFFF
  rem /= (SEGMENT.intensity +1);
  if (rem > 255) rem = 255;

  uint32_t col1 = useRandomColors? SEGMENT.color_wheel(SEGENV.aux1) : SEGCOLOR(1);
  for (int i = 0; i < SEGLEN; i++)
  {
    uint16_t index = (rev && back)? SEGLEN -1 -i : i;
    uint32_t col0 = useRandomColors? SEGMENT.color_wheel(SEGENV.aux0) : SEGMENT.color_from_palette(index, true, PALETTE_SOLID_WRAP, 0);

    if (i < ledIndex)
    {
      SEGMENT.setPixelColor(index, back? col1 : col0);
    } else
    {
      SEGMENT.setPixelColor(index, back? col0 : col1);
      if (i == ledIndex) SEGMENT.setPixelColor(index, color_blend(back? col0 : col1, back? col1 : col0, rem));
    }
  }
  return FRAMETIME;
}


/*
 * Lights all LEDs one after another.
 */
uint16_t mode_color_wipe(void) {
  return color_wipe(false, false);
}
static const char _data_FX_MODE_COLOR_WIPE[] PROGMEM = "Wipe@!,!;!,!;!";


/*
 * Lights all LEDs one after another. Turns off opposite
 */
uint16_t mode_color_sweep(void) {
  return color_wipe(true, false);
}
static const char _data_FX_MODE_COLOR_SWEEP[] PROGMEM = "Sweep@!,!;!,!;!";


/*
 * Turns all LEDs after each other to a random color.
 * Then starts over with another color.
 */
uint16_t mode_color_wipe_random(void) {
  return color_wipe(false, true);
}
static const char _data_FX_MODE_COLOR_WIPE_RANDOM[] PROGMEM = "Wipe Random@!;;!";


/*
 * Random color introduced alternating from start and end of strip.
 */
uint16_t mode_color_sweep_random(void) {
  return color_wipe(true, true);
}
static const char _data_FX_MODE_COLOR_SWEEP_RANDOM[] PROGMEM = "Sweep Random@!;;!";


/*
 * Lights all LEDs up in one random color. Then switches them
 * to the next random color.
 */
uint16_t mode_random_color(void) {
  uint32_t cycleTime = 200 + (255 - SEGMENT.speed)*50;
  uint32_t it = strip.now / cycleTime;
  uint32_t rem = strip.now % cycleTime;
  uint16_t fadedur = (cycleTime * SEGMENT.intensity) >> 8;

  uint32_t fade = 255;
  if (fadedur) {
    fade = (rem * 255) / fadedur;
    if (fade > 255) fade = 255;
  }

  if (SEGENV.call == 0) {
    SEGENV.aux0 = random8();
    SEGENV.step = 2;
  }
  if (it != SEGENV.step) //new color
  {
    SEGENV.aux1 = SEGENV.aux0;
    SEGENV.aux0 = SEGMENT.get_random_wheel_index(SEGENV.aux0); //aux0 will store our random color wheel index
    SEGENV.step = it;
  }

  SEGMENT.fill(color_blend(SEGMENT.color_wheel(SEGENV.aux1), SEGMENT.color_wheel(SEGENV.aux0), fade));
  return FRAMETIME;
}
static const char _data_FX_MODE_RANDOM_COLOR[] PROGMEM = "Random Colors@!,Fade time;;!";


/*
 * Lights every LED in a random color. Changes all LED at the same time
 * to new random colors.
 */
uint16_t mode_dynamic(void) {
  if (!SEGENV.allocateData(SEGLEN)) return mode_static(); //allocation failed

  if(SEGENV.call == 0) {
    //SEGMENT.setUpLeds();  //lossless getPixelColor()
    //SEGMENT.fill(BLACK);
    for (int i = 0; i < SEGLEN; i++) SEGENV.data[i] = random8();
  }

  uint32_t cycleTime = 50 + (255 - SEGMENT.speed)*15;
  uint32_t it = strip.now / cycleTime;
  if (it != SEGENV.step && SEGMENT.speed != 0) //new color
  {
    for (int i = 0; i < SEGLEN; i++) {
      if (random8() <= SEGMENT.intensity) SEGENV.data[i] = random8(); // random color index
    }
    SEGENV.step = it;
  }

  if (SEGMENT.check1) {
    for (int i = 0; i < SEGLEN; i++) {
      SEGMENT.blendPixelColor(i, SEGMENT.color_wheel(SEGENV.data[i]), 16);
    }
  } else {
    for (int i = 0; i < SEGLEN; i++) {
      SEGMENT.setPixelColor(i, SEGMENT.color_wheel(SEGENV.data[i]));
    }
  }
  return FRAMETIME;
}
static const char _data_FX_MODE_DYNAMIC[] PROGMEM = "Dynamic@!,!,,,,Smooth;;!";


/*
 * effect "Dynamic" with smooth color-fading
 */
uint16_t mode_dynamic_smooth(void) {
  bool old = SEGMENT.check1;
  SEGMENT.check1 = true;
  mode_dynamic();
  SEGMENT.check1 = old;
  return FRAMETIME;
 }
static const char _data_FX_MODE_DYNAMIC_SMOOTH[] PROGMEM = "Dynamic Smooth@!,!;;!";


/*
 * Does the "standby-breathing" of well known i-Devices.
 */
uint16_t mode_breath(void) {
  uint16_t var = 0;
  uint16_t counter = (strip.now * ((SEGMENT.speed >> 3) +10));
  counter = (counter >> 2) + (counter >> 4); //0-16384 + 0-2048
  if (counter < 16384) {
    if (counter > 8192) counter = 8192 - (counter - 8192);
    var = sin16(counter) / 103; //close to parabolic in range 0-8192, max val. 23170
  }

  uint8_t lum = 30 + var;
  for (int i = 0; i < SEGLEN; i++) {
    SEGMENT.setPixelColor(i, color_blend(SEGCOLOR(1), SEGMENT.color_from_palette(i, true, PALETTE_SOLID_WRAP, 0), lum));
  }

  return FRAMETIME;
}
static const char _data_FX_MODE_BREATH[] PROGMEM = "Breathe@!;!,!;!;01";


/*
 * Fades the LEDs between two colors
 */
uint16_t mode_fade(void) {
  uint16_t counter = (strip.now * ((SEGMENT.speed >> 3) +10));
  uint8_t lum = triwave16(counter) >> 8;

  for (int i = 0; i < SEGLEN; i++) {
    SEGMENT.setPixelColor(i, color_blend(SEGCOLOR(1), SEGMENT.color_from_palette(i, true, PALETTE_SOLID_WRAP, 0), lum));
  }

  return FRAMETIME;
}
static const char _data_FX_MODE_FADE[] PROGMEM = "Fade@!;!,!;!;01";


/*
 * Scan mode parent function
 */
uint16_t scan(bool dual)
{
  uint32_t cycleTime = 750 + (255 - SEGMENT.speed)*150;
  uint32_t perc = strip.now % cycleTime;
  uint16_t prog = (perc * 65535) / cycleTime;
  uint16_t size = 1 + ((SEGMENT.intensity * SEGLEN) >> 9);
  uint16_t ledIndex = (prog * ((SEGLEN *2) - size *2)) >> 16;

  if (!SEGMENT.check2) SEGMENT.fill(SEGCOLOR(1));

  int led_offset = ledIndex - (SEGLEN - size);
  led_offset = abs(led_offset);

  if (dual) {
    for (int j = led_offset; j < led_offset + size; j++) {
      uint16_t i2 = SEGLEN -1 -j;
      SEGMENT.setPixelColor(i2, SEGMENT.color_from_palette(i2, true, PALETTE_SOLID_WRAP, (SEGCOLOR(2))? 2:0));
    }
  }

  for (int j = led_offset; j < led_offset + size; j++) {
    SEGMENT.setPixelColor(j, SEGMENT.color_from_palette(j, true, PALETTE_SOLID_WRAP, 0));
  }

  return FRAMETIME;
}


/*
 * Runs a single pixel back and forth.
 */
uint16_t mode_scan(void) {
  return scan(false);
}
static const char _data_FX_MODE_SCAN[] PROGMEM = "Scan@!,# of dots,,,,,Overlay;!,!,!;!";


/*
 * Runs two pixel back and forth in opposite directions.
 */
uint16_t mode_dual_scan(void) {
  return scan(true);
}
static const char _data_FX_MODE_DUAL_SCAN[] PROGMEM = "Scan Dual@!,# of dots,,,,,Overlay;!,!,!;!";


/*
 * Cycles all LEDs at once through a rainbow.
 */
uint16_t mode_rainbow(void) {
  uint16_t counter = (strip.now * ((SEGMENT.speed >> 2) +2)) & 0xFFFF;
  counter = counter >> 8;

  if (SEGMENT.intensity < 128){
    SEGMENT.fill(color_blend(SEGMENT.color_wheel(counter),WHITE,128-SEGMENT.intensity));
  } else {
    SEGMENT.fill(SEGMENT.color_wheel(counter));
  }

  return FRAMETIME;
}
static const char _data_FX_MODE_RAINBOW[] PROGMEM = "Colorloop@!,Saturation;;!";


/*
 * Cycles a rainbow over the entire string of LEDs.
 */
uint16_t mode_rainbow_cycle(void) {
  uint16_t counter = (strip.now * ((SEGMENT.speed >> 2) +2)) & 0xFFFF;
  counter = counter >> 8;

  for (int i = 0; i < SEGLEN; i++) {
    //intensity/29 = 0 (1/16) 1 (1/8) 2 (1/4) 3 (1/2) 4 (1) 5 (2) 6 (4) 7 (8) 8 (16)
    uint8_t index = (i * (16 << (SEGMENT.intensity /29)) / SEGLEN) + counter;
    SEGMENT.setPixelColor(i, SEGMENT.color_wheel(index));
  }

  return FRAMETIME;
}
static const char _data_FX_MODE_RAINBOW_CYCLE[] PROGMEM = "Rainbow@!,Size;;!";


/*
 * Alternating pixels running function.
 */
uint16_t running(uint32_t color1, uint32_t color2, bool theatre = false) {
  uint8_t width = (theatre ? 3 : 1) + (SEGMENT.intensity >> 4);  // window
  uint32_t cycleTime = 50 + (255 - SEGMENT.speed);
  uint32_t it = strip.now / cycleTime;
  bool usePalette = color1 == SEGCOLOR(0);

  for (int i = 0; i < SEGLEN; i++) {
    uint32_t col = color2;
    if (usePalette) color1 = SEGMENT.color_from_palette(i, true, PALETTE_SOLID_WRAP, 0);
    if (theatre) {
      if ((i % width) == SEGENV.aux0) col = color1;
    } else {
      int8_t pos = (i % (width<<1));
      if ((pos < SEGENV.aux0-width) || ((pos >= SEGENV.aux0) && (pos < SEGENV.aux0+width))) col = color1;
    }
    SEGMENT.setPixelColor(i,col);
  }

  if (it != SEGENV.step) {
    SEGENV.aux0 = (SEGENV.aux0 +1) % (theatre ? width : (width<<1));
    SEGENV.step = it;
  }
  return FRAMETIME;
}


/*
 * Theatre-style crawling lights.
 * Inspired by the Adafruit examples.
 */
uint16_t mode_theater_chase(void) {
  return running(SEGCOLOR(0), SEGCOLOR(1), true);
}
static const char _data_FX_MODE_THEATER_CHASE[] PROGMEM = "Theater@!,Gap size;!,!;!";


/*
 * Theatre-style crawling lights with rainbow effect.
 * Inspired by the Adafruit examples.
 */
uint16_t mode_theater_chase_rainbow(void) {
  return running(SEGMENT.color_wheel(SEGENV.step), SEGCOLOR(1), true);
}
static const char _data_FX_MODE_THEATER_CHASE_RAINBOW[] PROGMEM = "Theater Rainbow@!,Gap size;,!;!";


/*
 * Running lights effect with smooth sine transition base.
 */
uint16_t running_base(bool saw, bool dual=false) {
  uint8_t x_scale = SEGMENT.intensity >> 2;
  uint32_t counter = (strip.now * SEGMENT.speed) >> 9;

  for (int i = 0; i < SEGLEN; i++) {
    uint16_t a = i*x_scale - counter;
    if (saw) {
      a &= 0xFF;
      if (a < 16)
      {
        a = 192 + a*8;
      } else {
        a = map(a,16,255,64,192);
      }
      a = 255 - a;
    }
    uint8_t s = dual ? sin_gap(a) : sin8(a);
    uint32_t ca = color_blend(SEGCOLOR(1), SEGMENT.color_from_palette(i, true, PALETTE_SOLID_WRAP, 0), s);
    if (dual) {
      uint16_t b = (SEGLEN-1-i)*x_scale - counter;
      uint8_t t = sin_gap(b);
      uint32_t cb = color_blend(SEGCOLOR(1), SEGMENT.color_from_palette(i, true, PALETTE_SOLID_WRAP, 2), t);
      ca = color_blend(ca, cb, 127);
    }
    SEGMENT.setPixelColor(i, ca);
  }

  return FRAMETIME;
}


/*
 * Running lights in opposite directions.
 * Idea: Make the gap width controllable with a third slider in the future
 */
uint16_t mode_running_dual(void) {
  return running_base(false, true);
}
static const char _data_FX_MODE_RUNNING_DUAL[] PROGMEM = "Running Dual@!,Wave width;L,!,R;!";


/*
 * Running lights effect with smooth sine transition.
 */
uint16_t mode_running_lights(void) {
  return running_base(false);
}
static const char _data_FX_MODE_RUNNING_LIGHTS[] PROGMEM = "Running@!,Wave width;!,!;!";


/*
 * Running lights effect with sawtooth transition.
 */
uint16_t mode_saw(void) {
  return running_base(true);
}
static const char _data_FX_MODE_SAW[] PROGMEM = "Saw@!,Width;!,!;!";


/*
 * Blink several LEDs in random colors on, reset, repeat.
 * Inspired by www.tweaking4all.com/hardware/arduino/adruino-led-strip-effects/
 */
uint16_t mode_twinkle(void) {
  SEGMENT.fade_out(224);

  uint32_t cycleTime = 20 + (255 - SEGMENT.speed)*5;
  uint32_t it = strip.now / cycleTime;
  if (it != SEGENV.step)
  {
    uint16_t maxOn = map(SEGMENT.intensity, 0, 255, 1, SEGLEN); // make sure at least one LED is on
    if (SEGENV.aux0 >= maxOn)
    {
      SEGENV.aux0 = 0;
      SEGENV.aux1 = random16(); //new seed for our PRNG
    }
    SEGENV.aux0++;
    SEGENV.step = it;
  }

  uint16_t PRNG16 = SEGENV.aux1;

  for (uint16_t i = 0; i < SEGENV.aux0; i++)
  {
    PRNG16 = (uint16_t)(PRNG16 * 2053) + 13849; // next 'random' number
    uint32_t p = (uint32_t)SEGLEN * (uint32_t)PRNG16;
    uint16_t j = p >> 16;
    SEGMENT.setPixelColor(j, SEGMENT.color_from_palette(j, true, PALETTE_SOLID_WRAP, 0));
  }

  return FRAMETIME;
}
static const char _data_FX_MODE_TWINKLE[] PROGMEM = "Twinkle@!,!;!,!;!;;m12=0"; //pixels


/*
 * Dissolve function
 */
uint16_t dissolve(uint32_t color) {
  //bool wa = (SEGCOLOR(1) != 0 && strip.getBrightness() < 255); //workaround, can't compare getPixel to color if not full brightness
  if (SEGENV.call == 0) {
    SEGMENT.setUpLeds();  //lossless getPixelColor()
    SEGMENT.fill(SEGCOLOR(1));
  }

  for (int j = 0; j <= SEGLEN / 15; j++) {
    if (random8() <= SEGMENT.intensity) {
      for (size_t times = 0; times < 10; times++) //attempt to spawn a new pixel 10 times
      {
        uint16_t i = random16(SEGLEN);
        if (SEGENV.aux0) { //dissolve to primary/palette
          if (SEGMENT.getPixelColor(i) == SEGCOLOR(1) /*|| wa*/) {
            if (color == SEGCOLOR(0)) {
              SEGMENT.setPixelColor(i, SEGMENT.color_from_palette(i, true, PALETTE_SOLID_WRAP, 0));
            } else {
              SEGMENT.setPixelColor(i, color);
            }
            break; //only spawn 1 new pixel per frame per 50 LEDs
          }
        } else { //dissolve to secondary
          if (SEGMENT.getPixelColor(i) != SEGCOLOR(1)) { SEGMENT.setPixelColor(i, SEGCOLOR(1)); break; }
        }
      }
    }
  }

  if (SEGENV.step > (255 - SEGMENT.speed) + 15U) {
    SEGENV.aux0 = !SEGENV.aux0;
    SEGENV.step = 0;
  } else {
    SEGENV.step++;
  }

  return FRAMETIME;
}


/*
 * Blink several LEDs on and then off
 */
uint16_t mode_dissolve(void) {
  return dissolve(SEGMENT.check1 ? SEGMENT.color_wheel(random8()) : SEGCOLOR(0));
}
static const char _data_FX_MODE_DISSOLVE[] PROGMEM = "Dissolve@Repeat speed,Dissolve speed,,,,Random;!,!;!";


/*
 * Blink several LEDs on and then off in random colors
 */
uint16_t mode_dissolve_random(void) {
  return dissolve(SEGMENT.color_wheel(random8()));
}
static const char _data_FX_MODE_DISSOLVE_RANDOM[] PROGMEM = "Dissolve Rnd@Repeat speed,Dissolve speed;,!;!";


/*
 * Blinks one LED at a time.
 * Inspired by www.tweaking4all.com/hardware/arduino/adruino-led-strip-effects/
 */
uint16_t mode_sparkle(void) {
  if (!SEGMENT.check2) for(int i = 0; i < SEGLEN; i++) {
    SEGMENT.setPixelColor(i, SEGMENT.color_from_palette(i, true, PALETTE_SOLID_WRAP, 1));
  }
  uint32_t cycleTime = 10 + (255 - SEGMENT.speed)*2;
  uint32_t it = strip.now / cycleTime;
  if (it != SEGENV.step)
  {
    SEGENV.aux0 = random16(SEGLEN); // aux0 stores the random led index
    SEGENV.step = it;
  }

  SEGMENT.setPixelColor(SEGENV.aux0, SEGCOLOR(0));
  return FRAMETIME;
}
static const char _data_FX_MODE_SPARKLE[] PROGMEM = "Sparkle@!,,,,,,Overlay;!,!;!;;m12=0";


/*
 * Lights all LEDs in the color. Flashes single col 1 pixels randomly. (List name: Sparkle Dark)
 * Inspired by www.tweaking4all.com/hardware/arduino/adruino-led-strip-effects/
 */
uint16_t mode_flash_sparkle(void) {
  if (!SEGMENT.check2) for(uint16_t i = 0; i < SEGLEN; i++) {
    SEGMENT.setPixelColor(i, SEGMENT.color_from_palette(i, true, PALETTE_SOLID_WRAP, 0));
  }

  if (strip.now - SEGENV.aux0 > SEGENV.step) {
    if(random8((255-SEGMENT.intensity) >> 4) == 0) {
      SEGMENT.setPixelColor(random16(SEGLEN), SEGCOLOR(1)); //flash
    }
    SEGENV.step = strip.now;
    SEGENV.aux0 = 255-SEGMENT.speed;
  }
  return FRAMETIME;
}
static const char _data_FX_MODE_FLASH_SPARKLE[] PROGMEM = "Sparkle Dark@!,!,,,,,Overlay;Bg,Fx;!;;m12=0";


/*
 * Like flash sparkle. With more flash.
 * Inspired by www.tweaking4all.com/hardware/arduino/adruino-led-strip-effects/
 */
uint16_t mode_hyper_sparkle(void) {
  if (!SEGMENT.check2) for (int i = 0; i < SEGLEN; i++) {
    SEGMENT.setPixelColor(i, SEGMENT.color_from_palette(i, true, PALETTE_SOLID_WRAP, 0));
  }

  if (strip.now - SEGENV.aux0 > SEGENV.step) {
    if (random8((255-SEGMENT.intensity) >> 4) == 0) {
      for (int i = 0; i < MAX(1, SEGLEN/3); i++) {
        SEGMENT.setPixelColor(random16(SEGLEN), SEGCOLOR(1));
      }
    }
    SEGENV.step = strip.now;
    SEGENV.aux0 = 255-SEGMENT.speed;
  }
  return FRAMETIME;
}
static const char _data_FX_MODE_HYPER_SPARKLE[] PROGMEM = "Sparkle+@!,!,,,,,Overlay;Bg,Fx;!;;m12=0";


/*
 * Strobe effect with different strobe count and pause, controlled by speed.
 */
uint16_t mode_multi_strobe(void) {
  for (int i = 0; i < SEGLEN; i++) {
    SEGMENT.setPixelColor(i, SEGMENT.color_from_palette(i, true, PALETTE_SOLID_WRAP, 1));
  }

  SEGENV.aux0 = 50 + 20*(uint16_t)(255-SEGMENT.speed);
  uint16_t count = 2 * ((SEGMENT.intensity / 10) + 1);
  if(SEGENV.aux1 < count) {
    if((SEGENV.aux1 & 1) == 0) {
      SEGMENT.fill(SEGCOLOR(0));
      SEGENV.aux0 = 15;
    } else {
      SEGENV.aux0 = 50;
    }
  }

  if (strip.now - SEGENV.aux0 > SEGENV.step) {
    SEGENV.aux1++;
    if (SEGENV.aux1 > count) SEGENV.aux1 = 0;
    SEGENV.step = strip.now;
  }

  return FRAMETIME;
}
static const char _data_FX_MODE_MULTI_STROBE[] PROGMEM = "Strobe Mega@!,!;!,!;!;01";


/*
 * Android loading circle
 */
uint16_t mode_android(void) {

  for (int i = 0; i < SEGLEN; i++) {
    SEGMENT.setPixelColor(i, SEGMENT.color_from_palette(i, true, PALETTE_SOLID_WRAP, 1));
  }

  if (SEGENV.aux1 > ((float)SEGMENT.intensity/255.0)*(float)SEGLEN)
  {
    SEGENV.aux0 = 1;
  } else
  {
    if (SEGENV.aux1 < 2) SEGENV.aux0 = 0;
  }

  uint16_t a = SEGENV.step;

  if (SEGENV.aux0 == 0)
  {
    if (SEGENV.call %3 == 1) {a++;}
    else {SEGENV.aux1++;}
  } else
  {
    a++;
    if (SEGENV.call %3 != 1) SEGENV.aux1--;
  }

  if (a >= SEGLEN) a = 0;

  if (a + SEGENV.aux1 < SEGLEN)
  {
    for (int i = a; i < a+SEGENV.aux1; i++) {
      SEGMENT.setPixelColor(i, SEGCOLOR(0));
    }
  } else
  {
    for (int i = a; i < SEGLEN; i++) {
      SEGMENT.setPixelColor(i, SEGCOLOR(0));
    }
    for (int i = 0; i < SEGENV.aux1 - (SEGLEN -a); i++) {
      SEGMENT.setPixelColor(i, SEGCOLOR(0));
    }
  }
  SEGENV.step = a;

  return 3 + ((8 * (uint32_t)(255 - SEGMENT.speed)) / SEGLEN);
}
static const char _data_FX_MODE_ANDROID[] PROGMEM = "Android@!,Width;!,!;!;;m12=1"; //vertical


/*
 * color chase function.
 * color1 = background color
 * color2 and color3 = colors of two adjacent leds
 */
uint16_t chase(uint32_t color1, uint32_t color2, uint32_t color3, bool do_palette) {
  uint16_t counter = strip.now * ((SEGMENT.speed >> 2) + 1);
  uint16_t a = counter * SEGLEN  >> 16;

  bool chase_random = (SEGMENT.mode == FX_MODE_CHASE_RANDOM);
  if (chase_random) {
    if (a < SEGENV.step) //we hit the start again, choose new color for Chase random
    {
      SEGENV.aux1 = SEGENV.aux0; //store previous random color
      SEGENV.aux0 = SEGMENT.get_random_wheel_index(SEGENV.aux0);
    }
    color1 = SEGMENT.color_wheel(SEGENV.aux0);
  }
  SEGENV.step = a;

  // Use intensity setting to vary chase up to 1/2 string length
  uint8_t size = 1 + (SEGMENT.intensity * SEGLEN >> 10);

  uint16_t b = a + size; //"trail" of chase, filled with color1
  if (b > SEGLEN) b -= SEGLEN;
  uint16_t c = b + size;
  if (c > SEGLEN) c -= SEGLEN;

  //background
  if (do_palette)
  {
    for (int i = 0; i < SEGLEN; i++) {
      SEGMENT.setPixelColor(i, SEGMENT.color_from_palette(i, true, PALETTE_SOLID_WRAP, 1));
    }
  } else SEGMENT.fill(color1);

  //if random, fill old background between a and end
  if (chase_random)
  {
    color1 = SEGMENT.color_wheel(SEGENV.aux1);
    for (int i = a; i < SEGLEN; i++)
      SEGMENT.setPixelColor(i, color1);
  }

  //fill between points a and b with color2
  if (a < b)
  {
    for (int i = a; i < b; i++)
      SEGMENT.setPixelColor(i, color2);
  } else {
    for (int i = a; i < SEGLEN; i++) //fill until end
      SEGMENT.setPixelColor(i, color2);
    for (int i = 0; i < b; i++) //fill from start until b
      SEGMENT.setPixelColor(i, color2);
  }

  //fill between points b and c with color2
  if (b < c)
  {
    for (int i = b; i < c; i++)
      SEGMENT.setPixelColor(i, color3);
  } else {
    for (int i = b; i < SEGLEN; i++) //fill until end
      SEGMENT.setPixelColor(i, color3);
    for (int i = 0; i < c; i++) //fill from start until c
      SEGMENT.setPixelColor(i, color3);
  }

  return FRAMETIME;
}


/*
 * Bicolor chase, more primary color.
 */
uint16_t mode_chase_color(void) {
  return chase(SEGCOLOR(1), (SEGCOLOR(2)) ? SEGCOLOR(2) : SEGCOLOR(0), SEGCOLOR(0), true);
}
static const char _data_FX_MODE_CHASE_COLOR[] PROGMEM = "Chase@!,Width;!,!,!;!";


/*
 * Primary running followed by random color.
 */
uint16_t mode_chase_random(void) {
  return chase(SEGCOLOR(1), (SEGCOLOR(2)) ? SEGCOLOR(2) : SEGCOLOR(0), SEGCOLOR(0), false);
}
static const char _data_FX_MODE_CHASE_RANDOM[] PROGMEM = "Chase Random@!,Width;!,,!;!";


/*
 * Primary, secondary running on rainbow.
 */
uint16_t mode_chase_rainbow(void) {
  uint8_t color_sep = 256 / SEGLEN;
  if (color_sep == 0) color_sep = 1;                                           // correction for segments longer than 256 LEDs
  uint8_t color_index = SEGENV.call & 0xFF;
  uint32_t color = SEGMENT.color_wheel(((SEGENV.step * color_sep) + color_index) & 0xFF);

  return chase(color, SEGCOLOR(0), SEGCOLOR(1), false);
}
static const char _data_FX_MODE_CHASE_RAINBOW[] PROGMEM = "Chase Rainbow@!,Width;!,!;!";


/*
 * Primary running on rainbow.
 */
uint16_t mode_chase_rainbow_white(void) {
  uint16_t n = SEGENV.step;
  uint16_t m = (SEGENV.step + 1) % SEGLEN;
  uint32_t color2 = SEGMENT.color_wheel(((n * 256 / SEGLEN) + (SEGENV.call & 0xFF)) & 0xFF);
  uint32_t color3 = SEGMENT.color_wheel(((m * 256 / SEGLEN) + (SEGENV.call & 0xFF)) & 0xFF);

  return chase(SEGCOLOR(0), color2, color3, false);
}
static const char _data_FX_MODE_CHASE_RAINBOW_WHITE[] PROGMEM = "Rainbow Runner@!,Size;Bg;!";


/*
 * Red - Amber - Green - Blue lights running
 */
uint16_t mode_colorful(void) {
  uint8_t numColors = 4; //3, 4, or 5
  uint32_t cols[9]{0x00FF0000,0x00EEBB00,0x0000EE00,0x000077CC};
  if (SEGMENT.intensity > 160 || SEGMENT.palette) { //palette or color
    if (!SEGMENT.palette) {
      numColors = 3;
      for (size_t i = 0; i < 3; i++) cols[i] = SEGCOLOR(i);
    } else {
      uint16_t fac = 80;
      if (SEGMENT.palette == 52) {numColors = 5; fac = 61;} //C9 2 has 5 colors
      for (size_t i = 0; i < numColors; i++) {
        cols[i] = SEGMENT.color_from_palette(i*fac, false, true, 255);
      }
    }
  } else if (SEGMENT.intensity < 80) //pastel (easter) colors
  {
    cols[0] = 0x00FF8040;
    cols[1] = 0x00E5D241;
    cols[2] = 0x0077FF77;
    cols[3] = 0x0077F0F0;
  }
  for (size_t i = numColors; i < numColors*2 -1U; i++) cols[i] = cols[i-numColors];

  uint32_t cycleTime = 50 + (8 * (uint32_t)(255 - SEGMENT.speed));
  uint32_t it = strip.now / cycleTime;
  if (it != SEGENV.step)
  {
    if (SEGMENT.speed > 0) SEGENV.aux0++;
    if (SEGENV.aux0 >= numColors) SEGENV.aux0 = 0;
    SEGENV.step = it;
  }

  for (int i = 0; i < SEGLEN; i+= numColors)
  {
    for (int j = 0; j < numColors; j++) SEGMENT.setPixelColor(i + j, cols[SEGENV.aux0 + j]);
  }

  return FRAMETIME;
}
static const char _data_FX_MODE_COLORFUL[] PROGMEM = "Colorful@!,Saturation;1,2,3;!";


/*
 * Emulates a traffic light.
 */
uint16_t mode_traffic_light(void) {
  if (SEGLEN == 1) return mode_static();
  for (int i=0; i < SEGLEN; i++)
    SEGMENT.setPixelColor(i, SEGMENT.color_from_palette(i, true, PALETTE_SOLID_WRAP, 1));
  uint32_t mdelay = 500;
  for (int i = 0; i < SEGLEN-2 ; i+=3)
  {
    switch (SEGENV.aux0)
    {
      case 0: SEGMENT.setPixelColor(i, 0x00FF0000); mdelay = 150 + (100 * (uint32_t)(255 - SEGMENT.speed));break;
      case 1: SEGMENT.setPixelColor(i, 0x00FF0000); mdelay = 150 + (20 * (uint32_t)(255 - SEGMENT.speed)); SEGMENT.setPixelColor(i+1, 0x00EECC00); break;
      case 2: SEGMENT.setPixelColor(i+2, 0x0000FF00); mdelay = 150 + (100 * (uint32_t)(255 - SEGMENT.speed));break;
      case 3: SEGMENT.setPixelColor(i+1, 0x00EECC00); mdelay = 150 + (20 * (uint32_t)(255 - SEGMENT.speed));break;
    }
  }

  if (strip.now - SEGENV.step > mdelay)
  {
    SEGENV.aux0++;
    if (SEGENV.aux0 == 1 && SEGMENT.intensity > 140) SEGENV.aux0 = 2; //skip Red + Amber, to get US-style sequence
    if (SEGENV.aux0 > 3) SEGENV.aux0 = 0;
    SEGENV.step = strip.now;
  }

  return FRAMETIME;
}
static const char _data_FX_MODE_TRAFFIC_LIGHT[] PROGMEM = "Traffic Light@!,US style;,!;!";


/*
 * Sec flashes running on prim.
 */
#define FLASH_COUNT 4
uint16_t mode_chase_flash(void) {
  if (SEGLEN == 1) return mode_static();
  uint8_t flash_step = SEGENV.call % ((FLASH_COUNT * 2) + 1);

  for (int i = 0; i < SEGLEN; i++) {
    SEGMENT.setPixelColor(i, SEGMENT.color_from_palette(i, true, PALETTE_SOLID_WRAP, 0));
  }

  uint16_t delay = 10 + ((30 * (uint16_t)(255 - SEGMENT.speed)) / SEGLEN);
  if(flash_step < (FLASH_COUNT * 2)) {
    if(flash_step % 2 == 0) {
      uint16_t n = SEGENV.step;
      uint16_t m = (SEGENV.step + 1) % SEGLEN;
      SEGMENT.setPixelColor( n, SEGCOLOR(1));
      SEGMENT.setPixelColor( m, SEGCOLOR(1));
      delay = 20;
    } else {
      delay = 30;
    }
  } else {
    SEGENV.step = (SEGENV.step + 1) % SEGLEN;
  }
  return delay;
}
static const char _data_FX_MODE_CHASE_FLASH[] PROGMEM = "Chase Flash@!;Bg,Fx;!";


/*
 * Prim flashes running, followed by random color.
 */
uint16_t mode_chase_flash_random(void) {
  if (SEGLEN == 1) return mode_static();
  uint8_t flash_step = SEGENV.call % ((FLASH_COUNT * 2) + 1);

  for (int i = 0; i < SEGENV.aux1; i++) {
    SEGMENT.setPixelColor(i, SEGMENT.color_wheel(SEGENV.aux0));
  }

  uint16_t delay = 1 + ((10 * (uint16_t)(255 - SEGMENT.speed)) / SEGLEN);
  if(flash_step < (FLASH_COUNT * 2)) {
    uint16_t n = SEGENV.aux1;
    uint16_t m = (SEGENV.aux1 + 1) % SEGLEN;
    if(flash_step % 2 == 0) {
      SEGMENT.setPixelColor( n, SEGCOLOR(0));
      SEGMENT.setPixelColor( m, SEGCOLOR(0));
      delay = 20;
    } else {
      SEGMENT.setPixelColor( n, SEGMENT.color_wheel(SEGENV.aux0));
      SEGMENT.setPixelColor( m, SEGCOLOR(1));
      delay = 30;
    }
  } else {
    SEGENV.aux1 = (SEGENV.aux1 + 1) % SEGLEN;

    if (SEGENV.aux1 == 0) {
      SEGENV.aux0 = SEGMENT.get_random_wheel_index(SEGENV.aux0);
    }
  }
  return delay;
}
static const char _data_FX_MODE_CHASE_FLASH_RANDOM[] PROGMEM = "Chase Flash Rnd@!;!,!;!";


/*
 * Alternating color/sec pixels running.
 */
uint16_t mode_running_color(void) {
  return running(SEGCOLOR(0), SEGCOLOR(1));
}
static const char _data_FX_MODE_RUNNING_COLOR[] PROGMEM = "Chase 2@!,Width;!,!;!";


/*
 * Random colored pixels running. ("Stream")
 */
uint16_t mode_running_random(void) {
  uint32_t cycleTime = 25 + (3 * (uint32_t)(255 - SEGMENT.speed));
  uint32_t it = strip.now / cycleTime;
  if (SEGENV.call == 0) SEGENV.aux0 = random16(); // random seed for PRNG on start

  uint8_t zoneSize = ((255-SEGMENT.intensity) >> 4) +1;
  uint16_t PRNG16 = SEGENV.aux0;

  uint8_t z = it % zoneSize;
  bool nzone = (!z && it != SEGENV.aux1);
  for (int i=SEGLEN-1; i >= 0; i--) {  // WLEDMM bugfix
    if (nzone || z >= zoneSize) {
      uint8_t lastrand = PRNG16 >> 8;
      int16_t diff = 0;
      while (abs(diff) < 42) { // make sure the difference between adjacent colors is big enough
        PRNG16 = (uint16_t)(PRNG16 * 2053) + 13849; // next zone, next 'random' number
        diff = (PRNG16 >> 8) - lastrand;
      }
      if (nzone) {
        SEGENV.aux0 = PRNG16; // save next starting seed
        nzone = false;
      }
      z = 0;
    }
    SEGMENT.setPixelColor(i, SEGMENT.color_wheel(PRNG16 >> 8));
    z++;
  }

  SEGENV.aux1 = it;
  return FRAMETIME;
}
static const char _data_FX_MODE_RUNNING_RANDOM[] PROGMEM = "Stream ☾@!,Zone size;;!";


uint16_t larson_scanner(bool dual) {
  uint16_t counter = strip.now * ((SEGMENT.speed >> 2) +8);
  uint16_t index = counter * SEGLEN  >> 16;

  SEGMENT.fade_out(SEGMENT.intensity);

  if (SEGENV.step > index && SEGENV.step - index > SEGLEN/2) {
    SEGENV.aux0 = !SEGENV.aux0;
  }

  for (int i = SEGENV.step; i < index; i++) {
    uint16_t j = (SEGENV.aux0)?i:SEGLEN-1-i;
    SEGMENT.setPixelColor( j, SEGMENT.color_from_palette(j, true, PALETTE_SOLID_WRAP, 0));
  }
  if (dual) {
    uint32_t c;
    if (SEGCOLOR(2) != 0) {
      c = SEGCOLOR(2);
    } else {
      c = SEGMENT.color_from_palette(index, true, PALETTE_SOLID_WRAP, 0);
    }

    for (int i = SEGENV.step; i < index; i++) {
      uint16_t j = (SEGENV.aux0)?SEGLEN-1-i:i;
      SEGMENT.setPixelColor(j, c);
    }
  }

  SEGENV.step = index;
  return FRAMETIME;
}


/*
 * K.I.T.T.
 */
uint16_t mode_larson_scanner(void){
  return larson_scanner(false);
}
static const char _data_FX_MODE_LARSON_SCANNER[] PROGMEM = "Scanner@!,Fade rate;!,!;!;;m12=0";


/*
 * Creates two Larson scanners moving in opposite directions
 * Custom mode by Keith Lord: https://github.com/kitesurfer1404/WS2812FX/blob/master/src/custom/DualLarson.h
 */
uint16_t mode_dual_larson_scanner(void){
  return larson_scanner(true);
}
static const char _data_FX_MODE_DUAL_LARSON_SCANNER[] PROGMEM = "Scanner Dual@!,Fade rate;!,!,!;!;;m12=0";


/*
 * Firing comets from one end. "Lighthouse"
 */
uint16_t mode_comet(void) {
  if (SEGLEN == 1) return mode_static();
  uint16_t counter = strip.now * ((SEGMENT.speed >>2) +1);
  uint16_t index = (counter * SEGLEN) >> 16;
  if (SEGENV.call == 0) SEGENV.aux0 = index;

  SEGMENT.fade_out(SEGMENT.intensity);

  SEGMENT.setPixelColor( index, SEGMENT.color_from_palette(index, true, PALETTE_SOLID_WRAP, 0));
  if (index > SEGENV.aux0) {
    for (int i = SEGENV.aux0; i < index ; i++) {
       SEGMENT.setPixelColor( i, SEGMENT.color_from_palette(i, true, PALETTE_SOLID_WRAP, 0));
    }
  } else if (index < SEGENV.aux0 && index < 10) {
    for (int i = 0; i < index ; i++) {
       SEGMENT.setPixelColor( i, SEGMENT.color_from_palette(i, true, PALETTE_SOLID_WRAP, 0));
    }
  }
  SEGENV.aux0 = index++;

  return FRAMETIME;
}
static const char _data_FX_MODE_COMET[] PROGMEM = "Lighthouse@!,Fade rate;!,!;!";


/*
 * Fireworks function.
 */
uint16_t mode_fireworks() {
  if (SEGLEN == 1) return mode_static();
  const uint16_t width  = SEGMENT.is2D() ? SEGMENT.virtualWidth() : SEGMENT.virtualLength();
  const uint16_t height = SEGMENT.virtualHeight();

  if (SEGENV.call == 0) {
    SEGMENT.setUpLeds();  //lossless getPixelColor()
    SEGMENT.fill(SEGCOLOR(1));
    SEGENV.aux0 = UINT16_MAX;
    SEGENV.aux1 = UINT16_MAX;
  }
  SEGMENT.fade_out(128);

  bool valid1 = (SEGENV.aux0 < width*height);
  bool valid2 = (SEGENV.aux1 < width*height);
  uint32_t sv1 = 0, sv2 = 0;
  if (valid1) sv1 = SEGMENT.is2D() ? SEGMENT.getPixelColorXY(SEGENV.aux0%width, SEGENV.aux0/width) : SEGMENT.getPixelColor(SEGENV.aux0); // get spark color
  if (valid2) sv2 = SEGMENT.is2D() ? SEGMENT.getPixelColorXY(SEGENV.aux1%width, SEGENV.aux1/width) : SEGMENT.getPixelColor(SEGENV.aux1);
  if (!SEGENV.step) SEGMENT.blur(16);
  if (valid1) { if (SEGMENT.is2D()) SEGMENT.setPixelColorXY(SEGENV.aux0%width, SEGENV.aux0/width, sv1); else SEGMENT.setPixelColor(SEGENV.aux0, sv1); } // restore spark color after blur
  if (valid2) { if (SEGMENT.is2D()) SEGMENT.setPixelColorXY(SEGENV.aux1%width, SEGENV.aux1/width, sv2); else SEGMENT.setPixelColor(SEGENV.aux1, sv2); } // restore old spark color after blur

  for (int i=0; i<MAX(1, width/20); i++) {
    if (random8(129 - (SEGMENT.intensity >> 1)) == 0) {
      uint16_t index = random16(width*height);
      uint16_t j = index % width, k = index / width;
      uint32_t col = SEGMENT.color_from_palette(random8(), false, false, 0);
      if (SEGMENT.is2D()) SEGMENT.setPixelColorXY(j, k, col);
      else                SEGMENT.setPixelColor(index, col);
      SEGENV.aux1 = SEGENV.aux0;  // old spark
      SEGENV.aux0 = index;        // remember where spark occured
    }
  }
  return FRAMETIME;
}
static const char _data_FX_MODE_FIREWORKS[] PROGMEM = "Fireworks@,Frequency;!,!;!;12;ix=192,pal=11";


//Twinkling LEDs running. Inspired by https://github.com/kitesurfer1404/WS2812FX/blob/master/src/custom/Rain.h
uint16_t mode_rain() {
  if (SEGLEN == 1) return mode_static();
  const uint16_t width  = SEGMENT.virtualWidth();
  const uint16_t height = SEGMENT.virtualHeight();
  SEGENV.step += FRAMETIME;
  if (SEGENV.call && SEGENV.step > SPEED_FORMULA_L) {
    SEGENV.step = 1;
    if (strip.isMatrix) {
      //uint32_t ctemp[width];
      //for (int i = 0; i<width; i++) ctemp[i] = SEGMENT.getPixelColorXY(i, height-1);
      SEGMENT.move(6, 1, true);  // move all pixels down
      //for (int i = 0; i<width; i++) SEGMENT.setPixelColorXY(i, 0, ctemp[i]); // wrap around
      SEGENV.aux0 = (SEGENV.aux0 % width) + (SEGENV.aux0 / width + 1) * width;
      SEGENV.aux1 = (SEGENV.aux1 % width) + (SEGENV.aux1 / width + 1) * width;
    } else {
      //shift all leds left
      uint32_t ctemp = SEGMENT.getPixelColor(0);
      for (int i = 0; i < SEGLEN - 1; i++) {
        SEGMENT.setPixelColor(i, SEGMENT.getPixelColor(i+1));
      }
      SEGMENT.setPixelColor(SEGLEN -1, ctemp); // wrap around
      SEGENV.aux0++;  // increase spark index
      SEGENV.aux1++;
    }
    if (SEGENV.aux0 == 0) SEGENV.aux0 = UINT16_MAX; // reset previous spark positiom
    if (SEGENV.aux1 == 0) SEGENV.aux0 = UINT16_MAX; // reset previous spark positiom
    if (SEGENV.aux0 >= width*height) SEGENV.aux0 = 0;     // ignore
    if (SEGENV.aux1 >= width*height) SEGENV.aux1 = 0;
  }
  return mode_fireworks();
}
static const char _data_FX_MODE_RAIN[] PROGMEM = "Rain@!,Spawning rate;!,!;!;12;ix=128,pal=0";


/*
 * Fire flicker function
 */
uint16_t mode_fire_flicker(void) {
  uint32_t cycleTime = 40 + (255 - SEGMENT.speed);
  uint32_t it = strip.now / cycleTime;
  if (SEGENV.step == it) return FRAMETIME;

  byte w = (SEGCOLOR(0) >> 24);
  byte r = (SEGCOLOR(0) >> 16);
  byte g = (SEGCOLOR(0) >>  8);
  byte b = (SEGCOLOR(0)      );
  byte lum = (SEGMENT.palette == 0) ? MAX(w, MAX(r, MAX(g, b))) : 255;
  lum /= (((256-SEGMENT.intensity)/16)+1);
  for (int i = 0; i < SEGLEN; i++) {
    byte flicker = random8(lum);
    if (SEGMENT.palette == 0) {
      SEGMENT.setPixelColor(i, MAX(r - flicker, 0), MAX(g - flicker, 0), MAX(b - flicker, 0), MAX(w - flicker, 0));
    } else {
      SEGMENT.setPixelColor(i, SEGMENT.color_from_palette(i, true, PALETTE_SOLID_WRAP, 0, 255 - flicker));
    }
  }

  SEGENV.step = it;
  return FRAMETIME;
}
static const char _data_FX_MODE_FIRE_FLICKER[] PROGMEM = "Fire Flicker@!,!;!;!;01;pal=0"; //WLEDMM pal=0


/*
 * Gradient run base function
 */
uint16_t gradient_base(bool loading) {
  uint16_t counter = strip.now * ((SEGMENT.speed >> 2) + 1);
  uint16_t pp = counter * SEGLEN >> 16;
  if (SEGENV.call == 0) pp = 0;
  float val; //0.0 = sec 1.0 = pri
  float brd = loading ? SEGMENT.intensity : SEGMENT.intensity/2;
  if (brd <1.0) brd = 1.0;
  int p1 = pp-SEGLEN;
  int p2 = pp+SEGLEN;

  for (int i = 0; i < SEGLEN; i++)
  {
    if (loading)
    {
      val = abs(((i>pp) ? p2:pp) -i);
    } else {
      val = MIN(abs(pp-i),MIN(abs(p1-i),abs(p2-i)));
    }
    val = (brd > val) ? val/brd * 255 : 255;
    SEGMENT.setPixelColor(i, color_blend(SEGCOLOR(0), SEGMENT.color_from_palette(i, true, PALETTE_SOLID_WRAP, 1), val));
  }

  return FRAMETIME;
}


/*
 * Gradient run
 */
uint16_t mode_gradient(void) {
  return gradient_base(false);
}
static const char _data_FX_MODE_GRADIENT[] PROGMEM = "Gradient@!,Spread;!,!;!;;ix=16";


/*
 * Gradient run with hard transition
 */
uint16_t mode_loading(void) {
  return gradient_base(true);
}
static const char _data_FX_MODE_LOADING[] PROGMEM = "Loading@!,Fade;!,!;!;;ix=16";


//American Police Light with all LEDs Red and Blue
uint16_t police_base(uint32_t color1, uint32_t color2) {
  if (SEGLEN == 1) return mode_static();
  uint16_t delay = 1 + (FRAMETIME<<3) / SEGLEN;  // longer segments should change faster
  uint32_t it = strip.now / map(SEGMENT.speed, 0, 255, delay<<4, delay);
  uint16_t offset = it % SEGLEN;

  uint16_t width = ((SEGLEN*(SEGMENT.intensity+1))>>9); //max width is half the strip
  if (!width) width = 1;
  for (int i = 0; i < width; i++) {
    uint16_t indexR = (offset + i) % SEGLEN;
    uint16_t indexB = (offset + i + (SEGLEN>>1)) % SEGLEN;
    SEGMENT.setPixelColor(indexR, color1);
    SEGMENT.setPixelColor(indexB, color2);
  }
  return FRAMETIME;
}


//Police Lights Red and Blue
//uint16_t mode_police()
//{
//  SEGMENT.fill(SEGCOLOR(1));
//  return police_base(RED, BLUE);
//}
//static const char _data_FX_MODE_POLICE[] PROGMEM = "Police@!,Width;,Bg;0";


//Police Lights with custom colors
uint16_t mode_two_dots()
{
  if (!SEGMENT.check2) SEGMENT.fill(SEGCOLOR(2));
  uint32_t color2 = (SEGCOLOR(1) == SEGCOLOR(2)) ? SEGCOLOR(0) : SEGCOLOR(1);
  return police_base(SEGCOLOR(0), color2);
}
static const char _data_FX_MODE_TWO_DOTS[] PROGMEM = "Two Dots@!,Dot size,,,,,Overlay;1,2,Bg;!";


/*
 * Fairy, inspired by https://www.youtube.com/watch?v=zeOw5MZWq24
 */
//4 bytes
typedef struct Flasher {
  uint16_t stateStart;
  uint8_t stateDur;
  bool stateOn;
} flasher;

#define FLASHERS_PER_ZONE 6
#define MAX_SHIMMER 92

uint16_t mode_fairy() {
  //set every pixel to a 'random' color from palette (using seed so it doesn't change between frames)
  uint16_t PRNG16 = 5100 + strip.getCurrSegmentId();
  for (int i = 0; i < SEGLEN; i++) {
    PRNG16 = (uint16_t)(PRNG16 * 2053) + 1384; //next 'random' number
    SEGMENT.setPixelColor(i, SEGMENT.color_from_palette(PRNG16 >> 8, false, false, 0));
  }

  //amount of flasher pixels depending on intensity (0: none, 255: every LED)
  if (SEGMENT.intensity == 0) return FRAMETIME;
  uint8_t flasherDistance = ((255 - SEGMENT.intensity) / 28) +1; //1-10
  uint16_t numFlashers = (SEGLEN / flasherDistance) +1;

  uint16_t dataSize = sizeof(flasher) * numFlashers;
  if (!SEGENV.allocateData(dataSize)) return FRAMETIME; //allocation failed
  Flasher* flashers = reinterpret_cast<Flasher*>(SEGENV.data);
  uint16_t now16 = strip.now & 0xFFFF;

  //Up to 11 flashers in one brightness zone, afterwards a new zone for every 6 flashers
  uint16_t zones = numFlashers/FLASHERS_PER_ZONE;
  if (!zones) zones = 1;
  uint8_t flashersInZone = numFlashers/zones;
  uint8_t flasherBri[FLASHERS_PER_ZONE*2 -1];

  for (int z = 0; z < zones; z++) {
    uint16_t flasherBriSum = 0;
    uint16_t firstFlasher = z*flashersInZone;
    if (z == zones-1) flashersInZone = numFlashers-(flashersInZone*(zones-1));

    for (int f = firstFlasher; f < firstFlasher + flashersInZone; f++) {
      uint16_t stateTime = now16 - flashers[f].stateStart;
      //random on/off time reached, switch state
      if (stateTime > flashers[f].stateDur * 10) {
        flashers[f].stateOn = !flashers[f].stateOn;
        if (flashers[f].stateOn) {
          flashers[f].stateDur = 12 + random8(12 + ((255 - SEGMENT.speed) >> 2)); //*10, 250ms to 1250ms
        } else {
          flashers[f].stateDur = 20 + random8(6 + ((255 - SEGMENT.speed) >> 2)); //*10, 250ms to 1250ms
        }
        //flashers[f].stateDur = 51 + random8(2 + ((255 - SEGMENT.speed) >> 1));
        flashers[f].stateStart = now16;
        if (stateTime < 255) {
          flashers[f].stateStart -= 255 -stateTime; //start early to get correct bri
          flashers[f].stateDur += 26 - stateTime/10;
          stateTime = 255 - stateTime;
        } else {
          stateTime = 0;
        }
      }
      if (stateTime > 255) stateTime = 255; //for flasher brightness calculation, fades in first 255 ms of state
      //flasherBri[f - firstFlasher] = (flashers[f].stateOn) ? 255-SEGMENT.gamma8((510 - stateTime) >> 1) : SEGMENT.gamma8((510 - stateTime) >> 1);
      flasherBri[f - firstFlasher] = (flashers[f].stateOn) ? stateTime : 255 - (stateTime >> 0);
      flasherBriSum += flasherBri[f - firstFlasher];
    }
    //dim factor, to create "shimmer" as other pixels get less voltage if a lot of flashers are on
    uint8_t avgFlasherBri = flasherBriSum / flashersInZone;
    uint8_t globalPeakBri = 255 - ((avgFlasherBri * MAX_SHIMMER) >> 8); //183-255, suitable for 1/5th of LEDs flashers

    for (int f = firstFlasher; f < firstFlasher + flashersInZone; f++) {
      uint8_t bri = (flasherBri[f - firstFlasher] * globalPeakBri) / 255;
      PRNG16 = (uint16_t)(PRNG16 * 2053) + 1384; //next 'random' number
      uint16_t flasherPos = f*flasherDistance;
      SEGMENT.setPixelColor(flasherPos, color_blend(SEGCOLOR(1), SEGMENT.color_from_palette(PRNG16 >> 8, false, false, 0), bri));
      for (int i = flasherPos+1; i < flasherPos+flasherDistance && i < SEGLEN; i++) {
        PRNG16 = (uint16_t)(PRNG16 * 2053) + 1384; //next 'random' number
        SEGMENT.setPixelColor(i, SEGMENT.color_from_palette(PRNG16 >> 8, false, false, 0, globalPeakBri));
      }
    }
  }
  return FRAMETIME;
}
static const char _data_FX_MODE_FAIRY[] PROGMEM = "Fairy@!,# of flashers;!,!;!";


/*
 * Fairytwinkle. Like Colortwinkle, but starting from all lit and not relying on strip.getPixelColor
 * Warning: Uses 4 bytes of segment data per pixel
 */
uint16_t mode_fairytwinkle() {
  uint16_t dataSize = sizeof(flasher) * SEGLEN;
  if (!SEGENV.allocateData(dataSize)) return mode_static(); //allocation failed
  Flasher* flashers = reinterpret_cast<Flasher*>(SEGENV.data);
  uint16_t now16 = strip.now & 0xFFFF;
  uint16_t PRNG16 = 5100 + strip.getCurrSegmentId();

  uint16_t riseFallTime = 400 + (255-SEGMENT.speed)*3;
  uint16_t maxDur = riseFallTime/100 + ((255 - SEGMENT.intensity) >> 2) + 13 + ((255 - SEGMENT.intensity) >> 1);

  for (int f = 0; f < SEGLEN; f++) {
    uint16_t stateTime = now16 - flashers[f].stateStart;
    //random on/off time reached, switch state
    if (stateTime > flashers[f].stateDur * 100) {
      flashers[f].stateOn = !flashers[f].stateOn;
      bool init = !flashers[f].stateDur;
      if (flashers[f].stateOn) {
        flashers[f].stateDur = riseFallTime/100 + ((255 - SEGMENT.intensity) >> 2) + random8(12 + ((255 - SEGMENT.intensity) >> 1)) +1;
      } else {
        flashers[f].stateDur = riseFallTime/100 + random8(3 + ((255 - SEGMENT.speed) >> 6)) +1;
      }
      flashers[f].stateStart = now16;
      stateTime = 0;
      if (init) {
        flashers[f].stateStart -= riseFallTime; //start lit
        flashers[f].stateDur = riseFallTime/100 + random8(12 + ((255 - SEGMENT.intensity) >> 1)) +5; //fire up a little quicker
        stateTime = riseFallTime;
      }
    }
    if (flashers[f].stateOn && flashers[f].stateDur > maxDur) flashers[f].stateDur = maxDur; //react more quickly on intensity change
    if (stateTime > riseFallTime) stateTime = riseFallTime; //for flasher brightness calculation, fades in first 255 ms of state
    uint8_t fadeprog = 255 - ((stateTime * 255) / riseFallTime);
    uint8_t flasherBri = (flashers[f].stateOn) ? 255-gamma8(fadeprog) : gamma8(fadeprog);
    uint16_t lastR = PRNG16;
    uint16_t diff = 0;
    while (diff < 0x4000) { //make sure colors of two adjacent LEDs differ enough
      PRNG16 = (uint16_t)(PRNG16 * 2053) + 1384; //next 'random' number
      diff = (PRNG16 > lastR) ? PRNG16 - lastR : lastR - PRNG16;
    }
    SEGMENT.setPixelColor(f, color_blend(SEGCOLOR(1), SEGMENT.color_from_palette(PRNG16 >> 8, false, false, 0), flasherBri));
  }
  return FRAMETIME;
}
static const char _data_FX_MODE_FAIRYTWINKLE[] PROGMEM = "Fairytwinkle@!,!;!,!;!;;m12=0"; //pixels


/*
 * Tricolor chase function
 */
uint16_t tricolor_chase(uint32_t color1, uint32_t color2) {
  uint32_t cycleTime = 50 + ((255 - SEGMENT.speed)<<1);
  uint32_t it = strip.now / cycleTime;  // iterator
  uint8_t width = (1 + (SEGMENT.intensity>>4)); // value of 1-16 for each colour
  uint8_t index = it % (width*3);

  for (int i = 0; i < SEGLEN; i++, index++) {
    if (index > (width*3)-1) index = 0;

    uint32_t color = color1;
    if (index > (width<<1)-1) color = SEGMENT.color_from_palette(i, true, PALETTE_SOLID_WRAP, 1);
    else if (index > width-1) color = color2;

    SEGMENT.setPixelColor(SEGLEN - i -1, color);
  }
  return FRAMETIME;
}


/*
 * Tricolor chase mode
 */
uint16_t mode_tricolor_chase(void) {
  return tricolor_chase(SEGCOLOR(2), SEGCOLOR(0));
}
static const char _data_FX_MODE_TRICOLOR_CHASE[] PROGMEM = "Chase 3@!,Size;1,2,3;!";


/*
 * ICU mode
 */
uint16_t mode_icu(void) {
  uint16_t dest = SEGENV.step & 0xFFFF;
  uint8_t space = (SEGMENT.intensity >> 3) +2;

  if (!SEGMENT.check2) SEGMENT.fill(SEGCOLOR(1));

  byte pindex = map(dest, 0, SEGLEN-SEGLEN/space, 0, 255);
  uint32_t col = SEGMENT.color_from_palette(pindex, false, false, 0);

  SEGMENT.setPixelColor(dest, col);
  SEGMENT.setPixelColor(dest + SEGLEN/space, col);

  if(SEGENV.aux0 == dest) { // pause between eye movements
    if(random8(6) == 0) { // blink once in a while
      SEGMENT.setPixelColor(dest, SEGCOLOR(1));
      SEGMENT.setPixelColor(dest + SEGLEN/space, SEGCOLOR(1));
      return 200;
    }
    SEGENV.aux0 = random16(SEGLEN-SEGLEN/space);
    return 1000 + random16(2000);
  }

  if(SEGENV.aux0 > SEGENV.step) {
    SEGENV.step++;
    dest++;
  } else if (SEGENV.aux0 < SEGENV.step) {
    SEGENV.step--;
    dest--;
  }

  SEGMENT.setPixelColor(dest, col);
  SEGMENT.setPixelColor(dest + SEGLEN/space, col);

  return SPEED_FORMULA_L;
}
static const char _data_FX_MODE_ICU[] PROGMEM = "ICU@!,!,,,,,Overlay;!,!;!";


/*
 * Custom mode by Aircoookie. Color Wipe, but with 3 colors
 */
uint16_t mode_tricolor_wipe(void) {
  uint32_t cycleTime = 1000 + (255 - SEGMENT.speed)*200;
  uint32_t perc = strip.now % cycleTime;
  uint16_t prog = (perc * 65535) / cycleTime;
  uint16_t ledIndex = (prog * SEGLEN * 3) >> 16;
  uint16_t ledOffset = ledIndex;

  for (int i = 0; i < SEGLEN; i++)
  {
    SEGMENT.setPixelColor(i, SEGMENT.color_from_palette(i, true, PALETTE_SOLID_WRAP, 2));
  }

  if(ledIndex < SEGLEN) { //wipe from 0 to 1
    for (int i = 0; i < SEGLEN; i++)
    {
      SEGMENT.setPixelColor(i, (i > ledOffset)? SEGCOLOR(0) : SEGCOLOR(1));
    }
  } else if (ledIndex < SEGLEN*2) { //wipe from 1 to 2
    ledOffset = ledIndex - SEGLEN;
    for (int i = ledOffset +1; i < SEGLEN; i++)
    {
      SEGMENT.setPixelColor(i, SEGCOLOR(1));
    }
  } else //wipe from 2 to 0
  {
    ledOffset = ledIndex - SEGLEN*2;
    for (int i = 0; i <= ledOffset; i++)
    {
      SEGMENT.setPixelColor(i, SEGCOLOR(0));
    }
  }

  return FRAMETIME;
}
static const char _data_FX_MODE_TRICOLOR_WIPE[] PROGMEM = "Tri Wipe@!;1,2,3;!";


/*
 * Fades between 3 colors
 * Custom mode by Keith Lord: https://github.com/kitesurfer1404/WS2812FX/blob/master/src/custom/TriFade.h
 * Modified by Aircoookie
 */
uint16_t mode_tricolor_fade(void) {
  uint16_t counter = strip.now * ((SEGMENT.speed >> 3) +1);
  uint32_t prog = (counter * 768) >> 16;

  uint32_t color1 = 0, color2 = 0;
  byte stage = 0;

  if(prog < 256) {
    color1 = SEGCOLOR(0);
    color2 = SEGCOLOR(1);
    stage = 0;
  } else if(prog < 512) {
    color1 = SEGCOLOR(1);
    color2 = SEGCOLOR(2);
    stage = 1;
  } else {
    color1 = SEGCOLOR(2);
    color2 = SEGCOLOR(0);
    stage = 2;
  }

  byte stp = prog; // % 256
  for (int i = 0; i < SEGLEN; i++) {
    uint32_t color;
    if (stage == 2) {
      color = color_blend(SEGMENT.color_from_palette(i, true, PALETTE_SOLID_WRAP, 2), color2, stp);
    } else if (stage == 1) {
      color = color_blend(color1, SEGMENT.color_from_palette(i, true, PALETTE_SOLID_WRAP, 2), stp);
    } else {
      color = color_blend(color1, color2, stp);
    }
    SEGMENT.setPixelColor(i, color);
  }

  return FRAMETIME;
}
static const char _data_FX_MODE_TRICOLOR_FADE[] PROGMEM = "Tri Fade@!;1,2,3;!";


/*
 * Creates random comets
 * Custom mode by Keith Lord: https://github.com/kitesurfer1404/WS2812FX/blob/master/src/custom/MultiComet.h
 */
uint16_t mode_multi_comet(void) {
  uint32_t cycleTime = 10 + (uint32_t)(255 - SEGMENT.speed);
  uint32_t it = strip.now / cycleTime;
  if (SEGENV.step == it) return FRAMETIME;
  if (!SEGENV.allocateData(sizeof(uint16_t) * 8)) return mode_static(); //allocation failed

  SEGMENT.fade_out(SEGMENT.intensity);

  uint16_t* comets = reinterpret_cast<uint16_t*>(SEGENV.data);

  for (int i=0; i < 8; i++) {
    if(comets[i] < SEGLEN) {
      uint16_t index = comets[i];
      if (SEGCOLOR(2) != 0)
      {
        SEGMENT.setPixelColor(index, i % 2 ? SEGMENT.color_from_palette(index, true, PALETTE_SOLID_WRAP, 0) : SEGCOLOR(2));
      } else
      {
        SEGMENT.setPixelColor(index, SEGMENT.color_from_palette(index, true, PALETTE_SOLID_WRAP, 0));
      }
      comets[i]++;
    } else {
      if(!random(SEGLEN)) {
        comets[i] = 0;
      }
    }
  }

  SEGENV.step = it;
  return FRAMETIME;
}
static const char _data_FX_MODE_MULTI_COMET[] PROGMEM = "Multi Comet";


/*
 * Running random pixels ("Stream 2")
 * Custom mode by Keith Lord: https://github.com/kitesurfer1404/WS2812FX/blob/master/src/custom/RandomChase.h
 */
uint16_t mode_random_chase(void) {
  if (SEGENV.call == 0) {
    SEGENV.step = RGBW32(random8(), random8(), random8(), 0);
    SEGENV.aux0 = random16();
  }
  uint16_t prevSeed = random16_get_seed(); // save seed so we can restore it at the end of the function
  uint32_t cycleTime = 25 + (3 * (uint32_t)(255 - SEGMENT.speed));
  uint32_t it = strip.now / cycleTime;
  uint32_t color = SEGENV.step;
  random16_set_seed(SEGENV.aux0);

  for (int i = SEGLEN -1; i >= 0; i--) {  // WLEDMM bugfix
    uint8_t r = random8(6) != 0 ? (color >> 16 & 0xFF) : random8();
    uint8_t g = random8(6) != 0 ? (color >> 8  & 0xFF) : random8();
    uint8_t b = random8(6) != 0 ? (color       & 0xFF) : random8();
    color = RGBW32(r, g, b, 0);
    SEGMENT.setPixelColor(i, r, g, b);
    if (i == SEGLEN -1 && SEGENV.aux1 != (it & 0xFFFF)) { //new first color in next frame
      SEGENV.step = color;
      SEGENV.aux0 = random16_get_seed();
    }
  }

  SEGENV.aux1 = it & 0xFFFF;

  random16_set_seed(prevSeed); // restore original seed so other effects can use "random" PRNG
  return FRAMETIME;
}
static const char _data_FX_MODE_RANDOM_CHASE[] PROGMEM = "Stream 2 ☾@!;;";


//7 bytes
typedef struct Oscillator {
  int16_t pos;
  int8_t  size;
  int8_t  dir;
  int8_t  speed;
} oscillator;

/*
/  Oscillating bars of color, updated with standard framerate
*/
uint16_t mode_oscillate(void) {
  uint8_t numOscillators = 3;
  uint16_t dataSize = sizeof(oscillator) * numOscillators;

  if (!SEGENV.allocateData(dataSize)) return mode_static(); //allocation failed

  Oscillator* oscillators = reinterpret_cast<Oscillator*>(SEGENV.data);

  if (SEGENV.call == 0)
  {
    oscillators[0] = {(int16_t)(SEGLEN/4),   (int8_t)(SEGLEN/8),  1, 1};
    oscillators[1] = {(int16_t)(SEGLEN/4*3), (int8_t)(SEGLEN/8),  1, 2};
    oscillators[2] = {(int16_t)(SEGLEN/4*2), (int8_t)(SEGLEN/8), -1, 1};
  }

  uint32_t cycleTime = 20 + (2 * (uint32_t)(255 - SEGMENT.speed));
  uint32_t it = strip.now / cycleTime;

  for (int i = 0; i < numOscillators; i++) {
    // if the counter has increased, move the oscillator by the random step
    if (it != SEGENV.step) oscillators[i].pos += oscillators[i].dir * oscillators[i].speed;
    oscillators[i].size = SEGLEN/(3+SEGMENT.intensity/8);
    if((oscillators[i].dir == -1) && (oscillators[i].pos <= 0)) {
      oscillators[i].pos = 0;
      oscillators[i].dir = 1;
      // make bigger steps for faster speeds
      oscillators[i].speed = SEGMENT.speed > 100 ? random8(2, 4):random8(1, 3);
    }
    if((oscillators[i].dir == 1) && (oscillators[i].pos >= (SEGLEN - 1))) {
      oscillators[i].pos = SEGLEN - 1;
      oscillators[i].dir = -1;
      oscillators[i].speed = SEGMENT.speed > 100 ? random8(2, 4):random8(1, 3);
    }
  }

  for (int i = 0; i < SEGLEN; i++) {
    uint32_t color = BLACK;
    for (int j = 0; j < numOscillators; j++) {
      if(i >= oscillators[j].pos - oscillators[j].size && i <= oscillators[j].pos + oscillators[j].size) {
        color = (color == BLACK) ? SEGCOLOR(j) : color_blend(color, SEGCOLOR(j), 128);
      }
    }
    SEGMENT.setPixelColor(i, color);
  }

  SEGENV.step = it;
  return FRAMETIME;
}
static const char _data_FX_MODE_OSCILLATE[] PROGMEM = "Oscillate";


//TODO
uint16_t mode_lightning(void) {
  if (SEGLEN == 1) return mode_static();
  uint16_t ledstart = random16(SEGLEN);               // Determine starting location of flash
  uint16_t ledlen = 1 + random16(SEGLEN -ledstart);   // Determine length of flash (not to go beyond NUM_LEDS-1)
  uint8_t bri = 255/random8(1, 3);

  if (SEGENV.aux1 == 0) //init, leader flash
  {
    SEGENV.aux1 = random8(4, 4 + SEGMENT.intensity/20); //number of flashes
    SEGENV.aux1 *= 2;

    bri = 52; //leader has lower brightness
    SEGENV.aux0 = 200; //200ms delay after leader
  }

  if (!SEGMENT.check2) SEGMENT.fill(SEGCOLOR(1));

  if (SEGENV.aux1 > 3 && !(SEGENV.aux1 & 0x01)) { //flash on even number >2
    for (int i = ledstart; i < ledstart + ledlen; i++)
    {
      SEGMENT.setPixelColor(i,SEGMENT.color_from_palette(i, true, PALETTE_SOLID_WRAP, 0, bri));
    }
    SEGENV.aux1--;

    SEGENV.step = millis();
    //return random8(4, 10); // each flash only lasts one frame/every 24ms... originally 4-10 milliseconds
  } else {
    if (millis() - SEGENV.step > SEGENV.aux0) {
      SEGENV.aux1--;
      if (SEGENV.aux1 < 2) SEGENV.aux1 = 0;

      SEGENV.aux0 = (50 + random8(100)); //delay between flashes
      if (SEGENV.aux1 == 2) {
        SEGENV.aux0 = (random8(255 - SEGMENT.speed) * 100); // delay between strikes
      }
      SEGENV.step = millis();
    }
  }
  return FRAMETIME;
}
static const char _data_FX_MODE_LIGHTNING[] PROGMEM = "Lightning@!,!,,,,,Overlay;!,!;!";


// Pride2015
// Animated, ever-changing rainbows.
// by Mark Kriegsman: https://gist.github.com/kriegsman/964de772d64c502760e5
uint16_t mode_pride_2015(void) {
  uint16_t duration = 10 + SEGMENT.speed;
  uint16_t sPseudotime = SEGENV.step;
  uint16_t sHue16 = SEGENV.aux0;

  uint8_t sat8 = beatsin88( 87, 220, 250);
  uint8_t brightdepth = beatsin88( 341, 96, 224);
  uint16_t brightnessthetainc16 = beatsin88( 203, (25 * 256), (40 * 256));
  uint8_t msmultiplier = beatsin88(147, 23, 60);

  uint16_t hue16 = sHue16;//gHue * 256;
  uint16_t hueinc16 = beatsin88(113, 1, 3000);

  sPseudotime += duration * msmultiplier;
  sHue16 += duration * beatsin88( 400, 5,9);
  uint16_t brightnesstheta16 = sPseudotime;

  for (int i = 0 ; i < SEGLEN; i++) {
    hue16 += hueinc16;
    uint8_t hue8 = hue16 >> 8;

    brightnesstheta16  += brightnessthetainc16;
    uint16_t b16 = sin16( brightnesstheta16  ) + 32768;

    uint16_t bri16 = (uint32_t)((uint32_t)b16 * (uint32_t)b16) / 65536;
    uint8_t bri8 = (uint32_t)(((uint32_t)bri16) * brightdepth) / 65536;
    bri8 += (255 - brightdepth);

    CRGB newcolor = CHSV(hue8, sat8, bri8);
    SEGMENT.blendPixelColor(i, newcolor, 64);
  }
  SEGENV.step = sPseudotime;
  SEGENV.aux0 = sHue16;

  return FRAMETIME;
}
static const char _data_FX_MODE_PRIDE_2015[] PROGMEM = "Pride 2015@!;;";


//eight colored dots, weaving in and out of sync with each other
uint16_t mode_juggle(void) {
  if (SEGLEN == 1) return mode_static();
  if (SEGENV.call == 0) {
    SEGMENT.setUpLeds();  //lossless getPixelColor()
    SEGMENT.fill(BLACK);
  }

  SEGMENT.fadeToBlackBy(192 - (3*SEGMENT.intensity/4));

  CRGB fastled_col;
  byte dothue = 0;
  for (int i = 0; i < 8; i++) {
    uint16_t index = 0 + beatsin88((16 + SEGMENT.speed)*(i + 7), 0, SEGLEN -1);
    fastled_col = CRGB(SEGMENT.getPixelColor(index));
    fastled_col |= (SEGMENT.palette==0)?CHSV(dothue, 220, 255):ColorFromPalette(SEGPALETTE, dothue, 255);
    SEGMENT.setPixelColor(index, fastled_col);
    dothue += 32;
  }
  return FRAMETIME;
}
static const char _data_FX_MODE_JUGGLE[] PROGMEM = "Juggle@!,Trail;;!;;sx=64,ix=128";


uint16_t mode_palette() {
  uint16_t counter = 0;
  if (SEGMENT.speed != 0)
  {
    counter = (strip.now * ((SEGMENT.speed >> 3) +1)) & 0xFFFF;
    counter = counter >> 8;
  }

  for (int i = 0; i < SEGLEN; i++)
  {
    uint8_t colorIndex = (i * 255 / SEGLEN) - counter;
    SEGMENT.setPixelColor(i, SEGMENT.color_from_palette(colorIndex, false, PALETTE_MOVING_WRAP, 255));
  }

  return FRAMETIME;
}
static const char _data_FX_MODE_PALETTE[] PROGMEM = "Palette@Cycle speed;;!;;c3=0,o2=0";


// WLED limitation: Analog Clock overlay will NOT work when Fire2012 is active
// Fire2012 by Mark Kriegsman, July 2012
// as part of "Five Elements" shown here: http://youtu.be/knWiGsmgycY
////
// This basic one-dimensional 'fire' simulation works roughly as follows:
// There's a underlying array of 'heat' cells, that model the temperature
// at each point along the line.  Every cycle through the simulation,
// four steps are performed:
//  1) All cells cool down a little bit, losing heat to the air
//  2) The heat from each cell drifts 'up' and diffuses a little
//  3) Sometimes randomly new 'sparks' of heat are added at the bottom
//  4) The heat from each cell is rendered as a color into the leds array
//     The heat-to-color mapping uses a black-body radiation approximation.
//
// Temperature is in arbitrary units from 0 (cold black) to 255 (white hot).
//
// This simulation scales it self a bit depending on SEGLEN; it should look
// "OK" on anywhere from 20 to 100 LEDs without too much tweaking.
//
// I recommend running this simulation at anywhere from 30-100 frames per second,
// meaning an interframe delay of about 10-35 milliseconds.
//
// Looks best on a high-density LED setup (60+ pixels/meter).
//
//
// There are two main parameters you can play with to control the look and
// feel of your fire: COOLING (used in step 1 above) (Speed = COOLING), and SPARKING (used
// in step 3 above) (Effect Intensity = Sparking).
uint16_t mode_fire_2012() {
  if (SEGLEN == 1) return mode_static();
  const uint16_t strips = SEGMENT.nrOfVStrips();
  if (!SEGENV.allocateData(strips * SEGLEN)) return mode_static(); //allocation failed
  byte* heat = SEGENV.data;

  const uint32_t it = strip.now >> 5; //div 32

  struct virtualStrip {
    static void runStrip(uint16_t stripNr, byte* heat, uint32_t it) {

      const uint8_t ignition = max(3,SEGLEN/10);  // ignition area: 10% of segment length or minimum 3 pixels

      // Step 1.  Cool down every cell a little
      for (int i = 0; i < SEGLEN; i++) {
        uint8_t cool = (it != SEGENV.step) ? random8((((20 + SEGMENT.speed/3) * 16) / SEGLEN)+2) : random(4);
        uint8_t minTemp = (i<ignition) ? (ignition-i)/4 + 16 : 0;  // should not become black in ignition area
        uint8_t temp = qsub8(heat[i], cool);
        heat[i] = temp<minTemp ? minTemp : temp;
      }

      if (it != SEGENV.step) {
        // Step 2.  Heat from each cell drifts 'up' and diffuses a little
        for (int k = SEGLEN -1; k > 1; k--) {
          heat[k] = (heat[k - 1] + (heat[k - 2]<<1) ) / 3;  // heat[k-2] multiplied by 2
        }

        // Step 3.  Randomly ignite new 'sparks' of heat near the bottom
        if (random8() <= SEGMENT.intensity) {
          uint8_t y = random8(ignition);
          uint8_t boost = (17+SEGMENT.custom3) * (ignition - y/2) / ignition; // integer math!
          heat[y] = qadd8(heat[y], random8(96+2*boost,207+boost));
        }
      }

      // Step 4.  Map from heat cells to LED colors
      for (int j = 0; j < SEGLEN; j++) {
        SEGMENT.setPixelColor(indexToVStrip(j, stripNr), ColorFromPalette(SEGPALETTE, MIN(heat[j],240), 255, NOBLEND));
      }
    }
  };

  for (int stripNr=0; stripNr<strips; stripNr++)
    virtualStrip::runStrip(stripNr, &heat[stripNr * SEGLEN], it);

  if (SEGMENT.is2D()) SEGMENT.blur(32);

  if (it != SEGENV.step)
    SEGENV.step = it;

  return FRAMETIME;
}
static const char _data_FX_MODE_FIRE_2012[] PROGMEM = "Fire 2012@Cooling,Spark rate,,,Boost;;!;1.5d;sx=64,ix=160,m12=1"; // bars WLEDMM 1.5d, 


// ColorWavesWithPalettes by Mark Kriegsman: https://gist.github.com/kriegsman/8281905786e8b2632aeb
// This function draws color waves with an ever-changing,
// widely-varying set of parameters, using a color palette.
uint16_t mode_colorwaves() {
  uint16_t duration = 10 + SEGMENT.speed;
  uint16_t sPseudotime = SEGENV.step;
  uint16_t sHue16 = SEGENV.aux0;

  uint8_t brightdepth = beatsin88(341, 96, 224);
  uint16_t brightnessthetainc16 = beatsin88( 203, (25 * 256), (40 * 256));
  uint8_t msmultiplier = beatsin88(147, 23, 60);

  uint16_t hue16 = sHue16;//gHue * 256;
  uint16_t hueinc16 = beatsin88(113, 60, 300)*SEGMENT.intensity*10/255;  // Use the Intensity Slider for the hues

  sPseudotime += duration * msmultiplier;
  sHue16 += duration * beatsin88(400, 5, 9);
  uint16_t brightnesstheta16 = sPseudotime;

  for (int i = 0 ; i < SEGLEN; i++) {
    hue16 += hueinc16;
    uint8_t hue8 = hue16 >> 8;
    uint16_t h16_128 = hue16 >> 7;
    if ( h16_128 & 0x100) {
      hue8 = 255 - (h16_128 >> 1);
    } else {
      hue8 = h16_128 >> 1;
    }

    brightnesstheta16  += brightnessthetainc16;
    uint16_t b16 = sin16(brightnesstheta16) + 32768;

    uint16_t bri16 = (uint32_t)((uint32_t)b16 * (uint32_t)b16) / 65536;
    uint8_t bri8 = (uint32_t)(((uint32_t)bri16) * brightdepth) / 65536;
    bri8 += (255 - brightdepth);

    SEGMENT.blendPixelColor(i, SEGMENT.color_from_palette(hue8, false, PALETTE_SOLID_WRAP, 0, bri8), 128); // 50/50 mix
  }
  SEGENV.step = sPseudotime;
  SEGENV.aux0 = sHue16;

  return FRAMETIME;
}
static const char _data_FX_MODE_COLORWAVES[] PROGMEM = "Colorwaves@!,Hue;!;!";


// colored stripes pulsing at a defined Beats-Per-Minute (BPM)
uint16_t mode_bpm() {
  //CRGB fastled_col;
  uint32_t stp = (strip.now / 20) & 0xFF;
  uint8_t beat = beatsin8(SEGMENT.speed, 64, 255);
  for (int i = 0; i < SEGLEN; i++) {
    //fastled_col = ColorFromPalette(SEGPALETTE, stp + (i * 2), beat - stp + (i * 10));
    //SEGMENT.setPixelColor(i, fastled_col.red, fastled_col.green, fastled_col.blue);
    SEGMENT.setPixelColor(i, SEGMENT.color_from_palette(stp + (i * 2), false, PALETTE_SOLID_WRAP, 0, beat - stp + (i * 10)));
  }

  return FRAMETIME;
}
static const char _data_FX_MODE_BPM[] PROGMEM = "Bpm@!;!;!;;sx=64";


uint16_t mode_fillnoise8() {
  if (SEGENV.call == 0) SEGENV.step = random16(12345);
  //CRGB fastled_col;
  for (int i = 0; i < SEGLEN; i++) {
    uint8_t index = inoise8(i * SEGLEN, SEGENV.step + i * SEGLEN);
    //fastled_col = ColorFromPalette(SEGPALETTE, index, 255, LINEARBLEND);
    //SEGMENT.setPixelColor(i, fastled_col.red, fastled_col.green, fastled_col.blue);
    SEGMENT.setPixelColor(i, SEGMENT.color_from_palette(index, false, PALETTE_SOLID_WRAP, 0));
  }
  SEGENV.step += beatsin8(SEGMENT.speed, 1, 6); //10,1,4

  return FRAMETIME;
}
static const char _data_FX_MODE_FILLNOISE8[] PROGMEM = "Fill Noise@!;!;!";


uint16_t mode_noise16_1() {
  uint16_t scale = 320;                                       // the "zoom factor" for the noise
  //CRGB fastled_col;
  SEGENV.step += (1 + SEGMENT.speed/16);

  for (int i = 0; i < SEGLEN; i++) {
    uint16_t shift_x = beatsin8(11);                          // the x position of the noise field swings @ 17 bpm
    uint16_t shift_y = SEGENV.step/42;                        // the y position becomes slowly incremented
    uint16_t real_x = (i + shift_x) * scale;                  // the x position of the noise field swings @ 17 bpm
    uint16_t real_y = (i + shift_y) * scale;                  // the y position becomes slowly incremented
    uint32_t real_z = SEGENV.step;                            // the z position becomes quickly incremented
    uint8_t noise = inoise16(real_x, real_y, real_z) >> 8;    // get the noise data and scale it down
    uint8_t index = sin8(noise * 3);                          // map LED color based on noise data

    //fastled_col = ColorFromPalette(SEGPALETTE, index, 255, LINEARBLEND);   // With that value, look up the 8 bit colour palette value and assign it to the current LED.
    //SEGMENT.setPixelColor(i, fastled_col.red, fastled_col.green, fastled_col.blue);
    SEGMENT.setPixelColor(i, SEGMENT.color_from_palette(index, false, PALETTE_SOLID_WRAP, 0));
  }

  return FRAMETIME;
}
static const char _data_FX_MODE_NOISE16_1[] PROGMEM = "Noise 1@!;!;!";


uint16_t mode_noise16_2() {
  uint16_t scale = 1000;                                        // the "zoom factor" for the noise
  //CRGB fastled_col;
  SEGENV.step += (1 + (SEGMENT.speed >> 1));

  for (int i = 0; i < SEGLEN; i++) {
    uint16_t shift_x = SEGENV.step >> 6;                        // x as a function of time
    uint32_t real_x = (i + shift_x) * scale;                    // calculate the coordinates within the noise field
    uint8_t noise = inoise16(real_x, 0, 4223) >> 8;             // get the noise data and scale it down
    uint8_t index = sin8(noise * 3);                            // map led color based on noise data

    //fastled_col = ColorFromPalette(SEGPALETTE, index, noise, LINEARBLEND);   // With that value, look up the 8 bit colour palette value and assign it to the current LED.
    //SEGMENT.setPixelColor(i, fastled_col.red, fastled_col.green, fastled_col.blue);
    SEGMENT.setPixelColor(i, SEGMENT.color_from_palette(index, false, PALETTE_SOLID_WRAP, 0, noise));
  }

  return FRAMETIME;
}
static const char _data_FX_MODE_NOISE16_2[] PROGMEM = "Noise 2@!;!;!";


uint16_t mode_noise16_3() {
  uint16_t scale = 800;                                       // the "zoom factor" for the noise
  //CRGB fastled_col;
  SEGENV.step += (1 + SEGMENT.speed);

  for (int i = 0; i < SEGLEN; i++) {
    uint16_t shift_x = 4223;                                  // no movement along x and y
    uint16_t shift_y = 1234;
    uint32_t real_x = (i + shift_x) * scale;                  // calculate the coordinates within the noise field
    uint32_t real_y = (i + shift_y) * scale;                  // based on the precalculated positions
    uint32_t real_z = SEGENV.step*8;
    uint8_t noise = inoise16(real_x, real_y, real_z) >> 8;    // get the noise data and scale it down
    uint8_t index = sin8(noise * 3);                          // map led color based on noise data

    //fastled_col = ColorFromPalette(SEGPALETTE, index, noise, LINEARBLEND);   // With that value, look up the 8 bit colour palette value and assign it to the current LED.
    //SEGMENT.setPixelColor(i, fastled_col.red, fastled_col.green, fastled_col.blue);
    SEGMENT.setPixelColor(i, SEGMENT.color_from_palette(index, false, PALETTE_SOLID_WRAP, 0, noise));
  }

  return FRAMETIME;
}
static const char _data_FX_MODE_NOISE16_3[] PROGMEM = "Noise 3@!;!;!";


//https://github.com/aykevl/ledstrip-spark/blob/master/ledstrip.ino
uint16_t mode_noise16_4() {
  //CRGB fastled_col;
  uint32_t stp = (strip.now * SEGMENT.speed) >> 7;
  for (int i = 0; i < SEGLEN; i++) {
    int16_t index = inoise16(uint32_t(i) << 12, stp);
    //fastled_col = ColorFromPalette(SEGPALETTE, index);
    //SEGMENT.setPixelColor(i, fastled_col.red, fastled_col.green, fastled_col.blue);
    SEGMENT.setPixelColor(i, SEGMENT.color_from_palette(index, false, PALETTE_SOLID_WRAP, 0));
  }
  return FRAMETIME;
}
static const char _data_FX_MODE_NOISE16_4[] PROGMEM = "Noise 4@!;!;!";


//based on https://gist.github.com/kriegsman/5408ecd397744ba0393e
uint16_t mode_colortwinkle() {
  uint16_t dataSize = (SEGLEN+7) >> 3; //1 bit per LED
  if (!SEGENV.allocateData(dataSize)) return mode_static(); //allocation failed

  CRGB fastled_col, prev;
  fract8 fadeUpAmount = strip.getBrightness()>28 ? 8 + (SEGMENT.speed>>2) : 68-strip.getBrightness();
  fract8 fadeDownAmount = strip.getBrightness()>28 ? 8 + (SEGMENT.speed>>3) : 68-strip.getBrightness();
  for (uint16_t i = 0; i < SEGLEN; i++) {
    fastled_col = SEGMENT.getPixelColor(i);
    prev = fastled_col;
    uint16_t index = i >> 3;
    uint8_t  bitNum = i & 0x07;
    bool fadeUp = bitRead(SEGENV.data[index], bitNum);

    if (fadeUp) {
      CRGB incrementalColor = fastled_col;
      incrementalColor.nscale8_video(fadeUpAmount);
      fastled_col += incrementalColor;

      if (fastled_col.red == 255 || fastled_col.green == 255 || fastled_col.blue == 255) {
        bitWrite(SEGENV.data[index], bitNum, false);
      }
      SEGMENT.setPixelColor(i, fastled_col.red, fastled_col.green, fastled_col.blue);

      if (SEGMENT.getPixelColor(i) == RGBW32(prev.r, prev.g, prev.b, 0)) {  //fix "stuck" pixels
        fastled_col += fastled_col;
        SEGMENT.setPixelColor(i, fastled_col);
      }
    } else {
      fastled_col.nscale8(255 - fadeDownAmount);
      SEGMENT.setPixelColor(i, fastled_col);
    }
  }

  for (uint16_t j = 0; j <= SEGLEN / 50; j++) {
    if (random8() <= SEGMENT.intensity) {
      for (uint8_t times = 0; times < 5; times++) { //attempt to spawn a new pixel 5 times
        int i = random16(SEGLEN);
        if (SEGMENT.getPixelColor(i) == 0) {
          fastled_col = ColorFromPalette(SEGPALETTE, random8(), 64, NOBLEND);
          uint16_t index = i >> 3;
          uint8_t  bitNum = i & 0x07;
          bitWrite(SEGENV.data[index], bitNum, true);
          SEGMENT.setPixelColor(i, fastled_col);
          break; //only spawn 1 new pixel per frame per 50 LEDs
        }
      }
    }
  }
  return FRAMETIME_FIXED_SLOW;
}
static const char _data_FX_MODE_COLORTWINKLE[] PROGMEM = "Colortwinkles@Fade speed,Spawn speed;;!;;m12=0"; //pixels


//Calm effect, like a lake at night
uint16_t mode_lake() {
  uint8_t sp = SEGMENT.speed/10;
  int wave1 = beatsin8(sp +2, -64,64);
  int wave2 = beatsin8(sp +1, -64,64);
  uint8_t wave3 = beatsin8(sp +2,   0,80);
  //CRGB fastled_col;

  for (int i = 0; i < SEGLEN; i++)
  {
    int index = cos8((i*15)+ wave1)/2 + cubicwave8((i*23)+ wave2)/2;
    uint8_t lum = (index > wave3) ? index - wave3 : 0;
    //fastled_col = ColorFromPalette(SEGPALETTE, map(index,0,255,0,240), lum, LINEARBLEND);
    //SEGMENT.setPixelColor(i, fastled_col.red, fastled_col.green, fastled_col.blue);
    SEGMENT.setPixelColor(i, SEGMENT.color_from_palette(index, false, false, 0, lum));
  }

  return FRAMETIME;
}
static const char _data_FX_MODE_LAKE[] PROGMEM = "Lake@!;Fx;!";


// meteor effect
// send a meteor from begining to to the end of the strip with a trail that randomly decays.
// adapted from https://www.tweaking4all.com/hardware/arduino/adruino-led-strip-effects/#LEDStripEffectMeteorRain
uint16_t mode_meteor() {
  if (SEGLEN == 1) return mode_static();
  if (!SEGENV.allocateData(SEGLEN)) return mode_static(); //allocation failed

  byte* trail = SEGENV.data;

  byte meteorSize= 1+ SEGLEN / 10;
  uint16_t counter = strip.now * ((SEGMENT.speed >> 2) +8);
  uint16_t in = counter * SEGLEN >> 16;

  // fade all leds to colors[1] in LEDs one step
  for (int i = 0; i < SEGLEN; i++) {
    if (random8() <= 255 - SEGMENT.intensity)
    {
      byte meteorTrailDecay = 128 + random8(127);
      trail[i] = scale8(trail[i], meteorTrailDecay);
      SEGMENT.setPixelColor(i, SEGMENT.color_from_palette(i, true, false, 0, trail[i]));
    }
  }

  // draw meteor
  for (int j = 0; j < meteorSize; j++) {
    uint16_t index = in + j;
    if (index >= SEGLEN) {
      index -= SEGLEN;
    }
    trail[index] = 240;
    SEGMENT.setPixelColor(index, SEGMENT.color_from_palette(index, true, false, 0, 255));
  }

  return FRAMETIME;
}
static const char _data_FX_MODE_METEOR[] PROGMEM = "Meteor@!,Trail length;!;!";


// smooth meteor effect
// send a meteor from begining to to the end of the strip with a trail that randomly decays.
// adapted from https://www.tweaking4all.com/hardware/arduino/adruino-led-strip-effects/#LEDStripEffectMeteorRain
uint16_t mode_meteor_smooth() {
  if (SEGLEN == 1) return mode_static();
  if (!SEGENV.allocateData(SEGLEN)) return mode_static(); //allocation failed

  byte* trail = SEGENV.data;

  byte meteorSize= 1+ SEGLEN / 10;
  uint16_t in = map((SEGENV.step >> 6 & 0xFF), 0, 255, 0, SEGLEN -1);

  // fade all leds to colors[1] in LEDs one step
  for (int i = 0; i < SEGLEN; i++) {
    if (trail[i] != 0 && random8() <= 255 - SEGMENT.intensity)
    {
      int change = 3 - random8(12); //change each time between -8 and +3
      trail[i] += change;
      if (trail[i] > 245) trail[i] = 0;
      if (trail[i] > 240) trail[i] = 240;
      SEGMENT.setPixelColor(i, SEGMENT.color_from_palette(i, true, false, 0, trail[i]));
    }
  }

  // draw meteor
  for (int j = 0; j < meteorSize; j++) {
    uint16_t index = in + j;
    if (index >= SEGLEN) {
      index -= SEGLEN;
    }
    trail[index] = 240;
    SEGMENT.setPixelColor(index, SEGMENT.color_from_palette(index, true, false, 0, 255));
  }

  SEGENV.step += SEGMENT.speed +1;
  return FRAMETIME;
}
static const char _data_FX_MODE_METEOR_SMOOTH[] PROGMEM = "Meteor Smooth@!,Trail length;!;!";


//Railway Crossing / Christmas Fairy lights
uint16_t mode_railway() {
  if (SEGLEN == 1) return mode_static();
  uint16_t dur = (256 - SEGMENT.speed) * 40;
  uint16_t rampdur = (dur * SEGMENT.intensity) >> 8;
  if (SEGENV.step > dur)
  {
    //reverse direction
    SEGENV.step = 0;
    SEGENV.aux0 = !SEGENV.aux0;
  }
  uint8_t pos = 255;
  if (rampdur != 0)
  {
    uint16_t p0 = (SEGENV.step * 255) / rampdur;
    if (p0 < 255) pos = p0;
  }
  if (SEGENV.aux0) pos = 255 - pos;
  for (int i = 0; i < SEGLEN; i += 2)
  {
    SEGMENT.setPixelColor(i, SEGMENT.color_from_palette(255 - pos, false, false, 255)); // do not use color 1 or 2, always use palette
    if (i < SEGLEN -1)
    {
      SEGMENT.setPixelColor(i + 1, SEGMENT.color_from_palette(pos, false, false, 255)); // do not use color 1 or 2, always use palette
    }
  }
  SEGENV.step += FRAMETIME;
  return FRAMETIME;
}
static const char _data_FX_MODE_RAILWAY[] PROGMEM = "Railway@!,Smoothness;1,2;!";


//Water ripple
//propagation velocity from speed
//drop rate from intensity

//4 bytes
typedef struct Ripple {
  uint8_t state;
  uint8_t color;
  uint16_t pos;
} ripple;

#ifdef ESP8266
  #define MAX_RIPPLES   56
#else
  #define MAX_RIPPLES  100
#endif
uint16_t ripple_base()
{
  uint16_t maxRipples = min(1 + (SEGLEN >> 2), MAX_RIPPLES);  // 56 max for 16 segment ESP8266
  uint16_t dataSize = sizeof(ripple) * maxRipples;

  if (!SEGENV.allocateData(dataSize)) return mode_static(); //allocation failed

  Ripple* ripples = reinterpret_cast<Ripple*>(SEGENV.data);

  //draw wave
  for (int i = 0; i < maxRipples; i++) {
    uint16_t ripplestate = ripples[i].state;
    if (ripplestate) {
      uint8_t rippledecay = (SEGMENT.speed >> 4) +1; //faster decay if faster propagation
      uint16_t rippleorigin = ripples[i].pos;
      uint32_t col = SEGMENT.color_from_palette(ripples[i].color, false, false, 255);
      uint16_t propagation = ((ripplestate/rippledecay - 1) * (SEGMENT.speed + 1));
      int16_t propI = propagation >> 8;
      uint8_t propF = propagation & 0xFF;
      uint8_t amp = (ripplestate < 17) ? triwave8((ripplestate-1)*8) : map(ripplestate,17,255,255,2);

      #ifndef WLED_DISABLE_2D
      if (SEGMENT.is2D()) {
        uint16_t cx = rippleorigin >> 8;
        uint16_t cy = rippleorigin & 0xFF;
        uint8_t mag = scale8(cubicwave8((propF>>2)), amp);
        if (propI > 0) SEGMENT.draw_circle(cx, cy, propI, color_blend(SEGMENT.getPixelColorXY(cx + propI, cy), col, mag));
      } else
      #endif
      {
        int16_t left = rippleorigin - propI -1;
        for (int16_t v = left; v < left +4; v++) {
          uint8_t mag = scale8(cubicwave8((propF>>2)+(v-left)*64), amp);
          SEGMENT.setPixelColor(v, color_blend(SEGMENT.getPixelColor(v), col, mag)); // TODO
          int16_t w = left + propI*2 + 3 -(v-left);
          SEGMENT.setPixelColor(w, color_blend(SEGMENT.getPixelColor(w), col, mag)); // TODO
        }
      }
      ripplestate += rippledecay;
      ripples[i].state = (ripplestate > 254) ? 0 : ripplestate;
    } else {//randomly create new wave
      if (random16(IBN + 10000) <= SEGMENT.intensity) {
        ripples[i].state = 1;
        ripples[i].pos = SEGMENT.is2D() ? ((random8(SEGENV.virtualWidth())<<8) | (random8(SEGENV.virtualHeight()))) : random16(SEGLEN);
        ripples[i].color = random8(); //color
      }
    }
  }

  return FRAMETIME;
}
#undef MAX_RIPPLES


uint16_t mode_ripple(void) {
  if (SEGLEN == 1) return mode_static();
  if (!SEGMENT.check2) SEGMENT.fill(SEGCOLOR(1));
  return ripple_base();
}
static const char _data_FX_MODE_RIPPLE[] PROGMEM = "Ripple@!,Wave #,,,,,Overlay;,!;!;12";


uint16_t mode_ripple_rainbow(void) {
  if (SEGLEN == 1) return mode_static();
  if (SEGENV.call ==0) {
    SEGENV.aux0 = random8();
    SEGENV.aux1 = random8();
  }
  if (SEGENV.aux0 == SEGENV.aux1) {
    SEGENV.aux1 = random8();
  } else if (SEGENV.aux1 > SEGENV.aux0) {
    SEGENV.aux0++;
  } else {
    SEGENV.aux0--;
  }
  SEGMENT.fill(color_blend(SEGMENT.color_wheel(SEGENV.aux0),BLACK,235));
  return ripple_base();
}
static const char _data_FX_MODE_RIPPLE_RAINBOW[] PROGMEM = "Ripple Rainbow@!,Wave #;;!;12";


//  TwinkleFOX by Mark Kriegsman: https://gist.github.com/kriegsman/756ea6dcae8e30845b5a
//
//  TwinkleFOX: Twinkling 'holiday' lights that fade in and out.
//  Colors are chosen from a palette. Read more about this effect using the link above!

// If COOL_LIKE_INCANDESCENT is set to 1, colors will
// fade out slighted 'reddened', similar to how
// incandescent bulbs change color as they get dim down.
#define COOL_LIKE_INCANDESCENT 1

CRGB twinklefox_one_twinkle(uint32_t ms, uint8_t salt, bool cat)
{
  // Overall twinkle speed (changed)
  uint16_t ticks = ms / SEGENV.aux0;
  uint8_t fastcycle8 = ticks;
  uint16_t slowcycle16 = (ticks >> 8) + salt;
  slowcycle16 += sin8(slowcycle16);
  slowcycle16 = (slowcycle16 * 2053) + 1384;
  uint8_t slowcycle8 = (slowcycle16 & 0xFF) + (slowcycle16 >> 8);

  // Overall twinkle density.
  // 0 (NONE lit) to 8 (ALL lit at once).
  // Default is 5.
  uint8_t twinkleDensity = (SEGMENT.intensity >> 5) +1;

  uint8_t bright = 0;
  if (((slowcycle8 & 0x0E)/2) < twinkleDensity) {
    uint8_t ph = fastcycle8;
    // This is like 'triwave8', which produces a
    // symmetrical up-and-down triangle sawtooth waveform, except that this
    // function produces a triangle wave with a faster attack and a slower decay
    if (cat) //twinklecat, variant where the leds instantly turn on
    {
      bright = 255 - ph;
    } else { //vanilla twinklefox
      if (ph < 86) {
      bright = ph * 3;
      } else {
        ph -= 86;
        bright = 255 - (ph + (ph/2));
      }
    }
  }

  uint8_t hue = slowcycle8 - salt;
  CRGB c;
  if (bright > 0) {
    c = ColorFromPalette(SEGPALETTE, hue, bright, NOBLEND);
    if(COOL_LIKE_INCANDESCENT == 1) {
      // This code takes a pixel, and if its in the 'fading down'
      // part of the cycle, it adjusts the color a little bit like the
      // way that incandescent bulbs fade toward 'red' as they dim.
      if (fastcycle8 >= 128)
      {
        uint8_t cooling = (fastcycle8 - 128) >> 4;
        c.g = qsub8(c.g, cooling);
        c.b = qsub8(c.b, cooling * 2);
      }
    }
  } else {
    c = CRGB::Black;
  }
  return c;
}

//  This function loops over each pixel, calculates the
//  adjusted 'clock' that this pixel should use, and calls
//  "CalculateOneTwinkle" on each pixel.  It then displays
//  either the twinkle color of the background color,
//  whichever is brighter.
uint16_t twinklefox_base(bool cat)
{
  // "PRNG16" is the pseudorandom number generator
  // It MUST be reset to the same starting value each time
  // this function is called, so that the sequence of 'random'
  // numbers that it generates is (paradoxically) stable.
  uint16_t PRNG16 = 11337;

  // Calculate speed
  if (SEGMENT.speed > 100) SEGENV.aux0 = 3 + ((255 - SEGMENT.speed) >> 3);
  else SEGENV.aux0 = 22 + ((100 - SEGMENT.speed) >> 1);

  // Set up the background color, "bg".
  CRGB bg = CRGB(SEGCOLOR(1));
  uint8_t bglight = bg.getAverageLight();
  if (bglight > 64) {
    bg.nscale8_video(16); // very bright, so scale to 1/16th
  } else if (bglight > 16) {
    bg.nscale8_video(64); // not that bright, so scale to 1/4th
  } else {
    bg.nscale8_video(86); // dim, scale to 1/3rd.
  }

  uint8_t backgroundBrightness = bg.getAverageLight();

  for (int i = 0; i < SEGLEN; i++) {

    PRNG16 = (uint16_t)(PRNG16 * 2053) + 1384; // next 'random' number
    uint16_t myclockoffset16= PRNG16; // use that number as clock offset
    PRNG16 = (uint16_t)(PRNG16 * 2053) + 1384; // next 'random' number
    // use that number as clock speed adjustment factor (in 8ths, from 8/8ths to 23/8ths)
    uint8_t myspeedmultiplierQ5_3 =  ((((PRNG16 & 0xFF)>>4) + (PRNG16 & 0x0F)) & 0x0F) + 0x08;
    uint32_t myclock30 = (uint32_t)((strip.now * myspeedmultiplierQ5_3) >> 3) + myclockoffset16;
    uint8_t  myunique8 = PRNG16 >> 8; // get 'salt' value for this pixel

    // We now have the adjusted 'clock' for this pixel, now we call
    // the function that computes what color the pixel should be based
    // on the "brightness = f( time )" idea.
    CRGB c = twinklefox_one_twinkle(myclock30, myunique8, cat);

    uint8_t cbright = c.getAverageLight();
    int16_t deltabright = cbright - backgroundBrightness;
    if (deltabright >= 32 || (!bg)) {
      // If the new pixel is significantly brighter than the background color,
      // use the new color.
      SEGMENT.setPixelColor(i, c.red, c.green, c.blue);
    } else if (deltabright > 0) {
      // If the new pixel is just slightly brighter than the background color,
      // mix a blend of the new color and the background color
      SEGMENT.setPixelColor(i, color_blend(RGBW32(bg.r,bg.g,bg.b,0), RGBW32(c.r,c.g,c.b,0), deltabright * 8));
    } else {
      // if the new pixel is not at all brighter than the background color,
      // just use the background color.
      SEGMENT.setPixelColor(i, bg.r, bg.g, bg.b);
    }
  }
  return FRAMETIME;
}


uint16_t mode_twinklefox()
{
  return twinklefox_base(false);
}
static const char _data_FX_MODE_TWINKLEFOX[] PROGMEM = "Twinklefox@!,Twinkle rate;;!";


uint16_t mode_twinklecat()
{
  return twinklefox_base(true);
}
static const char _data_FX_MODE_TWINKLECAT[] PROGMEM = "Twinklecat@!,Twinkle rate;;!";


//inspired by https://www.tweaking4all.com/hardware/arduino/adruino-led-strip-effects/#LEDStripEffectBlinkingHalloweenEyes
uint16_t mode_halloween_eyes()
{
  if (SEGLEN == 1) return mode_static();
  const uint16_t maxWidth = strip.isMatrix ? SEGMENT.virtualWidth() : SEGLEN;
  const uint16_t HALLOWEEN_EYE_SPACE = MAX(2, strip.isMatrix ? SEGMENT.virtualWidth()>>4: SEGLEN>>5);
  const uint16_t HALLOWEEN_EYE_WIDTH = HALLOWEEN_EYE_SPACE/2;
  uint16_t eyeLength = (2*HALLOWEEN_EYE_WIDTH) + HALLOWEEN_EYE_SPACE;
  if (eyeLength >= maxWidth) return mode_static(); //bail if segment too short

  if (!SEGMENT.check2) SEGMENT.fill(SEGCOLOR(1)); //fill background

  uint8_t state = SEGENV.aux1 >> 8;
  uint16_t stateTime = SEGENV.call;
  if (stateTime == 0) stateTime = 2000;

  if (state == 0) { //spawn eyes
    SEGENV.aux0 = random16(0, maxWidth - eyeLength - 1); //start pos
    SEGENV.aux1 = random8(); //color
    if (strip.isMatrix) SEGMENT.offset = random16(SEGMENT.virtualHeight()-1); // a hack: reuse offset since it is not used in matrices
    state = 1;
  }

  if (state < 2) { //fade eyes
    uint16_t startPos    = SEGENV.aux0;
    uint16_t start2ndEye = startPos + HALLOWEEN_EYE_WIDTH + HALLOWEEN_EYE_SPACE;

    uint32_t fadestage = (strip.now - SEGENV.step)*255 / stateTime;
    if (fadestage > 255) fadestage = 255;
    uint32_t c = color_blend(SEGMENT.color_from_palette(SEGENV.aux1 & 0xFF, false, false, 0), SEGCOLOR(1), fadestage);

    for (int i = 0; i < HALLOWEEN_EYE_WIDTH; i++) {
      if (strip.isMatrix) {
        SEGMENT.setPixelColorXY(startPos    + i, SEGMENT.offset, c);
        SEGMENT.setPixelColorXY(start2ndEye + i, SEGMENT.offset, c);
      } else {
        SEGMENT.setPixelColor(startPos    + i, c);
        SEGMENT.setPixelColor(start2ndEye + i, c);
      }
    }
  }

  if (strip.now - SEGENV.step > stateTime) {
    state++;
    if (state > 2) state = 0;

    if (state < 2) {
      stateTime = 100 + SEGMENT.intensity*10; //eye fade time
    } else {
      uint16_t eyeOffTimeBase = (256 - SEGMENT.speed)*10;
      stateTime = eyeOffTimeBase + random16(eyeOffTimeBase);
    }
    SEGENV.step = strip.now;
    SEGENV.call = stateTime;
  }

  SEGENV.aux1 = (SEGENV.aux1 & 0xFF) + (state << 8); //save state

  return FRAMETIME;
}
static const char _data_FX_MODE_HALLOWEEN_EYES[] PROGMEM = "Halloween Eyes@Duration,Eye fade time,,,,,Overlay;!,!;!;12";


//Speed slider sets amount of LEDs lit, intensity sets unlit
uint16_t mode_static_pattern()
{
  uint16_t lit = 1 + SEGMENT.speed;
  uint16_t unlit = 1 + SEGMENT.intensity;
  bool drawingLit = true;
  uint16_t cnt = 0;

  for (int i = 0; i < SEGLEN; i++) {
    SEGMENT.setPixelColor(i, (drawingLit) ? SEGMENT.color_from_palette(i, true, PALETTE_SOLID_WRAP, 0) : SEGCOLOR(1));
    cnt++;
    if (cnt >= ((drawingLit) ? lit : unlit)) {
      cnt = 0;
      drawingLit = !drawingLit;
    }
  }

  return FRAMETIME;
}
static const char _data_FX_MODE_STATIC_PATTERN[] PROGMEM = "Solid Pattern@Fg size,Bg size;Fg,!;!;;pal=0";


uint16_t mode_tri_static_pattern()
{
  uint8_t segSize = (SEGMENT.intensity >> 5) +1;
  uint8_t currSeg = 0;
  uint16_t currSegCount = 0;

  for (int i = 0; i < SEGLEN; i++) {
    if ( currSeg % 3 == 0 ) {
      SEGMENT.setPixelColor(i, SEGCOLOR(0));
    } else if( currSeg % 3 == 1) {
      SEGMENT.setPixelColor(i, SEGCOLOR(1));
    } else {
      SEGMENT.setPixelColor(i, (SEGCOLOR(2) > 0 ? SEGCOLOR(2) : WHITE));
    }
    currSegCount += 1;
    if (currSegCount >= segSize) {
      currSeg +=1;
      currSegCount = 0;
    }
  }

  return FRAMETIME;
}
static const char _data_FX_MODE_TRI_STATIC_PATTERN[] PROGMEM = "Solid Pattern Tri@,Size;1,2,3;;;pal=0";


uint16_t spots_base(uint16_t threshold)
{
  if (SEGLEN == 1) return mode_static();
  if (!SEGMENT.check2) SEGMENT.fill(SEGCOLOR(1));

  uint16_t maxZones = SEGLEN >> 2;
  uint16_t zones = 1 + ((SEGMENT.intensity * maxZones) >> 8);
  uint16_t zoneLen = SEGLEN / zones;
  uint16_t offset = (SEGLEN - zones * zoneLen) >> 1;

  for (int z = 0; z < zones; z++)
  {
    uint16_t pos = offset + z * zoneLen;
    for (int i = 0; i < zoneLen; i++)
    {
      uint16_t wave = triwave16((i * 0xFFFF) / zoneLen);
      if (wave > threshold) {
        uint16_t index = 0 + pos + i;
        uint8_t s = (wave - threshold)*255 / (0xFFFF - threshold);
        SEGMENT.setPixelColor(index, color_blend(SEGMENT.color_from_palette(index, true, PALETTE_SOLID_WRAP, 0), SEGCOLOR(1), 255-s));
      }
    }
  }

  return FRAMETIME;
}


//Intensity slider sets number of "lights", speed sets LEDs per light
uint16_t mode_spots()
{
  return spots_base((255 - SEGMENT.speed) << 8);
}
static const char _data_FX_MODE_SPOTS[] PROGMEM = "Spots@Spread,Width,,,,,Overlay;!,!;!";


//Intensity slider sets number of "lights", LEDs per light fade in and out
uint16_t mode_spots_fade()
{
  uint16_t counter = strip.now * ((SEGMENT.speed >> 2) +8);
  uint16_t t = triwave16(counter);
  uint16_t tr = (t >> 1) + (t >> 2);
  return spots_base(tr);
}
static const char _data_FX_MODE_SPOTS_FADE[] PROGMEM = "Spots Fade@Spread,Width,,,,,Overlay;!,!;!";


//each needs 12 bytes
typedef struct Ball {
  unsigned long lastBounceTime;
  float impactVelocity;
  float height;
} ball;

/*
*  Bouncing Balls Effect
*/
uint16_t mode_bouncing_balls(void) {
  if (SEGLEN == 1) return mode_static();
  //allocate segment data
  const uint16_t strips = SEGMENT.nrOfVStrips(); // adapt for 2D
  const size_t maxNumBalls = 16;
  uint16_t dataSize = sizeof(ball) * maxNumBalls;
  if (!SEGENV.allocateData(dataSize * strips)) return mode_static(); //allocation failed

  Ball* balls = reinterpret_cast<Ball*>(SEGENV.data);

  if (!SEGMENT.check2) SEGMENT.fill(SEGCOLOR(2) ? BLACK : SEGCOLOR(1));

  // virtualStrip idea by @ewowi (Ewoud Wijma)
  // requires virtual strip # to be embedded into upper 16 bits of index in setPixelColor()
  // the following functions will not work on virtual strips: fill(), fade_out(), fadeToBlack(), blur()
  struct virtualStrip {
    static void runStrip(size_t stripNr, Ball* balls) {
      // number of balls based on intensity setting to max of 7 (cycles colors)
      // non-chosen color is a random color
      uint16_t numBalls = (SEGMENT.intensity * (maxNumBalls - 1)) / 255 + 1; // minimum 1 ball
      const float gravity = -9.81f; // standard value of gravity
      const bool hasCol2 = SEGCOLOR(2);
      const unsigned long time = millis();

      if (SEGENV.call == 0) {
        for (size_t i = 0; i < maxNumBalls; i++) balls[i].lastBounceTime = time;
      }

      for (size_t i = 0; i < numBalls; i++) {
        float timeSinceLastBounce = (time - balls[i].lastBounceTime)/((255-SEGMENT.speed)/64 +1);
        float timeSec = timeSinceLastBounce/1000.0f;
        balls[i].height = (0.5f * gravity * timeSec + balls[i].impactVelocity) * timeSec; // avoid use pow(x, 2) - its extremely slow !

        if (balls[i].height <= 0.0f) {
          balls[i].height = 0.0f;
          //damping for better effect using multiple balls
          float dampening = 0.9f - float(i)/float(numBalls * numBalls); // avoid use pow(x, 2) - its extremely slow !
          balls[i].impactVelocity = dampening * balls[i].impactVelocity;
          balls[i].lastBounceTime = time;

          if (balls[i].impactVelocity < 0.015f) {
            float impactVelocityStart = sqrtf(-2.0f * gravity) * random8(5,11)/10.0f; // randomize impact velocity
            balls[i].impactVelocity = impactVelocityStart;
          }
        } else if (balls[i].height > 1.0f) {
          continue; // do not draw OOB ball
        }

        uint32_t color = SEGCOLOR(0);
        if (SEGMENT.palette) {
          color = SEGMENT.color_wheel(i*(256/MAX(numBalls, 8)));
        } else if (hasCol2) {
          color = SEGCOLOR(i % NUM_COLORS);
        }

        int pos = roundf(balls[i].height * (SEGLEN - 1));
        if (SEGLEN<32) SEGMENT.setPixelColor(indexToVStrip(pos, stripNr), color); // encode virtual strip into index
        else           SEGMENT.setPixelColor(balls[i].height + (stripNr+1)*10.0f, color);
      }
    }
  };

  for (int stripNr=0; stripNr<strips; stripNr++)
    virtualStrip::runStrip(stripNr, &balls[stripNr * maxNumBalls]);

  return FRAMETIME;
}
static const char _data_FX_MODE_BOUNCINGBALLS[] PROGMEM = "Bouncing Balls@Gravity,# of balls,,,,,Overlay;!,!,!;!;1.5d;m12=1"; //bar WLEDMM 1.5d


/*
* Sinelon stolen from FASTLED examples
*/
uint16_t sinelon_base(bool dual, bool rainbow=false) {
  if (SEGLEN == 1) return mode_static();
  SEGMENT.fade_out(SEGMENT.intensity);
  uint16_t pos = beatsin16(SEGMENT.speed/10,0,SEGLEN-1);
  if (SEGENV.call == 0) SEGENV.aux0 = pos;
  uint32_t color1 = SEGMENT.color_from_palette(pos, true, false, 0);
  uint32_t color2 = SEGCOLOR(2);
  if (rainbow) {
    color1 = SEGMENT.color_wheel((pos & 0x07) * 32);
  }
  SEGMENT.setPixelColor(pos, color1);
  if (dual) {
    if (!color2) color2 = SEGMENT.color_from_palette(pos, true, false, 0);
    if (rainbow) color2 = color1; //rainbow
    SEGMENT.setPixelColor(SEGLEN-1-pos, color2);
  }
  if (SEGENV.aux0 != pos) {
    if (SEGENV.aux0 < pos) {
      for (int i = SEGENV.aux0; i < pos ; i++) {
        SEGMENT.setPixelColor(i, color1);
        if (dual) SEGMENT.setPixelColor(SEGLEN-1-i, color2);
      }
    } else {
      for (int i = SEGENV.aux0; i > pos ; i--) {
        SEGMENT.setPixelColor(i, color1);
        if (dual) SEGMENT.setPixelColor(SEGLEN-1-i, color2);
      }
    }
    SEGENV.aux0 = pos;
  }

  return FRAMETIME;
}


uint16_t mode_sinelon(void) {
  return sinelon_base(false);
}
static const char _data_FX_MODE_SINELON[] PROGMEM = "Sinelon@!,Trail;!,!,!;!";


uint16_t mode_sinelon_dual(void) {
  return sinelon_base(true);
}
static const char _data_FX_MODE_SINELON_DUAL[] PROGMEM = "Sinelon Dual@!,Trail;!,!,!;!";


uint16_t mode_sinelon_rainbow(void) {
  return sinelon_base(false, true);
}
static const char _data_FX_MODE_SINELON_RAINBOW[] PROGMEM = "Sinelon Rainbow@!,Trail;,,!;!";


// utility function that will add random glitter to SEGMENT
void glitter_base(uint8_t intensity, uint32_t col = ULTRAWHITE) {
  if (intensity > random8()) {
    if (SEGMENT.is2D()) {
      SEGMENT.setPixelColorXY(random16(SEGMENT.virtualWidth()),random16(SEGMENT.virtualHeight()), col);
    } else {
      SEGMENT.setPixelColor(random16(SEGLEN), col);
    }
  }
}

//Glitter with palette background, inspired by https://gist.github.com/kriegsman/062e10f7f07ba8518af6
uint16_t mode_glitter()
{
  if (!SEGMENT.check2) mode_palette(); // use "* Color 1" palette for solid background (replacing "Solid glitter")
  glitter_base(SEGMENT.intensity, SEGCOLOR(2) ? SEGCOLOR(2) : ULTRAWHITE);
  return FRAMETIME;
}
static const char _data_FX_MODE_GLITTER[] PROGMEM = "Glitter@!,!,,,,,Overlay;1,2,Glitter color;!;;pal=0,m12=0"; //pixels


//Solid colour background with glitter
uint16_t mode_solid_glitter()
{
  SEGMENT.fill(SEGCOLOR(0));
  glitter_base(SEGMENT.intensity, SEGCOLOR(2) ? SEGCOLOR(2) : ULTRAWHITE);
  return FRAMETIME;
}
static const char _data_FX_MODE_SOLID_GLITTER[] PROGMEM = "Solid Glitter@,!;Bg,,Glitter color;;;m12=0";


//each needs 19 bytes
//Spark type is used for popcorn, 1D fireworks, and drip
typedef struct Spark {
  float pos, posX;
  float vel, velX;
  uint16_t col;
  uint8_t colIndex;
} spark;

#define maxNumPopcorn 21 // max 21 on 16 segment ESP8266
/*
*  POPCORN
*  modified from https://github.com/kitesurfer1404/WS2812FX/blob/master/src/custom/Popcorn.h
*/
uint16_t mode_popcorn(void) {
  if (SEGLEN == 1) return mode_static();
  //allocate segment data
  uint16_t strips = SEGMENT.nrOfVStrips();
  uint16_t dataSize = sizeof(spark) * maxNumPopcorn;
  if (!SEGENV.allocateData(dataSize * strips)) return mode_static(); //allocation failed

  Spark* popcorn = reinterpret_cast<Spark*>(SEGENV.data);

  bool hasCol2 = SEGCOLOR(2);
  if (!SEGMENT.check2) SEGMENT.fill(hasCol2 ? BLACK : SEGCOLOR(1));

  struct virtualStrip {
    static void runStrip(uint16_t stripNr, Spark* popcorn) {
      float gravity = -0.0001 - (SEGMENT.speed/200000.0); // m/s/s
      gravity *= SEGLEN;

      uint8_t numPopcorn = SEGMENT.intensity*maxNumPopcorn/255;
      if (numPopcorn == 0) numPopcorn = 1;

      for(int i = 0; i < numPopcorn; i++) {
        if (popcorn[i].pos >= 0.0f) { // if kernel is active, update its position
          popcorn[i].pos += popcorn[i].vel;
          popcorn[i].vel += gravity;
        } else { // if kernel is inactive, randomly pop it
          if (random8() < 2) { // POP!!!
            popcorn[i].pos = 0.01f;

            uint16_t peakHeight = 128 + random8(128); //0-255
            peakHeight = (peakHeight * (SEGLEN -1)) >> 8;
            popcorn[i].vel = sqrtf(-2.0f * gravity * peakHeight);

            if (SEGMENT.palette)
            {
              popcorn[i].colIndex = random8();
            } else {
              byte col = random8(0, NUM_COLORS);
              if (!SEGCOLOR(2) || !SEGCOLOR(col)) col = 0;
              popcorn[i].colIndex = col;
            }
          }
        }
        if (popcorn[i].pos >= 0.0f) { // draw now active popcorn (either active before or just popped)
          uint32_t col = SEGMENT.color_wheel(popcorn[i].colIndex);
          if (!SEGMENT.palette && popcorn[i].colIndex < NUM_COLORS) col = SEGCOLOR(popcorn[i].colIndex);
          uint16_t ledIndex = popcorn[i].pos;
          if (ledIndex < SEGLEN) SEGMENT.setPixelColor(indexToVStrip(ledIndex, stripNr), col);
        }
      }
    }
  };

  for (int stripNr=0; stripNr<strips; stripNr++)
    virtualStrip::runStrip(stripNr, &popcorn[stripNr * maxNumPopcorn]);

  return FRAMETIME;
}
static const char _data_FX_MODE_POPCORN[] PROGMEM = "Popcorn@!,!,,,,,Overlay;!,!,!;!;1.5d;m12=1"; //bar WLEDMM 1.5d


//values close to 100 produce 5Hz flicker, which looks very candle-y
//Inspired by https://github.com/avanhanegem/ArduinoCandleEffectNeoPixel
//and https://cpldcpu.wordpress.com/2016/01/05/reverse-engineering-a-real-candle/

uint16_t candle(bool multi)
{
  if (multi)
  {
    //allocate segment data
    uint16_t dataSize = (SEGLEN -1) *3; //max. 1365 pixels (ESP8266)
    if (!SEGENV.allocateData(dataSize)) return candle(false); //allocation failed
  }

  //max. flicker range controlled by intensity
  uint8_t valrange = SEGMENT.intensity;
  uint8_t rndval = valrange >> 1; //max 127

  //step (how much to move closer to target per frame) coarsely set by speed
  uint8_t speedFactor = 4;
  if (SEGMENT.speed > 252) { //epilepsy
    speedFactor = 1;
  } else if (SEGMENT.speed > 99) { //regular candle (mode called every ~25 ms, so 4 frames to have a new target every 100ms)
    speedFactor = 2;
  } else if (SEGMENT.speed > 49) { //slower fade
    speedFactor = 3;
  } //else 4 (slowest)

  uint16_t numCandles = (multi) ? SEGLEN : 1;

  for (int i = 0; i < numCandles; i++)
  {
    uint16_t d = 0; //data location

    uint8_t s = SEGENV.aux0, s_target = SEGENV.aux1, fadeStep = SEGENV.step;
    if (i > 0) {
      d = (i-1) *3;
      s = SEGENV.data[d]; s_target = SEGENV.data[d+1]; fadeStep = SEGENV.data[d+2];
    }
    if (fadeStep == 0) { //init vals
      s = 128; s_target = 130 + random8(4); fadeStep = 1;
    }

    bool newTarget = false;
    if (s_target > s) { //fade up
      s = qadd8(s, fadeStep);
      if (s >= s_target) newTarget = true;
    } else {
      s = qsub8(s, fadeStep);
      if (s <= s_target) newTarget = true;
    }

    if (newTarget) {
      s_target = random8(rndval) + random8(rndval); //between 0 and rndval*2 -2 = 252
      if (s_target < (rndval >> 1)) s_target = (rndval >> 1) + random8(rndval);
      uint8_t offset = (255 - valrange);
      s_target += offset;

      uint8_t dif = (s_target > s) ? s_target - s : s - s_target;

      fadeStep = dif >> speedFactor;
      if (fadeStep == 0) fadeStep = 1;
    }

     if (i > 0) {
      SEGMENT.setPixelColor(i, color_blend(SEGCOLOR(1), SEGMENT.color_from_palette(i, true, PALETTE_SOLID_WRAP, 0), s));

      SEGENV.data[d] = s; SEGENV.data[d+1] = s_target; SEGENV.data[d+2] = fadeStep;
    } else {
      for (int j = 0; j < SEGLEN; j++) {
        SEGMENT.setPixelColor(j, color_blend(SEGCOLOR(1), SEGMENT.color_from_palette(j, true, PALETTE_SOLID_WRAP, 0), s));
      }

      SEGENV.aux0 = s; SEGENV.aux1 = s_target; SEGENV.step = fadeStep;
    }
  }

  return FRAMETIME_FIXED_SLOW;
}


uint16_t mode_candle()
{
  return candle(false);
}
static const char _data_FX_MODE_CANDLE[] PROGMEM = "Candle@!,!;!,!;!;01;sx=96,ix=224,pal=0";


uint16_t mode_candle_multi()
{
  return candle(true);
}
static const char _data_FX_MODE_CANDLE_MULTI[] PROGMEM = "Candle Multi@!,!;!,!;!;;sx=96,ix=224,pal=0";


/*
/ Fireworks in starburst effect
/ based on the video: https://www.reddit.com/r/arduino/comments/c3sd46/i_made_this_fireworks_effect_for_my_led_strips/
/ Speed sets frequency of new starbursts, intensity is the intensity of the burst
*/
#ifdef ESP8266
  #define STARBURST_MAX_FRAG   8 //52 bytes / star
#else
  #define STARBURST_MAX_FRAG  10 //60 bytes / star
#endif
//each needs 20+STARBURST_MAX_FRAG*4 bytes
typedef struct particle {
  CRGB     color;
  uint32_t birth  =0;
  uint32_t last   =0;
  float    vel    =0;
  uint16_t pos    =-1;
  float    fragment[STARBURST_MAX_FRAG];
} star;

uint16_t mode_starburst(void) {
  if (SEGLEN == 1) return mode_static();
  uint16_t maxData = FAIR_DATA_PER_SEG; //ESP8266: 256 ESP32: 640
  uint8_t segs = strip.getActiveSegmentsNum();
  if (segs <= (strip.getMaxSegments() /2)) maxData *= 2; //ESP8266: 512 if <= 8 segs ESP32: 1280 if <= 16 segs
  if (segs <= (strip.getMaxSegments() /4)) maxData *= 2; //ESP8266: 1024 if <= 4 segs ESP32: 2560 if <= 8 segs
  uint16_t maxStars = maxData / sizeof(star); //ESP8266: max. 4/9/19 stars/seg, ESP32: max. 10/21/42 stars/seg

  uint8_t numStars = 1 + (SEGLEN >> 3);
  if (numStars > maxStars) numStars = maxStars;
  uint16_t dataSize = sizeof(star) * numStars;

  if (!SEGENV.allocateData(dataSize)) return mode_static(); //allocation failed

  uint32_t it = millis();

  star* stars = reinterpret_cast<star*>(SEGENV.data);

  float          maxSpeed                = 375.0f;  // Max velocity
  float          particleIgnition        = 250.0f;  // How long to "flash"
  float          particleFadeTime        = 1500.0f; // Fade out time

  for (int j = 0; j < numStars; j++)
  {
    // speed to adjust chance of a burst, max is nearly always.
    if (random8((144-(SEGMENT.speed >> 1))) == 0 && stars[j].birth == 0)
    {
      // Pick a random color and location.
      uint16_t startPos = random16(SEGLEN-1);
      float multiplier = (float)(random8())/255.0 * 1.0;

      stars[j].color = CRGB(SEGMENT.color_wheel(random8()));
      stars[j].pos = startPos;
      stars[j].vel = maxSpeed * (float)(random8())/255.0 * multiplier;
      stars[j].birth = it;
      stars[j].last = it;
      // more fragments means larger burst effect
      int num = random8(3,6 + (SEGMENT.intensity >> 5));

      for (int i=0; i < STARBURST_MAX_FRAG; i++) {
        if (i < num) stars[j].fragment[i] = startPos;
        else stars[j].fragment[i] = -1;
      }
    }
  }

  if (!SEGMENT.check2) SEGMENT.fill(SEGCOLOR(1));

  for (int j=0; j<numStars; j++)
  {
    if (stars[j].birth != 0) {
      float dt = (it-stars[j].last)/1000.0;

      for (int i=0; i < STARBURST_MAX_FRAG; i++) {
        int var = i >> 1;

        if (stars[j].fragment[i] > 0) {
          //all fragments travel right, will be mirrored on other side
          stars[j].fragment[i] += stars[j].vel * dt * (float)var/3.0;
        }
      }
      stars[j].last = it;
      stars[j].vel -= 3*stars[j].vel*dt;
    }

    CRGB c = stars[j].color;

    // If the star is brand new, it flashes white briefly.
    // Otherwise it just fades over time.
    float fade = 0.0f;
    float age = it-stars[j].birth;

    if (age < particleIgnition) {
      c = CRGB(color_blend(WHITE, RGBW32(c.r,c.g,c.b,0), 254.5f*((age / particleIgnition))));
    } else {
      // Figure out how much to fade and shrink the star based on
      // its age relative to its lifetime
      if (age > particleIgnition + particleFadeTime) {
        fade = 1.0f;                  // Black hole, all faded out
        stars[j].birth = 0;
        c = CRGB(SEGCOLOR(1));
      } else {
        age -= particleIgnition;
        fade = (age / particleFadeTime);  // Fading star
        byte f = 254.5f*fade;
        c = CRGB(color_blend(RGBW32(c.r,c.g,c.b,0), SEGCOLOR(1), f));
      }
    }

    float particleSize = (1.0f - fade) * 2.0f;

    for (size_t index=0; index < STARBURST_MAX_FRAG*2; index++) {
      bool mirrored = index & 0x1;
      uint8_t i = index >> 1;
      if (stars[j].fragment[i] > 0) {
        float loc = stars[j].fragment[i];
        if (mirrored) loc -= (loc-stars[j].pos)*2;
        int start = loc - particleSize;
        int end = loc + particleSize;
        if (start < 0) start = 0;
        if (start == end) end++;
        if (end > SEGLEN) end = SEGLEN;
        for (int p = start; p < end; p++) {
          SEGMENT.setPixelColor(p, c.r, c.g, c.b);
        }
      }
    }
  }
  return FRAMETIME;
}
#undef STARBURST_MAX_FRAG
static const char _data_FX_MODE_STARBURST[] PROGMEM = "Fireworks Starburst@Chance,Fragments,,,,,Overlay;,!;!;;pal=11,m12=0";


/*
 * Exploding fireworks effect
 * adapted from: http://www.anirama.com/1000leds/1d-fireworks/
 * adapted for 2D WLED by blazoncek (Blaz Kristan (AKA blazoncek))
 */
uint16_t mode_exploding_fireworks(void)
{
  if (SEGLEN == 1) return mode_static();
  const uint16_t cols = strip.isMatrix ? SEGMENT.virtualWidth() : 1;
  const uint16_t rows = strip.isMatrix ? SEGMENT.virtualHeight() : SEGMENT.virtualLength();

  //allocate segment data
  uint16_t maxData = FAIR_DATA_PER_SEG; //ESP8266: 256 ESP32: 640
  uint8_t segs = strip.getActiveSegmentsNum();
  if (segs <= (strip.getMaxSegments() /2)) maxData *= 2; //ESP8266: 512 if <= 8 segs ESP32: 1280 if <= 16 segs
  if (segs <= (strip.getMaxSegments() /4)) maxData *= 2; //ESP8266: 1024 if <= 4 segs ESP32: 2560 if <= 8 segs
  int maxSparks = maxData / sizeof(spark); //ESP8266: max. 21/42/85 sparks/seg, ESP32: max. 53/106/213 sparks/seg

  uint16_t numSparks = min(2 + ((rows*cols) >> 1), maxSparks);
  uint16_t dataSize = sizeof(spark) * numSparks;
  if (!SEGENV.allocateData(dataSize + sizeof(float))) return mode_static(); //allocation failed
  float *dying_gravity = reinterpret_cast<float*>(SEGENV.data + dataSize);

  if (dataSize != SEGENV.aux1) { //reset to flare if sparks were reallocated (it may be good idea to reset segment if bounds change)
    *dying_gravity = 0.0f;
    SEGENV.aux0 = 0;
    SEGENV.aux1 = dataSize;
  }

  SEGMENT.fade_out(252);

  Spark* sparks = reinterpret_cast<Spark*>(SEGENV.data);
  Spark* flare = sparks; //first spark is flare data

  float gravity = -0.0004f - (SEGMENT.speed/800000.0f); // m/s/s
  gravity *= rows;

  if (SEGENV.aux0 < 2) { //FLARE
    if (SEGENV.aux0 == 0) { //init flare
      flare->pos = 0;
      flare->posX = strip.isMatrix ? random16(2,cols-3) : (SEGMENT.intensity > random8()); // will enable random firing side on 1D
      uint16_t peakHeight = 75 + random8(180); //0-255
      peakHeight = (peakHeight * (rows -1)) >> 8;
      flare->vel = sqrtf(-2.0f * gravity * peakHeight);
      flare->velX = strip.isMatrix ? (random8(9)-4)/32.f : 0; // no X velocity on 1D
      flare->col = 255; //brightness
      SEGENV.aux0 = 1;
    }

    // launch
    if (flare->vel > 12 * gravity) {
      // flare
      if (strip.isMatrix) SEGMENT.setPixelColorXY(int(flare->posX), rows - uint16_t(flare->pos) - 1, flare->col, flare->col, flare->col);
      else                SEGMENT.setPixelColor(int(flare->posX) ? rows - int(flare->pos) - 1 : int(flare->pos), flare->col, flare->col, flare->col);
      flare->pos  += flare->vel;
      flare->posX += flare->velX;
      flare->pos  = constrain(flare->pos, 0, rows-1);
      flare->posX = constrain(flare->posX, 0, cols-strip.isMatrix);
      flare->vel  += gravity;
      flare->col  -= 2;
    } else {
      SEGENV.aux0 = 2;  // ready to explode
    }
  } else if (SEGENV.aux0 < 4) {
    /*
     * Explode!
     *
     * Explosion happens where the flare ended.
     * Size is proportional to the height.
     */
    int nSparks = flare->pos + random8(4);
    nSparks = constrain(nSparks, 4, numSparks);

    // initialize sparks
    if (SEGENV.aux0 == 2) {
      for (int i = 1; i < nSparks; i++) {
        sparks[i].pos  = flare->pos;
        sparks[i].posX = flare->posX;
        sparks[i].vel  = (float(random16(20001)) / 10000.0f) - 0.9f; // from -0.9 to 1.1
        sparks[i].vel *= rows<32 ? 0.5f : 1; // reduce velocity for smaller strips
        sparks[i].velX = strip.isMatrix ? (float(random16(10001)) / 10000.0f) - 0.5f : 0; // from -0.5 to 0.5
        sparks[i].col  = 345;//abs(sparks[i].vel * 750.0); // set colors before scaling velocity to keep them bright
        //sparks[i].col = constrain(sparks[i].col, 0, 345);
        sparks[i].colIndex = random8();
        sparks[i].vel  *= flare->pos/rows; // proportional to height
        sparks[i].velX *= strip.isMatrix ? flare->posX/cols : 0; // proportional to width
        sparks[i].vel  *= -gravity *50;
      }
      //sparks[1].col = 345; // this will be our known spark
      *dying_gravity = gravity/2;
      SEGENV.aux0 = 3;
    }

    if (sparks[1].col > 4) {//&& sparks[1].pos > 0) { // as long as our known spark is lit, work with all the sparks
      for (int i = 1; i < nSparks; i++) {
        sparks[i].pos  += sparks[i].vel;
        sparks[i].posX += sparks[i].velX;
        sparks[i].vel  += *dying_gravity;
        sparks[i].velX += strip.isMatrix ? *dying_gravity : 0;
        if (sparks[i].col > 3) sparks[i].col -= 4;

        if (sparks[i].pos > 0 && sparks[i].pos < rows) {
          if (strip.isMatrix && !(sparks[i].posX >= 0 && sparks[i].posX < cols)) continue;
          uint16_t prog = sparks[i].col;
          uint32_t spColor = (SEGMENT.palette) ? SEGMENT.color_wheel(sparks[i].colIndex) : SEGCOLOR(0);
          CRGB c = CRGB::Black; //HeatColor(sparks[i].col);
          if (prog > 300) { //fade from white to spark color
            c = CRGB(color_blend(spColor, WHITE, (prog - 300)*5));
          } else if (prog > 45) { //fade from spark color to black
            c = CRGB(color_blend(BLACK, spColor, prog - 45));
            uint8_t cooling = (300 - prog) >> 5;
            c.g = qsub8(c.g, cooling);
            c.b = qsub8(c.b, cooling * 2);
          }
          if (strip.isMatrix) SEGMENT.setPixelColorXY(int(sparks[i].posX), rows - int(sparks[i].pos) - 1, c.red, c.green, c.blue);
          else                SEGMENT.setPixelColor(int(sparks[i].posX) ? rows - int(sparks[i].pos) - 1 : int(sparks[i].pos), c.red, c.green, c.blue);
        }
      }
      SEGMENT.blur(16);
      *dying_gravity *= .8f; // as sparks burn out they fall slower
    } else {
      SEGENV.aux0 = 6 + random8(10); //wait for this many frames
    }
  } else {
    SEGENV.aux0--;
    if (SEGENV.aux0 < 4) {
      SEGENV.aux0 = 0; //back to flare
    }
  }

  return FRAMETIME;
}
#undef MAX_SPARKS
static const char _data_FX_MODE_EXPLODING_FIREWORKS[] PROGMEM = "Fireworks 1D@Gravity,Firing side;!,!;!;12;pal=11,ix=128";


/*
 * Drip Effect
 * ported of: https://www.youtube.com/watch?v=sru2fXh4r7k
 */
uint16_t mode_drip(void)
{
  if (SEGLEN == 1) return mode_static();
  //allocate segment data
  uint16_t strips = SEGMENT.nrOfVStrips();
  const int maxNumDrops = 4;
  uint16_t dataSize = sizeof(spark) * maxNumDrops;
  if (!SEGENV.allocateData(dataSize * strips)) return mode_static(); //allocation failed
  Spark* drops = reinterpret_cast<Spark*>(SEGENV.data);

  if (!SEGMENT.check2) SEGMENT.fill(SEGCOLOR(1));

  struct virtualStrip {
    static void runStrip(uint16_t stripNr, Spark* drops) {

      uint8_t numDrops = 1 + (SEGMENT.intensity >> 6); // 255>>6 = 3

      float gravity = -0.0005 - (SEGMENT.speed/25000.0); //increased gravity (50000 to 25000)
      gravity *= SEGLEN-1;
      int sourcedrop = 12;

      for (int j=0;j<numDrops;j++) {
        if (drops[j].colIndex == 0) { //init
          drops[j].pos = SEGLEN-1;    // start at end
          drops[j].vel = 0;           // speed
          drops[j].col = sourcedrop;  // brightness
          drops[j].colIndex = 1;      // drop state (0 init, 1 forming, 2 falling, 5 bouncing)
          drops[j].velX = SEGMENT.color_from_palette(random8(), false, PALETTE_SOLID_WRAP, 0); // random color
        }
        uint32_t dropColor = drops[j].velX;

        SEGMENT.setPixelColor(indexToVStrip(SEGLEN-1, stripNr), color_blend(BLACK,dropColor, sourcedrop));// water source
        if (drops[j].colIndex==1) {
          if (drops[j].col>255) drops[j].col=255;
          SEGMENT.setPixelColor(indexToVStrip(uint16_t(drops[j].pos), stripNr), color_blend(BLACK,dropColor,drops[j].col));

          drops[j].col += map(SEGMENT.custom1, 0, 255, 1, 6); // swelling

          if (random16() <= drops[j].col * SEGMENT.custom1 * SEGMENT.custom1 / 10 / 128) {               // random drop
            drops[j].colIndex=2;               //fall
            drops[j].col=255;
          }
        }
        if (drops[j].colIndex > 1) {           // falling
          if (drops[j].pos > 0) {              // fall until end of segment
            drops[j].pos += drops[j].vel;
            if (drops[j].pos < 0) drops[j].pos = 0;
            drops[j].vel += gravity;           // gravity is negative

            for (int i=1;i<7-drops[j].colIndex;i++) { // some minor math so we don't expand bouncing droplets
              uint16_t pos = constrain(uint16_t(drops[j].pos) +i, 0, SEGLEN-1); //this is BAD, returns a pos >= SEGLEN occasionally
              SEGMENT.setPixelColor(indexToVStrip(pos, stripNr), color_blend(BLACK,dropColor,drops[j].col/i)); //spread pixel with fade while falling
            }

            if (drops[j].colIndex > 2) {       // during bounce, some water is on the floor
              SEGMENT.setPixelColor(indexToVStrip(0, stripNr), color_blend(dropColor,BLACK,drops[j].col));
            }
          } else {                             // we hit bottom
            if (drops[j].colIndex > 2) {       // already hit once, so back to forming
              drops[j].colIndex = 0;
              // drops[j].col = sourcedrop;

            } else {

              if (drops[j].colIndex==2) {      // init bounce
                drops[j].vel = -drops[j].vel/4;// reverse velocity with damping
                drops[j].pos += drops[j].vel;
              }
              drops[j].col = sourcedrop*2;
              drops[j].colIndex = 5;           // bouncing
            }
          }
        }
      }
    }
  };

  for (int stripNr=0; stripNr<strips; stripNr++)
    virtualStrip::runStrip(stripNr, &drops[stripNr*maxNumDrops]);

  return FRAMETIME;
}
static const char _data_FX_MODE_DRIP[] PROGMEM = "Drip@Gravity,# of drips,,,,,Overlay;!,!;!;1.5d;m12=1"; //bar WLEDMM 1.5d


/*
 * Tetris or Stacking (falling bricks) Effect
 * by Blaz Kristan (AKA blazoncek) (https://github.com/blazoncek, https://blaz.at/home)
 */
//20 bytes
typedef struct Tetris {
  float    pos;
  float    speed;
  uint8_t  col;   // color index
  uint16_t brick; // brick size in pixels
  uint16_t stack; // stack size in pixels
  uint32_t step;  // 2D-fication of SEGENV.step (state)
} tetris;

uint16_t mode_tetrix(void) {
  if (SEGLEN == 1) return mode_static();
  uint16_t strips = SEGMENT.nrOfVStrips(); // allow running on virtual strips (columns in 2D segment)
  uint16_t dataSize = sizeof(tetris);
  if (!SEGENV.allocateData(dataSize * strips)) return mode_static(); //allocation failed
  Tetris* drops = reinterpret_cast<Tetris*>(SEGENV.data);

  //if (SEGENV.call == 0) SEGMENT.fill(SEGCOLOR(1));  // will fill entire segment (1D or 2D), then use drop->step = 0 below

  // virtualStrip idea by @ewowi (Ewoud Wijma)
  // requires virtual strip # to be embedded into upper 16 bits of index in setPixelcolor()
  // the following functions will not work on virtual strips: fill(), fade_out(), fadeToBlack(), blur()
  struct virtualStrip {
    static void runStrip(size_t stripNr, Tetris *drop) {
      // initialize dropping on first call or segment full
      if (SEGENV.call == 0) {
        drop->stack = 0;                  // reset brick stack size
        drop->step = millis() + 2000;     // start by fading out strip
        if (SEGMENT.check1) drop->col = 0;// use only one color from palette
      }

      if (drop->step == 0) {              // init brick
        // speed calcualtion: a single brick should reach bottom of strip in X seconds
        // if the speed is set to 1 this should take 5s and at 255 it should take 0.25s
        // as this is dependant on SEGLEN it should be taken into account and the fact that effect runs every FRAMETIME s
        int speed = SEGMENT.speed ? SEGMENT.speed : random8(1,255);
        speed = map(speed, 1, 255, 5000, 250); // time taken for full (SEGLEN) drop
        drop->speed = float(SEGLEN * FRAMETIME) / float(speed); // set speed
        drop->pos   = SEGLEN;             // start at end of segment (no need to subtract 1)
        if (!SEGMENT.check1) drop->col = random8(0,15)<<4;   // limit color choices so there is enough HUE gap
        drop->step  = 1;                  // drop state (0 init, 1 forming, 2 falling)
        drop->brick = (SEGMENT.intensity ? (SEGMENT.intensity>>5)+1 : random8(1,5)) * (1+(SEGLEN>>6));  // size of brick
      }

      if (drop->step == 1) {              // forming
        if (random8()>>6) {               // random drop
          drop->step = 2;                 // fall
        }
      }

      if (drop->step == 2) {              // falling
        if (drop->pos > drop->stack) {    // fall until top of stack
          drop->pos -= drop->speed;       // may add gravity as: speed += gravity
          if (int(drop->pos) < int(drop->stack)) drop->pos = drop->stack;
          for (int i = int(drop->pos); i < SEGLEN; i++) {
            uint32_t col = i<int(drop->pos)+drop->brick ? SEGMENT.color_from_palette(drop->col, false, false, 0) : SEGCOLOR(1);
            SEGMENT.setPixelColor(indexToVStrip(i, stripNr), col);
          }
        } else {                          // we hit bottom
          drop->step = 0;                 // proceed with next brick, go back to init
          drop->stack += drop->brick;     // increase the stack size
          if (drop->stack >= SEGLEN) drop->step = millis() + 2000; // fade out stack
        }
      }

      if (drop->step > 2) {               // fade strip
        drop->brick = 0;                  // reset brick size (no more growing)
        if (drop->step > millis()) {
          // allow fading of virtual strip
          for (int i = 0; i < SEGLEN; i++) SEGMENT.blendPixelColor(indexToVStrip(i, stripNr), SEGCOLOR(1), 25); // 10% blend
        } else {
          drop->stack = 0;                // reset brick stack size
          drop->step = 0;                 // proceed with next brick
          if (SEGMENT.check1) drop->col += 8;   // gradually increase palette index
        }
      }
    }
  };

  for (int stripNr=0; stripNr<strips; stripNr++)
    virtualStrip::runStrip(stripNr, &drops[stripNr]);

  return FRAMETIME;
}
static const char _data_FX_MODE_TETRIX[] PROGMEM = "Tetrix@!,Width,,,,One color;!,!;!;1.5d;sx=0,ix=0,pal=11,m12=1";//WLEDMM 1.5d


/*
/ Plasma Effect
/ adapted from https://github.com/atuline/FastLED-Demos/blob/master/plasma/plasma.ino
*/
uint16_t mode_plasma(void) {
  // initialize phases on start
  if (SEGENV.call == 0) {
    SEGENV.aux0 = random8(0,2);  // add a bit of randomness
  }
  uint8_t thisPhase = beatsin8(6+SEGENV.aux0,-64,64);
  uint8_t thatPhase = beatsin8(7+SEGENV.aux0,-64,64);

  for (int i = 0; i < SEGLEN; i++) {   // For each of the LED's in the strand, set color &  brightness based on a wave as follows:
    uint8_t colorIndex = cubicwave8((i*(2+ 3*(SEGMENT.speed >> 5))+thisPhase) & 0xFF)/2   // factor=23 // Create a wave and add a phase change and add another wave with its own phase change.
                             + cos8((i*(1+ 2*(SEGMENT.speed >> 5))+thatPhase) & 0xFF)/2;  // factor=15 // Hey, you can even change the frequencies if you wish.
    uint8_t thisBright = qsub8(colorIndex, beatsin8(7,0, (128 - (SEGMENT.intensity>>1))));
    //CRGB color = ColorFromPalette(SEGPALETTE, colorIndex, thisBright, LINEARBLEND);
    //SEGMENT.setPixelColor(i, color.red, color.green, color.blue);
    SEGMENT.setPixelColor(i, SEGMENT.color_from_palette(colorIndex, false, PALETTE_SOLID_WRAP, 0, thisBright));
  }

  return FRAMETIME;
}
static const char _data_FX_MODE_PLASMA[] PROGMEM = "Plasma@Phase,!;!;!";


/*
 * Percentage display
 * Intesity values from 0-100 turn on the leds.
 */
uint16_t mode_percent(void) {

  uint8_t percent = SEGMENT.intensity;
  percent = constrain(percent, 0, 200);
  uint16_t active_leds = (percent < 100) ? SEGLEN * percent / 100.0
                                         : SEGLEN * (200 - percent) / 100.0;

  uint8_t size = (1 + ((SEGMENT.speed * SEGLEN) >> 11));
  if (SEGMENT.speed == 255) size = 255;

  if (percent <= 100) {
    for (int i = 0; i < SEGLEN; i++) {
    	if (i < SEGENV.aux1) {
        if (SEGMENT.check1)
          SEGMENT.setPixelColor(i, SEGMENT.color_from_palette(map(percent,0,100,0,255), false, false, 0));
        else
          SEGMENT.setPixelColor(i, SEGMENT.color_from_palette(i, true, PALETTE_SOLID_WRAP, 0));
    	}
    	else {
        SEGMENT.setPixelColor(i, SEGCOLOR(1));
    	}
    }
  } else {
    for (int i = 0; i < SEGLEN; i++) {
    	if (i < (SEGLEN - SEGENV.aux1)) {
        SEGMENT.setPixelColor(i, SEGCOLOR(1));
    	}
    	else {
        if (SEGMENT.check1)
          SEGMENT.setPixelColor(i, SEGMENT.color_from_palette(map(percent,100,200,255,0), false, false, 0));
        else
          SEGMENT.setPixelColor(i, SEGMENT.color_from_palette(i, true, PALETTE_SOLID_WRAP, 0));
    	}
    }
  }

  if(active_leds > SEGENV.aux1) {  // smooth transition to the target value
    SEGENV.aux1 += size;
    if (SEGENV.aux1 > active_leds) SEGENV.aux1 = active_leds;
  } else if (active_leds < SEGENV.aux1) {
    if (SEGENV.aux1 > size) SEGENV.aux1 -= size; else SEGENV.aux1 = 0;
    if (SEGENV.aux1 < active_leds) SEGENV.aux1 = active_leds;
  }

 	return FRAMETIME;
}
static const char _data_FX_MODE_PERCENT[] PROGMEM = "Percent@,% of fill,,,,One color;!,!;!";


/*
 * Modulates the brightness similar to a heartbeat
 * (unimplemented?) tries to draw an ECG aproximation on a 2D matrix
 */
uint16_t mode_heartbeat(void) {
  uint8_t bpm = 40 + (SEGMENT.speed >> 3);
  uint32_t msPerBeat = (60000L / bpm);
  uint32_t secondBeat = (msPerBeat / 3);
  uint32_t bri_lower = SEGENV.aux1;
  unsigned long beatTimer = strip.now - SEGENV.step;

  bri_lower = bri_lower * 2042 / (2048 + SEGMENT.intensity);
  SEGENV.aux1 = bri_lower;

  if ((beatTimer > secondBeat) && !SEGENV.aux0) { // time for the second beat?
    SEGENV.aux1 = UINT16_MAX; //3/4 bri
    SEGENV.aux0 = 1;
  }
  if (beatTimer > msPerBeat) { // time to reset the beat timer?
    SEGENV.aux1 = UINT16_MAX; //full bri
    SEGENV.aux0 = 0;
    SEGENV.step = strip.now;
  }

  for (int i = 0; i < SEGLEN; i++) {
    SEGMENT.setPixelColor(i, color_blend(SEGMENT.color_from_palette(i, true, PALETTE_SOLID_WRAP, 0), SEGCOLOR(1), 255 - (SEGENV.aux1 >> 8)));
  }

  return FRAMETIME;
}
static const char _data_FX_MODE_HEARTBEAT[] PROGMEM = "Heartbeat@!,!;!,!;!;01;m12=1"; //Bar


//  "Pacifica"
//  Gentle, blue-green ocean waves.
//  December 2019, Mark Kriegsman and Mary Corey March.
//  For Dan.
//
//
// In this animation, there are four "layers" of waves of light.
//
// Each layer moves independently, and each is scaled separately.
//
// All four wave layers are added together on top of each other, and then
// another filter is applied that adds "whitecaps" of brightness where the
// waves line up with each other more.  Finally, another pass is taken
// over the led array to 'deepen' (dim) the blues and greens.
//
// The speed and scale and motion each layer varies slowly within independent
// hand-chosen ranges, which is why the code has a lot of low-speed 'beatsin8' functions
// with a lot of oddly specific numeric ranges.
//
// These three custom blue-green color palettes were inspired by the colors found in
// the waters off the southern coast of California, https://goo.gl/maps/QQgd97jjHesHZVxQ7
//
// Modified for WLED, based on https://github.com/FastLED/FastLED/blob/master/examples/Pacifica/Pacifica.ino
//
// Add one layer of waves into the led array
CRGB pacifica_one_layer(uint16_t i, CRGBPalette16& p, uint16_t cistart, uint16_t wavescale, uint8_t bri, uint16_t ioff)
{
  uint16_t ci = cistart;
  uint16_t waveangle = ioff;
  uint16_t wavescale_half = (wavescale >> 1) + 20;

  waveangle += ((120 + SEGMENT.intensity) * i); //original 250 * i
  uint16_t s16 = sin16(waveangle) + 32768;
  uint16_t cs = scale16(s16, wavescale_half) + wavescale_half;
  ci += (cs * i);
  uint16_t sindex16 = sin16(ci) + 32768;
  uint8_t sindex8 = scale16(sindex16, 240);
  return ColorFromPalette(p, sindex8, bri, LINEARBLEND);
}

uint16_t mode_pacifica()
{
  uint32_t nowOld = strip.now;

  CRGBPalette16 pacifica_palette_1 =
    { 0x000507, 0x000409, 0x00030B, 0x00030D, 0x000210, 0x000212, 0x000114, 0x000117,
      0x000019, 0x00001C, 0x000026, 0x000031, 0x00003B, 0x000046, 0x14554B, 0x28AA50 };
  CRGBPalette16 pacifica_palette_2 =
    { 0x000507, 0x000409, 0x00030B, 0x00030D, 0x000210, 0x000212, 0x000114, 0x000117,
      0x000019, 0x00001C, 0x000026, 0x000031, 0x00003B, 0x000046, 0x0C5F52, 0x19BE5F };
  CRGBPalette16 pacifica_palette_3 =
    { 0x000208, 0x00030E, 0x000514, 0x00061A, 0x000820, 0x000927, 0x000B2D, 0x000C33,
      0x000E39, 0x001040, 0x001450, 0x001860, 0x001C70, 0x002080, 0x1040BF, 0x2060FF };

  if (SEGMENT.palette) {
    pacifica_palette_1 = SEGPALETTE;
    pacifica_palette_2 = SEGPALETTE;
    pacifica_palette_3 = SEGPALETTE;
  }

  // Increment the four "color index start" counters, one for each wave layer.
  // Each is incremented at a different speed, and the speeds vary over time.
  uint16_t sCIStart1 = SEGENV.aux0, sCIStart2 = SEGENV.aux1, sCIStart3 = SEGENV.step, sCIStart4 = SEGENV.step >> 16;
  uint32_t deltams = (FRAMETIME >> 2) + ((FRAMETIME * SEGMENT.speed) >> 7);
  uint64_t deltat = (strip.now >> 2) + ((strip.now * SEGMENT.speed) >> 7);
  strip.now = deltat;

  uint16_t speedfactor1 = beatsin16(3, 179, 269);
  uint16_t speedfactor2 = beatsin16(4, 179, 269);
  uint32_t deltams1 = (deltams * speedfactor1) / 256;
  uint32_t deltams2 = (deltams * speedfactor2) / 256;
  uint32_t deltams21 = (deltams1 + deltams2) / 2;
  sCIStart1 += (deltams1 * beatsin88(1011,10,13));
  sCIStart2 -= (deltams21 * beatsin88(777,8,11));
  sCIStart3 -= (deltams1 * beatsin88(501,5,7));
  sCIStart4 -= (deltams2 * beatsin88(257,4,6));
  SEGENV.aux0 = sCIStart1; SEGENV.aux1 = sCIStart2;
  SEGENV.step = sCIStart4; SEGENV.step = (SEGENV.step << 16) + sCIStart3;

  // Clear out the LED array to a dim background blue-green
  //SEGMENT.fill(132618);

  uint8_t basethreshold = beatsin8( 9, 55, 65);
  uint8_t wave = beat8( 7 );

  for (int i = 0; i < SEGLEN; i++) {
    CRGB c = CRGB(2, 6, 10);
    // Render each of four layers, with different scales and speeds, that vary over time
    c += pacifica_one_layer(i, pacifica_palette_1, sCIStart1, beatsin16(3, 11 * 256, 14 * 256), beatsin8(10, 70, 130), 0-beat16(301));
    c += pacifica_one_layer(i, pacifica_palette_2, sCIStart2, beatsin16(4,  6 * 256,  9 * 256), beatsin8(17, 40,  80),   beat16(401));
    c += pacifica_one_layer(i, pacifica_palette_3, sCIStart3,                         6 * 256 , beatsin8(9, 10,38)   , 0-beat16(503));
    c += pacifica_one_layer(i, pacifica_palette_3, sCIStart4,                         5 * 256 , beatsin8(8, 10,28)   ,   beat16(601));

    // Add extra 'white' to areas where the four layers of light have lined up brightly
    uint8_t threshold = scale8( sin8( wave), 20) + basethreshold;
    wave += 7;
    uint8_t l = c.getAverageLight();
    if (l > threshold) {
      uint8_t overage = l - threshold;
      uint8_t overage2 = qadd8(overage, overage);
      c += CRGB(overage, overage2, qadd8(overage2, overage2));
    }

    //deepen the blues and greens
    c.blue  = scale8(c.blue,  145);
    c.green = scale8(c.green, 200);
    c |= CRGB( 2, 5, 7);

    SEGMENT.setPixelColor(i, c.red, c.green, c.blue);
  }

  strip.now = nowOld;
  return FRAMETIME;
}
static const char _data_FX_MODE_PACIFICA[] PROGMEM = "Pacifica@!,Angle;;!;;pal=51";


/*
 * Mode simulates a gradual sunrise
 */
uint16_t mode_sunrise() {
  if (SEGLEN == 1) return mode_static();
  //speed 0 - static sun
  //speed 1 - 60: sunrise time in minutes
  //speed 60 - 120 : sunset time in minutes - 60;
  //speed above: "breathing" rise and set
  if (SEGENV.call == 0 || SEGMENT.speed != SEGENV.aux0) {
    SEGENV.step = millis(); //save starting time, millis() because now can change from sync
    SEGENV.aux0 = SEGMENT.speed;
  }

  SEGMENT.fill(BLACK);
  uint16_t stage = 0xFFFF;

  uint32_t s10SinceStart = (millis() - SEGENV.step) /100; //tenths of seconds

  if (SEGMENT.speed > 120) { //quick sunrise and sunset
    uint16_t counter = (strip.now >> 1) * (((SEGMENT.speed -120) >> 1) +1);
    stage = triwave16(counter);
  } else if (SEGMENT.speed) { //sunrise
    uint8_t durMins = SEGMENT.speed;
    if (durMins > 60) durMins -= 60;
    uint32_t s10Target = durMins * 600;
    if (s10SinceStart > s10Target) s10SinceStart = s10Target;
    stage = map(s10SinceStart, 0, s10Target, 0, 0xFFFF);
    if (SEGMENT.speed > 60) stage = 0xFFFF - stage; //sunset
  }

  for (int i = 0; i <= SEGLEN/2; i++)
  {
    //default palette is Fire
    uint32_t c = SEGMENT.color_from_palette(0, false, true, 255); //background

    uint16_t wave = triwave16((i * stage) / SEGLEN);

    wave = (wave >> 8) + ((wave * SEGMENT.intensity) >> 15);

    if (wave > 240) { //clipped, full white sun
      c = SEGMENT.color_from_palette( 240, false, true, 255);
    } else { //transition
      c = SEGMENT.color_from_palette(wave, false, true, 255);
    }
    SEGMENT.setPixelColor(i, c);
    SEGMENT.setPixelColor(SEGLEN - i - 1, c);
  }

  return FRAMETIME;
}
static const char _data_FX_MODE_SUNRISE[] PROGMEM = "Sunrise@Time [min],Width;;!;;sx=60";


/*
 * Effects by Andrew Tuline
 */
uint16_t phased_base(uint8_t moder) {                  // We're making sine waves here. By Andrew Tuline.

  uint8_t allfreq = 16;                                          // Base frequency.
  float *phase = reinterpret_cast<float*>(&SEGENV.step);         // Phase change value gets calculated (float fits into unsigned long).
  uint8_t cutOff = (255-SEGMENT.intensity);                      // You can change the number of pixels.  AKA INTENSITY (was 192).
  uint8_t modVal = 5;//SEGMENT.fft1/8+1;                         // You can change the modulus. AKA FFT1 (was 5).

  uint8_t index = strip.now/64;                                  // Set color rotation speed
  *phase += SEGMENT.speed/32.0;                                  // You can change the speed of the wave. AKA SPEED (was .4)

  for (int i = 0; i < SEGLEN; i++) {
    if (moder == 1) modVal = (inoise8(i*10 + i*10) /16);         // Let's randomize our mod length with some Perlin noise.
    uint16_t val = (i+1) * allfreq;                              // This sets the frequency of the waves. The +1 makes sure that led 0 is used.
    if (modVal == 0) modVal = 1;
    val += *phase * (i % modVal +1) /2;                          // This sets the varying phase change of the waves. By Andrew Tuline.
    uint8_t b = cubicwave8(val);                                 // Now we make an 8 bit sinewave.
    b = (b > cutOff) ? (b - cutOff) : 0;                         // A ternary operator to cutoff the light.
    SEGMENT.setPixelColor(i, color_blend(SEGCOLOR(1), SEGMENT.color_from_palette(index, false, false, 0), b));
    index += 256 / SEGLEN;
    if (SEGLEN > 256) index ++;                                  // Correction for segments longer than 256 LEDs
  }

  return FRAMETIME;
}


uint16_t mode_phased(void) {
  return phased_base(0);
}
static const char _data_FX_MODE_PHASED[] PROGMEM = "Phased@!,!;!,!;!";


uint16_t mode_phased_noise(void) {
  return phased_base(1);
}
static const char _data_FX_MODE_PHASEDNOISE[] PROGMEM = "Phased Noise@!,!;!,!;!";


uint16_t mode_twinkleup(void) {                 // A very short twinkle routine with fade-in and dual controls. By Andrew Tuline.
  random16_set_seed(535);                       // The randomizer needs to be re-set each time through the loop in order for the same 'random' numbers to be the same each time through.

  for (int i = 0; i < SEGLEN; i++) {
    uint8_t ranstart = random8();               // The starting value (aka brightness) for each pixel. Must be consistent each time through the loop for this to work.
    uint8_t pixBri = sin8(ranstart + 16 * strip.now/(256-SEGMENT.speed));
    if (random8() > SEGMENT.intensity) pixBri = 0;
    SEGMENT.setPixelColor(i, color_blend(SEGCOLOR(1), SEGMENT.color_from_palette(random8()+strip.now/100, false, PALETTE_SOLID_WRAP, 0), pixBri));
  }

  return FRAMETIME;
}
static const char _data_FX_MODE_TWINKLEUP[] PROGMEM = "Twinkleup@!,Intensity;!,!;!;;m12=0";


// Peaceful noise that's slow and with gradually changing palettes. Does not support WLED palettes or default colours or controls.
uint16_t mode_noisepal(void) {                                    // Slow noise palette by Andrew Tuline.
  uint16_t scale = 15 + (SEGMENT.intensity >> 2); //default was 30
  //#define scale 30

  uint16_t dataSize = sizeof(CRGBPalette16) * 2; //allocate space for 2 Palettes (2 * 16 * 3 = 96 bytes)
  if (!SEGENV.allocateData(dataSize)) return mode_static(); //allocation failed

  CRGBPalette16* palettes = reinterpret_cast<CRGBPalette16*>(SEGENV.data);

  uint16_t changePaletteMs = 4000 + SEGMENT.speed *10; //between 4 - 6.5sec
  if (millis() - SEGENV.step > changePaletteMs)
  {
    SEGENV.step = millis();

    uint8_t baseI = random8();
    palettes[1] = CRGBPalette16(CHSV(baseI+random8(64), 255, random8(128,255)), CHSV(baseI+128, 255, random8(128,255)), CHSV(baseI+random8(92), 192, random8(128,255)), CHSV(baseI+random8(92), 255, random8(128,255)));
  }

  CRGB color;

  //EVERY_N_MILLIS(10) { //(don't have to time this, effect function is only called every 24ms)
  nblendPaletteTowardPalette(palettes[0], palettes[1], 48);               // Blend towards the target palette over 48 iterations.

  if (SEGMENT.palette > 0) palettes[0] = SEGPALETTE;

  for (int i = 0; i < SEGLEN; i++) {
    uint8_t index = inoise8(i*scale, SEGENV.aux0+i*scale);                // Get a value from the noise function. I'm using both x and y axis.
    color = ColorFromPalette(palettes[0], index, 255, LINEARBLEND);       // Use the my own palette.
    SEGMENT.setPixelColor(i, color.red, color.green, color.blue);
  }

  SEGENV.aux0 += beatsin8(10,1,4);                                        // Moving along the distance. Vary it a bit with a sine wave.

  return FRAMETIME;
}
static const char _data_FX_MODE_NOISEPAL[] PROGMEM = "Noise Pal@!,Scale;;!";


// Sine waves that have controllable phase change speed, frequency and cutoff. By Andrew Tuline.
// SEGMENT.speed ->Speed, SEGMENT.intensity -> Frequency (SEGMENT.fft1 -> Color change, SEGMENT.fft2 -> PWM cutoff)
//
uint16_t mode_sinewave(void) {             // Adjustable sinewave. By Andrew Tuline
  //#define qsuba(x, b)  ((x>b)?x-b:0)               // Analog Unsigned subtraction macro. if result <0, then => 0

  uint16_t colorIndex = strip.now /32;//(256 - SEGMENT.fft1);  // Amount of colour change.

  SEGENV.step += SEGMENT.speed/16;                   // Speed of animation.
  uint16_t freq = SEGMENT.intensity/4;//SEGMENT.fft2/8;                       // Frequency of the signal.

  for (int i = 0; i < SEGLEN; i++) {                 // For each of the LED's in the strand, set a brightness based on a wave as follows:
    int pixBri = cubicwave8((i*freq)+SEGENV.step);//qsuba(cubicwave8((i*freq)+SEGENV.step), (255-SEGMENT.intensity)); // qsub sets a minimum value called thiscutoff. If < thiscutoff, then bright = 0. Otherwise, bright = 128 (as defined in qsub)..
    //setPixCol(i, i*colorIndex/255, pixBri);
    SEGMENT.setPixelColor(i, color_blend(SEGCOLOR(1), SEGMENT.color_from_palette(i*colorIndex/255, false, PALETTE_SOLID_WRAP, 0), pixBri));
  }

  return FRAMETIME;
}
static const char _data_FX_MODE_SINEWAVE[] PROGMEM = "Sine";


/*
 * Best of both worlds from Palette and Spot effects. By Aircoookie
 */
uint16_t mode_flow(void)
{
  uint16_t counter = 0;
  if (SEGMENT.speed != 0)
  {
    counter = strip.now * ((SEGMENT.speed >> 2) +1);
    counter = counter >> 8;
  }

  uint16_t maxZones = SEGLEN / 6; //only looks good if each zone has at least 6 LEDs
  uint16_t zones = (SEGMENT.intensity * maxZones) >> 8;
  if (zones & 0x01) zones++; //zones must be even
  if (zones < 2) zones = 2;
  uint16_t zoneLen = SEGLEN / zones;
  uint16_t offset = (SEGLEN - zones * zoneLen) >> 1;

  SEGMENT.fill(SEGMENT.color_from_palette(-counter, false, true, 255));

  for (int z = 0; z < zones; z++)
  {
    uint16_t pos = offset + z * zoneLen;
    for (int i = 0; i < zoneLen; i++)
    {
      uint8_t colorIndex = (i * 255 / zoneLen) - counter;
      uint16_t led = (z & 0x01) ? i : (zoneLen -1) -i;
      if (SEGMENT.reverse) led = (zoneLen -1) -led;
      SEGMENT.setPixelColor(pos + led, SEGMENT.color_from_palette(colorIndex, false, true, 255));
    }
  }

  return FRAMETIME;
}
static const char _data_FX_MODE_FLOW[] PROGMEM = "Flow@!,Zones;;!;;m12=1"; //vertical


/*
 * Dots waving around in a sine/pendulum motion.
 * Little pixel birds flying in a circle. By Aircoookie
 */
uint16_t mode_chunchun(void)
{
  if (SEGLEN == 1) return mode_static();
  SEGMENT.fade_out(254); // add a bit of trail
  uint16_t counter = strip.now * (6 + (SEGMENT.speed >> 4));
  uint16_t numBirds = 2 + (SEGLEN >> 3);  // 2 + 1/8 of a segment
  uint16_t span = (SEGMENT.intensity << 8) / numBirds;

  for (int i = 0; i < numBirds; i++)
  {
    counter -= span;
    uint16_t megumin = sin16(counter) + 0x8000;
    uint16_t bird = uint32_t(megumin * SEGLEN) >> 16;
    uint32_t c = SEGMENT.color_from_palette((i * 255)/ numBirds, false, false, 0);  // no palette wrapping
    bird = constrain(bird, 0, SEGLEN-1);
    SEGMENT.setPixelColor(bird, c);
  }
  return FRAMETIME;
}
static const char _data_FX_MODE_CHUNCHUN[] PROGMEM = "Chunchun@!,Gap size;!,!;!";


//13 bytes
typedef struct Spotlight {
  float speed;
  uint8_t colorIdx;
  int16_t position;
  unsigned long lastUpdateTime;
  uint8_t width;
  uint8_t type;
} spotlight;

#define SPOT_TYPE_SOLID       0
#define SPOT_TYPE_GRADIENT    1
#define SPOT_TYPE_2X_GRADIENT 2
#define SPOT_TYPE_2X_DOT      3
#define SPOT_TYPE_3X_DOT      4
#define SPOT_TYPE_4X_DOT      5
#define SPOT_TYPES_COUNT      6
#ifdef ESP8266
  #define SPOT_MAX_COUNT 17          //Number of simultaneous waves
#else
  #define SPOT_MAX_COUNT 49          //Number of simultaneous waves
#endif

/*
 * Spotlights moving back and forth that cast dancing shadows.
 * Shine this through tree branches/leaves or other close-up objects that cast
 * interesting shadows onto a ceiling or tarp.
 *
 * By Steve Pomeroy @xxv
 */
uint16_t mode_dancing_shadows(void)
{
  if (SEGLEN == 1) return mode_static();
  uint8_t numSpotlights = map(SEGMENT.intensity, 0, 255, 2, SPOT_MAX_COUNT);  // 49 on 32 segment ESP32, 17 on 16 segment ESP8266
  bool initialize = SEGENV.aux0 != numSpotlights;
  SEGENV.aux0 = numSpotlights;

  uint16_t dataSize = sizeof(spotlight) * numSpotlights;
  if (!SEGENV.allocateData(dataSize)) return mode_static(); //allocation failed
  Spotlight* spotlights = reinterpret_cast<Spotlight*>(SEGENV.data);

  SEGMENT.fill(BLACK);

  unsigned long time = millis();
  bool respawn = false;

  for (size_t i = 0; i < numSpotlights; i++) {
    if (!initialize) {
      // advance the position of the spotlight
      int16_t delta = (float)(time - spotlights[i].lastUpdateTime) *
                  (spotlights[i].speed * ((1.0 + SEGMENT.speed)/100.0));

      if (abs(delta) >= 1) {
        spotlights[i].position += delta;
        spotlights[i].lastUpdateTime = time;
      }

      respawn = (spotlights[i].speed > 0.0 && spotlights[i].position > (SEGLEN + 2))
             || (spotlights[i].speed < 0.0 && spotlights[i].position < -(spotlights[i].width + 2));
    }

    if (initialize || respawn) {
      spotlights[i].colorIdx = random8();
      spotlights[i].width = random8(1, 10);

      spotlights[i].speed = 1.0/random8(4, 50);

      if (initialize) {
        spotlights[i].position = random16(SEGLEN);
        spotlights[i].speed *= random8(2) ? 1.0 : -1.0;
      } else {
        if (random8(2)) {
          spotlights[i].position = SEGLEN + spotlights[i].width;
          spotlights[i].speed *= -1.0;
        }else {
          spotlights[i].position = -spotlights[i].width;
        }
      }

      spotlights[i].lastUpdateTime = time;
      spotlights[i].type = random8(SPOT_TYPES_COUNT);
    }

    uint32_t color = SEGMENT.color_from_palette(spotlights[i].colorIdx, false, false, 255);
    int start = spotlights[i].position;

    if (spotlights[i].width <= 1) {
      if (start >= 0 && start < SEGLEN) {
        SEGMENT.blendPixelColor(start, color, 128);
      }
    } else {
      switch (spotlights[i].type) {
        case SPOT_TYPE_SOLID:
          for (size_t j = 0; j < spotlights[i].width; j++) {
            if ((start + j) >= 0 && (start + j) < SEGLEN) {
              SEGMENT.blendPixelColor(start + j, color, 128);
            }
          }
        break;

        case SPOT_TYPE_GRADIENT:
          for (size_t j = 0; j < spotlights[i].width; j++) {
            if ((start + j) >= 0 && (start + j) < SEGLEN) {
              SEGMENT.blendPixelColor(start + j, color, cubicwave8(map(j, 0, spotlights[i].width - 1, 0, 255)));
            }
          }
        break;

        case SPOT_TYPE_2X_GRADIENT:
          for (size_t j = 0; j < spotlights[i].width; j++) {
            if ((start + j) >= 0 && (start + j) < SEGLEN) {
              SEGMENT.blendPixelColor(start + j, color, cubicwave8(2 * map(j, 0, spotlights[i].width - 1, 0, 255)));
            }
          }
        break;

        case SPOT_TYPE_2X_DOT:
          for (size_t j = 0; j < spotlights[i].width; j += 2) {
            if ((start + j) >= 0 && (start + j) < SEGLEN) {
              SEGMENT.blendPixelColor(start + j, color, 128);
            }
          }
        break;

        case SPOT_TYPE_3X_DOT:
          for (size_t j = 0; j < spotlights[i].width; j += 3) {
            if ((start + j) >= 0 && (start + j) < SEGLEN) {
              SEGMENT.blendPixelColor(start + j, color, 128);
            }
          }
        break;

        case SPOT_TYPE_4X_DOT:
          for (size_t j = 0; j < spotlights[i].width; j += 4) {
            if ((start + j) >= 0 && (start + j) < SEGLEN) {
              SEGMENT.blendPixelColor(start + j, color, 128);
            }
          }
        break;
      }
    }
  }

  return FRAMETIME;
}
static const char _data_FX_MODE_DANCING_SHADOWS[] PROGMEM = "Dancing Shadows@!,# of shadows;!;!";


/*
  Imitates a washing machine, rotating same waves forward, then pause, then backward.
  By Stefan Seegel
*/
uint16_t mode_washing_machine(void) {
  int speed = tristate_square8(strip.now >> 7, 90, 15);

  SEGENV.step += (speed * 2048) / (512 - SEGMENT.speed);

  for (int i = 0; i < SEGLEN; i++) {
    uint8_t col = sin8(((SEGMENT.intensity / 25 + 1) * 255 * i / SEGLEN) + (SEGENV.step >> 7));
    SEGMENT.setPixelColor(i, SEGMENT.color_from_palette(col, false, PALETTE_SOLID_WRAP, 3));
  }

  return FRAMETIME;
}
static const char _data_FX_MODE_WASHING_MACHINE[] PROGMEM = "Washing Machine@!,!;;!";


/*
  Blends random colors across palette
  Modified, originally by Mark Kriegsman https://gist.github.com/kriegsman/1f7ccbbfa492a73c015e
*/
uint16_t mode_blends(void) {
  uint16_t pixelLen = SEGLEN > UINT8_MAX ? UINT8_MAX : SEGLEN;
  uint16_t dataSize = sizeof(uint32_t) * (pixelLen + 1);  // max segment length of 56 pixels on 16 segment ESP8266
  if (!SEGENV.allocateData(dataSize)) return mode_static(); //allocation failed
  uint32_t* pixels = reinterpret_cast<uint32_t*>(SEGENV.data);
  uint8_t blendSpeed = map(SEGMENT.intensity, 0, UINT8_MAX, 10, 128);
  uint8_t shift = (strip.now * ((SEGMENT.speed >> 3) +1)) >> 8;

  for (int i = 0; i < pixelLen; i++) {
    pixels[i] = color_blend(pixels[i], SEGMENT.color_from_palette(shift + quadwave8((i + 1) * 16), false, PALETTE_SOLID_WRAP, 255), blendSpeed);
    shift += 3;
  }

  uint16_t offset = 0;
  for (int i = 0; i < SEGLEN; i++) {
    SEGMENT.setPixelColor(i, pixels[offset++]);
    if (offset > pixelLen) offset = 0;
  }

  return FRAMETIME;
}
static const char _data_FX_MODE_BLENDS[] PROGMEM = "Blends@Shift speed,Blend speed;;!";


/*
  TV Simulator
  Modified and adapted to WLED by Def3nder, based on "Fake TV Light for Engineers" by Phillip Burgess https://learn.adafruit.com/fake-tv-light-for-engineers/arduino-sketch
*/
//43 bytes
typedef struct TvSim {
  uint32_t totalTime = 0;
  uint32_t fadeTime  = 0;
  uint32_t startTime = 0;
  uint32_t elapsed   = 0;
  uint32_t pixelNum  = 0;
  uint16_t sliderValues = 0;
  uint32_t sceeneStart    = 0;
  uint32_t sceeneDuration = 0;
  uint16_t sceeneColorHue = 0;
  uint8_t  sceeneColorSat = 0;
  uint8_t  sceeneColorBri = 0;
  uint8_t  actualColorR = 0;
  uint8_t  actualColorG = 0;
  uint8_t  actualColorB = 0;
  uint16_t pr = 0; // Prev R, G, B
  uint16_t pg = 0;
  uint16_t pb = 0;
} tvSim;

uint16_t mode_tv_simulator(void) {
  uint16_t nr, ng, nb, r, g, b, i, hue;
  uint8_t  sat, bri, j;

  if (!SEGENV.allocateData(sizeof(tvSim))) return mode_static(); //allocation failed
  TvSim* tvSimulator = reinterpret_cast<TvSim*>(SEGENV.data);

  uint8_t colorSpeed     = map(SEGMENT.speed,     0, UINT8_MAX,  1, 20);
  uint8_t colorIntensity = map(SEGMENT.intensity, 0, UINT8_MAX, 10, 30);

  i = SEGMENT.speed << 8 | SEGMENT.intensity;
  if (i != tvSimulator->sliderValues) {
    tvSimulator->sliderValues = i;
    SEGENV.aux1 = 0;
  }

    // create a new sceene
    if (((millis() - tvSimulator->sceeneStart) >= tvSimulator->sceeneDuration) || SEGENV.aux1 == 0) {
      tvSimulator->sceeneStart    = millis();                                               // remember the start of the new sceene
      tvSimulator->sceeneDuration = random16(60* 250* colorSpeed, 60* 750 * colorSpeed);    // duration of a "movie sceene" which has similar colors (5 to 15 minutes with max speed slider)
      tvSimulator->sceeneColorHue = random16(   0, 768);                                    // random start color-tone for the sceene
      tvSimulator->sceeneColorSat = random8 ( 100, 130 + colorIntensity);                   // random start color-saturation for the sceene
      tvSimulator->sceeneColorBri = random8 ( 200, 240);                                    // random start color-brightness for the sceene
      SEGENV.aux1 = 1;
      SEGENV.aux0 = 0;
    }

    // slightly change the color-tone in this sceene
    if ( SEGENV.aux0 == 0) {
      // hue change in both directions
      j = random8(4 * colorIntensity);
      hue = (random8() < 128) ? ((j < tvSimulator->sceeneColorHue)       ? tvSimulator->sceeneColorHue - j : 767 - tvSimulator->sceeneColorHue - j) :  // negative
                                ((j + tvSimulator->sceeneColorHue) < 767 ? tvSimulator->sceeneColorHue + j : tvSimulator->sceeneColorHue + j - 767) ;  // positive

      // saturation
      j = random8(2 * colorIntensity);
      sat = (tvSimulator->sceeneColorSat - j) < 0 ? 0 : tvSimulator->sceeneColorSat - j;

      // brightness
      j = random8(100);
      bri = (tvSimulator->sceeneColorBri - j) < 0 ? 0 : tvSimulator->sceeneColorBri - j;

      // calculate R,G,B from HSV
      // Source: https://blog.adafruit.com/2012/03/14/constant-brightness-hsb-to-rgb-algorithm/
      { // just to create a local scope for  the variables
        uint8_t temp[5], n = (hue >> 8) % 3;
        uint8_t x = ((((hue & 255) * sat) >> 8) * bri) >> 8;
        uint8_t s = (  (256 - sat) * bri) >> 8;
        temp[0] = temp[3] =       s;
        temp[1] = temp[4] =   x + s;
        temp[2] =           bri - x;
        tvSimulator->actualColorR = temp[n + 2];
        tvSimulator->actualColorG = temp[n + 1];
        tvSimulator->actualColorB = temp[n    ];
      }
    }
    // Apply gamma correction, further expand to 16/16/16
    nr = (uint8_t)gamma8(tvSimulator->actualColorR) * 257; // New R/G/B
    ng = (uint8_t)gamma8(tvSimulator->actualColorG) * 257;
    nb = (uint8_t)gamma8(tvSimulator->actualColorB) * 257;

  if (SEGENV.aux0 == 0) {  // initialize next iteration
    SEGENV.aux0 = 1;

    // randomize total duration and fade duration for the actual color
    tvSimulator->totalTime = random16(250, 2500);                   // Semi-random pixel-to-pixel time
    tvSimulator->fadeTime  = random16(0, tvSimulator->totalTime);   // Pixel-to-pixel transition time
    if (random8(10) < 3) tvSimulator->fadeTime = 0;                 // Force scene cut 30% of time

    tvSimulator->startTime = millis();
  } // end of initialization

  // how much time is elapsed ?
  tvSimulator->elapsed = millis() - tvSimulator->startTime;

  // fade from prev volor to next color
  if (tvSimulator->elapsed < tvSimulator->fadeTime) {
    r = map(tvSimulator->elapsed, 0, tvSimulator->fadeTime, tvSimulator->pr, nr);
    g = map(tvSimulator->elapsed, 0, tvSimulator->fadeTime, tvSimulator->pg, ng);
    b = map(tvSimulator->elapsed, 0, tvSimulator->fadeTime, tvSimulator->pb, nb);
  } else { // Avoid divide-by-zero in map()
    r = nr;
    g = ng;
    b = nb;
  }

  // set strip color
  for (i = 0; i < SEGLEN; i++) {
    SEGMENT.setPixelColor(i, r >> 8, g >> 8, b >> 8);  // Quantize to 8-bit
  }

  // if total duration has passed, remember last color and restart the loop
  if ( tvSimulator->elapsed >= tvSimulator->totalTime) {
    tvSimulator->pr = nr; // Prev RGB = new RGB
    tvSimulator->pg = ng;
    tvSimulator->pb = nb;
    SEGENV.aux0 = 0;
  }

  return FRAMETIME;
}
static const char _data_FX_MODE_TV_SIMULATOR[] PROGMEM = "TV Simulator@!,!;;";


/*
  Aurora effect
*/

//CONFIG
#ifdef ESP8266
  #define W_MAX_COUNT  9          //Number of simultaneous waves
#else
  #define W_MAX_COUNT 20          //Number of simultaneous waves
#endif
#define W_MAX_SPEED 6             //Higher number, higher speed
#define W_WIDTH_FACTOR 6          //Higher number, smaller waves

//24 bytes
class AuroraWave {
  private:
    uint16_t ttl;
    CRGB basecolor;
    float basealpha;
    uint16_t age;
    uint16_t width;
    float center;
    bool goingleft;
    float speed_factor;
    bool alive = true;

  public:
    void init(uint32_t segment_length, CRGB color) {
      ttl = random(500, 1501);
      basecolor = color;
      basealpha = random(60, 101) / (float)100;
      age = 0;
      width = random(segment_length / 20, segment_length / W_WIDTH_FACTOR); //half of width to make math easier
      if (!width) width = 1;
      center = random(101) / (float)100 * segment_length;
      goingleft = random(0, 2) == 0;
      speed_factor = (random(10, 31) / (float)100 * W_MAX_SPEED / 255);
      alive = true;
    }

    CRGB getColorForLED(int ledIndex) {
      if(ledIndex < center - width || ledIndex > center + width) return 0; //Position out of range of this wave

      CRGB rgb;

      //Offset of this led from center of wave
      //The further away from the center, the dimmer the LED
      float offset = ledIndex - center;
      if (offset < 0) offset = -offset;
      float offsetFactor = offset / width;

      //The age of the wave determines it brightness.
      //At half its maximum age it will be the brightest.
      float ageFactor = 0.1;
      if((float)age / ttl < 0.5) {
        ageFactor = (float)age / (ttl / 2);
      } else {
        ageFactor = (float)(ttl - age) / ((float)ttl * 0.5);
      }

      //Calculate color based on above factors and basealpha value
      float factor = (1 - offsetFactor) * ageFactor * basealpha;
      rgb.r = basecolor.r * factor;
      rgb.g = basecolor.g * factor;
      rgb.b = basecolor.b * factor;

      return rgb;
    };

    //Change position and age of wave
    //Determine if its sill "alive"
    void update(uint32_t segment_length, uint32_t speed) {
      if(goingleft) {
        center -= speed_factor * speed;
      } else {
        center += speed_factor * speed;
      }

      age++;

      if(age > ttl) {
        alive = false;
      } else {
        if(goingleft) {
          if(center + width < 0) {
            alive = false;
          }
        } else {
          if(center - width > segment_length) {
            alive = false;
          }
        }
      }
    };

    bool stillAlive() {
      return alive;
    };
};

uint16_t mode_aurora(void) {
  //aux1 = Wavecount
  //aux2 = Intensity in last loop

  AuroraWave* waves;

//TODO: I am not sure this is a correct way of handling memory allocation since if it fails on 1st run
// it will display static effect but on second run it may crash ESP since data will be nullptr

  if(SEGENV.aux0 != SEGMENT.intensity || SEGENV.call == 0) {
    //Intensity slider changed or first call
    SEGENV.aux1 = map(SEGMENT.intensity, 0, 255, 2, W_MAX_COUNT);
    SEGENV.aux0 = SEGMENT.intensity;

    if(!SEGENV.allocateData(sizeof(AuroraWave) * SEGENV.aux1)) { // 26 on 32 segment ESP32, 9 on 16 segment ESP8266
      return mode_static(); //allocation failed
    }

    waves = reinterpret_cast<AuroraWave*>(SEGENV.data);

    for (int i = 0; i < SEGENV.aux1; i++) {
      waves[i].init(SEGLEN, CRGB(SEGMENT.color_from_palette(random8(), false, false, random(0, 3))));
    }
  } else {
    waves = reinterpret_cast<AuroraWave*>(SEGENV.data);
  }

  for (int i = 0; i < SEGENV.aux1; i++) {
    //Update values of wave
    waves[i].update(SEGLEN, SEGMENT.speed);

    if(!(waves[i].stillAlive())) {
      //If a wave dies, reinitialize it starts over.
      waves[i].init(SEGLEN, CRGB(SEGMENT.color_from_palette(random8(), false, false, random(0, 3))));
    }
  }

  uint8_t backlight = 1; //dimmer backlight if less active colors
  if (SEGCOLOR(0)) backlight++;
  if (SEGCOLOR(1)) backlight++;
  if (SEGCOLOR(2)) backlight++;
  //Loop through LEDs to determine color
  for (int i = 0; i < SEGLEN; i++) {
    CRGB mixedRgb = CRGB(backlight, backlight, backlight);

    //For each LED we must check each wave if it is "active" at this position.
    //If there are multiple waves active on a LED we multiply their values.
    for (int  j = 0; j < SEGENV.aux1; j++) {
      CRGB rgb = waves[j].getColorForLED(i);

      if(rgb != CRGB(0)) {
        mixedRgb += rgb;
      }
    }

    SEGMENT.setPixelColor(i, mixedRgb[0], mixedRgb[1], mixedRgb[2]);
  }

  return FRAMETIME;
}
static const char _data_FX_MODE_AURORA[] PROGMEM = "Aurora@!,!;1,2,3;!;;sx=24,pal=50";

// WLED-SR effects

/////////////////////////
//     Perlin Move     //
/////////////////////////
// 16 bit perlinmove. Use Perlin Noise instead of sinewaves for movement. By Andrew Tuline.
// Controls are speed, # of pixels, faderate.
uint16_t mode_perlinmove(void) {
  if (SEGLEN == 1) return mode_static();
  SEGMENT.fade_out(255-SEGMENT.custom1);
  for (int i = 0; i < SEGMENT.intensity/16 + 1; i++) {
    uint16_t locn = inoise16(millis()*128/(260-SEGMENT.speed)+i*15000, millis()*128/(260-SEGMENT.speed)); // Get a new pixel location from moving noise.
    uint16_t pixloc = map(locn, 50*256, 192*256, 0, SEGLEN-1);                                            // Map that to the length of the strand, and ensure we don't go over.
    SEGMENT.setPixelColor(pixloc, SEGMENT.color_from_palette(pixloc%255, false, PALETTE_SOLID_WRAP, 0));
  }

  return FRAMETIME;
} // mode_perlinmove()
static const char _data_FX_MODE_PERLINMOVE[] PROGMEM = "Perlin Move@!,# of pixels,Fade rate;!,!;!";


/////////////////////////
//     Waveins         //
/////////////////////////
// Uses beatsin8() + phase shifting. By: Andrew Tuline
uint16_t mode_wavesins(void) {

  for (int i = 0; i < SEGLEN; i++) {
    uint8_t bri = sin8(millis()/4 + i * SEGMENT.intensity);
    uint8_t index = beatsin8(SEGMENT.speed, SEGMENT.custom1, SEGMENT.custom1+SEGMENT.custom2, 0, i * (SEGMENT.custom3<<3));
    //SEGMENT.setPixelColor(i, ColorFromPalette(SEGPALETTE, index, bri, LINEARBLEND));
    SEGMENT.setPixelColor(i, SEGMENT.color_from_palette(index, false, PALETTE_SOLID_WRAP, 0, bri));
  }

  return FRAMETIME;
} // mode_waveins()
static const char _data_FX_MODE_WAVESINS[] PROGMEM = "Wavesins@!,Brightness variation,Starting color,Range of colors,Color variation;!;!";


//////////////////////////////
//     Flow Stripe          //
//////////////////////////////
// By: ldirko  https://editor.soulmatelights.com/gallery/392-flow-led-stripe , modifed by: Andrew Tuline
uint16_t mode_FlowStripe(void) {

  const uint16_t hl = SEGLEN * 10 / 13;
  uint8_t hue = millis() / (SEGMENT.speed+1);
  uint32_t t = millis() / (SEGMENT.intensity/8+1);

  for (int i = 0; i < SEGLEN; i++) {
    int c = (abs(i - hl) / hl) * 127;
    c = sin8(c);
    c = sin8(c / 2 + t);
    byte b = sin8(c + t/8);
    SEGMENT.setPixelColor(i, CHSV(b + hue, 255, 255));
  }

  return FRAMETIME;
} // mode_FlowStripe()
static const char _data_FX_MODE_FLOWSTRIPE[] PROGMEM = "Flow Stripe@Hue speed,Effect speed;;";


#ifndef WLED_DISABLE_2D
///////////////////////////////////////////////////////////////////////////////
//***************************  2D routines  ***********************************
#define XY(x,y) SEGMENT.XY(x,y)


// Black hole
uint16_t mode_2DBlackHole(void) {            // By: Stepko https://editor.soulmatelights.com/gallery/1012 , Modified by: Andrew Tuline
  if (!strip.isMatrix) return mode_static(); // not a 2D set-up

  const uint16_t cols = SEGMENT.virtualWidth();
  const uint16_t rows = SEGMENT.virtualHeight();
  uint16_t x, y;

  // initialize on first call
  if (SEGENV.call == 0) {
    SEGMENT.setUpLeds();
    SEGMENT.fill(BLACK);
  }

  SEGMENT.fadeToBlackBy(16 + (SEGMENT.speed>>3)); // create fading trails
  unsigned long t = millis()/128;                 // timebase
  // outer stars
  for (size_t i = 0; i < 8; i++) {
    x = beatsin8(SEGMENT.custom1>>3,   0, cols - 1, 0, ((i % 2) ? 128 : 0) + t * i);
    y = beatsin8(SEGMENT.intensity>>3, 0, rows - 1, 0, ((i % 2) ? 192 : 64) + t * i);
    SEGMENT.addPixelColorXY(x, y, CHSV(i*32, 255, 255));
  }
  // inner stars
  for (size_t i = 0; i < 4; i++) {
    x = beatsin8(SEGMENT.custom2>>3, cols/4, cols - 1 - cols/4, 0, ((i % 2) ? 128 : 0) + t * i);
    y = beatsin8(SEGMENT.custom3   , rows/4, rows - 1 - rows/4, 0, ((i % 2) ? 192 : 64) + t * i);
    SEGMENT.addPixelColorXY(x, y, CHSV(i*32, 255, 255));
  }
  // central white dot
  SEGMENT.setPixelColorXY(cols/2, rows/2, CHSV(0, 0, 255));
  // blur everything a bit
  SEGMENT.blur(16);

  return FRAMETIME;
} // mode_2DBlackHole()
static const char _data_FX_MODE_2DBLACKHOLE[] PROGMEM = "Black Hole@Fade rate,Outer Y freq.,Outer X freq.,Inner X freq.,Inner Y freq.;;;2";


////////////////////////////
//     2D Colored Bursts  //
////////////////////////////
uint16_t mode_2DColoredBursts() {              // By: ldirko   https://editor.soulmatelights.com/gallery/819-colored-bursts , modified by: Andrew Tuline
  if (!strip.isMatrix) return mode_static(); // not a 2D set-up

  const uint16_t cols = SEGMENT.virtualWidth();
  const uint16_t rows = SEGMENT.virtualHeight();

  if (SEGENV.call == 0) {
    SEGMENT.setUpLeds();
    SEGMENT.fill(BLACK);
    SEGENV.aux0 = 0; // start with red hue
  }

  bool dot = SEGMENT.check3;
  bool grad = SEGMENT.check1;

  byte numLines = SEGMENT.intensity/16 + 1;

  SEGENV.aux0++;  // hue
  SEGMENT.fadeToBlackBy(40);
  for (size_t i = 0; i < numLines; i++) {
    byte x1 = beatsin8(2 + SEGMENT.speed/16, 0, (cols - 1));
    byte x2 = beatsin8(1 + SEGMENT.speed/16, 0, (cols - 1));
    byte y1 = beatsin8(5 + SEGMENT.speed/16, 0, (rows - 1), 0, i * 24);
    byte y2 = beatsin8(3 + SEGMENT.speed/16, 0, (rows - 1), 0, i * 48 + 64);
    CRGB color = ColorFromPalette(SEGPALETTE, i * 255 / numLines + (SEGENV.aux0&0xFF), 255, LINEARBLEND);

    byte xsteps = abs8(x1 - y1) + 1;
    byte ysteps = abs8(x2 - y2) + 1;
    byte steps = xsteps >= ysteps ? xsteps : ysteps;
    //Draw gradient line
    for (size_t j = 1; j <= steps; j++) {
      uint8_t rate = j * 255 / steps;
      byte dx = lerp8by8(x1, y1, rate);
      byte dy = lerp8by8(x2, y2, rate);
      //SEGMENT.setPixelColorXY(dx, dy, grad ? color.nscale8_video(255-rate) : color); // use addPixelColorXY for different look
      SEGMENT.addPixelColorXY(dx, dy, color); // use setPixelColorXY for different look
      if (grad) SEGMENT.fadePixelColorXY(dx, dy, rate);
    }

    if (dot) { //add white point at the ends of line
      SEGMENT.setPixelColorXY(x1, x2, WHITE);
      SEGMENT.setPixelColorXY(y1, y2, DARKSLATEGRAY);
    }
  }
  if (SEGMENT.custom3) SEGMENT.blur(SEGMENT.custom3/2);

  return FRAMETIME;
} // mode_2DColoredBursts()
static const char _data_FX_MODE_2DCOLOREDBURSTS[] PROGMEM = "Colored Bursts@Speed,# of lines,,,Blur,Gradient,,Dots;;!;2;c3=16";


/////////////////////
//      2D DNA     //
/////////////////////
uint16_t mode_2Ddna(void) {         // dna originally by by ldirko at https://pastebin.com/pCkkkzcs. Updated by Preyy. WLED conversion by Andrew Tuline.
  if (!strip.isMatrix) return mode_static(); // not a 2D set-up

  const uint16_t cols = SEGMENT.virtualWidth();
  const uint16_t rows = SEGMENT.virtualHeight();

  if (SEGENV.call == 0) {
    SEGMENT.setUpLeds();
    SEGMENT.fill(BLACK);
  }

  SEGMENT.fadeToBlackBy(64);

  for (int i = 0; i < cols; i++) {
    SEGMENT.setPixelColorXY(i, beatsin8(SEGMENT.speed/8, 0, rows-1, 0, i*4    ), ColorFromPalette(SEGPALETTE, i*5+millis()/17, beatsin8(5, 55, 255, 0, i*10), LINEARBLEND));
    SEGMENT.setPixelColorXY(i, beatsin8(SEGMENT.speed/8, 0, rows-1, 0, i*4+128), ColorFromPalette(SEGPALETTE, i*5+128+millis()/17, beatsin8(5, 55, 255, 0, i*10+128), LINEARBLEND));
  }
  SEGMENT.blur(SEGMENT.intensity>>3);

  return FRAMETIME;
} // mode_2Ddna()
static const char _data_FX_MODE_2DDNA[] PROGMEM = "DNA@Scroll speed,Blur;;!;2";


/////////////////////////
//     2D DNA Spiral   //
/////////////////////////
uint16_t mode_2DDNASpiral() {               // By: ldirko  https://editor.soulmatelights.com/gallery/810 , modified by: Andrew Tuline
  if (!strip.isMatrix) return mode_static(); // not a 2D set-up

  const uint16_t cols = SEGMENT.virtualWidth();
  const uint16_t rows = SEGMENT.virtualHeight();

  if (SEGENV.call == 0) {
    SEGMENT.setUpLeds();
    SEGMENT.fill(BLACK);
  }

  uint8_t speeds = SEGMENT.speed/2 + 1;
  uint8_t freq = SEGMENT.intensity/8;

  uint32_t ms = millis() / 20;
  SEGMENT.fadeToBlackBy(135);

  for (int i = 0; i < rows; i++) {
    uint16_t x  = beatsin8(speeds, 0, cols - 1, 0, i * freq) + beatsin8(speeds - 7, 0, cols - 1, 0, i * freq + 128);
    uint16_t x1 = beatsin8(speeds, 0, cols - 1, 0, 128 + i * freq) + beatsin8(speeds - 7, 0, cols - 1, 0, 128 + 64 + i * freq);
    uint8_t hue = (i * 128 / rows) + ms;
    // skip every 4th row every now and then (fade it more)
    if ((i + ms / 8) & 3) {
      // draw a gradient line between x and x1
      x = x / 2; x1 = x1 / 2;
      uint8_t steps = abs8(x - x1) + 1;
      for (size_t k = 1; k <= steps; k++) {
        uint8_t rate = k * 255 / steps;
        uint8_t dx = lerp8by8(x, x1, rate);
        //SEGMENT.setPixelColorXY(dx, i, ColorFromPalette(SEGPALETTE, hue, 255, LINEARBLEND).nscale8_video(rate));
        SEGMENT.addPixelColorXY(dx, i, ColorFromPalette(SEGPALETTE, hue, 255, LINEARBLEND)); // use setPixelColorXY for different look
        SEGMENT.fadePixelColorXY(dx, i, rate);
      }
      SEGMENT.setPixelColorXY(x, i, DARKSLATEGRAY);
      SEGMENT.setPixelColorXY(x1, i, WHITE);
    }
  }

  return FRAMETIME;
} // mode_2DDNASpiral()
static const char _data_FX_MODE_2DDNASPIRAL[] PROGMEM = "DNA Spiral@Scroll speed,Y frequency;;!;2";


/////////////////////////
//     2D Drift        //
/////////////////////////
uint16_t mode_2DDrift() {              // By: Stepko   https://editor.soulmatelights.com/gallery/884-drift , Modified by: Andrew Tuline
  if (!strip.isMatrix) return mode_static(); // not a 2D set-up

  const uint16_t cols = SEGMENT.virtualWidth();
  const uint16_t rows = SEGMENT.virtualHeight();

  if (SEGENV.call == 0) {
    SEGMENT.setUpLeds();
    SEGMENT.fill(BLACK);
  }

  SEGMENT.fadeToBlackBy(128);

  const uint16_t maxDim = MAX(cols, rows)/2;
  unsigned long t = millis() / (32 - (SEGMENT.speed>>3));
  for (float i = 1; i < maxDim; i += 0.25) {
    float angle = radians(t * (maxDim - i));
    uint16_t myX = (cols>>1) + (uint16_t)(sin_t(angle) * i) + (cols%2);
    uint16_t myY = (rows>>1) + (uint16_t)(cos_t(angle) * i) + (rows%2);
    SEGMENT.setPixelColorXY(myX, myY, ColorFromPalette(SEGPALETTE, (i * 20) + (t / 20), 255, LINEARBLEND));
  }
  SEGMENT.blur(SEGMENT.intensity>>3);

  return FRAMETIME;
} // mode_2DDrift()
static const char _data_FX_MODE_2DDRIFT[] PROGMEM = "Drift@Rotation speed,Blur amount;;!;2";


//////////////////////////
//     2D Firenoise     //
//////////////////////////
uint16_t mode_2Dfirenoise(void) {               // firenoise2d. By Andrew Tuline. Yet another short routine.
  if (!strip.isMatrix) return mode_static(); // not a 2D set-up

  const uint16_t cols = SEGMENT.virtualWidth();
  const uint16_t rows = SEGMENT.virtualHeight();

  if (SEGENV.call == 0) {
    SEGMENT.setUpLeds();
    SEGMENT.fill(BLACK);
  }

  uint16_t xscale = SEGMENT.intensity*4;
  uint32_t yscale = SEGMENT.speed*8;
  uint8_t indexx = 0;

  SEGPALETTE = CRGBPalette16( CRGB(0,0,0), CRGB(0,0,0), CRGB(0,0,0), CRGB(0,0,0),
                              CRGB::Red, CRGB::Red, CRGB::Red, CRGB::DarkOrange,
                              CRGB::DarkOrange,CRGB::DarkOrange, CRGB::Orange, CRGB::Orange,
                              CRGB::Yellow, CRGB::Orange, CRGB::Yellow, CRGB::Yellow);

  for (int j=0; j < cols; j++) {
    for (int i=0; i < rows; i++) {
      indexx = inoise8(j*yscale*rows/255, i*xscale+millis()/4);                                           // We're moving along our Perlin map.
      SEGMENT.setPixelColorXY(j, i, ColorFromPalette(SEGPALETTE, min(i*(indexx)>>4, 255), i*255/cols, LINEARBLEND)); // With that value, look up the 8 bit colour palette value and assign it to the current LED.
    } // for i
  } // for j

  return FRAMETIME;
} // mode_2Dfirenoise()
static const char _data_FX_MODE_2DFIRENOISE[] PROGMEM = "Firenoise@X scale,Y scale;;!;2;pal=0"; //WLEDMM pal=0


//////////////////////////////
//     2D Frizzles          //
//////////////////////////////
uint16_t mode_2DFrizzles(void) {                 // By: Stepko https://editor.soulmatelights.com/gallery/640-color-frizzles , Modified by: Andrew Tuline
  if (!strip.isMatrix) return mode_static(); // not a 2D set-up

  const uint16_t cols = SEGMENT.virtualWidth();
  const uint16_t rows = SEGMENT.virtualHeight();

  if (SEGENV.call == 0) {
    SEGMENT.setUpLeds();
    SEGMENT.fill(BLACK);
  }

  SEGMENT.fadeToBlackBy(16);
  for (size_t i = 8; i > 0; i--) {
    SEGMENT.addPixelColorXY(beatsin8(SEGMENT.speed/8 + i, 0, cols - 1),
                            beatsin8(SEGMENT.intensity/8 - i, 0, rows - 1),
                            ColorFromPalette(SEGPALETTE, beatsin8(12, 0, 255), 255, LINEARBLEND));
  }
  SEGMENT.blur(SEGMENT.custom1>>3);

  return FRAMETIME;
} // mode_2DFrizzles()
static const char _data_FX_MODE_2DFRIZZLES[] PROGMEM = "Frizzles@X frequency,Y frequency,Blur;;!;2";


///////////////////////////////////////////
//   2D Cellular Automata Game of life   //
///////////////////////////////////////////
typedef struct ColorCount {
  CRGB color;
  int8_t count;
} colorCount;

uint16_t mode_2Dgameoflife(void) { // Written by Ewoud Wijma, inspired by https://natureofcode.com/book/chapter-7-cellular-automata/ and https://github.com/DougHaber/nlife-color
  if (!strip.isMatrix) return mode_static(); // not a 2D set-up

  const uint16_t cols = SEGMENT.virtualWidth();
  const uint16_t rows = SEGMENT.virtualHeight();
  const uint16_t dataSize = sizeof(CRGB) * SEGMENT.length();  // using width*height prevents reallocation if mirroring is enabled
  const uint16_t crcBufferLen = 2; //(SEGMENT.width() + SEGMENT.height())*71/100; // roughly sqrt(2)/2 for better repetition detection (Ewowi)

  if (!SEGENV.allocateData(dataSize + sizeof(uint16_t)*crcBufferLen)) return mode_static(); //allocation failed
  CRGB *prevLeds = reinterpret_cast<CRGB*>(SEGENV.data);
  uint16_t *crcBuffer = reinterpret_cast<uint16_t*>(SEGENV.data + dataSize); 

  CRGB backgroundColor = SEGCOLOR(1);

  if (SEGENV.call == 0) SEGMENT.setUpLeds();

  if (SEGENV.call == 0 || strip.now - SEGMENT.step > 3000) {
    SEGENV.step = strip.now;
    SEGENV.aux0 = 0;
    random16_set_seed(millis()>>2); //seed the random generator

    //give the leds random state and colors (based on intensity, colors from palette or all posible colors are chosen)
    for (int x = 0; x < cols; x++) for (int y = 0; y < rows; y++) {
      uint8_t state = random8()%2;
      if (state == 0)
        SEGMENT.setPixelColorXY(x,y, backgroundColor);
      else
        SEGMENT.setPixelColorXY(x,y, !SEGMENT.check1?SEGMENT.color_from_palette(random8(), false, PALETTE_SOLID_WRAP, 0): random16()*random16()); //WLEDMM support all colors
    }

    for (int y = 0; y < rows; y++) for (int x = 0; x < cols; x++) prevLeds[XY(x,y)] = CRGB::Black;
    memset(crcBuffer, 0, sizeof(uint16_t)*crcBufferLen);
  } else if (strip.now - SEGENV.step < FRAMETIME_FIXED * (uint32_t)map(SEGMENT.speed,0,255,64,4)) {
    // update only when appropriate time passes (in 42 FPS slots)
    return FRAMETIME;
  }

  //copy previous leds (save previous generation)
  //NOTE: using lossy getPixelColor() is a benefit as endlessly repeating patterns will eventually fade out causing a reset
  for (int x = 0; x < cols; x++) for (int y = 0; y < rows; y++) prevLeds[XY(x,y)] = SEGMENT.getPixelColorXY(x,y);

  //calculate new leds
  for (int x = 0; x < cols; x++) for (int y = 0; y < rows; y++) {

    colorCount colorsCount[9]; // count the different colors in the 3*3 matrix
    for (int i=0; i<9; i++) colorsCount[i] = {backgroundColor, 0}; // init colorsCount

    // iterate through neighbors and count them and their different colors
    int neighbors = 0;
    for (int i = -1; i <= 1; i++) for (int j = -1; j <= 1; j++) { // iterate through 3*3 matrix
      if (i==0 && j==0) continue; // ignore itself
      // wrap around segment
      int16_t xx = x+i, yy = y+j;
      if (x+i < 0) xx = cols-1; else if (x+i >= cols) xx = 0;
      if (y+j < 0) yy = rows-1; else if (y+j >= rows) yy = 0;

      uint16_t xy = XY(xx, yy); // previous cell xy to check
      // count different neighbours and colors
      if (prevLeds[xy] != backgroundColor) {
        neighbors++;
        bool colorFound = false;
        int k;
        for (k=0; k<9 && colorsCount[i].count != 0; k++)
          if (colorsCount[k].color == prevLeds[xy]) {
            colorsCount[k].count++;
            colorFound = true;
          }
        if (!colorFound) colorsCount[k] = {prevLeds[xy], 1}; //add new color found in the array
      }
    } // i,j

    // Rules of Life
    uint32_t col = uint32_t(prevLeds[XY(x,y)]);    // softhack007: explicit conversion added - needed with newer fastled releases    
    uint32_t bgc = RGBW32(backgroundColor.r, backgroundColor.g, backgroundColor.b, 0);
    if      ((col != bgc) && (neighbors <  2)) SEGMENT.setPixelColorXY(x,y, bgc); // Loneliness
    else if ((col != bgc) && (neighbors >  3)) SEGMENT.setPixelColorXY(x,y, bgc); // Overpopulation
    else if ((col == bgc) && (neighbors == 3)) {                                  // Reproduction
      // find dominant color and assign it to a cell
      colorCount dominantColorCount = {backgroundColor, 0};
      for (int i=0; i<9 && colorsCount[i].count != 0; i++)
        if (colorsCount[i].count > dominantColorCount.count) dominantColorCount = colorsCount[i];
      // assign the dominant color w/ a bit of randomness to avoid "gliders"
      if (dominantColorCount.count > 0 && random8(128)) SEGMENT.setPixelColorXY(x,y, dominantColorCount.color);
    } else if ((col == bgc) && (neighbors == 2) && !random8(128)) {               // Mutation
      SEGMENT.setPixelColorXY(x,y, SEGMENT.color_from_palette(random8(), false, PALETTE_SOLID_WRAP, 255));
    }
    // else do nothing!
  } //x,y

  // calculate CRC16 of leds
  uint16_t crc = crc16((const unsigned char*)prevLeds, dataSize);
  // check if we had same CRC and reset if needed
  bool repetition = false;
  for (int i=0; i<crcBufferLen && !repetition; i++) repetition = (crc == crcBuffer[i]); // (Ewowi)
  // same CRC would mean image did not change or was repeating itself
  if (!repetition) SEGENV.step = strip.now; //if no repetition avoid reset
  // remember CRCs across frames
  crcBuffer[SEGENV.aux0] = crc;
  ++SEGENV.aux0 %= crcBufferLen;

  return FRAMETIME;
} // mode_2Dgameoflife()
static const char _data_FX_MODE_2DGAMEOFLIFE[] PROGMEM = "Game Of Life@!,,,,,All colors ☾;!,!;!;2;c1=0"; //WLEDMM support all colors


/////////////////////////
//     2D Hiphotic     //
/////////////////////////
uint16_t mode_2DHiphotic() {                        //  By: ldirko  https://editor.soulmatelights.com/gallery/810 , Modified by: Andrew Tuline
  if (!strip.isMatrix) return mode_static(); // not a 2D set-up

  const uint16_t cols = SEGMENT.virtualWidth();
  const uint16_t rows = SEGMENT.virtualHeight();
  const uint32_t a = strip.now / ((SEGMENT.custom3>>1)+1);

  for (int x = 0; x < cols; x++) {
    for (int y = 0; y < rows; y++) {
      SEGMENT.setPixelColorXY(x, y, SEGMENT.color_from_palette(sin8(cos8(x * SEGMENT.speed/16 + a / 3) + sin8(y * SEGMENT.intensity/16 + a / 4) + a), false, PALETTE_SOLID_WRAP, 0));
    }
  }

  return FRAMETIME;
} // mode_2DHiphotic()
static const char _data_FX_MODE_2DHIPHOTIC[] PROGMEM = "Hiphotic@X scale,Y scale,,,Speed;!;!;2";


/////////////////////////
//     2D Julia        //
/////////////////////////
// Sliders are:
// intensity = Maximum number of iterations per pixel.
// Custom1 = Location of X centerpoint
// Custom2 = Location of Y centerpoint
// Custom3 = Size of the area (small value = smaller area)
typedef struct Julia {
  float xcen;
  float ycen;
  float xymag;
} julia;

uint16_t mode_2DJulia(void) {                           // An animated Julia set by Andrew Tuline.
  if (!strip.isMatrix) return mode_static(); // not a 2D set-up

  const uint16_t cols = SEGMENT.virtualWidth();
  const uint16_t rows = SEGMENT.virtualHeight();

  if (!SEGENV.allocateData(sizeof(julia))) return mode_static();
  Julia* julias = reinterpret_cast<Julia*>(SEGENV.data);

  float reAl;
  float imAg;

  if (SEGENV.call == 0) {           // Reset the center if we've just re-started this animation.
    julias->xcen = 0.;
    julias->ycen = 0.;
    julias->xymag = 1.0;

    SEGMENT.custom1 = 128;              // Make sure the location widgets are centered to start.
    SEGMENT.custom2 = 128;
    SEGMENT.custom3 = 16;
    SEGMENT.intensity = 24;
  }

  julias->xcen  = julias->xcen  + (float)(SEGMENT.custom1 - 128)/100000.f;
  julias->ycen  = julias->ycen  + (float)(SEGMENT.custom2 - 128)/100000.f;
  julias->xymag = julias->xymag + (float)((SEGMENT.custom3 - 16)<<3)/100000.f; // reduced resolution slider
  if (julias->xymag < 0.01f) julias->xymag = 0.01f;
  if (julias->xymag > 1.0f) julias->xymag = 1.0f;

  float xmin = julias->xcen - julias->xymag;
  float xmax = julias->xcen + julias->xymag;
  float ymin = julias->ycen - julias->xymag;
  float ymax = julias->ycen + julias->xymag;

  // Whole set should be within -1.2,1.2 to -.8 to 1.
  xmin = constrain(xmin, -1.2f, 1.2f);
  xmax = constrain(xmax, -1.2f, 1.2f);
  ymin = constrain(ymin, -0.8f, 1.0f);
  ymax = constrain(ymax, -0.8f, 1.0f);

  float dx;                       // Delta x is mapped to the matrix size.
  float dy;                       // Delta y is mapped to the matrix size.

  int maxIterations = 15;         // How many iterations per pixel before we give up. Make it 8 bits to match our range of colours.
  float maxCalc = 16.0;           // How big is each calculation allowed to be before we give up.

  maxIterations = SEGMENT.intensity/2;


  // Resize section on the fly for some animaton.
  reAl = -0.94299f;               // PixelBlaze example
  imAg = 0.3162f;

  reAl += sin_t((float)millis()/305.f)/20.f;
  imAg += sin_t((float)millis()/405.f)/20.f;

  dx = (xmax - xmin) / (cols);     // Scale the delta x and y values to our matrix size.
  dy = (ymax - ymin) / (rows);

  // Start y
  float y = ymin;
  for (int j = 0; j < rows; j++) {

    // Start x
    float x = xmin;
    for (int i = 0; i < cols; i++) {

      // Now we test, as we iterate z = z^2 + c does z tend towards infinity?
      float a = x;
      float b = y;
      int iter = 0;

      while (iter < maxIterations) {    // Here we determine whether or not we're out of bounds.
        float aa = a * a;
        float bb = b * b;
        float len = aa + bb;
        if (len > maxCalc) {            // |z| = sqrt(a^2+b^2) OR z^2 = a^2+b^2 to save on having to perform a square root.
          break;  // Bail
        }

       // This operation corresponds to z -> z^2+c where z=a+ib c=(x,y). Remember to use 'foil'.
        b = 2*a*b + imAg;
        a = aa - bb + reAl;
        iter++;
      } // while

      // We color each pixel based on how long it takes to get to infinity, or black if it never gets there.
      if (iter == maxIterations) {
        SEGMENT.setPixelColorXY(i, j, 0);
      } else {
        SEGMENT.setPixelColorXY(i, j, SEGMENT.color_from_palette(iter*255/maxIterations, false, PALETTE_SOLID_WRAP, 0));
      }
      x += dx;
    }
    y += dy;
  }
//  SEGMENT.blur(64);

  return FRAMETIME;
} // mode_2DJulia()
static const char _data_FX_MODE_2DJULIA[] PROGMEM = "Julia@,Max iterations per pixel,X center,Y center,Area size;!;!;2;ix=24,c1=128,c2=128,c3=16";


//////////////////////////////
//     2D Lissajous         //
//////////////////////////////
uint16_t mode_2DLissajous(void) {            // By: Andrew Tuline
  if (!strip.isMatrix) return mode_static(); // not a 2D set-up

  const uint16_t cols = SEGMENT.virtualWidth();
  const uint16_t rows = SEGMENT.virtualHeight();

  if (SEGENV.call == 0) { SEGMENT.setUpLeds(); SEGMENT.fill(BLACK);}  // WLEDMM fadeToBlackBy() needs previous setUpLeds()
  SEGMENT.fadeToBlackBy(SEGMENT.intensity);
  
  uint_fast16_t phase = (strip.now * (1 + SEGENV.custom3)) /32;  // allow user to control rotation speed

  if (SEGENV.check3) { // WLEDMM: this is the original "float" code featuring anti-aliasing
      unsigned maxLoops = max(192, 4*(cols+rows));
      maxLoops = ((maxLoops / 128) +1) * 128; // make sure whe have half or full turns => multiples of 128
      for (int i=0; i < maxLoops; i ++) {
        float xlocn = float(sin8(phase/2 + (i* SEGMENT.speed)/64)) / 255.0f;  // WLEDMM align speed with original effect
        float ylocn = float(cos8(phase/2 + i*2)) / 255.0f;
        SEGMENT.setPixelColorXY(xlocn, ylocn, SEGMENT.color_from_palette(millis()/100+i, false, PALETTE_SOLID_WRAP, 0)); // draw pixel with anti-aliasing
      }
  } else
  for (int i=0; i < 256; i ++) {
    //WLEDMM: stick to the original calculations of xlocn and ylocn
    uint_fast8_t xlocn = sin8(phase/2 + (i*SEGMENT.speed)/64);
    uint_fast8_t ylocn = cos8(phase/2 + i*2);
    xlocn = (cols < 2) ? 1 : (map(2*xlocn, 0,511, 0,2*(cols-1)) +1) /2;    // softhack007: "*2 +1" for proper rounding
    ylocn = (rows < 2) ? 1 : (map(2*ylocn, 0,511, 0,2*(rows-1)) +1) /2;    // "rows > 2" is needed to avoid div/0 in map()
    SEGMENT.setPixelColorXY((uint8_t)xlocn, (uint8_t)ylocn, SEGMENT.color_from_palette(millis()/100+i, false, PALETTE_SOLID_WRAP, 0));
  }

  return FRAMETIME;
} // mode_2DLissajous()
static const char _data_FX_MODE_2DLISSAJOUS[] PROGMEM = "Lissajous ☾@X frequency,Fade rate,,,Speed,,,☾ Smooth Style;!;!;2;;sx=64,c3=15";


///////////////////////
//    2D Matrix      //
///////////////////////
uint16_t mode_2Dmatrix(void) {                  // Matrix2D. By Jeremy Williams. Adapted by Andrew Tuline & improved by merkisoft and ewowi.
  if (!strip.isMatrix) return mode_static(); // not a 2D set-up

  const uint16_t cols = SEGMENT.virtualWidth();
  const uint16_t rows = SEGMENT.virtualHeight();

  if (SEGENV.call == 0) {
    SEGMENT.setUpLeds();
    SEGMENT.fill(BLACK);
  }

  uint8_t fade = map(SEGMENT.custom1, 0, 255, 50, 250);    // equals trail size
  uint8_t speed = (256-SEGMENT.speed) >> map(MIN(rows, 150), 0, 150, 0, 3);    // slower speeds for small displays

  CRGB spawnColor;
  CRGB trailColor;
  if (SEGMENT.check1) {
    spawnColor = SEGCOLOR(0);
    trailColor = SEGCOLOR(1);
  } else {
    spawnColor = CRGB(175,255,175);
    trailColor = CRGB(27,130,39);
  }

  if (strip.now - SEGENV.step >= speed) {
    SEGENV.step = strip.now;
    for (int row=rows-1; row>=0; row--) {
      for (int col=0; col<cols; col++) {
        CRGB pix = SEGMENT.getPixelColorXY(col, row);
        if (pix == spawnColor) {
          SEGMENT.setPixelColorXY(col, row, trailColor);  // create trail
          if (row < rows-1) SEGMENT.setPixelColorXY(col, row+1, spawnColor);
        } else {
          // fade other pixels
          SEGMENT.setPixelColorXY(col, row, pix.nscale8(fade));
        }
      }
    }

    // check for empty screen to ensure code spawn
    bool emptyScreen = true;
    for (int x=0; x<cols; x++) for (int y=0; y<rows; y++) {
      if (SEGMENT.getPixelColorXY(x,y)) {
        emptyScreen = false;
        break;
      }
    }

    // spawn new falling code
    if (random8() < SEGMENT.intensity || emptyScreen) {
      uint8_t spawnX = random8(cols);
      SEGMENT.setPixelColorXY(spawnX, 0, spawnColor);
    }
  } // if millis

  return FRAMETIME;
} // mode_2Dmatrix()
static const char _data_FX_MODE_2DMATRIX[] PROGMEM = "Matrix@!,Spawning rate,Trail,,,Custom color;Spawn,Trail;;2";


/////////////////////////
//     2D Metaballs    //
/////////////////////////
uint16_t mode_2Dmetaballs(void) {   // Metaballs by Stefan Petrick. Cannot have one of the dimensions be 2 or less. Adapted by Andrew Tuline.
  if (!strip.isMatrix) return mode_static(); // not a 2D set-up

  const uint16_t cols = SEGMENT.virtualWidth();
  const uint16_t rows = SEGMENT.virtualHeight();

  float speed = 0.25f * (1+(SEGMENT.speed>>6));

  // get some 2 random moving points
  uint8_t x2 = map(inoise8(strip.now * speed, 25355, 685), 0, 255, 0, cols-1);
  uint8_t y2 = map(inoise8(strip.now * speed, 355, 11685), 0, 255, 0, rows-1);

  uint8_t x3 = map(inoise8(strip.now * speed, 55355, 6685), 0, 255, 0, cols-1);
  uint8_t y3 = map(inoise8(strip.now * speed, 25355, 22685), 0, 255, 0, rows-1);

  // and one Lissajou function
  uint8_t x1 = beatsin8(23 * speed, 0, cols-1);
  uint8_t y1 = beatsin8(28 * speed, 0, rows-1);

  for (int y = 0; y < rows; y++) {
    for (int x = 0; x < cols; x++) {
      // calculate distances of the 3 points from actual pixel
      // and add them together with weightening
      uint16_t dx = abs(x - x1);
      uint16_t dy = abs(y - y1);
      uint16_t dist = 2 * sqrt16((dx * dx) + (dy * dy));

      dx = abs(x - x2);
      dy = abs(y - y2);
      dist += sqrt16((dx * dx) + (dy * dy));

      dx = abs(x - x3);
      dy = abs(y - y3);
      dist += sqrt16((dx * dx) + (dy * dy));

      // inverse result
      byte color = dist ? 1000 / dist : 255;

      // map color between thresholds
      if (color > 0 and color < 60) {
        SEGMENT.setPixelColorXY(x, y, SEGMENT.color_from_palette(map(color * 9, 9, 531, 0, 255), false, PALETTE_SOLID_WRAP, 0));
      } else {
        SEGMENT.setPixelColorXY(x, y, SEGMENT.color_from_palette(0, false, PALETTE_SOLID_WRAP, 0));
      }
      // show the 3 points, too
      SEGMENT.setPixelColorXY(x1, y1, WHITE);
      SEGMENT.setPixelColorXY(x2, y2, WHITE);
      SEGMENT.setPixelColorXY(x3, y3, WHITE);
    }
  }

  return FRAMETIME;
} // mode_2Dmetaballs()
static const char _data_FX_MODE_2DMETABALLS[] PROGMEM = "Metaballs@!;;!;2";


//////////////////////
//    2D Noise      //
//////////////////////
uint16_t mode_2Dnoise(void) {                  // By Andrew Tuline
  if (!strip.isMatrix) return mode_static(); // not a 2D set-up

  const uint16_t cols = SEGMENT.virtualWidth();
  const uint16_t rows = SEGMENT.virtualHeight();

  const uint16_t scale  = SEGMENT.intensity+2;

  for (int y = 0; y < rows; y++) {
    for (int x = 0; x < cols; x++) {
      uint8_t pixelHue8 = inoise8(x * scale, y * scale, millis() / (16 - SEGMENT.speed/16));
      SEGMENT.setPixelColorXY(x, y, ColorFromPalette(SEGPALETTE, pixelHue8));
    }
  }

  return FRAMETIME;
} // mode_2Dnoise()
static const char _data_FX_MODE_2DNOISE[] PROGMEM = "Noise2D@!,Scale;;!;2";


//////////////////////////////
//     2D Plasma Ball       //
//////////////////////////////
uint16_t mode_2DPlasmaball(void) {                   // By: Stepko https://editor.soulmatelights.com/gallery/659-plasm-ball , Modified by: Andrew Tuline
  if (!strip.isMatrix) return mode_static(); // not a 2D set-up

  const uint16_t cols = SEGMENT.virtualWidth();
  const uint16_t rows = SEGMENT.virtualHeight();

  if (SEGENV.call == 0) {
    SEGMENT.setUpLeds();
    SEGMENT.fill(BLACK);
  }

  SEGMENT.fadeToBlackBy(SEGMENT.custom1>>2);

  uint_fast32_t t = (millis() * 8) / (256 - SEGMENT.speed);  // optimized to avoid float
  for (int i = 0; i < cols; i++) {
    uint16_t thisVal = inoise8(i * 30, t, t);
    uint16_t thisMax = map(thisVal, 0, 255, 0, cols-1);
    for (int j = 0; j < rows; j++) {
      uint16_t thisVal_ = inoise8(t, j * 30, t);
      uint16_t thisMax_ = map(thisVal_, 0, 255, 0, rows-1);
      uint16_t x = (i + thisMax_ - cols / 2);
      uint16_t y = (j + thisMax - cols / 2);
      uint16_t cx = (i + thisMax_);
      uint16_t cy = (j + thisMax);

      SEGMENT.addPixelColorXY(i, j, ((x - y > -2) && (x - y < 2)) ||
                                    ((cols - 1 - x - y) > -2 && (cols - 1 - x - y < 2)) ||
                                    (cols - cx == 0) ||
                                    (cols - 1 - cx == 0) ||
                                    ((rows - cy == 0) ||
                                    (rows - 1 - cy == 0)) ? ColorFromPalette(SEGPALETTE, beat8(5), thisVal, LINEARBLEND) : CRGB::Black);
    }
  }
  SEGMENT.blur(SEGMENT.custom2>>5);

  return FRAMETIME;
} // mode_2DPlasmaball()
static const char _data_FX_MODE_2DPLASMABALL[] PROGMEM = "Plasma Ball@Speed,,Fade,Blur;;!;2";


////////////////////////////////
//  2D Polar Lights           //
////////////////////////////////
//static float fmap(const float x, const float in_min, const float in_max, const float out_min, const float out_max) {
//  return (out_max - out_min) * (x - in_min) / (in_max - in_min) + out_min;
//}
uint16_t mode_2DPolarLights(void) {        // By: Kostyantyn Matviyevskyy  https://editor.soulmatelights.com/gallery/762-polar-lights , Modified by: Andrew Tuline
  if (!strip.isMatrix) return mode_static(); // not a 2D set-up

  const uint16_t cols = SEGMENT.virtualWidth();
  const uint16_t rows = SEGMENT.virtualHeight();

  CRGBPalette16 auroraPalette  = {0x000000, 0x003300, 0x006600, 0x009900, 0x00cc00, 0x00ff00, 0x33ff00, 0x66ff00, 0x99ff00, 0xccff00, 0xffff00, 0xffcc00, 0xff9900, 0xff6600, 0xff3300, 0xff0000};

  if (SEGENV.call == 0) {
    SEGMENT.setUpLeds();
    SEGMENT.fill(BLACK);
    SEGENV.step = 0;
  }

  float adjustHeight = (float)map(rows, 8, 32, 28, 12); // maybe use mapf() ???
  uint16_t adjScale = map(cols, 8, 64, 310, 63);
/*
  if (SEGENV.aux1 != SEGMENT.custom1/12) {   // Hacky palette rotation. We need that black.
    SEGENV.aux1 = SEGMENT.custom1/12;
    for (int i = 0; i < 16; i++) {
      long ilk;
      ilk = (long)currentPalette[i].r << 16;
      ilk += (long)currentPalette[i].g << 8;
      ilk += (long)currentPalette[i].b;
      ilk = (ilk << SEGENV.aux1) | (ilk >> (24 - SEGENV.aux1));
      currentPalette[i].r = ilk >> 16;
      currentPalette[i].g = ilk >> 8;
      currentPalette[i].b = ilk;
    }
  }
*/
  uint16_t _scale = map(SEGMENT.intensity, 0, 255, 30, adjScale);
  byte _speed = map(SEGMENT.speed, 0, 255, 128, 16);

  for (int x = 0; x < cols; x++) {
    for (int y = 0; y < rows; y++) {
      SEGENV.step++;
      SEGMENT.setPixelColorXY(x, y, ColorFromPalette(auroraPalette,
                                      qsub8(
                                        inoise8((SEGENV.step%2) + x * _scale, y * 16 + SEGENV.step % 16, SEGENV.step / _speed),
                                        fabsf((float)rows / 2.0f - (float)y) * adjustHeight)));
    }
  }

  return FRAMETIME;
} // mode_2DPolarLights()
static const char _data_FX_MODE_2DPOLARLIGHTS[] PROGMEM = "Polar Lights@!,Scale;;;2";


/////////////////////////
//     2D Pulser       //
/////////////////////////
uint16_t mode_2DPulser(void) {                       // By: ldirko   https://editor.soulmatelights.com/gallery/878-pulse-test , modifed by: Andrew Tuline
  if (!strip.isMatrix) return mode_static(); // not a 2D set-up

  const uint16_t cols = SEGMENT.virtualWidth();
  const uint16_t rows = SEGMENT.virtualHeight();

  if (SEGENV.call == 0) {
    SEGMENT.setUpLeds();
    SEGMENT.fill(BLACK);
  }

  SEGMENT.fadeToBlackBy(8 - (SEGMENT.intensity>>5));

  uint32_t a = strip.now / (18 - SEGMENT.speed / 16);
  uint16_t x = (a / 14) % cols;
  uint16_t y = map((sin8(a * 5) + sin8(a * 4) + sin8(a * 2)), 0, 765, rows-1, 0);
  SEGMENT.setPixelColorXY(x, y, ColorFromPalette(SEGPALETTE, map(y, 0, rows-1, 0, 255), 255, LINEARBLEND));

  SEGMENT.blur(1 + (SEGMENT.intensity>>4));

  return FRAMETIME;
} // mode_2DPulser()
static const char _data_FX_MODE_2DPULSER[] PROGMEM = "Pulser@!,Blur;;!;2";


/////////////////////////
//     2D Sindots      //
/////////////////////////
uint16_t mode_2DSindots(void) {                             // By: ldirko   https://editor.soulmatelights.com/gallery/597-sin-dots , modified by: Andrew Tuline
  if (!strip.isMatrix) return mode_static(); // not a 2D set-up

  const uint16_t cols = SEGMENT.virtualWidth();
  const uint16_t rows = SEGMENT.virtualHeight();

  if (SEGENV.call == 0) {
    SEGMENT.setUpLeds();
    SEGMENT.fill(BLACK);
  }

  SEGMENT.fadeToBlackBy(SEGMENT.custom1>>3);

  byte t1 = millis() / (257 - SEGMENT.speed); // 20;
  byte t2 = sin8(t1) / 4 * 2;
  for (int i = 0; i < 13; i++) {
    byte x = sin8(t1 + i * SEGMENT.intensity/8)*(cols-1)/255;  // max index now 255x15/255=15!
    byte y = sin8(t2 + i * SEGMENT.intensity/8)*(rows-1)/255;  // max index now 255x15/255=15!
    SEGMENT.setPixelColorXY(x, y, ColorFromPalette(SEGPALETTE, i * 255 / 13, 255, LINEARBLEND));
  }
  SEGMENT.blur(SEGMENT.custom2>>3);

  return FRAMETIME;
} // mode_2DSindots()
static const char _data_FX_MODE_2DSINDOTS[] PROGMEM = "Sindots@!,Dot distance,Fade rate,Blur;;!;2";


//////////////////////////////
//     2D Squared Swirl     //
//////////////////////////////
// custom3 affects the blur amount.
uint16_t mode_2Dsquaredswirl(void) {            // By: Mark Kriegsman. https://gist.github.com/kriegsman/368b316c55221134b160
                                                          // Modifed by: Andrew Tuline
  if (!strip.isMatrix) return mode_static(); // not a 2D set-up

  const uint16_t cols = SEGMENT.virtualWidth();
  const uint16_t rows = SEGMENT.virtualHeight();

  if (SEGENV.call == 0) {
    SEGMENT.setUpLeds();
    SEGMENT.fill(BLACK);
  }

  const uint8_t kBorderWidth = 2;

  SEGMENT.fadeToBlackBy(24);

  uint8_t blurAmount = SEGMENT.custom3<<3; // reduced resolution slider
  SEGMENT.blur(blurAmount);

  // Use two out-of-sync sine waves
  uint8_t i = beatsin8(19, kBorderWidth, cols-kBorderWidth);
  uint8_t j = beatsin8(22, kBorderWidth, cols-kBorderWidth);
  uint8_t k = beatsin8(17, kBorderWidth, cols-kBorderWidth);
  uint8_t m = beatsin8(18, kBorderWidth, rows-kBorderWidth);
  uint8_t n = beatsin8(15, kBorderWidth, rows-kBorderWidth);
  uint8_t p = beatsin8(20, kBorderWidth, rows-kBorderWidth);

  uint16_t ms = millis();

  SEGMENT.addPixelColorXY(i, m, ColorFromPalette(SEGPALETTE, ms/29, 255, LINEARBLEND));
  SEGMENT.addPixelColorXY(j, n, ColorFromPalette(SEGPALETTE, ms/41, 255, LINEARBLEND));
  SEGMENT.addPixelColorXY(k, p, ColorFromPalette(SEGPALETTE, ms/73, 255, LINEARBLEND));

  return FRAMETIME;
} // mode_2Dsquaredswirl()
static const char _data_FX_MODE_2DSQUAREDSWIRL[] PROGMEM = "Squared Swirl@,,,,Blur;;!;2";


//////////////////////////////
//     2D Sun Radiation     //
//////////////////////////////
uint16_t mode_2DSunradiation(void) {                   // By: ldirko https://editor.soulmatelights.com/gallery/599-sun-radiation  , modified by: Andrew Tuline
  if (!strip.isMatrix) return mode_static(); // not a 2D set-up

  const uint16_t cols = SEGMENT.virtualWidth();
  const uint16_t rows = SEGMENT.virtualHeight();

  if (!SEGENV.allocateData(sizeof(byte)*(cols+2)*(rows+2))) return mode_static(); //allocation failed
  byte *bump = reinterpret_cast<byte*>(SEGENV.data);

  if (SEGENV.call == 0) {
    SEGMENT.setUpLeds();
    SEGMENT.fill(BLACK);
  }

  unsigned long t = millis() / 4;
  int index = 0;
  uint8_t someVal = SEGMENT.speed/4;             // Was 25.
  for (int j = 0; j < (rows + 2); j++) {
    for (int i = 0; i < (cols + 2); i++) {
      byte col = (inoise8_raw(i * someVal, j * someVal, t)) / 2;
      bump[index++] = col;
    }
  }

  int yindex = cols + 3;
  int16_t vly = -(rows / 2 + 1);
  for (int y = 0; y < rows; y++) {
    ++vly;
    int16_t vlx = -(cols / 2 + 1);
    for (int x = 0; x < cols; x++) {
      ++vlx;
      int8_t nx = bump[x + yindex + 1] - bump[x + yindex - 1];
      int8_t ny = bump[x + yindex + (cols + 2)] - bump[x + yindex - (cols + 2)];
      byte difx = abs8(vlx * 7 - nx);
      byte dify = abs8(vly * 7 - ny);
      int temp = difx * difx + dify * dify;
      int col = 255 - temp / 8; //8 its a size of effect
      if (col < 0) col = 0;
      SEGMENT.setPixelColorXY(x, y, HeatColor(col / (3.0f-(float)(SEGMENT.intensity)/128.f)));
    }
    yindex += (cols + 2);
  }

  return FRAMETIME;
} // mode_2DSunradiation()
static const char _data_FX_MODE_2DSUNRADIATION[] PROGMEM = "Sun Radiation@Variance,Brightness;;;2";


/////////////////////////
//     2D Tartan       //
/////////////////////////
uint16_t mode_2Dtartan(void) {          // By: Elliott Kember  https://editor.soulmatelights.com/gallery/3-tartan , Modified by: Andrew Tuline
  if (!strip.isMatrix) return mode_static(); // not a 2D set-up

  const uint16_t cols = SEGMENT.virtualWidth();
  const uint16_t rows = SEGMENT.virtualHeight();

  if (SEGENV.call == 0) {
    SEGMENT.setUpLeds();
    SEGMENT.fill(BLACK);
  }

  uint8_t hue, bri;
  size_t intensity;
  int offsetX = beatsin16(3, -360, 360);
  int offsetY = beatsin16(2, -360, 360);
  int sharpness = SEGMENT.custom3 / 8; // 0-3

  for (int x = 0; x < cols; x++) {
    for (int y = 0; y < rows; y++) {
      hue = x * beatsin16(10, 1, 10) + offsetY;
      intensity = bri = sin8(x * SEGMENT.speed/2 + offsetX);
      for (int i=0; i<sharpness; i++) intensity *= bri;
      intensity >>= 8*sharpness;
      SEGMENT.setPixelColorXY(x, y, ColorFromPalette(SEGPALETTE, hue, intensity, LINEARBLEND));
      hue = y * 3 + offsetX;
      intensity = bri = sin8(y * SEGMENT.intensity/2 + offsetY);
      for (int i=0; i<sharpness; i++) intensity *= bri;
      intensity >>= 8*sharpness;
      SEGMENT.addPixelColorXY(x, y, ColorFromPalette(SEGPALETTE, hue, intensity, LINEARBLEND));
    }
  }

  return FRAMETIME;
} // mode_2DTartan()
static const char _data_FX_MODE_2DTARTAN[] PROGMEM = "Tartan@X scale,Y scale,,,Sharpness;;!;2";


/////////////////////////
//     2D spaceships   //
/////////////////////////
uint16_t mode_2Dspaceships(void) {    //// Space ships by stepko (c)05.02.21 [https://editor.soulmatelights.com/gallery/639-space-ships], adapted by Blaz Kristan (AKA blazoncek)
  if (!strip.isMatrix) return mode_static(); // not a 2D set-up

  const uint16_t cols = SEGMENT.virtualWidth();
  const uint16_t rows = SEGMENT.virtualHeight();

  if (SEGENV.call == 0) {
    SEGMENT.setUpLeds();
    SEGMENT.fill(BLACK);
  }

  uint32_t tb = strip.now >> 12;  // every ~4s
  if (tb > SEGENV.step) {
    int8_t dir = ++SEGENV.aux0;
    dir  += (int)random8(3)-1;
    if      (dir > 7) SEGENV.aux0 = 0;
    else if (dir < 0) SEGENV.aux0 = 7;
    else              SEGENV.aux0 = dir;
    SEGENV.step = tb + random8(4);
  }

  SEGMENT.fadeToBlackBy(map(SEGMENT.speed, 0, 255, 248, 16));
  SEGMENT.move(SEGENV.aux0, 1);

  for (size_t i = 0; i < 8; i++) {
    byte x = beatsin8(12 + i, 2, cols - 3);
    byte y = beatsin8(15 + i, 2, rows - 3);
    CRGB color = ColorFromPalette(SEGPALETTE, beatsin8(12 + i, 0, 255), 255);
    SEGMENT.addPixelColorXY(x, y, color);
    if (cols > 24 || rows > 24) {
      SEGMENT.addPixelColorXY(x+1, y, color);
      SEGMENT.addPixelColorXY(x-1, y, color);
      SEGMENT.addPixelColorXY(x, y+1, color);
      SEGMENT.addPixelColorXY(x, y-1, color);
    }
  }
  SEGMENT.blur(SEGMENT.intensity>>3);

  return FRAMETIME;
}
static const char _data_FX_MODE_2DSPACESHIPS[] PROGMEM = "Spaceships@!,Blur;;!;2";


/////////////////////////
//     2D Crazy Bees   //
/////////////////////////
//// Crazy bees by stepko (c)12.02.21 [https://editor.soulmatelights.com/gallery/651-crazy-bees], adapted by Blaz Kristan (AKA blazoncek)
#define MAX_BEES 5
uint16_t mode_2Dcrazybees(void) {
  if (!strip.isMatrix) return mode_static(); // not a 2D set-up

  const uint16_t cols = SEGMENT.virtualWidth();
  const uint16_t rows = SEGMENT.virtualHeight();

  byte n = MIN(MAX_BEES, (rows * cols) / 256 + 1);

  typedef struct Bee {
    uint8_t posX, posY, aimX, aimY, hue;
    int8_t deltaX, deltaY, signX, signY, error;
    void aimed(uint16_t w, uint16_t h) {
      random16_set_seed(millis());
      aimX = random8(0, w);
      aimY = random8(0, h);
      hue = random8();
      deltaX = abs(aimX - posX);
      deltaY = abs(aimY - posY);
      signX = posX < aimX ? 1 : -1;
      signY = posY < aimY ? 1 : -1;
      error = deltaX - deltaY;
    };
  } bee_t;

  if (!SEGENV.allocateData(sizeof(bee_t)*MAX_BEES)) return mode_static(); //allocation failed
  bee_t *bee = reinterpret_cast<bee_t*>(SEGENV.data);

  if (SEGENV.call == 0) {
    SEGMENT.setUpLeds();
    SEGMENT.fill(BLACK);
    for (size_t i = 0; i < n; i++) {
      bee[i].posX = random8(0, cols);
      bee[i].posY = random8(0, rows);
      bee[i].aimed(cols, rows);
    }
  }

  if (millis() > SEGENV.step) {
    SEGENV.step = millis() + (FRAMETIME * 8 / ((SEGMENT.speed>>5)+1));

    SEGMENT.fadeToBlackBy(32);

    for (size_t i = 0; i < n; i++) {
      SEGMENT.addPixelColorXY(bee[i].aimX + 1, bee[i].aimY, CHSV(bee[i].hue, 255, 255));
      SEGMENT.addPixelColorXY(bee[i].aimX, bee[i].aimY + 1, CHSV(bee[i].hue, 255, 255));
      SEGMENT.addPixelColorXY(bee[i].aimX - 1, bee[i].aimY, CHSV(bee[i].hue, 255, 255));
      SEGMENT.addPixelColorXY(bee[i].aimX, bee[i].aimY - 1, CHSV(bee[i].hue, 255, 255));
      if (bee[i].posX != bee[i].aimX || bee[i].posY != bee[i].aimY) {
        SEGMENT.setPixelColorXY(bee[i].posX, bee[i].posY, CRGB(CHSV(bee[i].hue, 60, 255)));
        int8_t error2 = bee[i].error * 2;
        if (error2 > -bee[i].deltaY) {
          bee[i].error -= bee[i].deltaY;
          bee[i].posX += bee[i].signX;
        }
        if (error2 < bee[i].deltaX) {
          bee[i].error += bee[i].deltaX;
          bee[i].posY += bee[i].signY;
        }
      } else {
        bee[i].aimed(cols, rows);
      }
    }
    SEGMENT.blur(SEGMENT.intensity>>4);
  }
  return FRAMETIME;
}
static const char _data_FX_MODE_2DCRAZYBEES[] PROGMEM = "Crazy Bees@!,Blur;;;2";


/////////////////////////
//     2D Ghost Rider  //
/////////////////////////
//// Ghost Rider by stepko (c)2021 [https://editor.soulmatelights.com/gallery/716-ghost-rider], adapted by Blaz Kristan (AKA blazoncek)
#define LIGHTERS_AM 64  // max lighters (adequate for 32x32 matrix)
uint16_t mode_2Dghostrider(void) {
  if (!strip.isMatrix) return mode_static(); // not a 2D set-up

  const uint16_t cols = SEGMENT.virtualWidth();
  const uint16_t rows = SEGMENT.virtualHeight();

  typedef struct Lighter {
    int16_t  gPosX;
    int16_t  gPosY;
    uint16_t gAngle;
    int8_t   angleSpeed;
    uint16_t lightersPosX[LIGHTERS_AM];
    uint16_t lightersPosY[LIGHTERS_AM];
    uint16_t Angle[LIGHTERS_AM];
    uint16_t time[LIGHTERS_AM];
    bool     reg[LIGHTERS_AM];
    int8_t   Vspeed;
  } lighter_t;

  if (!SEGENV.allocateData(sizeof(lighter_t))) return mode_static(); //allocation failed
  lighter_t *lighter = reinterpret_cast<lighter_t*>(SEGENV.data);

  const size_t maxLighters = min(cols + rows, LIGHTERS_AM);

  if (SEGENV.call == 0) SEGMENT.setUpLeds();
  if (SEGENV.aux0 != cols || SEGENV.aux1 != rows) {
    SEGENV.aux0 = cols;
    SEGENV.aux1 = rows;
    SEGMENT.fill(BLACK);
    random16_set_seed(strip.now);
    lighter->angleSpeed = random8(0,20) - 10;
    lighter->Vspeed = 5;
    lighter->gPosX = (cols/2) * 10;
    lighter->gPosY = (rows/2) * 10;
    for (size_t i = 0; i < maxLighters; i++) {
      lighter->lightersPosX[i] = lighter->gPosX;
      lighter->lightersPosY[i] = lighter->gPosY + i;
      lighter->time[i] = i * 2;
    }
  }

  if (millis() > SEGENV.step) {
    SEGENV.step = millis() + 1024 / (cols+rows);

    SEGMENT.fadeToBlackBy((SEGMENT.speed>>2)+64);

    CRGB color = CRGB::White;
    SEGMENT.wu_pixel(lighter->gPosX * 256 / 10, lighter->gPosY * 256 / 10, color);

    lighter->gPosX += lighter->Vspeed * sin_t(radians(lighter->gAngle));
    lighter->gPosY += lighter->Vspeed * cos_t(radians(lighter->gAngle));
    lighter->gAngle += lighter->angleSpeed;
    if (lighter->gPosX < 0)               lighter->gPosX = (cols - 1) * 10;
    if (lighter->gPosX > (cols - 1) * 10) lighter->gPosX = 0;
    if (lighter->gPosY < 0)               lighter->gPosY = (rows - 1) * 10;
    if (lighter->gPosY > (rows - 1) * 10) lighter->gPosY = 0;
    for (size_t i = 0; i < maxLighters; i++) {
      lighter->time[i] += random8(5, 20);
      if (lighter->time[i] >= 255 ||
        (lighter->lightersPosX[i] <= 0) ||
          (lighter->lightersPosX[i] >= (cols - 1) * 10) ||
          (lighter->lightersPosY[i] <= 0) ||
          (lighter->lightersPosY[i] >= (rows - 1) * 10)) {
        lighter->reg[i] = true;
      }
      if (lighter->reg[i]) {
        lighter->lightersPosY[i] = lighter->gPosY;
        lighter->lightersPosX[i] = lighter->gPosX;
        lighter->Angle[i] = lighter->gAngle + random(-10, 10);
        lighter->time[i] = 0;
        lighter->reg[i] = false;
      } else {
        lighter->lightersPosX[i] += -7 * sin_t(radians(lighter->Angle[i]));
        lighter->lightersPosY[i] += -7 * cos_t(radians(lighter->Angle[i]));
      }
      SEGMENT.wu_pixel(lighter->lightersPosX[i] * 256 / 10, lighter->lightersPosY[i] * 256 / 10, ColorFromPalette(SEGPALETTE, (256 - lighter->time[i])));
    }
    SEGMENT.blur(SEGMENT.intensity>>3);
  }

  return FRAMETIME;
}
static const char _data_FX_MODE_2DGHOSTRIDER[] PROGMEM = "Ghost Rider@Fade rate,Blur;;!;2";


////////////////////////////
//     2D Floating Blobs  //
////////////////////////////
//// Floating Blobs by stepko (c)2021 [https://editor.soulmatelights.com/gallery/573-blobs], adapted by Blaz Kristan (AKA blazoncek)
#define MAX_BLOBS 8
uint16_t mode_2Dfloatingblobs(void) {
  if (!strip.isMatrix) return mode_static(); // not a 2D set-up

  const uint16_t cols = SEGMENT.virtualWidth();
  const uint16_t rows = SEGMENT.virtualHeight();

  typedef struct Blob {
    float x[MAX_BLOBS], y[MAX_BLOBS];
    float sX[MAX_BLOBS], sY[MAX_BLOBS]; // speed
    float r[MAX_BLOBS];
    bool grow[MAX_BLOBS];
    byte color[MAX_BLOBS];
  } blob_t;

  uint8_t Amount = (SEGMENT.intensity>>5) + 1; // NOTE: be sure to update MAX_BLOBS if you change this

  if (!SEGENV.allocateData(sizeof(blob_t))) return mode_static(); //allocation failed
  blob_t *blob = reinterpret_cast<blob_t*>(SEGENV.data);

  if (SEGENV.call == 0) SEGMENT.setUpLeds();
  if (SEGENV.aux0 != cols || SEGENV.aux1 != rows) {
    SEGENV.aux0 = cols; // re-initialise if virtual size changes
    SEGENV.aux1 = rows;
    SEGMENT.fill(BLACK);
    for (size_t i = 0; i < MAX_BLOBS; i++) {
      blob->r[i]  = random8(1, cols>8 ? (cols/4) : 2);
      blob->sX[i] = (float) random8(3, cols) / (float)(256 - SEGMENT.speed); // speed x
      blob->sY[i] = (float) random8(3, rows) / (float)(256 - SEGMENT.speed); // speed y
      blob->x[i]  = random8(0, cols-1);
      blob->y[i]  = random8(0, rows-1);
      blob->color[i] = random8();
      blob->grow[i]  = (blob->r[i] < 1.f);
      if (blob->sX[i] == 0) blob->sX[i] = 1;
      if (blob->sY[i] == 0) blob->sY[i] = 1;
    }
  }

  SEGMENT.fadeToBlackBy(20);

  // Bounce balls around
  for (size_t i = 0; i < Amount; i++) {
    if (SEGENV.step < millis()) blob->color[i] = add8(blob->color[i], 4); // slowly change color
    // change radius if needed
    if (blob->grow[i]) {
      // enlarge radius until it is >= 4
      blob->r[i] += (fabsf(blob->sX[i]) > fabsf(blob->sY[i]) ? fabsf(blob->sX[i]) : fabsf(blob->sY[i])) * 0.05f;
      if (blob->r[i] >= MIN(cols/4.f,2.f)) {
        blob->grow[i] = false;
      }
    } else {
      // reduce radius until it is < 1
      blob->r[i] -= (fabsf(blob->sX[i]) > fabsf(blob->sY[i]) ? fabsf(blob->sX[i]) : fabsf(blob->sY[i])) * 0.05f;
      if (blob->r[i] < 1.f) {
        blob->grow[i] = true;
      }
    }
    uint32_t c = SEGMENT.color_from_palette(blob->color[i], false, false, 0);
    if (blob->r[i] > 1.f) SEGMENT.fill_circle(blob->x[i], blob->y[i], roundf(blob->r[i]), c);
    else                  SEGMENT.setPixelColorXY(blob->x[i], blob->y[i], c);
    // move x
    if (blob->x[i] + blob->r[i] >= cols - 1) blob->x[i] += (blob->sX[i] * ((cols - 1 - blob->x[i]) / blob->r[i] + 0.005f));
    else if (blob->x[i] - blob->r[i] <= 0)   blob->x[i] += (blob->sX[i] * (blob->x[i] / blob->r[i] + 0.005f));
    else                                     blob->x[i] += blob->sX[i];
    // move y
    if (blob->y[i] + blob->r[i] >= rows - 1) blob->y[i] += (blob->sY[i] * ((rows - 1 - blob->y[i]) / blob->r[i] + 0.005f));
    else if (blob->y[i] - blob->r[i] <= 0)   blob->y[i] += (blob->sY[i] * (blob->y[i] / blob->r[i] + 0.005f));
    else                                     blob->y[i] += blob->sY[i];
    // bounce x
    if (blob->x[i] < 0.01f) {
      blob->sX[i] = (float)random8(3, cols) / (256 - SEGMENT.speed);
      blob->x[i]  = 0.01f;
    } else if (blob->x[i] > (float)cols - 1.01f) {
      blob->sX[i] = (float)random8(3, cols) / (256 - SEGMENT.speed);
      blob->sX[i] = -blob->sX[i];
      blob->x[i]  = (float)cols - 1.01f;
    }
    // bounce y
    if (blob->y[i] < 0.01f) {
      blob->sY[i] = (float)random8(3, rows) / (256 - SEGMENT.speed);
      blob->y[i]  = 0.01f;
    } else if (blob->y[i] > (float)rows - 1.01f) {
      blob->sY[i] = (float)random8(3, rows) / (256 - SEGMENT.speed);
      blob->sY[i] = -blob->sY[i];
      blob->y[i]  = (float)rows - 1.01f;
    }
  }
  SEGMENT.blur(SEGMENT.custom1>>2);

  if (SEGENV.step < millis()) SEGENV.step = millis() + 2000; // change colors every 2 seconds

  return FRAMETIME;
}
#undef MAX_BLOBS
static const char _data_FX_MODE_2DBLOBS[] PROGMEM = "Blobs@!,# blobs,Blur;!;!;2;c1=8";


////////////////////////////
//     2D Scrolling text  //
////////////////////////////
uint16_t mode_2Dscrollingtext(void) {
  if (!strip.isMatrix) return mode_static(); // not a 2D set-up

  const uint16_t cols = SEGMENT.virtualWidth();
  const uint16_t rows = SEGMENT.virtualHeight();

  int letterWidth;
  int letterHeight;
  switch (map(SEGMENT.custom2, 0, 255, 1, 5)) {
    default:
    case 1: letterWidth = 4; letterHeight =  6; break;
    case 2: letterWidth = 5; letterHeight =  8; break;
    case 3: letterWidth = 6; letterHeight =  8; break;
    case 4: letterWidth = 7; letterHeight =  9; break;
    case 5: letterWidth = 5; letterHeight = 12; break;
  }
  const int yoffset = map(SEGMENT.intensity, 0, 255, -rows/2, rows/2) + (rows-letterHeight)/2;
  char text[33] = {'\0'};
  unsigned maxLen = (SEGMENT.name) ? min(32, (int)strlen(SEGMENT.name)) : 0;  // WLEDMM make it robust against too long segment names
  if (SEGMENT.name) for (size_t i=0,j=0; i<maxLen; i++) if (SEGMENT.name[i]>31 && SEGMENT.name[i]<128) text[j++] = SEGMENT.name[i];

  if (!strlen(text) || !strncmp_P(text,PSTR("#F"),2) || !strncmp_P(text,PSTR("#P"),2) || !strncmp_P(text,PSTR("#DATE"),5) || !strncmp_P(text,PSTR("#DDMM"),5) || !strncmp_P(text,PSTR("#MMDD"),5) || !strncmp_P(text,PSTR("#TIME"),5) || !strncmp_P(text,PSTR("#HHMM"),5)) { // fallback if empty segment name: display date and time
    char sec[5];
    byte AmPmHour = hour(localTime);
    boolean isitAM = true;
    if (useAMPM) {
      if (AmPmHour > 11) { AmPmHour -= 12; isitAM = false; }
      if (AmPmHour == 0) { AmPmHour  = 12; }
    }
    if (useAMPM) sprintf_P(sec, PSTR(" %2s"), (isitAM ? "AM" : "PM"));
    else         sprintf_P(sec, PSTR(":%02d"), second(localTime));
    if      (!strncmp_P(text,PSTR("#DATE"),5)) sprintf_P(text, PSTR("%d.%d.%d"), day(localTime), month(localTime), year(localTime));
    else if (!strncmp_P(text,PSTR("#DDMM"),5)) sprintf_P(text, PSTR("%d.%d"), day(localTime), month(localTime));
    else if (!strncmp_P(text,PSTR("#MMDD"),5)) sprintf_P(text, PSTR("%d/%d"), month(localTime), day(localTime));
    else if (!strncmp_P(text,PSTR("#TIME"),5)) sprintf_P(text, PSTR("%2d:%02d%s"), AmPmHour, minute(localTime), sec);
    else if (!strncmp_P(text,PSTR("#HHMM"),5)) sprintf_P(text, PSTR("%2d:%02d"), AmPmHour, minute(localTime));
    else if (!strncmp_P(text,PSTR("#FPS"),4)) sprintf_P(text, PSTR("%2d"), (int) strip.getFps());                     // WLEDMM
    else if (!strncmp_P(text,PSTR("#POW"),4)) sprintf_P(text, PSTR("%3.2fA"), float(strip.currentMilliamps)/1000.0f); // WLEDMM
    else sprintf_P(text, PSTR("%s %d, %d %2d:%02d%s"), monthShortStr(month(localTime)), day(localTime), year(localTime), AmPmHour, minute(localTime), sec);
  }
  const int numberOfLetters = strlen(text);

  if (SEGENV.step < millis()) {
    if ((numberOfLetters * letterWidth) > cols) ++SEGENV.aux0 %= (numberOfLetters * letterWidth) + cols;      // offset
    else                                          SEGENV.aux0  = (cols + (numberOfLetters * letterWidth))/2;
    ++SEGENV.aux1 &= 0xFF; // color shift
    SEGENV.step = millis() + map(SEGMENT.speed, 0, 255, 10*FRAMETIME_FIXED, 2*FRAMETIME_FIXED);
    if (!SEGMENT.check2) {
      for (int y = 0; y < rows; y++) for (int x = 0; x < cols; x++ )
        SEGMENT.blendPixelColorXY(x, y, SEGCOLOR(1), 255 - (SEGMENT.custom1>>1));
    }
  }
  for (int i = 0; i < numberOfLetters; i++) {
    if (int(cols) - int(SEGENV.aux0) + letterWidth*(i+1) < 0) continue; // don't draw characters off-screen
    uint32_t col1 = SEGMENT.color_from_palette(SEGENV.aux1, false, PALETTE_SOLID_WRAP, 0);
    uint32_t col2 = BLACK;
    if (SEGMENT.check1 && SEGMENT.palette == 0) {
      col1 = SEGCOLOR(0);
      col2 = SEGCOLOR(2);
    }
    SEGMENT.drawCharacter(text[i], int(cols) - int(SEGENV.aux0) + letterWidth*i, yoffset, letterWidth, letterHeight, col1, col2);
  }

  return FRAMETIME;
}
static const char _data_FX_MODE_2DSCROLLTEXT[] PROGMEM = "Scrolling Text@!,Y Offset,Trail,Font size,,Gradient,Overlay;!,!,Gradient;!;2;ix=128,c1=0,rev=0,mi=0,rY=0,mY=0";


////////////////////////////
//     2D Drift Rose      //
////////////////////////////
//// Drift Rose by stepko (c)2021 [https://editor.soulmatelights.com/gallery/1369-drift-rose-pattern], adapted by Blaz Kristan (AKA blazoncek)
uint16_t mode_2Ddriftrose(void) {
  if (!strip.isMatrix) return mode_static(); // not a 2D set-up

  const uint16_t cols = SEGMENT.virtualWidth();
  const uint16_t rows = SEGMENT.virtualHeight();

  const float CX = (cols-cols%2)/2.f - .5f;
  const float CY = (rows-rows%2)/2.f - .5f;
  const float L = min(cols, rows) / 2.f;

  if (SEGENV.call == 0) {
    SEGMENT.setUpLeds();
    SEGMENT.fill(BLACK);
  }

  SEGMENT.fadeToBlackBy(32+(SEGMENT.speed>>3));
  for (size_t i = 1; i < 37; i++) {
    uint32_t x = (CX + (sin_t(radians(i * 10)) * (beatsin8(i, 0, L*2)-L))) * 255.f;
    uint32_t y = (CY + (cos_t(radians(i * 10)) * (beatsin8(i, 0, L*2)-L))) * 255.f;
    SEGMENT.wu_pixel(x, y, CHSV(i * 10, 255, 255));
  }
  SEGMENT.blur((SEGMENT.intensity>>4)+1);

  return FRAMETIME;
}
static const char _data_FX_MODE_2DDRIFTROSE[] PROGMEM = "Drift Rose@Fade,Blur;;;2";

#endif // WLED_DISABLE_2D


///////////////////////////////////////////////////////////////////////////////
/********************     audio enhanced routines     ************************/
///////////////////////////////////////////////////////////////////////////////


/* use the following code to pass AudioReactive usermod variables to effect

  uint8_t  *binNum = (uint8_t*)&SEGENV.aux1, *maxVol = (uint8_t*)(&SEGENV.aux1+1); // just in case assignment
  bool      samplePeak = false;
  float     FFT_MajorPeak = 1.0;
  uint8_t  *fftResult = nullptr;
  float    *fftBin = nullptr;
  um_data_t *um_data;
  if (usermods.getUMData(&um_data, USERMOD_ID_AUDIOREACTIVE)) {
    volumeSmth    = *(float*)   um_data->u_data[0];
    volumeRaw     = *(int16_t*) um_data->u_data[1];
    fftResult     =  (uint8_t*) um_data->u_data[2];
    samplePeak    = *(uint8_t*) um_data->u_data[3];
    FFT_MajorPeak = *(float*)   um_data->u_data[4];
    my_magnitude  = *(float*)   um_data->u_data[5];
    maxVol        =  (uint8_t*) um_data->u_data[6];  // requires UI element (SEGMENT.customX?), changes source element
    binNum        =  (uint8_t*) um_data->u_data[7];  // requires UI element (SEGMENT.customX?), changes source element
    FFT_MajPeakSmth= *(float*)  um_data->u_data[8];   // FFT Majorpeak smoothed
    soundPressure  = *(float*)  um_data->u_data[9];  // sound pressure ( = logarithmic scale microphone input). Range 0...255
    agcSensitivity = *(float*)  um_data->u_data[10]; // current AGC gain, scaled to 0...255. use "255.0f - agcSensitivity" to get MIC input level
  } else {
    // add support for no audio data
    um_data = simulateSound(SEGMENT.soundSim);
  }
*/


// a few constants needed for AudioReactive effects

// for 22Khz sampling
#define MIN_FREQUENCY   80             // 80 HZ - due to lower resolution
#define MIN_FREQ_LOG10  1.90309f       // log10(MIN_FREQUENCY) 
#define MIN_FREQ_LOG    4.38202663467f // log(MIN_FREQUENCY) 
#define MAX_FREQUENCY   11025          // sample frequency / 2 (as per Nyquist criterion)
#define MAX_FREQ_LOG10  4.04238f       // log10(MAX_FREQUENCY)
#define MAX_FREQ_LOG    9.30792070f    // log(MAX_FREQUENCY)

// for 20Khz sampling
//#define MAX_FREQUENCY   10240
//#define MAX_FREQ_LOG10  4.0103f

// for 10Khz sampling
//#define MAX_FREQUENCY   5120
//#define MAX_FREQ_LOG10  3.71f


/////////////////////////////////
//     * Ripple Peak           //
/////////////////////////////////
uint16_t mode_ripplepeak(void) {                // * Ripple peak. By Andrew Tuline.
                                                          // This currently has no controls.
  #define maxsteps 16                                     // Case statement wouldn't allow a variable.

  uint16_t maxRipples = 16;
  uint16_t dataSize = sizeof(Ripple) * maxRipples;
  if (!SEGENV.allocateData(dataSize)) return mode_static(); //allocation failed
  Ripple* ripples = reinterpret_cast<Ripple*>(SEGENV.data);

  um_data_t *um_data;
  if (!usermods.getUMData(&um_data, USERMOD_ID_AUDIOREACTIVE)) {
    // add support for no audio
    um_data = simulateSound(SEGMENT.soundSim);
  }
  uint8_t samplePeak    = *(uint8_t*)um_data->u_data[3];
  #ifdef ESP32
  float   FFT_MajorPeak = *(float*)  um_data->u_data[4];
  #endif
  uint8_t *maxVol       =  (uint8_t*)um_data->u_data[6];
  uint8_t *binNum       =  (uint8_t*)um_data->u_data[7];

  // printUmData();

  if (SEGENV.call == 0) {
    SEGMENT.setUpLeds();
    SEGENV.aux0 = 255;
    SEGMENT.custom1 = *binNum;
    SEGMENT.custom2 = *maxVol * 2;
  }
  if (SEGMENT.custom1 < 1) SEGMENT.custom1 = 1;   // WLEDMM prevent stupid settings for bin
<<<<<<< HEAD
  if (SEGMENT.custom2 < 48) SEGMENT.custom2 = 48; // WLEDMM prevent stupid settings for maxVol (below 24 = noise)
=======
  if (SEGMENT.custom2 < 24) SEGMENT.custom2 = 24; // WLEDMM prevent stupid settings for maxVol (below 24 = noise)
>>>>>>> 72b79608

  *binNum = SEGMENT.custom1;                              // Select a bin.
  *maxVol = SEGMENT.custom2 / 2;                          // Our volume comparator.

  //SEGMENT.fade_out(240);                                  // Lower frame rate means less effective fading than FastLED
  //SEGMENT.fade_out(240);
  SEGMENT.fade_out(224);  // should be the same as 240 applied twice

  for (int i = 0; i < SEGMENT.intensity/16; i++) {   // Limit the number of ripples.
    if (samplePeak) ripples[i].state = 255;

    switch (ripples[i].state) {
      case 254:     // Inactive mode
        break;

      case 255:                                           // Initialize ripple variables.
        ripples[i].pos = random16(SEGLEN);
        #ifdef ESP32
          if (FFT_MajorPeak > 1)                          // log10(0) is "forbidden" (throws exception)
          //ripples[i].color = (int)(log10f(FFT_MajorPeak)*128);  // not to self: buggy !!
          ripples[i].color = (int)(logf(FFT_MajorPeak)*32.0f);  // works up to 10025 hz
          else ripples[i].color = 0;
        #else
          ripples[i].color = random8();
        #endif
        ripples[i].state = 0;
        break;

      case 0:
        SEGMENT.setPixelColor(ripples[i].pos, color_blend(SEGCOLOR(1), SEGMENT.color_from_palette(ripples[i].color, false, PALETTE_SOLID_WRAP, 0), SEGENV.aux0));
        ripples[i].state++;
        break;

      case maxsteps:                                      // At the end of the ripples. 254 is an inactive mode.
        ripples[i].state = 254;
        break;

      default:                                            // Middle of the ripples.
        SEGMENT.setPixelColor((ripples[i].pos + ripples[i].state + SEGLEN) % SEGLEN, color_blend(SEGCOLOR(1), SEGMENT.color_from_palette(ripples[i].color, false, PALETTE_SOLID_WRAP, 0), SEGENV.aux0/ripples[i].state*2));
        SEGMENT.setPixelColor((ripples[i].pos - ripples[i].state + SEGLEN) % SEGLEN, color_blend(SEGCOLOR(1), SEGMENT.color_from_palette(ripples[i].color, false, PALETTE_SOLID_WRAP, 0), SEGENV.aux0/ripples[i].state*2));
        ripples[i].state++;                               // Next step.
        break;
    } // switch step
  } // for i

  return FRAMETIME;
} // mode_ripplepeak()
static const char _data_FX_MODE_RIPPLEPEAK[] PROGMEM = "Ripple Peak@Fade rate,Max # of ripples,Select bin,Volume (min);!,!;!;1v;c1=8,c2=48,m12=0,si=0"; // Pixel, Beatsin


#ifndef WLED_DISABLE_2D
/////////////////////////
//    * 2D Swirl       //
/////////////////////////
// By: Mark Kriegsman https://gist.github.com/kriegsman/5adca44e14ad025e6d3b , modified by Andrew Tuline
uint16_t mode_2DSwirl(void) {
  if (!strip.isMatrix) return mode_static(); // not a 2D set-up

  const uint16_t cols = SEGMENT.virtualWidth();
  const uint16_t rows = SEGMENT.virtualHeight();

  if (SEGENV.call == 0) {
    SEGMENT.setUpLeds();
    SEGMENT.fill(BLACK);
  }

  const uint8_t borderWidth = 2;

  SEGMENT.blur(SEGMENT.custom1);

  uint8_t  i = beatsin8( 27*SEGMENT.speed/255, borderWidth, cols - borderWidth);
  uint8_t  j = beatsin8( 41*SEGMENT.speed/255, borderWidth, rows - borderWidth);
  uint8_t ni = (cols - 1) - i;
  uint8_t nj = (cols - 1) - j;
  uint16_t ms = millis();

  um_data_t *um_data;
  if (!usermods.getUMData(&um_data, USERMOD_ID_AUDIOREACTIVE)) {
    // add support for no audio
    um_data = simulateSound(SEGMENT.soundSim);
  }
  float   volumeSmth  = *(float*)   um_data->u_data[0]; //ewowi: use instead of sampleAvg???
  int16_t volumeRaw   = *(int16_t*) um_data->u_data[1];

  // printUmData();

  SEGMENT.addPixelColorXY( i, j, ColorFromPalette(SEGPALETTE, (ms / 11 + volumeSmth*4), volumeRaw * SEGMENT.intensity / 64, LINEARBLEND)); //CHSV( ms / 11, 200, 255);
  SEGMENT.addPixelColorXY( j, i, ColorFromPalette(SEGPALETTE, (ms / 13 + volumeSmth*4), volumeRaw * SEGMENT.intensity / 64, LINEARBLEND)); //CHSV( ms / 13, 200, 255);
  SEGMENT.addPixelColorXY(ni,nj, ColorFromPalette(SEGPALETTE, (ms / 17 + volumeSmth*4), volumeRaw * SEGMENT.intensity / 64, LINEARBLEND)); //CHSV( ms / 17, 200, 255);
  SEGMENT.addPixelColorXY(nj,ni, ColorFromPalette(SEGPALETTE, (ms / 29 + volumeSmth*4), volumeRaw * SEGMENT.intensity / 64, LINEARBLEND)); //CHSV( ms / 29, 200, 255);
  SEGMENT.addPixelColorXY( i,nj, ColorFromPalette(SEGPALETTE, (ms / 37 + volumeSmth*4), volumeRaw * SEGMENT.intensity / 64, LINEARBLEND)); //CHSV( ms / 37, 200, 255);
  SEGMENT.addPixelColorXY(ni, j, ColorFromPalette(SEGPALETTE, (ms / 41 + volumeSmth*4), volumeRaw * SEGMENT.intensity / 64, LINEARBLEND)); //CHSV( ms / 41, 200, 255);

  return FRAMETIME;
} // mode_2DSwirl()
static const char _data_FX_MODE_2DSWIRL[] PROGMEM = "Swirl@!,Sensitivity,Blur;,Bg Swirl;!;2v;ix=64,si=0"; // Beatsin // TODO: color 1 unused?


/////////////////////////
//    * 2D Waverly     //
/////////////////////////
// By: Stepko, https://editor.soulmatelights.com/gallery/652-wave , modified by Andrew Tuline
uint16_t mode_2DWaverly(void) {
  if (!strip.isMatrix) return mode_static(); // not a 2D set-up

  const uint16_t cols = SEGMENT.virtualWidth();
  const uint16_t rows = SEGMENT.virtualHeight();

  if (SEGENV.call == 0) {
    SEGMENT.setUpLeds();
    SEGMENT.fill(BLACK);
  }

  um_data_t *um_data;
  if (!usermods.getUMData(&um_data, USERMOD_ID_AUDIOREACTIVE)) {
    // add support for no audio
    um_data = simulateSound(SEGMENT.soundSim);
  }
  float   volumeSmth  = *(float*)   um_data->u_data[0];
  float soundPressure = *(float*)   um_data->u_data[9];
  float agcSensitivity= *(float*)   um_data->u_data[10];

  SEGMENT.fadeToBlackBy(SEGMENT.speed);
  if (SEGENV.check3 && SEGENV.check2) SEGENV.check2 = false;                 // only one of the two at any time
  if ((SEGENV.check2) && (volumeSmth > 0.5f)) volumeSmth = soundPressure;    // show sound pressure instead of volume
  if (SEGENV.check3) volumeSmth = 255.0 - agcSensitivity;                    // show AGC level instead of volume

  long t = millis() / 2;
  for (int i = 0; i < cols; i++) {
    uint16_t thisVal = volumeSmth*SEGMENT.intensity/64 * inoise8(i * 45 , t , t)/64;      // WLEDMM back to SR code
    uint16_t thisMax = map(thisVal, 0, 512, 0, rows);

    for (int j = 0; j < thisMax; j++) {
      if (!SEGENV.check1)
        SEGMENT.addPixelColorXY(i, j, ColorFromPalette(SEGPALETTE, map(j, 0, thisMax, 250, 0), 255, LINEARBLEND));
      SEGMENT.addPixelColorXY((cols - 1) - i, (rows - 1) - j, ColorFromPalette(SEGPALETTE, map(j, 0, thisMax, 250, 0), 255, LINEARBLEND));
    }
  }
  SEGMENT.blur(16);

  return FRAMETIME;
} // mode_2DWaverly()
static const char _data_FX_MODE_2DWAVERLY[] PROGMEM = "Waverly ☾@Amplification,Sensitivity,,,,No Clouds,Sound Pressure,AGC debug;;!;2v;ix=64,si=0"; // Beatsin

#endif // WLED_DISABLE_2D

// float version of map()
static float mapf(float x, float in_min, float in_max, float out_min, float out_max){
  return (x - in_min) * (out_max - out_min) / (in_max - in_min) + out_min;
}

// Gravity struct requited for GRAV* effects
typedef struct Gravity {
  int    topLED;
  int    gravityCounter;
} gravity;

///////////////////////
//   * GRAVCENTER    //
///////////////////////
uint16_t mode_gravcenter(void) {                // Gravcenter. By Andrew Tuline.

  const uint16_t dataSize = sizeof(gravity);
  if (!SEGENV.allocateData(dataSize)) return mode_static(); //allocation failed
  Gravity* gravcen = reinterpret_cast<Gravity*>(SEGENV.data);

  um_data_t *um_data;
  if (!usermods.getUMData(&um_data, USERMOD_ID_AUDIOREACTIVE)) {
    // add support for no audio
    um_data = simulateSound(SEGMENT.soundSim);
  }
  float   volumeSmth  = *(float*)  um_data->u_data[0];

  //SEGMENT.fade_out(240);
  SEGMENT.fade_out(251);  // 30%

  float segmentSampleAvg = volumeSmth * (float)SEGMENT.intensity / 255.0f;
  segmentSampleAvg *= 0.125; // divide by 8, to compensate for later "sensitivty" upscaling

  float mySampleAvg = mapf(segmentSampleAvg*2.0, 0, 32, 0, (float)SEGLEN/2.0); // map to pixels available in current segment
  uint16_t tempsamp = constrain(mySampleAvg, 0, SEGLEN/2);     // Keep the sample from overflowing.
  uint8_t gravity = 8 - SEGMENT.speed/32;

  for (int i=0; i<tempsamp; i++) {
    uint8_t index = inoise8(i*segmentSampleAvg+millis(), 5000+i*segmentSampleAvg);
    SEGMENT.setPixelColor(i+SEGLEN/2, color_blend(SEGCOLOR(1), SEGMENT.color_from_palette(index, false, PALETTE_SOLID_WRAP, 0), segmentSampleAvg*8));
    SEGMENT.setPixelColor(SEGLEN/2-i-1, color_blend(SEGCOLOR(1), SEGMENT.color_from_palette(index, false, PALETTE_SOLID_WRAP, 0), segmentSampleAvg*8));
  }

  if (tempsamp >= gravcen->topLED)
    gravcen->topLED = tempsamp-1;
  else if (gravcen->gravityCounter % gravity == 0)
    gravcen->topLED--;

  if (gravcen->topLED >= 0) {
    SEGMENT.setPixelColor(gravcen->topLED+SEGLEN/2, SEGMENT.color_from_palette(millis(), false, PALETTE_SOLID_WRAP, 0));
    SEGMENT.setPixelColor(SEGLEN/2-1-gravcen->topLED, SEGMENT.color_from_palette(millis(), false, PALETTE_SOLID_WRAP, 0));
  }
  gravcen->gravityCounter = (gravcen->gravityCounter + 1) % gravity;

  return FRAMETIME;
} // mode_gravcenter()
static const char _data_FX_MODE_GRAVCENTER[] PROGMEM = "Gravcenter@Rate of fall,Sensitivity;!,!;!;1v;ix=128,m12=2,si=0"; // Arc, Beatsin


///////////////////////
//   * GRAVCENTRIC   //
///////////////////////
uint16_t mode_gravcentric(void) {                     // Gravcentric. By Andrew Tuline.

  uint16_t dataSize = sizeof(gravity);
  if (!SEGENV.allocateData(dataSize)) return mode_static();     //allocation failed
  Gravity* gravcen = reinterpret_cast<Gravity*>(SEGENV.data);

  um_data_t *um_data;
  if (!usermods.getUMData(&um_data, USERMOD_ID_AUDIOREACTIVE)) {
    // add support for no audio
    um_data = simulateSound(SEGMENT.soundSim);
  }
  float   volumeSmth  = *(float*)  um_data->u_data[0];

  // printUmData();

  //SEGMENT.fade_out(240);
  //SEGMENT.fade_out(240); // twice? really?
  SEGMENT.fade_out(253);  // 50%

  float segmentSampleAvg = volumeSmth * (float)SEGMENT.intensity / 255.0;
  segmentSampleAvg *= 0.125f; // divide by 8, to compensate for later "sensitivty" upscaling

  float mySampleAvg = mapf(segmentSampleAvg*2.0, 0.0f, 32.0f, 0.0f, (float)SEGLEN/2.0); // map to pixels availeable in current segment
  int tempsamp = constrain(mySampleAvg, 0, SEGLEN/2);     // Keep the sample from overflowing.
  uint8_t gravity = 8 - SEGMENT.speed/32;

  for (int i=0; i<tempsamp; i++) {
    uint8_t index = segmentSampleAvg*24+millis()/200;
    SEGMENT.setPixelColor(i+SEGLEN/2, SEGMENT.color_from_palette(index, false, PALETTE_SOLID_WRAP, 0));
    SEGMENT.setPixelColor(SEGLEN/2-1-i, SEGMENT.color_from_palette(index, false, PALETTE_SOLID_WRAP, 0));
  }

  if (tempsamp >= gravcen->topLED)
    gravcen->topLED = tempsamp-1;
  else if (gravcen->gravityCounter % gravity == 0)
    gravcen->topLED--;

  if (gravcen->topLED >= 0) {
    SEGMENT.setPixelColor(gravcen->topLED+SEGLEN/2, CRGB::Gray);
    SEGMENT.setPixelColor(SEGLEN/2-1-gravcen->topLED, CRGB::Gray);
  }
  gravcen->gravityCounter = (gravcen->gravityCounter + 1) % gravity;

  return FRAMETIME;
} // mode_gravcentric()
static const char _data_FX_MODE_GRAVCENTRIC[] PROGMEM = "Gravcentric@Rate of fall,Sensitivity;!,!;!;1v;ix=128,m12=3,si=0"; // Corner, Beatsin


///////////////////////
//   * GRAVIMETER    //
///////////////////////
uint16_t mode_gravimeter(void) {                // Gravmeter. By Andrew Tuline.

  uint16_t dataSize = sizeof(gravity);
  if (!SEGENV.allocateData(dataSize)) return mode_static(); //allocation failed
  Gravity* gravcen = reinterpret_cast<Gravity*>(SEGENV.data);

  um_data_t *um_data;
  if (!usermods.getUMData(&um_data, USERMOD_ID_AUDIOREACTIVE)) {
    // add support for no audio
    um_data = simulateSound(SEGMENT.soundSim);
  }
  float   volumeSmth  = *(float*)  um_data->u_data[0];
  // int16_t volumeRaw   = *(int16_t*)um_data->u_data[1]; //WLEDMM: this variable not used here
  float soundPressure = *(float*)  um_data->u_data[9];
  float agcSensitivity= *(float*)  um_data->u_data[10];
  #ifdef SR_DEBUG
  uint8_t samplePeak = *(uint8_t*)um_data->u_data[3];
  #endif

  if (SEGENV.call == 0) {
    SEGMENT.setUpLeds();
    SEGMENT.fill(BLACK);
  }

  float realVolume = volumeSmth;
  if (SEGENV.check3 && SEGENV.check2) SEGENV.check2 = false;  // only one option
  if (SEGENV.check2) volumeSmth = soundPressure;
  if (SEGENV.check3) volumeSmth = 255.0 - agcSensitivity; 

  SEGMENT.fade_out(253);
  float sensGain = (float)(SEGMENT.intensity+2) / 257.0f; // min gain = 1/128
  if (sensGain > 0.5f) sensGain = ((sensGain -0.5f) * 3.0f) +0.5f; // extend upper range to 3x 
  float sensOffset = (SEGMENT.check2 && SEGMENT.intensity > 128) ? (float(SEGMENT.intensity - 128)*0.42f) : 0.0f; // slightly raise lower limit, to show more details (sound pressure only)

  float segmentSampleAvg = (volumeSmth * sensGain) - sensOffset;
  if (segmentSampleAvg < 0) segmentSampleAvg = 0;    // could be <0 due to sensOffset
  segmentSampleAvg *= 0.25f; // divide by 4, to compensate for later "sensitivty" upscaling
  float mySampleAvg = mapf(segmentSampleAvg*2.0f, 0, 64, 0, (SEGLEN-1)); // map to pixels availeable in current segment
  int tempsamp = constrain(mySampleAvg,0,SEGLEN-1);       // Keep the sample from overflowing.
  uint8_t gravity = 8 - SEGMENT.speed/32;

  int blendVal;
  if (SEGENV.check1) blendVal = 255 - roundf((segmentSampleAvg)*6.5f);   // reverse, min 48
  else blendVal = roundf(segmentSampleAvg*8.0f);

  //if ((realVolume > 1) && ((blendVal < 1) || (blendVal > 254))) blendVal = millis() % 192; // provides flickering when overtuned
  //else 
  blendVal = constrain(blendVal, 32, 255);                                                    // and saturation for all
  if (realVolume > 0.85) // hide main "bar" in silence
  for (int i=0; i<tempsamp; i++) {
    uint8_t index = inoise8(i*segmentSampleAvg+millis(), 5000+i*segmentSampleAvg);
    SEGMENT.setPixelColor(i, color_blend(SEGCOLOR(1), SEGMENT.color_from_palette(index, false, PALETTE_SOLID_WRAP, 0), (uint8_t)blendVal));
  }

  if (tempsamp >= gravcen->topLED)
    gravcen->topLED = tempsamp;
  else if (gravcen->gravityCounter % gravity == 0)
    gravcen->topLED--;

  if ((gravcen->topLED > 0) && (SEGMENT.speed < 255)){  // hide top pixel if speed = 255
    if (SEGENV.check2 || SEGENV.check3)
      SEGMENT.setPixelColor(gravcen->topLED, SEGMENT.color_from_palette(max(uint16_t(millis()/16),(uint16_t)2), false, PALETTE_SOLID_WRAP, 0));  // flicker a bit slower
    else
      SEGMENT.setPixelColor(gravcen->topLED, SEGMENT.color_from_palette(max(uint16_t(millis()/2),(uint16_t)2), false, PALETTE_SOLID_WRAP, 0));   // normal flickering
  }
  gravcen->gravityCounter = (gravcen->gravityCounter + 1) % gravity;

#ifdef SR_DEBUG
  // WLEDMM: abuse last 2 pixels for debugging peak detection
  SEGMENT.setPixelColor(SEGLEN-2, (samplePeak > 0) ? GREEN : BLACK);
  if (samplePeak > 0) SEGMENT.setPixelColor(SEGLEN-1, GREEN);
  // WLEDMM end
#endif

  return FRAMETIME;
} // mode_gravimeter()
static const char _data_FX_MODE_GRAVIMETER[] PROGMEM = "Gravimeter ☾@Rate of fall,Sensitivity,,,,Invert Palette,Sound Pressure,AGC debug;!,!;!;1v;ix=128,m12=2,si=0"; // Arc, Beatsin


//////////////////////
//   * JUGGLES      //
//////////////////////
uint16_t mode_juggles(void) {                   // Juggles. By Andrew Tuline.
  um_data_t *um_data;
  if (!usermods.getUMData(&um_data, USERMOD_ID_AUDIOREACTIVE)) {
    // add support for no audio
    um_data = simulateSound(SEGMENT.soundSim);
  }
  float   volumeSmth   = *(float*)  um_data->u_data[0];

  SEGMENT.fade_out(224); // 6.25%
  uint16_t my_sampleAgc = fmax(fmin(volumeSmth, 255.0), 0);

  for (size_t i=0; i<SEGMENT.intensity/32+1U; i++) {
    SEGMENT.setPixelColor(beatsin16(SEGMENT.speed/4+i*2,0,SEGLEN-1), color_blend(SEGCOLOR(1), SEGMENT.color_from_palette(millis()/4+i*2, false, PALETTE_SOLID_WRAP, 0), my_sampleAgc));
  }

  return FRAMETIME;
} // mode_juggles()
static const char _data_FX_MODE_JUGGLES[] PROGMEM = "Juggles@!,# of balls;!,!;!;1v;m12=0,si=0"; // Pixels, Beatsin


//////////////////////
//   * MATRIPIX     //
//////////////////////
uint16_t mode_matripix(void) {                  // Matripix. By Andrew Tuline. With some enhancements by @softhack007
  // even with 1D effect we have to take logic for 2D segments for allocation as fill_solid() fills whole segment

  um_data_t *um_data;
  if (!usermods.getUMData(&um_data, USERMOD_ID_AUDIOREACTIVE)) {
    // add support for no audio
    um_data = simulateSound(SEGMENT.soundSim);
  }
  int16_t volumeRaw    = *(int16_t*)um_data->u_data[1];
  float volumeSmth     = *(float*)  um_data->u_data[0];
  float soundPressure  = *(float*)  um_data->u_data[9];
  float FFT_MajorPeak  = *(float*)  um_data->u_data[8]; // 8 = smooth 4=normal

  if (SEGENV.call == 0) {
    SEGMENT.setUpLeds();
    SEGMENT.fill(BLACK);
  }

  uint8_t secondHand = micros()/(256-SEGMENT.speed)/500 % 16;
  if((SEGMENT.speed > 254) || (SEGENV.aux0 != secondHand)) {   // WLEDMM allow run run at full speed
    SEGENV.aux0 = secondHand;

    float rawPixel = (float)volumeRaw;
    if (SEGENV.check2) rawPixel = soundPressure;     // WLEDMM use Sound Pressure
    if ((volumeSmth < 1.0f) || (rawPixel < 1)) rawPixel = 0;
    rawPixel = rawPixel*rawPixel / 256.0f;           // WLEDMM square scaling to emphasize peaks

    float pixOffset = 0;
    if (SEGMENT.check2 && SEGMENT.intensity > 159) pixOffset = float(SEGMENT.intensity - 160) * 0.45f; // slightly raise lower limit, to show more details (sound pressure only)
    rawPixel -= pixOffset; if (rawPixel < 0) rawPixel = 0;

    unsigned pixBri = (unsigned)rawPixel * (unsigned)(SEGMENT.intensity+1) / 160;
    for (int i = 0; i < SEGLEN-1; i++) SEGMENT.setPixelColor(i, SEGMENT.getPixelColor(i+1)); // shift left

    if (!SEGENV.check1) {
      // classic mode: Use Volume for colors 
      SEGMENT.setPixelColor(SEGLEN-1, color_blend(SEGCOLOR(1), SEGMENT.color_from_palette(millis()/10, false, PALETTE_SOLID_WRAP, 0), pixBri));
    } else {
      // Frequency Colors: select palette entry based on log(MajorPeak)
      int16_t palLocn = (volumeSmth > 0.5f) ? 255 : 0;
      if((volumeSmth > 0.5f) && (FFT_MajorPeak > MIN_FREQUENCY) && (FFT_MajorPeak < MAX_FREQUENCY)) { 
        palLocn = (logf(FFT_MajorPeak) - MIN_FREQ_LOG) * (255.0f/(MAX_FREQ_LOG - MIN_FREQ_LOG)) *1.1f;   // Scale log frequency values to the 255 colour index. "* 1.1" for some overshoot
        if (palLocn < 0) palLocn = 0; // just to be safe
      }
      SEGMENT.setPixelColor(SEGLEN-1, color_blend(SEGCOLOR(1), SEGMENT.color_from_palette((uint16_t)palLocn, false, PALETTE_SOLID_WRAP, 0), pixBri));
    }
  }

  return FRAMETIME;
} // mode_matripix()
static const char _data_FX_MODE_MATRIPIX[] PROGMEM = "Matripix ☾@!,Brightness,,,,Frequency Colors,Sound Pressure;!,!;!;1v;ix=96,m12=2,si=1"; //,rev=1,mi=1,rY=1,mY=1 Arc, WeWillRockYou, reverseX


//////////////////////
//   * MIDNOISE     //
//////////////////////
uint16_t mode_midnoise(void) {                  // Midnoise. By Andrew Tuline.
// Changing xdist to SEGENV.aux0 and ydist to SEGENV.aux1.

  um_data_t *um_data;
  if (!usermods.getUMData(&um_data, USERMOD_ID_AUDIOREACTIVE)) {
    // add support for no audio
    um_data = simulateSound(SEGMENT.soundSim);
  }
  float   volumeSmth   = *(float*)  um_data->u_data[0];

  if (SEGENV.call == 0) {
    SEGMENT.setUpLeds();
    SEGMENT.fill(BLACK);
  }
  SEGMENT.fadeToBlackBy(SEGMENT.speed/2);
  //SEGMENT.fade_out(SEGMENT.speed);

  float tmpSound2 = volumeSmth * (float)SEGMENT.intensity / 256.0;  // Too sensitive.
  tmpSound2 *= (float)SEGMENT.intensity / 128.0;              // Reduce sensitity/length.

  int maxLen = mapf(tmpSound2, 0, 127, 0, SEGLEN/2);
  if (maxLen >SEGLEN/2) maxLen = SEGLEN/2;

  for (int i=(SEGLEN/2-maxLen); i<(SEGLEN/2+maxLen); i++) {
    uint8_t index = inoise8(i*volumeSmth+SEGENV.aux0, SEGENV.aux1+i*volumeSmth);  // Get a value from the noise function. I'm using both x and y axis.
    SEGMENT.setPixelColor(i, SEGMENT.color_from_palette(index, false, PALETTE_SOLID_WRAP, 0));
  }

  SEGENV.aux0=SEGENV.aux0+beatsin8(5,0,10);
  SEGENV.aux1=SEGENV.aux1+beatsin8(4,0,10);

  return FRAMETIME;
} // mode_midnoise()
static const char _data_FX_MODE_MIDNOISE[] PROGMEM = "Midnoise@Fade rate,Max. length;!,!;!;1v;sx=206,ix=128,m12=1,si=0"; // Bar, Beatsin


//////////////////////
//   * NOISEFIRE    //
//////////////////////
// I am the god of hellfire. . . Volume (only) reactive fire routine. Oh, look how short this is.
uint16_t mode_noisefire(void) {                 // Noisefire. By Andrew Tuline.
  CRGBPalette16 myPal = CRGBPalette16(CHSV(0,255,2),    CHSV(0,255,4),    CHSV(0,255,8), CHSV(0, 255, 8),  // Fire palette definition. Lower value = darker.
                                      CHSV(0, 255, 16), CRGB::Red,        CRGB::Red,     CRGB::Red,
                                      CRGB::DarkOrange, CRGB::DarkOrange, CRGB::Orange,  CRGB::Orange,
                                      CRGB::Yellow,     CRGB::Orange,     CRGB::Yellow,  CRGB::Yellow);

  um_data_t *um_data;
  if (!usermods.getUMData(&um_data, USERMOD_ID_AUDIOREACTIVE)) {
    // add support for no audio
    um_data = simulateSound(SEGMENT.soundSim);
  }
  float   volumeSmth   = *(float*)  um_data->u_data[0];

  if (SEGENV.call == 0) SEGMENT.fill(BLACK);

  for (int i = 0; i < SEGLEN; i++) {
    uint16_t index = inoise8(i*SEGMENT.speed/64,millis()*SEGMENT.speed/64*SEGLEN/255);  // X location is constant, but we move along the Y at the rate of millis(). By Andrew Tuline.
    index = (255 - i*256/SEGLEN) * index/(256-SEGMENT.intensity);                       // Now we need to scale index so that it gets blacker as we get close to one of the ends.
                                                                                        // This is a simple y=mx+b equation that's been scaled. index/128 is another scaling.

    CRGB color = ColorFromPalette(myPal, index, volumeSmth*2, LINEARBLEND);     // Use the my own palette.
    SEGMENT.setPixelColor(i, color);
  }

  return FRAMETIME;
} // mode_noisefire()
static const char _data_FX_MODE_NOISEFIRE[] PROGMEM = "Noisefire@!,!;;;1v;m12=2,si=0"; // Arc, Beatsin


///////////////////////
//   * Noisemeter    //
///////////////////////
uint16_t mode_noisemeter(void) {                // Noisemeter. By Andrew Tuline.

  um_data_t *um_data;
  if (!usermods.getUMData(&um_data, USERMOD_ID_AUDIOREACTIVE)) {
    // add support for no audio
    um_data = simulateSound(SEGMENT.soundSim);
  }
  float   volumeSmth   = *(float*)  um_data->u_data[0];
  int16_t volumeRaw    = *(int16_t*)um_data->u_data[1];

  //uint8_t fadeRate = map(SEGMENT.speed,0,255,224,255);
  uint8_t fadeRate = map(SEGMENT.speed,0,255,200,254);
  SEGMENT.fade_out(fadeRate);

  float tmpSound2 = volumeRaw * 2.0 * (float)SEGMENT.intensity / 255.0;
  int maxLen = mapf(tmpSound2, 0, 255, 0, SEGLEN); // map to pixels availeable in current segment              // Still a bit too sensitive.
  if (maxLen <0) maxLen = 0;
  if (maxLen >SEGLEN) maxLen = SEGLEN;

  for (int i=0; i<maxLen; i++) {                                    // The louder the sound, the wider the soundbar. By Andrew Tuline.
    uint8_t index = inoise8(i*volumeSmth+SEGENV.aux0, SEGENV.aux1+i*volumeSmth);  // Get a value from the noise function. I'm using both x and y axis.
    SEGMENT.setPixelColor(i, SEGMENT.color_from_palette(index, false, PALETTE_SOLID_WRAP, 0));
  }

  SEGENV.aux0+=beatsin8(5,0,10);
  SEGENV.aux1+=beatsin8(4,0,10);

  return FRAMETIME;
} // mode_noisemeter()
static const char _data_FX_MODE_NOISEMETER[] PROGMEM = "Noisemeter@Fade rate,Width;!,!;!;1v;;sx=248,ix=128,m12=2,si=0"; // Arc, Beatsin


//////////////////////
//   * PIXELWAVE    //
//////////////////////
uint16_t mode_pixelwave(void) {                 // Pixelwave. By Andrew Tuline.
  // even with 1D effect we have to take logic for 2D segments for allocation as fill_solid() fills whole segment

  if (SEGENV.call == 0) {
    SEGMENT.setUpLeds();
    SEGMENT.fill(BLACK);
  }

  um_data_t *um_data;
  if (!usermods.getUMData(&um_data, USERMOD_ID_AUDIOREACTIVE)) {
    // add support for no audio
    um_data = simulateSound(SEGMENT.soundSim);
  }
  int16_t volumeRaw    = *(int16_t*)um_data->u_data[1];

  uint8_t secondHand = micros()/(256-SEGMENT.speed)/500+1 % 16;
  if((SEGMENT.speed > 254) || (SEGENV.aux0 != secondHand)) {   // WLEDMM allow run run at full speed
    SEGENV.aux0 = secondHand;

    float rawPixel = (float)volumeRaw;
    rawPixel = rawPixel*rawPixel / 256.0f;  // WLEDMM square scaling to emphasize peaks
    int pixBri = rawPixel * (SEGMENT.intensity+1) / 96;

    SEGMENT.setPixelColor(SEGLEN/2, color_blend(SEGCOLOR(1), SEGMENT.color_from_palette(millis()/5, false, PALETTE_SOLID_WRAP, 0), pixBri));
    for (int i = SEGLEN - 1; i > SEGLEN/2; i--)   SEGMENT.setPixelColor(i, SEGMENT.getPixelColor(i-1)); //move to the left
    for (int i = 0; i < SEGLEN/2; i++)            SEGMENT.setPixelColor(i, SEGMENT.getPixelColor(i+1)); // move to the right
  }

  return FRAMETIME;
} // mode_pixelwave()
static const char _data_FX_MODE_PIXELWAVE[] PROGMEM = "Pixelwave@!,Sensitivity;!,!;!;1v;ix=64,m12=2,si=0"; // Arc, Beatsin


//////////////////////
//   * PLASMOID     //
//////////////////////
typedef struct Plasphase {
  int16_t    thisphase;
  int16_t    thatphase;
} plasphase;

uint16_t mode_plasmoid(void) {                  // Plasmoid. By Andrew Tuline.
  // even with 1D effect we have to take logic for 2D segments for allocation as fill_solid() fills whole segment
  if (!SEGENV.allocateData(sizeof(plasphase))) return mode_static(); //allocation failed
  Plasphase* plasmoip = reinterpret_cast<Plasphase*>(SEGENV.data);

  um_data_t *um_data;
  if (!usermods.getUMData(&um_data, USERMOD_ID_AUDIOREACTIVE)) {
    // add support for no audio
    um_data = simulateSound(SEGMENT.soundSim);
  }
  float   volumeSmth   = *(float*)  um_data->u_data[0];

  if (SEGENV.call == 0) {
    SEGMENT.setUpLeds();
    SEGMENT.fill(BLACK);
  }
  //SEGMENT.fadeToBlackBy(32);
  SEGMENT.fadeToBlackBy(48);
  
  plasmoip->thisphase += beatsin8(6,-4,4);                          // You can change direction and speed individually.
  plasmoip->thatphase += beatsin8(7,-4,4);                          // Two phase values to make a complex pattern. By Andrew Tuline.

  for (int i = 0; i < SEGLEN; i++) {                          // For each of the LED's in the strand, set a brightness based on a wave as follows.
    // updated, similar to "plasma" effect - softhack007
    uint8_t thisbright = cubicwave8(((i*(1 + (3*SEGMENT.speed/32)))+plasmoip->thisphase) & 0xFF)/2;
    thisbright += cos8(((i*(97 +(5*SEGMENT.speed/32)))+plasmoip->thatphase) & 0xFF)/2; // Let's munge the brightness a bit and animate it all with the phases.

    uint8_t colorIndex=thisbright;
    if (volumeSmth * SEGMENT.intensity / 64 < thisbright) {thisbright = 0;}

    SEGMENT.addPixelColor(i, color_blend(SEGCOLOR(1), SEGMENT.color_from_palette(colorIndex, false, PALETTE_SOLID_WRAP, 0), thisbright));
  }

  return FRAMETIME;
} // mode_plasmoid()
static const char _data_FX_MODE_PLASMOID[] PROGMEM = "Plasmoid@Phase,# of pixels;!,!;!;1v;sx=128,ix=80,pal=8,m12=0,si=0"; // Pixels, Beatsin, Lava Palette


///////////////////////
//   * PUDDLEPEAK    //
///////////////////////
// Andrew's crappy peak detector. If I were 40+ years younger, I'd learn signal processing.
uint16_t mode_puddlepeak(void) {                // Puddlepeak. By Andrew Tuline.

  uint16_t size = 0;
  uint8_t fadeVal = map(SEGMENT.speed,0,255, 224, 254);
  uint16_t pos = random(SEGLEN);                          // Set a random starting position.

  um_data_t *um_data;
  if (!usermods.getUMData(&um_data, USERMOD_ID_AUDIOREACTIVE)) {
    // add support for no audio
    um_data = simulateSound(SEGMENT.soundSim);
  }
  uint8_t samplePeak = *(uint8_t*)um_data->u_data[3];
  uint8_t *maxVol    =  (uint8_t*)um_data->u_data[6];
  uint8_t *binNum    =  (uint8_t*)um_data->u_data[7];
  float   volumeSmth   = *(float*)  um_data->u_data[0];

  if (SEGENV.call == 0) {
    SEGMENT.custom1 = *binNum;
    SEGMENT.custom2 = *maxVol * 2;
  }
  if (SEGMENT.custom1 < 1) SEGMENT.custom1 = 1;   // WLEDMM prevent stupid settings for bin
<<<<<<< HEAD
  if (SEGMENT.custom2 < 48) SEGMENT.custom2 = 48; // WLEDMM prevent stupid settings for maxVol (below 24 = noise)
=======
  if (SEGMENT.custom2 < 24) SEGMENT.custom2 = 24; // WLEDMM prevent stupid settings for maxVol (below 24 = noise)
>>>>>>> 72b79608

  *binNum = SEGMENT.custom1;                              // Select a bin.
  *maxVol = SEGMENT.custom2 / 2;                          // Our volume comparator.

  SEGMENT.fade_out(fadeVal);

  if (samplePeak == 1) {
    size = volumeSmth * SEGMENT.intensity /256 /4 + 1;    // Determine size of the flash based on the volume.
    if (pos+size>= SEGLEN) size = SEGLEN - pos;
  }

  for (int i=0; i<size; i++) {                            // Flash the LED's.
    SEGMENT.setPixelColor(pos+i, SEGMENT.color_from_palette(millis(), false, PALETTE_SOLID_WRAP, 0));
  }

  return FRAMETIME;
} // mode_puddlepeak()
static const char _data_FX_MODE_PUDDLEPEAK[] PROGMEM = "Puddlepeak@Fade rate,Puddle size,Select bin,Volume (min);!,!;!;1v;c1=8,c2=48,m12=0,si=0"; // Pixels, Beatsin


//////////////////////
//   * PUDDLES      //
//////////////////////
uint16_t mode_puddles(void) {                   // Puddles. By Andrew Tuline.
  uint16_t size = 0;
  uint8_t fadeVal = map(SEGMENT.speed, 0, 255, 224, 254);
  uint16_t pos = random16(SEGLEN);                        // Set a random starting position.

  SEGMENT.fade_out(fadeVal);

  um_data_t *um_data;
  if (!usermods.getUMData(&um_data, USERMOD_ID_AUDIOREACTIVE)) {
    // add support for no audio
    um_data = simulateSound(SEGMENT.soundSim);
  }
  int16_t volumeRaw    = *(int16_t*)um_data->u_data[1];

  if (volumeRaw > 1) {
    size = volumeRaw * SEGMENT.intensity /256 /8 + 1;        // Determine size of the flash based on the volume.
    if (pos+size >= SEGLEN) size = SEGLEN - pos;
  }

  for (int i=0; i<size; i++) {                          // Flash the LED's.
    SEGMENT.setPixelColor(pos+i, SEGMENT.color_from_palette(millis(), false, PALETTE_SOLID_WRAP, 0));
  }

  return FRAMETIME;
} // mode_puddles()
static const char _data_FX_MODE_PUDDLES[] PROGMEM = "Puddles@Fade rate,Puddle size;!,!;!;1v;m12=0,si=0"; // Pixels, Beatsin


//////////////////////
//     * PIXELS     //
//////////////////////
uint16_t mode_pixels(void) {                    // Pixels. By Andrew Tuline.

  if (!SEGENV.allocateData(32*sizeof(uint8_t))) return mode_static(); //allocation failed
  uint8_t *myVals = reinterpret_cast<uint8_t*>(SEGENV.data); // Used to store a pile of samples because WLED frame rate and WLED sample rate are not synchronized. Frame rate is too low.

  um_data_t *um_data;
  if (!usermods.getUMData(&um_data, USERMOD_ID_AUDIOREACTIVE)) {
    um_data = simulateSound(SEGMENT.soundSim);
  }
  float   volumeSmth   = *(float*)  um_data->u_data[0];

  myVals[millis()%32] = volumeSmth;    // filling values semi randomly

  SEGMENT.fade_out(64+(SEGMENT.speed>>1));

  for (int i=0; i <SEGMENT.intensity/8; i++) {
    uint16_t segLoc = random16(SEGLEN);                    // 16 bit for larger strands of LED's.
    SEGMENT.setPixelColor(segLoc, color_blend(SEGCOLOR(1), SEGMENT.color_from_palette(myVals[i%32]+i*4, false, PALETTE_SOLID_WRAP, 0), volumeSmth));
  }

  return FRAMETIME;
} // mode_pixels()
static const char _data_FX_MODE_PIXELS[] PROGMEM = "Pixels@Fade rate,# of pixels;!,!;!;1v;m12=0,si=0"; // Pixels, Beatsin


///////////////////////////////
//     BEGIN FFT ROUTINES    //
///////////////////////////////


//////////////////////
//    ** Blurz      //
//////////////////////
#if 0  // version from upstream 0.14.0
uint16_t mode_blurz(void) {                    // Blurz. By Andrew Tuline.
  // even with 1D effect we have to take logic for 2D segments for allocation as fill_solid() fills whole segment

  um_data_t *um_data;
  if (!usermods.getUMData(&um_data, USERMOD_ID_AUDIOREACTIVE)) {
    // add support for no audio
    um_data = simulateSound(SEGMENT.soundSim);
  }
  uint8_t *fftResult = (uint8_t*)um_data->u_data[2];

  if (SEGENV.call == 0) {
    SEGMENT.fill(BLACK);
    SEGENV.aux0 = 0;
  }

  int fadeoutDelay = (256 - SEGMENT.speed) / 32;
  if ((fadeoutDelay <= 1 ) || ((SEGENV.call % fadeoutDelay) == 0)) SEGMENT.fade_out(SEGMENT.speed);

  SEGENV.step += FRAMETIME;
  if (SEGENV.step > SPEED_FORMULA_L) {
    uint16_t segLoc = random16(SEGLEN);
    SEGMENT.setPixelColor(segLoc, color_blend(SEGCOLOR(1), SEGMENT.color_from_palette(2*fftResult[SEGENV.aux0%16]*240/(SEGLEN-1), false, PALETTE_SOLID_WRAP, 0), 2*fftResult[SEGENV.aux0%16]));
    ++(SEGENV.aux0) %= 16; // make sure it doesn't cross 16

    SEGENV.step = 1;
    SEGMENT.blur(SEGMENT.intensity);
  }

  return FRAMETIME;
} // mode_blurz()
static const char _data_FX_MODE_BLURZ[] PROGMEM = "Blurz@Fade rate,Blur;!,Color mix;!;1f;m12=0,si=0"; // Pixels, Beatsin

#else // original version from SR 0.13, with some enhancements by @softhack007
uint16_t mode_blurz(void) {                    // Blurz. By Andrew Tuline.
                                               // Hint: Looks best with segment brightness set to max (use global brightness to reduce brightness)
  // even with 1D effect we have to take logic for 2D segments for allocation as fill_solid() fills whole segment
  um_data_t *um_data;
  if (!usermods.getUMData(&um_data, USERMOD_ID_AUDIOREACTIVE)) {
    // add support for no audio
    um_data = simulateSound(SEGMENT.soundSim);
  }
  uint8_t *fftResult = (uint8_t*)um_data->u_data[2];
  float volumeSmth   = *(float*)um_data->u_data[0];

  if (SEGENV.call == 0) {
    SEGMENT.setUpLeds(); // not sure if necessary
    SEGMENT.fill(BLACK);
    SEGENV.aux0 = 0;
    SEGENV.aux1 = 65535; // last pixel postion. 65535 = none
    SEGENV.step = 0;  // last pixel color
  }

  int fadeoutDelay = (256 - SEGMENT.speed) / 24;
  if ((fadeoutDelay <= 1 ) || ((SEGENV.call % fadeoutDelay) == 0))
       SEGMENT.fadeToBlackBy(max(SEGMENT.speed, (uint8_t)1));
  else {
    SEGMENT.blur(8 + SEGMENT.intensity/8 + fadeoutDelay*4);
  }
  if ((SEGENV.aux1 < SEGLEN) && (volumeSmth > 1.0f)) SEGMENT.setPixelColor(SEGENV.aux1,SEGENV.step); // "repaint" last pixel after blur

  uint16_t segLoc = random16(SEGLEN);
  unsigned pixColor = 2*fftResult[SEGENV.aux0%16]*240/(SEGLEN-1);                  // WLEDMM avoid uint8 overflow, and preserve pixel parameters for redraw
  unsigned pixIntensity = min((unsigned)(2.0f*fftResult[SEGENV.aux0%16]), 255U);

  if (volumeSmth > 1.0f) {
    SEGMENT.setPixelColor(segLoc, color_blend(SEGCOLOR(1), SEGMENT.color_from_palette((uint16_t)pixColor, false, PALETTE_SOLID_WRAP, 0),(uint8_t)pixIntensity));
    SEGENV.step = SEGMENT.getPixelColor(segLoc);  // remember last color
    SEGENV.aux1 = segLoc;                         // remember last position

    SEGMENT.blur(max(SEGMENT.intensity, (uint8_t)1));
    SEGENV.aux0 ++;
    SEGENV.aux0 %= 16; // make sure it doesn't cross 16
    SEGMENT.setPixelColor(segLoc, color_blend(SEGCOLOR(1), SEGMENT.color_from_palette((uint16_t)pixColor, false, PALETTE_SOLID_WRAP, 0),(uint8_t)pixIntensity)); // repaint center pixel after blur
  } else SEGMENT.blur(max(SEGMENT.intensity, (uint8_t)1));  // silence - just blur it again

  return FRAMETIME_FIXED;
} // mode_blurz()
static const char _data_FX_MODE_BLURZ[] PROGMEM = "Blurz ☾@Fade rate,Blur;!,Color mix;!;1f;sx=48,ix=127,m12=0,si=0"; // Pixels, Beatsin
#endif

/////////////////////////
//   ** DJLight        //
/////////////////////////
uint16_t mode_DJLight(void) {                   // Written by Stefan Petrick, Adapted by Will Tatam.
  const int mid = SEGLEN / 2;

  um_data_t *um_data;
  if (!usermods.getUMData(&um_data, USERMOD_ID_AUDIOREACTIVE)) {
    // add support for no audio
    um_data = simulateSound(SEGMENT.soundSim);
  }
  uint8_t *fftResult = (uint8_t*)um_data->u_data[2];
  float volumeSmth    = *(float*)um_data->u_data[0];

  if (SEGENV.call == 0) {
    SEGMENT.setUpLeds();
    SEGMENT.fill(BLACK);
  }

  uint8_t secondHand = micros()/(256-SEGMENT.speed)/500+1 % 64;
  if((SEGMENT.speed > 254) || (SEGENV.aux0 != secondHand)) {   // WLEDMM allow run run at full speed
    SEGENV.aux0 = secondHand;

    CRGB color = CRGB(0,0,0);
    // color = CRGB(fftResult[15]/2, fftResult[5]/2, fftResult[0]/2);   // formula from 0.13.x (10Khz): R = 3880-5120, G=240-340, B=60-100
    if (!SEGENV.check1) {
      color = CRGB(fftResult[12]/2, fftResult[3]/2, fftResult[1]/2);    // formula for 0.14.x  (22Khz): R = 3015-3704, G=216-301, B=86-129
    } else {
      // candy factory: an attempt to get more colors
      color = CRGB(fftResult[11]/2 + fftResult[12]/4 + fftResult[14]/4, // red  : 2412-3704 + 4479-7106 
                   fftResult[4]/2 + fftResult[3]/4,                     // green: 216-430
                   fftResult[0]/4 + fftResult[1]/4 + fftResult[2]/4);   // blue:  46-216
      if ((color.getLuma() < 96) && (volumeSmth >= 1.5f)) {             // enhance "almost dark" pixels with yellow, based on not-yet-used channels 
        unsigned yello_g = (fftResult[5] + fftResult[6] + fftResult[7]) / 3;
        unsigned yello_r = (fftResult[7] + fftResult[8] + fftResult[9] + fftResult[10]) / 4;
        color.green += (uint8_t) yello_g / 2;
        color.red += (uint8_t) yello_r / 2;
      }
    }

    if (volumeSmth < 1.0f) color = CRGB(0,0,0); // silence = black

    // make colors less "pastel", by turning up color saturation in HSV space
    if (color.getLuma() > 32) {                                      // don't change "dark" pixels
      CHSV hsvColor = rgb2hsv_approximate(color);
      hsvColor.v = min(max(hsvColor.v, (uint8_t)48), (uint8_t)204);  // 48 < brightness < 204
      if (SEGENV.check1)
        hsvColor.s = max(hsvColor.s, (uint8_t)204);                  // candy factory mode: strongly turn up color saturation (> 192)
      else
        hsvColor.s = max(hsvColor.s, (uint8_t)108);                  // normal mode: turn up color saturation to avoid pastels
      color = hsvColor;
    }
    //if (color.getLuma() > 12) color.maximizeBrightness();          // for testing

    //SEGMENT.setPixelColor(mid, color.fadeToBlackBy(map(fftResult[4], 0, 255, 255, 4)));     // 0.13.x  fade -> 180hz-260hz
    uint8_t fadeVal = map(fftResult[3], 0, 255, 255, 4);                                      // 0.14.x  fade -> 216hz-301hz
    if (SEGENV.check1) fadeVal = constrain(fadeVal, 0, 176);  // "candy factory" mode - avoid complete fade-out
    SEGMENT.setPixelColor(mid, color.fadeToBlackBy(fadeVal));

    for (int i = SEGLEN - 1; i > mid; i--)   SEGMENT.setPixelColor(i, SEGMENT.getPixelColor(i-1)); // move to the left
    for (int i = 0; i < mid; i++)            SEGMENT.setPixelColor(i, SEGMENT.getPixelColor(i+1)); // move to the right
  }

  return FRAMETIME;
} // mode_DJLight()
static const char _data_FX_MODE_DJLIGHT[] PROGMEM = "DJ Light@Speed,,,,,Candy Factory;;;1f;m12=2,si=0"; // Arc, Beatsin


////////////////////
//   ** Freqmap   //
////////////////////
uint16_t mode_freqmap(void) {                   // Map FFT_MajorPeak to SEGLEN. Would be better if a higher framerate.
  // Start frequency = 60 Hz and log10(60) = 1.78
  // End frequency = MAX_FREQUENCY in Hz and lo10(MAX_FREQUENCY) = MAX_FREQ_LOG10

  um_data_t *um_data;
  if (!usermods.getUMData(&um_data, USERMOD_ID_AUDIOREACTIVE)) {
    // add support for no audio
    um_data = simulateSound(SEGMENT.soundSim);
  }
  float FFT_MajorPeak = *(float*)um_data->u_data[4];
  float my_magnitude  = *(float*)um_data->u_data[5] / 4.0f;
  if (FFT_MajorPeak < 1) FFT_MajorPeak = 1;                                         // log10(0) is "forbidden" (throws exception)

  if (SEGENV.call == 0) {
    SEGMENT.setUpLeds();
    SEGMENT.fill(BLACK);
  }
  int fadeoutDelay = (256 - SEGMENT.speed) / 32;
  if ((fadeoutDelay <= 1 ) || ((SEGENV.call % fadeoutDelay) == 0)) SEGMENT.fade_out(SEGMENT.speed);

  int locn = (log10f((float)FFT_MajorPeak) - 1.78f) * (float)SEGLEN/(MAX_FREQ_LOG10 - 1.78f);  // log10 frequency range is from 1.78 to 3.71. Let's scale to SEGLEN.
  if (locn < 1) locn = 0; // avoid underflow

  if (locn >=SEGLEN) locn = SEGLEN-1;
  uint16_t pixCol = (log10f(FFT_MajorPeak) - 1.78f) * 255.0f/(MAX_FREQ_LOG10 - 1.78f);   // Scale log10 of frequency values to the 255 colour index.
  if (FFT_MajorPeak < 61.0f) pixCol = 0;                                                 // handle underflow

#if defined(ARDUINO_ARCH_ESP32) && !defined(CONFIG_IDF_TARGET_ESP32S2) && !defined(CONFIG_IDF_TARGET_ESP32C3)
  uint16_t bright = (int) (sqrtf(my_magnitude)*16.0f);  // WLEDMM sqrt scaling, to make peaks more prominent
#else
  uint16_t bright = (int)my_magnitude;
#endif

  SEGMENT.setPixelColor(locn, color_blend(SEGCOLOR(1), SEGMENT.color_from_palette(SEGMENT.intensity+pixCol, false, PALETTE_SOLID_WRAP, 0), bright));
  if (SEGMENT.speed > 228) {  // WLEDMM looks nice in 2D
    SEGMENT.blur(5*(SEGMENT.speed - 224));
    SEGMENT.setPixelColor(locn, color_blend(SEGCOLOR(1), SEGMENT.color_from_palette(SEGMENT.intensity+pixCol, false, PALETTE_SOLID_WRAP, 0), bright));
  }

  return FRAMETIME_FIXED;
} // mode_freqmap()
static const char _data_FX_MODE_FREQMAP[] PROGMEM = "Freqmap@Fade rate,Starting color;!,!;!;1f;m12=0,si=0"; // Pixels, Beatsin


///////////////////////
//   ** Freqmatrix   //
///////////////////////
uint16_t mode_freqmatrix(void) {                // Freqmatrix. By Andreas Pleschung.
  um_data_t *um_data;
  if (!usermods.getUMData(&um_data, USERMOD_ID_AUDIOREACTIVE)) {
    // add support for no audio
    um_data = simulateSound(SEGMENT.soundSim);
  }
  float FFT_MajorPeak = *(float*)um_data->u_data[4];
  float volumeSmth    = *(float*)um_data->u_data[0];

  if (SEGENV.call == 0) {
    SEGMENT.setUpLeds();
    SEGMENT.fill(BLACK);
  }

  uint8_t secondHand = (SEGMENT.speed < 255) ? (micros()/(256-SEGMENT.speed)/500 % 16) : 0;
  if((SEGMENT.speed > 254) || (SEGENV.aux0 != secondHand)) {   // WLEDMM allow run run at full speed
    SEGENV.aux0 = secondHand;

    // Pixel brightness (value) based on volume * sensitivity * intensity
    uint_fast8_t sensitivity10 = map(SEGMENT.custom3, 0, 31, 10, 100); // reduced resolution slider // WLEDMM sensitivity * 10, to avoid losing precision
    int pixVal = volumeSmth * (float)SEGMENT.intensity * (float)sensitivity10 / 2560.0f; // WLEDMM 2560 due to sensitivity * 10
    if (pixVal > 255) pixVal = 255;  // make a brightness from the last avg

    CRGB color = CRGB::Black;

    if (FFT_MajorPeak > MAX_FREQUENCY) FFT_MajorPeak = 1;
    // MajorPeak holds the freq. value which is most abundant in the last sample.
    // With our sampling rate of 10240Hz we have a usable freq range from roughtly 80Hz to 10240/2 Hz
    // we will treat everything with less than 65Hz as 0

    if ((FFT_MajorPeak > 80.0f) && (volumeSmth > 0.25f)) { // WLEDMM
      // Pixel color (hue) based on major frequency
      int upperLimit = 80 + 42 * SEGMENT.custom2;
      int lowerLimit = 80 + 3 * SEGMENT.custom1;
      //uint8_t i =  lowerLimit!=upperLimit ? map(FFT_MajorPeak, lowerLimit, upperLimit, 0, 255) : FFT_MajorPeak;  // (original formula) may under/overflow - so we enforce uint8_t
      int freqMapped =  lowerLimit!=upperLimit ? mapf(FFT_MajorPeak, lowerLimit, upperLimit, 0, 255) : FFT_MajorPeak;  // WLEDMM preserve overflows
      uint8_t i = abs(freqMapped) & 0xFF;  // WLEDMM we embrace overflow ;-) by "modulo 256"

      color = CHSV(i, 240, (uint8_t)pixVal); // implicit conversion to RGB supplied by FastLED
    }

    // shift the pixels one pixel up
    SEGMENT.setPixelColor(0, color);
    for (int i = SEGLEN - 1; i > 0; i--) SEGMENT.setPixelColor(i, SEGMENT.getPixelColor(i-1)); //move to the left
  }

  return FRAMETIME;
} // mode_freqmatrix()
static const char _data_FX_MODE_FREQMATRIX[] PROGMEM = "Freqmatrix@Time delay,Sound effect,Low bin,High bin,Sensivity;;;1f;c1=18,c2=48,c3=6,m12=3,si=0"; // Corner, Beatsin; notes range C3 to C7


//////////////////////
//   ** Freqpixels  //
//////////////////////
// Start frequency = 60 Hz and log10(60) = 1.78
// End frequency = 5120 Hz and lo10(5120) = 3.71
//  SEGMENT.speed select faderate
//  SEGMENT.intensity select colour index
uint16_t mode_freqpixels(void) {                // Freqpixel. By Andrew Tuline.
  um_data_t *um_data;
  if (!usermods.getUMData(&um_data, USERMOD_ID_AUDIOREACTIVE)) {
    // add support for no audio
    um_data = simulateSound(SEGMENT.soundSim);
  }
  float FFT_MajorPeak = *(float*)um_data->u_data[4];
  float my_magnitude  = *(float*)um_data->u_data[5] / 16.0f;
  if (FFT_MajorPeak < 1) FFT_MajorPeak = 1;                                         // log10(0) is "forbidden" (throws exception)

  uint16_t fadeRate = 2*SEGMENT.speed - SEGMENT.speed*SEGMENT.speed/255;    // Get to 255 as quick as you can.

  if (SEGENV.call == 0) SEGMENT.fill(BLACK);
  int fadeoutDelay = (256 - SEGMENT.speed) / 64;
  if ((fadeoutDelay <= 1 ) || ((SEGENV.call % fadeoutDelay) == 0)) SEGMENT.fade_out(fadeRate);

  for (int i=0; i < SEGMENT.intensity/32+1; i++) {
    uint16_t locn = random16(0,SEGLEN);
    uint8_t pixCol = (log10f(FFT_MajorPeak) - 1.78f) * 255.0f/(MAX_FREQ_LOG10 - 1.78f);  // Scale log10 of frequency values to the 255 colour index.
    if (FFT_MajorPeak < 61.0f) pixCol = 0;                                               // handle underflow
    SEGMENT.setPixelColor(locn, color_blend(SEGCOLOR(1), SEGMENT.color_from_palette(SEGMENT.intensity+pixCol, false, PALETTE_SOLID_WRAP, 0), (int)my_magnitude));
  }

  return FRAMETIME;
} // mode_freqpixels()
static const char _data_FX_MODE_FREQPIXELS[] PROGMEM = "Freqpixels@Fade rate,Starting color and # of pixels;;;1f;sx=204,m12=0,si=0"; // Pixels, Beatsin


//////////////////////
//   ** Freqwave    //
//////////////////////
// Assign a color to the central (starting pixels) based on the predominant frequencies and the volume. The color is being determined by mapping the MajorPeak from the FFT
// and then mapping this to the HSV color circle. Currently we are sampling at 10240 Hz, so the highest frequency we can look at is 5120Hz.
//
// SEGMENT.custom1: the lower cut off point for the FFT. (many, most time the lowest values have very little information since they are FFT conversion artifacts. Suggested value is close to but above 0
// SEGMENT.custom2: The high cut off point. This depends on your sound profile. Most music looks good when this slider is between 50% and 100%.
// SEGMENT.custom3: "preamp" for the audio signal for audio10.
//
// I suggest that for this effect you turn the brightness to 95%-100% but again it depends on your soundprofile you find yourself in.
// Instead of using colorpalettes, This effect works on the HSV color circle with red being the lowest frequency
//
// As a compromise between speed and accuracy we are currently sampling with 10240Hz, from which we can then determine with a 512bin FFT our max frequency is 5120Hz.
// Depending on the music stream you have you might find it useful to change the frequency mapping.
uint16_t mode_freqwave(void) {                  // Freqwave. By Andreas Pleschung. With some enhancements by @softhack007
  um_data_t *um_data;
  if (!usermods.getUMData(&um_data, USERMOD_ID_AUDIOREACTIVE)) {
    // add support for no audio
    um_data = simulateSound(SEGMENT.soundSim);
  }
  float FFT_MajorPeak = *(float*)um_data->u_data[4];
  float volumeSmth    = *(float*)um_data->u_data[0];

  if (SEGENV.call == 0) {
    SEGMENT.setUpLeds();
    SEGMENT.fill(BLACK);
  }

  uint8_t secondHand = (SEGMENT.speed < 255) ? (micros()/(256-SEGMENT.speed)/500 % 16) : 0;
  if((SEGMENT.speed > 254) || (SEGENV.aux0 != secondHand)) {   // WLEDMM allow to run at full speed
    SEGENV.aux0 = secondHand;

    float sensitivity = 0.5f * mapf(SEGMENT.custom3, 1, 31, 0.5, 10); // reduced resolution slider
    float pixVal = volumeSmth * (float)SEGMENT.intensity / 256.0f * sensitivity;
    if (pixVal > 255) pixVal = 255;

    float intensity = mapf(pixVal, 0, 255, 0, 100) / 100.0f;  // make a brightness from the last avg - softhack007 note: completely over-complicated mappings. simplify!

    CRGB color = 0;

    if (FFT_MajorPeak > MAX_FREQUENCY) FFT_MajorPeak = 1.0f;
    // MajorPeak holds the freq. value which is most abundant in the last sample.
    // With our sampling rate of 10240Hz we have a usable freq range from roughtly 80Hz to 10240/2 Hz
    // we will treat everything with less than 65Hz as 0

    if ((FFT_MajorPeak < 80) || (volumeSmth < 1.0f) || (FFT_MajorPeak > 10800)) { // silence or out-of-range --> black
      color = CRGB::Black;
    } else {
      uint8_t i = 0;
      if (!SEGENV.check1) {
        // direct frequency scaling
        int upperLimit = 80 + 42 * SEGMENT.custom2; // max 80hz-10Khz
        int lowerLimit = 80 + 3 * SEGMENT.custom1;  // min 80hz-850hz
        i = lowerLimit!=upperLimit ? mapf(FFT_MajorPeak, lowerLimit, upperLimit, 0, 255) : FFT_MajorPeak; // may under/overflow - so we enforce uint8_t
      } else {
        // Musical Scale (logarythmic scaling)
        float upperLimit = logf(80 + 42 * SEGMENT.custom2); // max 80hz-10Khz
        float lowerLimit = logf(80 + 3 * SEGMENT.custom1);  // min 80hz-850hz
        float peakMapped = fabsf(lowerLimit - upperLimit)>0.05f ? mapf(logf(FFT_MajorPeak), lowerLimit, upperLimit, 0, 255) : FFT_MajorPeak; // may under/overflow
        if (peakMapped > 255) intensity = constrain((320-peakMapped), 0, intensity*100) / 100.0f; // too high: fade away
        i = constrain(peakMapped, 0, 255);  // fix over / underflow
      }
      uint16_t b = 255.0 * intensity;
      if (b > 255) b=255;
      color = CHSV(i, 176+(uint8_t)b/4, (uint8_t)b); // implicit conversion to RGB supplied by FastLED
    }

    SEGMENT.setPixelColor(SEGLEN/2, color);

    // shift the pixels one pixel outwards
    for (int i = SEGLEN - 1; i > SEGLEN/2; i--)   SEGMENT.setPixelColor(i, SEGMENT.getPixelColor(i-1)); //move to the left
    for (int i = 0; i < SEGLEN/2; i++)            SEGMENT.setPixelColor(i, SEGMENT.getPixelColor(i+1)); // move to the right
  }

  return FRAMETIME;
} // mode_freqwave()
static const char _data_FX_MODE_FREQWAVE[] PROGMEM = "Freqwave@Time delay,Sound effect,Low bin,High bin,Pre-amp,Musical Scale ☾;;;1f;c1=18,c2=48,m12=2,si=0"; // notes range C3 to C7, Arc, Beatsin


///////////////////////
//    ** Gravfreq    //
///////////////////////
uint16_t mode_gravfreq(void) {                  // Gravfreq. By Andrew Tuline.

  uint16_t dataSize = sizeof(gravity);
  if (!SEGENV.allocateData(dataSize)) return mode_static(); //allocation failed
  Gravity* gravcen = reinterpret_cast<Gravity*>(SEGENV.data);

  um_data_t *um_data;
  if (!usermods.getUMData(&um_data, USERMOD_ID_AUDIOREACTIVE)) {
    // add support for no audio
    um_data = simulateSound(SEGMENT.soundSim);
  }
  float   FFT_MajorPeak = *(float*)um_data->u_data[4];
  float   volumeSmth    = *(float*)um_data->u_data[0];
  if (FFT_MajorPeak < 1) FFT_MajorPeak = 1;                                         // log10(0) is "forbidden" (throws exception)

  if (SEGENV.call == 0) {
    SEGMENT.fill(BLACK);
    SEGENV.aux0 = 0; // WLEDMM: last color index, to perform some color smoothing
  }
  SEGMENT.fadeToBlackBy(96);

  float segmentSampleAvg = volumeSmth * (float)SEGMENT.intensity / 255.0f;
  segmentSampleAvg *= 0.125; // divide by 8,  to compensate for later "sensitivty" upscaling

  float mySampleAvg = mapf(segmentSampleAvg*2.0f, 0,32, 0, (float)SEGLEN/2.0); // map to pixels availeable in current segment
  int tempsamp = constrain(mySampleAvg,0,SEGLEN/2);     // Keep the sample from overflowing.
  uint8_t gravity = 8 - SEGMENT.speed/32;

  int indexNew = (logf(FFT_MajorPeak) - MIN_FREQ_LOG) * 255.0f/(MAX_FREQ_LOG - MIN_FREQ_LOG);  // softhack007: previous formula was full of math accidents. this one works.
  indexNew = constrain(indexNew, 0, 255);
  int palIndex = (indexNew + SEGENV.aux0) / 2; // smooth it a bit

  for (int i=0; i<tempsamp; i++) {
    SEGMENT.setPixelColor(i+SEGLEN/2, SEGMENT.color_from_palette((uint8_t)palIndex, false, PALETTE_SOLID_WRAP, 0));
    SEGMENT.setPixelColor(SEGLEN/2-i-1, SEGMENT.color_from_palette((uint8_t)palIndex, false, PALETTE_SOLID_WRAP, 0));
  }

  if (tempsamp >= gravcen->topLED)
    gravcen->topLED = tempsamp-1;
  else if (gravcen->gravityCounter % gravity == 0)
    gravcen->topLED--;

  if ((gravcen->topLED >= 0) && (SEGMENT.speed < 255)) {
    SEGMENT.setPixelColor(gravcen->topLED+SEGLEN/2, CRGB::Gray);
    SEGMENT.setPixelColor(SEGLEN/2-1-gravcen->topLED, CRGB::Gray);
  }
  gravcen->gravityCounter = (gravcen->gravityCounter + 1) % gravity;

  SEGENV.aux0 = indexNew;
  return FRAMETIME;
} // mode_gravfreq()
static const char _data_FX_MODE_GRAVFREQ[] PROGMEM = "Gravfreq ☾@Rate of fall,Sensivity;!,!;!;1f;ix=128,m12=0,si=0"; // Pixels, Beatsin


//////////////////////
//   ** Noisemove   //
//////////////////////
uint16_t mode_noisemove(void) {                 // Noisemove.    By: Andrew Tuline
  um_data_t *um_data;
  if (!usermods.getUMData(&um_data, USERMOD_ID_AUDIOREACTIVE)) {
    // add support for no audio
    um_data = simulateSound(SEGMENT.soundSim);
  }
  uint8_t *fftResult = (uint8_t*)um_data->u_data[2];

  if (SEGENV.call == 0) SEGMENT.fill(BLACK);
  //SEGMENT.fade_out(224);                                          // Just in case something doesn't get faded.
  int fadeoutDelay = (256 - SEGMENT.speed) / 96;
  if ((fadeoutDelay <= 1 ) || ((SEGENV.call % fadeoutDelay) == 0)) SEGMENT.fadeToBlackBy(4+ SEGMENT.speed/4);

  uint8_t numBins = map(SEGMENT.intensity,0,255,0,16);    // Map slider to fftResult bins.
  for (int i=0; i<numBins; i++) {                         // How many active bins are we using.
    uint16_t locn = inoise16(millis()*SEGMENT.speed+i*50000, millis()*SEGMENT.speed);   // Get a new pixel location from moving noise.
    locn = map(locn, 7500, 58000, 0, SEGLEN-1);           // Map that to the length of the strand, and ensure we don't go over.
    SEGMENT.setPixelColor(locn, color_blend(SEGCOLOR(1), SEGMENT.color_from_palette(i*64, false, PALETTE_SOLID_WRAP, 0), fftResult[i % 16]*4));
  }

  return FRAMETIME;
} // mode_noisemove()
static const char _data_FX_MODE_NOISEMOVE[] PROGMEM = "Noisemove@Speed of perlin movement,Fade rate;!,!;!;1f;m12=0,si=0"; // Pixels, Beatsin


//////////////////////
//   ** Rocktaves   //
//////////////////////
uint16_t mode_rocktaves(void) {                 // Rocktaves. Same note from each octave is same colour.    By: Andrew Tuline
  um_data_t *um_data;
  if (!usermods.getUMData(&um_data, USERMOD_ID_AUDIOREACTIVE)) {
    // add support for no audio
    um_data = simulateSound(SEGMENT.soundSim);
  }
  float   FFT_MajorPeak = *(float*)  um_data->u_data[4];
  float   my_magnitude  = *(float*)   um_data->u_data[5] / 16.0f;

  if (SEGENV.call == 0) SEGMENT.fill(BLACK);
  SEGMENT.fadeToBlackBy(16);                        // Just in case something doesn't get faded.

  float frTemp = FFT_MajorPeak;
  uint8_t octCount = 0;                                   // Octave counter.
  uint8_t volTemp = 0;

  volTemp = 32.0f + my_magnitude * 1.5f;                  // brightness = volume (overflows are handled in next lines)
  if (my_magnitude < 48) volTemp = 0;                     // We need to squelch out the background noise.
  if (my_magnitude > 144) volTemp = 255;                  // everything above this is full brightness

  while ( frTemp > 249 ) {
    octCount++;                                           // This should go up to 5.
    frTemp = frTemp/2;
  }

  frTemp -=132;                                           // This should give us a base musical note of C3
  frTemp = fabsf(frTemp * 2.1f);                            // Fudge factors to compress octave range starting at 0 and going to 255;

  uint16_t i = map(beatsin8(8+octCount*4, 0, 255, 0, octCount*8), 0, 255, 0, SEGLEN-1);
  i = constrain(i, 0, SEGLEN-1);
  SEGMENT.addPixelColor(i, color_blend(SEGCOLOR(1), SEGMENT.color_from_palette((uint8_t)frTemp, false, PALETTE_SOLID_WRAP, 0), volTemp));

  return FRAMETIME;
} // mode_rocktaves()
static const char _data_FX_MODE_ROCKTAVES[] PROGMEM = "Rocktaves@;!,!;!;1f;m12=1,si=0"; // Bar, Beatsin


///////////////////////
//   ** Waterfall    //
///////////////////////
// Combines peak detection with FFT_MajorPeak and FFT_Magnitude.
uint16_t mode_waterfall(void) {                   // Waterfall. By: Andrew Tuline
  if (SEGENV.call == 0) SEGMENT.fill(BLACK);

  um_data_t *um_data;
  if (!usermods.getUMData(&um_data, USERMOD_ID_AUDIOREACTIVE)) {
    // add support for no audio
    um_data = simulateSound(SEGMENT.soundSim);
  }
  uint8_t samplePeak    = *(uint8_t*)um_data->u_data[3];
  float   FFT_MajorPeak = *(float*)  um_data->u_data[4];
  uint8_t *maxVol       =  (uint8_t*)um_data->u_data[6];
  uint8_t *binNum       =  (uint8_t*)um_data->u_data[7];
  float   my_magnitude  = *(float*)   um_data->u_data[5] / 8.0f;

  if (FFT_MajorPeak < 1) FFT_MajorPeak = 1;                                         // log10(0) is "forbidden" (throws exception)

  if (SEGENV.call == 0) {
    SEGMENT.setUpLeds();
    SEGMENT.fill(BLACK);
    SEGENV.aux0 = 255;
    SEGMENT.custom1 = *binNum;
    SEGMENT.custom2 = *maxVol * 2;
  }

  if (SEGMENT.custom1 < 1) SEGMENT.custom1 = 1;   // WLEDMM prevent stupid settings for bin
<<<<<<< HEAD
  if (SEGMENT.custom2 < 48) SEGMENT.custom2 = 48; // WLEDMM prevent stupid settings for maxVol (below 24 = noise)
=======
  if (SEGMENT.custom2 < 24) SEGMENT.custom2 = 24; // WLEDMM prevent stupid settings for maxVol (below 24 = noise)
>>>>>>> 72b79608

  *binNum = SEGMENT.custom1;                              // Select a bin.
  *maxVol = SEGMENT.custom2 / 2;                          // Our volume comparator.

  uint8_t secondHand = micros() / (256-SEGMENT.speed)/500 + 1 % 16;
  if((SEGMENT.speed > 254) || (SEGENV.aux0 != secondHand)) {   // WLEDMM allow run run at full speed
    SEGENV.aux0 = secondHand;

    //uint8_t pixCol = (log10f((float)FFT_MajorPeak) - 2.26f) * 177;  // 10Khz sampling - log10 frequency range is from 2.26 (182hz) to 3.7 (5012hz). Let's scale accordingly.
    uint8_t pixCol = (log10f(FFT_MajorPeak) - 2.26f) * 150;           // 22Khz sampling - log10 frequency range is from 2.26 (182hz) to 3.967 (9260hz). Let's scale accordingly.
    if (FFT_MajorPeak < 182.0f) pixCol = 0;                           // handle underflow

    if (samplePeak) {
      SEGMENT.setPixelColor(SEGLEN-1, CHSV(92,92,92));
    } else {
      SEGMENT.setPixelColor(SEGLEN-1, color_blend(SEGCOLOR(1), SEGMENT.color_from_palette(pixCol+SEGMENT.intensity, false, PALETTE_SOLID_WRAP, 0), (int)my_magnitude));
    }
    for (int i = 0; i < SEGLEN-1; i++) SEGMENT.setPixelColor(i, SEGMENT.getPixelColor(i+1)); // shift left
  }

  return FRAMETIME;
} // mode_waterfall()
static const char _data_FX_MODE_WATERFALL[] PROGMEM = "Waterfall@!,Adjust color,Select bin,Volume (min);!,!;!;1f;c1=8,c2=48,m12=2,si=0"; // Arc, Beatsin


#ifndef WLED_DISABLE_2D
/////////////////////////
//     ** 2D GEQ       //
/////////////////////////
uint16_t mode_2DGEQ(void) { // By Will Tatam. Code reduction by Ewoud Wijma.
  if (!strip.isMatrix) return mode_static(); // not a 2D set-up

  const int NUM_BANDS = map(SEGMENT.custom1, 0, 255, 1, 16);
  const uint16_t cols = SEGMENT.virtualWidth();
  const uint16_t rows = SEGMENT.virtualHeight();
  if ((cols <=1) || (rows <=1)) return mode_static(); // not really a 2D set-up

  if (!SEGENV.allocateData(cols*sizeof(uint16_t))) return mode_static(); //allocation failed
  uint16_t *previousBarHeight = reinterpret_cast<uint16_t*>(SEGENV.data); //array of previous bar heights per frequency band

  um_data_t *um_data;
  if (!usermods.getUMData(&um_data, USERMOD_ID_AUDIOREACTIVE)) {
    // add support for no audio
    um_data = simulateSound(SEGMENT.soundSim);
  }
  uint8_t *fftResult = (uint8_t*)um_data->u_data[2];
  #ifdef SR_DEBUG
  uint8_t samplePeak = *(uint8_t*)um_data->u_data[3];
  #endif

  if (SEGENV.call == 0) for (int i=0; i<cols; i++) previousBarHeight[i] = 0;

  bool rippleTime = false;
  if (millis() - SEGENV.step >= (256U - SEGMENT.intensity)) {
    SEGENV.step = millis();
    rippleTime = true;
  }

  if (SEGENV.call == 0) SEGMENT.fill(BLACK);
  int fadeoutDelay = (256 - SEGMENT.speed) / 64;
  if ((fadeoutDelay <= 1 ) || ((SEGENV.call % fadeoutDelay) == 0)) SEGMENT.fadeToBlackBy(SEGMENT.speed);

  uint16_t lastBandHeight = 0;  // WLEDMM: for smoothing out bars

  //WLEDMM: evenly ditribut bands
  float bandwidth = (float)cols / NUM_BANDS;
  float remaining = bandwidth;
  uint8_t band = 0;
  for (int x=0; x < cols; x++) {
    //WLEDMM if not enough remaining
    if (remaining < 1) {band++; remaining+= bandwidth;} //increase remaining but keep the current remaining
    remaining--; //consume remaining

    // Serial.printf("x %d b %d n %d w %f %f\n", x, band, NUM_BANDS, bandwidth, remaining);
    uint8_t frBand = ((NUM_BANDS < 16) && (NUM_BANDS > 1)) ? map(band, 0, NUM_BANDS - 1, 0, 15):band; // always use full range. comment out this line to get the previous behaviour.
    // frBand = constrain(frBand, 0, 15); //WLEDMM can never be out of bounds (I think...)
    uint16_t colorIndex = frBand * 17; //WLEDMM 0.255
    uint16_t bandHeight = fftResult[frBand];  // WLEDMM we use the original ffResult, to preserve accuracy

    // WLEDMM begin - smooth out bars
    if ((x > 0) && (x < (cols-1)) && (SEGMENT.check2)) {
      // get height of next (right side) bar
      uint8_t nextband = (remaining < 1)? band +1: band;
      nextband = constrain(nextband, 0, 15);  // just to be sure
      frBand = ((NUM_BANDS < 16) && (NUM_BANDS > 1)) ? map(nextband, 0, NUM_BANDS - 1, 0, 15):nextband; // always use full range. comment out this line to get the previous behaviour.
      uint16_t nextBandHeight = fftResult[frBand];
      // smooth Band height
      bandHeight = (7*bandHeight + 3*lastBandHeight + 3*nextBandHeight) / 12;   // yeees, its 12 not 13 (10% amplification)
      bandHeight = constrain(bandHeight, 0, 255);   // remove potential over/underflows
      colorIndex = map(x, 0, cols-1, 0, 255); //WLEDMM
    }
    lastBandHeight = bandHeight; // remember BandHeight (left side) for next iteration
    uint16_t barHeight = map(bandHeight, 0, 255, 0, rows); // Now we map bandHeight to barHeight. do not subtract -1 from rows here
    // WLEDMM end

    if (barHeight > rows) barHeight = rows;                      // WLEDMM map() can "overshoot" due to rounding errors
    if (barHeight > previousBarHeight[x]) previousBarHeight[x] = barHeight; //drive the peak up

    uint32_t ledColor = BLACK;
    for (int y=0; y < barHeight; y++) {
      if (SEGMENT.check1) //color_vertical / color bars toggle
        colorIndex = map(y, 0, rows-1, 0, 255);

      ledColor = SEGMENT.color_from_palette(colorIndex, false, PALETTE_SOLID_WRAP, 0);
      SEGMENT.setPixelColorXY(x, rows-1 - y, ledColor);
    }
    if ((SEGMENT.intensity < 255) && (previousBarHeight[x] > 0) && (previousBarHeight[x] < rows))  // WLEDMM avoid "overshooting" into other segments
      SEGMENT.setPixelColorXY(x, rows - previousBarHeight[x], (SEGCOLOR(2) != BLACK) ? SEGCOLOR(2) : ledColor);

    if (rippleTime && previousBarHeight[x]>0) previousBarHeight[x]--;    //delay/ripple effect
  }

#ifdef SR_DEBUG
  // WLEDMM: abuse top left/right pixels for peak detection debugging
  SEGMENT.setPixelColorXY(cols-1, 0, (samplePeak > 0) ? GREEN : BLACK);
  if (samplePeak > 0) SEGMENT.setPixelColorXY(0, 0, GREEN);
  // WLEDMM end
#endif
  return FRAMETIME;
} // mode_2DGEQ()
static const char _data_FX_MODE_2DGEQ[] PROGMEM = "GEQ ☾@Fade speed,Ripple decay,# of bands,,,Color bars,Smooth bars ☾;!,,Peaks;!;2f;c1=255,c2=64,pal=11,si=0"; // Beatsin


/////////////////////////
//  ** 2D Funky plank  //
/////////////////////////
uint16_t mode_2DFunkyPlank(void) {              // Written by ??? Adapted by Will Tatam.
  if (!strip.isMatrix) return mode_static(); // not a 2D set-up

  const uint16_t cols = SEGMENT.virtualWidth();
  const uint16_t rows = SEGMENT.virtualHeight();

  int NUMB_BANDS = map(SEGMENT.custom1, 0, 255, 1, 16);
  int barWidth = (cols / NUMB_BANDS);
  int bandInc = 1;
  if (barWidth == 0) {
    // Matrix narrower than fft bands
    barWidth = 1;
    bandInc = (NUMB_BANDS / cols);
  }

  um_data_t *um_data;
  if (!usermods.getUMData(&um_data, USERMOD_ID_AUDIOREACTIVE)) {
    // add support for no audio
    um_data = simulateSound(SEGMENT.soundSim);
  }
  uint8_t *fftResult = (uint8_t*)um_data->u_data[2];

  if (SEGENV.call == 0) {
    SEGMENT.setUpLeds();
    SEGMENT.fill(BLACK);
  }

  uint8_t secondHand = micros()/(256-SEGMENT.speed)/500+1 % 64;
  if((SEGMENT.speed > 254) || (SEGENV.aux0 != secondHand)) {   // WLEDMM allow run run at full speed
    SEGENV.aux0 = secondHand;

    // display values of
    int b = 0;
    for (int band = 0; band < NUMB_BANDS; band += bandInc, b++) {
      int hue = fftResult[band % 16];
      int v = map(fftResult[band % 16], 0, 255, 10, 255);
      for (int w = 0; w < barWidth; w++) {
         int xpos = (barWidth * b) + w;
         SEGMENT.setPixelColorXY(xpos, 0, CHSV(hue, 255, v));
      }
    }

    // Update the display:
    for (int i = (rows - 1); i > 0; i--) {
      for (int j = (cols - 1); j >= 0; j--) {
        SEGMENT.setPixelColorXY(j, i, SEGMENT.getPixelColorXY(j, i-1));
      }
    }
  }

  return FRAMETIME;
} // mode_2DFunkyPlank
static const char _data_FX_MODE_2DFUNKYPLANK[] PROGMEM = "Funky Plank@Scroll speed,,# of bands;;;2f;si=0"; // Beatsin


/////////////////////////
//     2D Akemi        //
/////////////////////////
static uint8_t akemi[] PROGMEM = {
  0,0,0,0,0,0,0,0,0,0,0,0,0,0,0,0,0,0,0,0,0,0,0,0,0,0,0,0,0,0,0,0,
  0,0,0,0,0,0,0,0,0,0,0,0,0,2,2,2,2,2,2,0,0,0,0,0,0,0,0,0,0,0,0,0,
  0,0,0,0,0,0,0,0,0,0,0,2,2,3,3,3,3,3,3,2,2,0,0,0,0,0,0,0,0,0,0,0,
  0,0,0,0,0,0,0,0,0,0,2,3,3,0,0,0,0,0,0,3,3,2,0,0,0,0,0,0,0,0,0,0,
  0,0,0,0,0,0,0,0,0,2,3,0,0,0,6,5,5,4,0,0,0,3,2,0,0,0,0,0,0,0,0,0,
  0,0,0,0,0,0,0,0,2,3,0,0,6,6,5,5,5,5,4,4,0,0,3,2,0,0,0,0,0,0,0,0,
  0,0,0,0,0,0,0,0,2,3,0,6,5,5,5,5,5,5,5,5,4,0,3,2,0,0,0,0,0,0,0,0,
  0,0,0,0,0,0,0,2,3,0,6,5,5,5,5,5,5,5,5,5,5,4,0,3,2,0,0,0,0,0,0,0,
  0,0,0,0,0,0,0,3,2,0,6,5,5,5,5,5,5,5,5,5,5,4,0,2,3,0,0,0,0,0,0,0,
  0,0,0,0,0,0,3,2,3,6,5,5,7,7,5,5,5,5,7,7,5,5,4,3,2,3,0,0,0,0,0,0,
  0,0,0,0,0,2,3,1,3,6,5,1,7,7,7,5,5,1,7,7,7,5,4,3,1,3,2,0,0,0,0,0,
  0,0,0,0,0,8,3,1,3,6,5,1,7,7,7,5,5,1,7,7,7,5,4,3,1,3,8,0,0,0,0,0,
  0,0,0,0,0,8,3,1,3,6,5,5,1,1,5,5,5,5,1,1,5,5,4,3,1,3,8,0,0,0,0,0,
  0,0,0,0,0,2,3,1,3,6,5,5,5,5,5,5,5,5,5,5,5,5,4,3,1,3,2,0,0,0,0,0,
  0,0,0,0,0,0,3,2,3,6,5,5,5,5,5,5,5,5,5,5,5,5,4,3,2,3,0,0,0,0,0,0,
  0,0,0,0,0,0,0,0,0,6,5,5,5,5,5,7,7,5,5,5,5,5,4,0,0,0,0,0,0,0,0,0,
  0,0,0,0,0,0,0,0,0,6,5,5,5,5,5,5,5,5,5,5,5,5,4,0,0,0,0,0,0,0,0,0,
  1,0,0,0,0,0,0,0,0,6,5,5,5,5,5,5,5,5,5,5,5,5,4,0,0,0,0,0,0,0,0,2,
  0,2,2,2,0,0,0,0,0,6,5,5,5,5,5,5,5,5,5,5,5,5,4,0,0,0,0,0,2,2,2,0,
  0,0,0,3,2,0,0,0,6,5,4,4,4,4,4,4,4,4,4,4,4,4,4,4,0,0,0,2,2,0,0,0,
  0,0,0,3,2,0,0,0,6,5,5,5,5,5,5,5,5,5,5,5,5,5,5,4,0,0,0,2,3,0,0,0,
  0,0,0,0,3,2,0,0,0,0,3,3,0,3,3,0,0,3,3,0,3,3,0,0,0,0,2,2,0,0,0,0,
  0,0,0,0,3,2,0,0,0,0,3,2,0,3,2,0,0,3,2,0,3,2,0,0,0,0,2,3,0,0,0,0,
  0,0,0,0,0,3,2,0,0,3,2,0,0,3,2,0,0,3,2,0,0,3,2,0,0,2,3,0,0,0,0,0,
  0,0,0,0,0,3,2,2,2,2,0,0,0,3,2,0,0,3,2,0,0,0,3,2,2,2,3,0,0,0,0,0,
  0,0,0,0,0,0,3,3,3,0,0,0,0,3,2,0,0,3,2,0,0,0,0,3,3,3,0,0,0,0,0,0,
  0,0,0,0,0,0,0,0,0,0,0,0,0,3,2,0,0,3,2,0,0,0,0,0,0,0,0,0,0,0,0,0,
  0,0,0,0,0,0,0,0,0,0,0,0,0,3,2,0,0,3,2,0,0,0,0,0,0,0,0,0,0,0,0,0,
  0,0,0,0,0,0,0,0,0,0,0,0,0,3,2,0,0,3,2,0,0,0,0,0,0,0,0,0,0,0,0,0,
  0,0,0,0,0,0,0,0,0,0,0,0,0,3,2,0,0,3,2,0,0,0,0,0,0,0,0,0,0,0,0,0,
  0,0,0,0,0,0,0,0,0,0,0,0,0,3,2,0,0,0,0,0,0,0,0,0,0,0,0,0,0,0,0,0,
  0,0,0,0,0,0,0,0,0,0,0,0,0,3,2,0,0,0,0,0,0,0,0,0,0,0,0,0,0,0,0,0
};

uint16_t mode_2DAkemi(void) {
  if (!strip.isMatrix) return mode_static(); // not a 2D set-up

  const uint16_t cols = SEGMENT.virtualWidth();
  const uint16_t rows = SEGMENT.virtualHeight();

  // if (SEGENV.call == 0) SEGMENT.setUpLeds(); 

  uint16_t counter = (strip.now * ((SEGMENT.speed >> 2) +2)) & 0xFFFF;
  counter = counter >> 8;

  const float lightFactor  = 0.15f;
  const float normalFactor = 0.4f;

  um_data_t *um_data;
  if (!usermods.getUMData(&um_data, USERMOD_ID_AUDIOREACTIVE)) {
    um_data = simulateSound(SEGMENT.soundSim);
  }
  uint8_t *fftResult = (uint8_t*)um_data->u_data[2];
  float base = fftResult[0]/255.0f;

  //draw and color Akemi
  for (int y=0; y < rows; y++) for (int x=0; x < cols; x++) {
    CRGB color;
    CRGB soundColor = ORANGE;
    CRGB faceColor  = SEGMENT.color_wheel(counter);
    CRGB armsAndLegsColor = SEGCOLOR(1) > 0 ? SEGCOLOR(1) : 0xFFE0A0; //default warmish white 0xABA8FF; //0xFF52e5;//
    uint8_t ak = pgm_read_byte_near(akemi + ((y * 32)/rows) * 32 + (x * 32)/cols); // akemi[(y * 32)/rows][(x * 32)/cols]
    switch (ak) {
      case 3: armsAndLegsColor.r *= lightFactor;  armsAndLegsColor.g *= lightFactor;  armsAndLegsColor.b *= lightFactor;  color = armsAndLegsColor; break; //light arms and legs 0x9B9B9B
      case 2: armsAndLegsColor.r *= normalFactor; armsAndLegsColor.g *= normalFactor; armsAndLegsColor.b *= normalFactor; color = armsAndLegsColor; break; //normal arms and legs 0x888888
      case 1: color = armsAndLegsColor; break; //dark arms and legs 0x686868
      case 6: faceColor.r *= lightFactor;  faceColor.g *= lightFactor;  faceColor.b *= lightFactor;  color=faceColor; break; //light face 0x31AAFF
      case 5: faceColor.r *= normalFactor; faceColor.g *= normalFactor; faceColor.b *= normalFactor; color=faceColor; break; //normal face 0x0094FF
      case 4: color = faceColor; break; //dark face 0x007DC6
      case 7: color = SEGCOLOR(2) > 0 ? SEGCOLOR(2) : 0xFFFFFF; break; //eyes and mouth default white
      case 8: if (base > 0.4) {soundColor.r *= base; soundColor.g *= base; soundColor.b *= base; color=soundColor;} else color = armsAndLegsColor; break;
      default: color = BLACK; break;
    }

    if (SEGMENT.intensity > 128 && fftResult && fftResult[0] > 128) { //dance if base is high
      SEGMENT.setPixelColorXY(x, 0, BLACK);
      SEGMENT.setPixelColorXY(x, y+1, color);
    } else
      SEGMENT.setPixelColorXY(x, y, color);
  }

  //add geq left and right
  if (um_data && fftResult) {
    for (int x=0; x < cols/8; x++) {
      uint16_t band = x * cols/8;
      band = constrain(band, 0, 15);
      uint16_t barHeight = map(fftResult[band], 0, 255, 0, 17*rows/32);
      CRGB color = SEGMENT.color_from_palette((band * 35), false, PALETTE_SOLID_WRAP, 0);

      for (int y=0; y < barHeight; y++) {
        SEGMENT.setPixelColorXY(x, rows/2-y, color);
        SEGMENT.setPixelColorXY(cols-1-x, rows/2-y, color);
      }
    }
  }

  return FRAMETIME;
} // mode_2DAkemi
static const char _data_FX_MODE_2DAKEMI[] PROGMEM = "Akemi@Color speed,Dance;Head palette,Arms & Legs,Eyes & Mouth;Face palette;2f;si=0"; //beatsin


// Distortion waves - ldirko
// https://editor.soulmatelights.com/gallery/1089-distorsion-waves
// adapted for WLED by @blazoncek
uint16_t mode_2Ddistortionwaves() {
  if (!strip.isMatrix) return mode_static(); // not a 2D set-up

  const uint16_t cols = SEGMENT.virtualWidth();
  const uint16_t rows = SEGMENT.virtualHeight();

  uint8_t speed = SEGMENT.speed/32;
  uint8_t scale = SEGMENT.intensity/32;

  uint8_t  w = 2;

  uint16_t a  = millis()/32;
  uint16_t a2 = a/2;
  uint16_t a3 = a/3;

  uint16_t cx =  beatsin8(10-speed,0,cols-1)*scale;
  uint16_t cy =  beatsin8(12-speed,0,rows-1)*scale;
  uint16_t cx1 = beatsin8(13-speed,0,cols-1)*scale;
  uint16_t cy1 = beatsin8(15-speed,0,rows-1)*scale;
  uint16_t cx2 = beatsin8(17-speed,0,cols-1)*scale;
  uint16_t cy2 = beatsin8(14-speed,0,rows-1)*scale;
  
  uint16_t xoffs = 0;
  for (int x = 0; x < cols; x++) {
    xoffs += scale;
    uint16_t yoffs = 0;

    for (int y = 0; y < rows; y++) {
       yoffs += scale;

      byte rdistort = cos8((cos8(((x<<3)+a )&255)+cos8(((y<<3)-a2)&255)+a3   )&255)>>1; 
      byte gdistort = cos8((cos8(((x<<3)-a2)&255)+cos8(((y<<3)+a3)&255)+a+32 )&255)>>1; 
      byte bdistort = cos8((cos8(((x<<3)+a3)&255)+cos8(((y<<3)-a) &255)+a2+64)&255)>>1; 

      byte valueR = rdistort+ w*  (a- ( ((xoffs - cx)  * (xoffs - cx)  + (yoffs - cy)  * (yoffs - cy))>>7  ));
      byte valueG = gdistort+ w*  (a2-( ((xoffs - cx1) * (xoffs - cx1) + (yoffs - cy1) * (yoffs - cy1))>>7 ));
      byte valueB = bdistort+ w*  (a3-( ((xoffs - cx2) * (xoffs - cx2) + (yoffs - cy2) * (yoffs - cy2))>>7 ));

      valueR = gamma8(cos8(valueR));
      valueG = gamma8(cos8(valueG));
      valueB = gamma8(cos8(valueB));

      SEGMENT.setPixelColorXY(x, y, RGBW32(valueR, valueG, valueB, 0)); 
    }
  }

  return FRAMETIME;
}
static const char _data_FX_MODE_2DDISTORTIONWAVES[] PROGMEM = "Distortion Waves@!,Scale;;;2";


//Soap
//@Stepko
//Idea from https://www.youtube.com/watch?v=DiHBgITrZck&ab_channel=StefanPetrick
// adapted for WLED by @blazoncek
uint16_t mode_2Dsoap() {
  if (!strip.isMatrix) return mode_static(); // not a 2D set-up

  const uint16_t cols = SEGMENT.virtualWidth();
  const uint16_t rows = SEGMENT.virtualHeight();

  const size_t dataSize = SEGMENT.width() * SEGMENT.height() * sizeof(uint8_t); // prevent reallocation if mirrored or grouped
  if (!SEGENV.allocateData(dataSize + sizeof(uint32_t)*3)) return mode_static(); //allocation failed

  uint8_t  *noise3d   = reinterpret_cast<uint8_t*>(SEGENV.data);
  uint32_t *noise32_x = reinterpret_cast<uint32_t*>(SEGENV.data + dataSize);
  uint32_t *noise32_y = reinterpret_cast<uint32_t*>(SEGENV.data + dataSize + sizeof(uint32_t));
  uint32_t *noise32_z = reinterpret_cast<uint32_t*>(SEGENV.data + dataSize + sizeof(uint32_t)*2);
  const uint32_t scale32_x = 160000U/cols;
  const uint32_t scale32_y = 160000U/rows;
  const uint32_t mov = MIN(cols,rows)*(SEGMENT.speed+2)/2;
  const uint8_t  smoothness = MIN(250,SEGMENT.intensity); // limit as >250 produces very little changes

  // init
  if (SEGENV.call == 0) {
    SEGMENT.setUpLeds();
    *noise32_x = random16();
    *noise32_y = random16();
    *noise32_z = random16();
  } else {
    *noise32_x += mov;
    *noise32_y += mov;
    *noise32_z += mov;
  }

  for (int i = 0; i < cols; i++) {
    int32_t ioffset = scale32_x * (i - cols / 2);
    for (int j = 0; j < rows; j++) {
      int32_t joffset = scale32_y * (j - rows / 2);
      uint8_t data = inoise16(*noise32_x + ioffset, *noise32_y + joffset, *noise32_z) >> 8;
      noise3d[XY(i,j)] = scale8(noise3d[XY(i,j)], smoothness) + scale8(data, 255 - smoothness);
    }
  }
  // init also if dimensions changed
  if (SEGENV.call == 0 || SEGMENT.aux0 != cols || SEGMENT.aux1 != rows) {
    SEGMENT.aux0 = cols;
    SEGMENT.aux1 = rows;
    for (int i = 0; i < cols; i++) {
      for (int j = 0; j < rows; j++) {
        SEGMENT.setPixelColorXY(i, j, ColorFromPalette(SEGPALETTE,~noise3d[XY(i,j)]*3));
      }
    }
  }

  int zD;
  int zF;
  int amplitude;
  int8_t shiftX = 0; //(SEGMENT.custom1 - 128) / 4;
  int8_t shiftY = 0; //(SEGMENT.custom2 - 128) / 4;

  amplitude = (cols >= 16) ? (cols-8)/8 : 1;
  for (int y = 0; y < rows; y++) {
    int amount   = ((int)noise3d[XY(0,y)] - 128) * 2 * amplitude + 256*shiftX;
    int delta    = abs(amount) >> 8;
    int fraction = abs(amount) & 255;
    for (int x = 0; x < cols; x++) {
      if (amount < 0) {
        zD = x - delta;
        zF = zD - 1;
      } else {
        zD = x + delta;
        zF = zD + 1;
      }
      CRGB PixelA = CRGB::Black;
      if ((zD >= 0) && (zD < cols)) PixelA = SEGMENT.getPixelColorXY(zD, y);
      else                          PixelA = ColorFromPalette(SEGPALETTE, ~noise3d[XY(abs(zD),y)]*3);
      CRGB PixelB = CRGB::Black;
      if ((zF >= 0) && (zF < cols)) PixelB = SEGMENT.getPixelColorXY(zF, y);
      else                          PixelB = ColorFromPalette(SEGPALETTE, ~noise3d[XY(abs(zF),y)]*3);
      CRGB pix = (PixelA.nscale8(ease8InOutApprox(255 - fraction))) + (PixelB.nscale8(ease8InOutApprox(fraction)));
      SEGMENT.setPixelColorXY(x, y, pix);
    }
  }

  amplitude = (rows >= 16) ? (rows-8)/8 : 1;
  for (int x = 0; x < cols; x++) {
    int amount   = ((int)noise3d[XY(x,0)] - 128) * 2 * amplitude + 256*shiftY;
    int delta    = abs(amount) >> 8;
    int fraction = abs(amount) & 255;
    for (int y = 0; y < rows; y++) {
      if (amount < 0) {
        zD = y - delta;
        zF = zD - 1;
      } else {
        zD = y + delta;
        zF = zD + 1;
      }
      CRGB PixelA = CRGB::Black;
      if ((zD >= 0) && (zD < rows)) PixelA = SEGMENT.getPixelColorXY(x, zD);
      else                          PixelA = ColorFromPalette(SEGPALETTE, ~noise3d[XY(x,abs(zD))]*3); 
      CRGB PixelB = CRGB::Black;
      if ((zF >= 0) && (zF < rows)) PixelB = SEGMENT.getPixelColorXY(x, zF);
      else                          PixelB = ColorFromPalette(SEGPALETTE, ~noise3d[XY(x,abs(zF))]*3);
      CRGB pix = (PixelA.nscale8(ease8InOutApprox(255 - fraction))) + (PixelB.nscale8(ease8InOutApprox(fraction)));
      SEGMENT.setPixelColorXY(x, y, pix);
    }
  }

  return FRAMETIME;
}
static const char _data_FX_MODE_2DSOAP[] PROGMEM = "Soap@!,Smoothness;;!;2";


//Idea from https://www.youtube.com/watch?v=HsA-6KIbgto&ab_channel=GreatScott%21
//Octopus (https://editor.soulmatelights.com/gallery/671-octopus)
//Stepko and Sutaburosu
// adapted for WLED by @blazoncek
uint16_t mode_2Doctopus() {
  if (!strip.isMatrix) return mode_static(); // not a 2D set-up

  const uint16_t cols = SEGMENT.virtualWidth();
  const uint16_t rows = SEGMENT.virtualHeight();
  const uint8_t mapp = 180 / MAX(cols,rows);

  typedef struct {
    uint8_t angle;
    uint8_t radius;
  } map_t;

  const size_t dataSize = SEGMENT.width() * SEGMENT.height() * sizeof(map_t); // prevent reallocation if mirrored or grouped
  if (!SEGENV.allocateData(dataSize + 2)) return mode_static(); //allocation failed

  map_t *rMap = reinterpret_cast<map_t*>(SEGENV.data);
  uint8_t *offsX = reinterpret_cast<uint8_t*>(SEGENV.data + dataSize);
  uint8_t *offsY = reinterpret_cast<uint8_t*>(SEGENV.data + dataSize + 1);

  // re-init if SEGMENT dimensions or offset changed
  if (SEGENV.call == 0 || SEGENV.aux0 != cols || SEGENV.aux1 != rows || SEGMENT.custom1 != *offsX || SEGMENT.custom2 != *offsY) {
    SEGENV.step = 0; // t
    SEGENV.aux0 = cols;
    SEGENV.aux1 = rows;
    *offsX = SEGMENT.custom1;
    *offsY = SEGMENT.custom2;
    const uint8_t C_X = cols / 2 + (SEGMENT.custom1 - 128)*cols/255;
    const uint8_t C_Y = rows / 2 + (SEGMENT.custom2 - 128)*rows/255;
    for (int x = 0; x < cols; x++) {
      for (int y = 0; y < rows; y++) {
        rMap[XY(x, y)].angle = 40.7436f * atan2f(y - C_Y, x - C_X); // avoid 128*atan2()/PI
        rMap[XY(x, y)].radius = hypotf(x - C_X, y - C_Y) * mapp; //thanks Sutaburosu
      }
    }
  }

  SEGENV.step += SEGMENT.speed / 32 + 1;  // 1-4 range
  for (int x = 0; x < cols; x++) {
    for (int y = 0; y < rows; y++) {
      byte angle = rMap[XY(x,y)].angle;
      byte radius = rMap[XY(x,y)].radius;
      //CRGB c = CHSV(SEGENV.step / 2 - radius, 255, sin8(sin8((angle * 4 - radius) / 4 + SEGENV.step) + radius - SEGENV.step * 2 + angle * (SEGMENT.custom3/3+1)));
      uint16_t intensity = sin8(sin8((angle * 4 - radius) / 4 + SEGENV.step/2) + radius - SEGENV.step + angle * (SEGMENT.custom3/4+1));
      intensity = map(intensity*intensity, 0, 65535, 0, 255); // add a bit of non-linearity for cleaner display
      CRGB c = ColorFromPalette(SEGPALETTE, SEGENV.step / 2 - radius, intensity);
      SEGMENT.setPixelColorXY(x, y, c);
    }
  }
  return FRAMETIME;
}
static const char _data_FX_MODE_2DOCTOPUS[] PROGMEM = "Octopus@!,,Offset X,Offset Y,Legs;;!;2;";


//Waving Cell
//@Stepko (https://editor.soulmatelights.com/gallery/1704-wavingcells)
// adapted for WLED by @blazoncek
uint16_t mode_2Dwavingcell() {
  if (!strip.isMatrix) return mode_static(); // not a 2D set-up

  const uint16_t cols = SEGMENT.virtualWidth();
  const uint16_t rows = SEGMENT.virtualHeight();

  uint32_t t = millis()/(257-SEGMENT.speed);
  uint8_t aX = SEGMENT.custom1/16 + 9;
  uint8_t aY = SEGMENT.custom2/16 + 1;
  uint8_t aZ = SEGMENT.custom3 + 1;
  for (int x = 0; x < cols; x++) for (int y = 0; y <rows; y++)
    SEGMENT.setPixelColorXY(x, y, ColorFromPalette(SEGPALETTE, ((sin8((x*aX)+sin8((y+t)*aY))+cos8(y*aZ))+1)+t));

  return FRAMETIME;
}
static const char _data_FX_MODE_2DWAVINGCELL[] PROGMEM = "Waving Cell@!,,Amplitude 1,Amplitude 2,Amplitude 3;;!;2";


#endif // WLED_DISABLE_2D


//////////////////////////////////////////////////////////////////////////////////////////
// mode data
static const char _data_RESERVED[] PROGMEM = "RSVD";

// add (or replace reserved) effect mode and data into vector
// use id==255 to find unallocatd gaps (with "Reserved" data string)
// if vector size() is smaller than id (single) data is appended at the end (regardless of id)
void WS2812FX::addEffect(uint8_t id, mode_ptr mode_fn, const char *mode_name) {
  if (id == 255) { // find empty slot
    for (size_t i=1; i<_mode.size(); i++) if (_modeData[i] == _data_RESERVED) { id = i; break; }
  }
  if (id < _mode.size()) {
    if (_modeData[id] != _data_RESERVED) return; // do not overwrite alerady added effect
    _mode[id]     = mode_fn;
    _modeData[id] = mode_name;
  } else {
    _mode.push_back(mode_fn);
    _modeData.push_back(mode_name);
    if (_modeCount < _mode.size()) _modeCount++;
  }
}

void WS2812FX::setupEffectData() {
  // Solid must be first! (assuming vector is empty upon call to setup)
  _mode.push_back(&mode_static);
  _modeData.push_back(_data_FX_MODE_STATIC);
  // fill reserved word in case there will be any gaps in the array
  for (size_t i=1; i<_modeCount; i++) {
    _mode.push_back(&mode_static);
    _modeData.push_back(_data_RESERVED);
  }
  // now replace all pre-allocated effects
  // --- 1D non-audio effects ---
  addEffect(FX_MODE_BLINK, &mode_blink, _data_FX_MODE_BLINK);
  addEffect(FX_MODE_BREATH, &mode_breath, _data_FX_MODE_BREATH);
  addEffect(FX_MODE_COLOR_WIPE, &mode_color_wipe, _data_FX_MODE_COLOR_WIPE);
  addEffect(FX_MODE_COLOR_WIPE_RANDOM, &mode_color_wipe_random, _data_FX_MODE_COLOR_WIPE_RANDOM);
  addEffect(FX_MODE_RANDOM_COLOR, &mode_random_color, _data_FX_MODE_RANDOM_COLOR);
  addEffect(FX_MODE_COLOR_SWEEP, &mode_color_sweep, _data_FX_MODE_COLOR_SWEEP);
  addEffect(FX_MODE_DYNAMIC, &mode_dynamic, _data_FX_MODE_DYNAMIC);
  addEffect(FX_MODE_RAINBOW, &mode_rainbow, _data_FX_MODE_RAINBOW);
  addEffect(FX_MODE_RAINBOW_CYCLE, &mode_rainbow_cycle, _data_FX_MODE_RAINBOW_CYCLE);
  addEffect(FX_MODE_SCAN, &mode_scan, _data_FX_MODE_SCAN);
  addEffect(FX_MODE_DUAL_SCAN, &mode_dual_scan, _data_FX_MODE_DUAL_SCAN);
  addEffect(FX_MODE_FADE, &mode_fade, _data_FX_MODE_FADE);
  addEffect(FX_MODE_THEATER_CHASE, &mode_theater_chase, _data_FX_MODE_THEATER_CHASE);
  addEffect(FX_MODE_THEATER_CHASE_RAINBOW, &mode_theater_chase_rainbow, _data_FX_MODE_THEATER_CHASE_RAINBOW);
  addEffect(FX_MODE_RUNNING_LIGHTS, &mode_running_lights, _data_FX_MODE_RUNNING_LIGHTS);
  addEffect(FX_MODE_SAW, &mode_saw, _data_FX_MODE_SAW);
  addEffect(FX_MODE_TWINKLE, &mode_twinkle, _data_FX_MODE_TWINKLE);
  addEffect(FX_MODE_DISSOLVE, &mode_dissolve, _data_FX_MODE_DISSOLVE);
  addEffect(FX_MODE_DISSOLVE_RANDOM, &mode_dissolve_random, _data_FX_MODE_DISSOLVE_RANDOM);
  addEffect(FX_MODE_SPARKLE, &mode_sparkle, _data_FX_MODE_SPARKLE);
  addEffect(FX_MODE_FLASH_SPARKLE, &mode_flash_sparkle, _data_FX_MODE_FLASH_SPARKLE);
  addEffect(FX_MODE_HYPER_SPARKLE, &mode_hyper_sparkle, _data_FX_MODE_HYPER_SPARKLE);
  addEffect(FX_MODE_STROBE, &mode_strobe, _data_FX_MODE_STROBE);
  addEffect(FX_MODE_STROBE_RAINBOW, &mode_strobe_rainbow, _data_FX_MODE_STROBE_RAINBOW);
  addEffect(FX_MODE_MULTI_STROBE, &mode_multi_strobe, _data_FX_MODE_MULTI_STROBE);
  addEffect(FX_MODE_BLINK_RAINBOW, &mode_blink_rainbow, _data_FX_MODE_BLINK_RAINBOW);
  addEffect(FX_MODE_ANDROID, &mode_android, _data_FX_MODE_ANDROID);
  addEffect(FX_MODE_CHASE_COLOR, &mode_chase_color, _data_FX_MODE_CHASE_COLOR);
  addEffect(FX_MODE_CHASE_RANDOM, &mode_chase_random, _data_FX_MODE_CHASE_RANDOM);
  addEffect(FX_MODE_CHASE_RAINBOW, &mode_chase_rainbow, _data_FX_MODE_CHASE_RAINBOW);
  addEffect(FX_MODE_CHASE_FLASH, &mode_chase_flash, _data_FX_MODE_CHASE_FLASH);
  addEffect(FX_MODE_CHASE_FLASH_RANDOM, &mode_chase_flash_random, _data_FX_MODE_CHASE_FLASH_RANDOM);
  addEffect(FX_MODE_CHASE_RAINBOW_WHITE, &mode_chase_rainbow_white, _data_FX_MODE_CHASE_RAINBOW_WHITE);
  addEffect(FX_MODE_COLORFUL, &mode_colorful, _data_FX_MODE_COLORFUL);
  addEffect(FX_MODE_TRAFFIC_LIGHT, &mode_traffic_light, _data_FX_MODE_TRAFFIC_LIGHT);
  addEffect(FX_MODE_COLOR_SWEEP_RANDOM, &mode_color_sweep_random, _data_FX_MODE_COLOR_SWEEP_RANDOM);
  addEffect(FX_MODE_RUNNING_COLOR, &mode_running_color, _data_FX_MODE_RUNNING_COLOR);
  addEffect(FX_MODE_AURORA, &mode_aurora, _data_FX_MODE_AURORA);
  addEffect(FX_MODE_RUNNING_RANDOM, &mode_running_random, _data_FX_MODE_RUNNING_RANDOM);
  addEffect(FX_MODE_LARSON_SCANNER, &mode_larson_scanner, _data_FX_MODE_LARSON_SCANNER);
  addEffect(FX_MODE_COMET, &mode_comet, _data_FX_MODE_COMET);
  addEffect(FX_MODE_FIREWORKS, &mode_fireworks, _data_FX_MODE_FIREWORKS);
  addEffect(FX_MODE_RAIN, &mode_rain, _data_FX_MODE_RAIN);
  addEffect(FX_MODE_TETRIX, &mode_tetrix, _data_FX_MODE_TETRIX);
  addEffect(FX_MODE_FIRE_FLICKER, &mode_fire_flicker, _data_FX_MODE_FIRE_FLICKER);
  addEffect(FX_MODE_GRADIENT, &mode_gradient, _data_FX_MODE_GRADIENT);
  addEffect(FX_MODE_LOADING, &mode_loading, _data_FX_MODE_LOADING);

  addEffect(FX_MODE_FAIRY, &mode_fairy, _data_FX_MODE_FAIRY);
  addEffect(FX_MODE_TWO_DOTS, &mode_two_dots, _data_FX_MODE_TWO_DOTS);
  addEffect(FX_MODE_FAIRYTWINKLE, &mode_fairytwinkle, _data_FX_MODE_FAIRYTWINKLE);
  addEffect(FX_MODE_RUNNING_DUAL, &mode_running_dual, _data_FX_MODE_RUNNING_DUAL);

  addEffect(FX_MODE_TRICOLOR_CHASE, &mode_tricolor_chase, _data_FX_MODE_TRICOLOR_CHASE);
  addEffect(FX_MODE_TRICOLOR_WIPE, &mode_tricolor_wipe, _data_FX_MODE_TRICOLOR_WIPE);
  addEffect(FX_MODE_TRICOLOR_FADE, &mode_tricolor_fade, _data_FX_MODE_TRICOLOR_FADE);
  addEffect(FX_MODE_LIGHTNING, &mode_lightning, _data_FX_MODE_LIGHTNING);
  addEffect(FX_MODE_ICU, &mode_icu, _data_FX_MODE_ICU);
  addEffect(FX_MODE_MULTI_COMET, &mode_multi_comet, _data_FX_MODE_MULTI_COMET);
  addEffect(FX_MODE_DUAL_LARSON_SCANNER, &mode_dual_larson_scanner, _data_FX_MODE_DUAL_LARSON_SCANNER);
  addEffect(FX_MODE_RANDOM_CHASE, &mode_random_chase, _data_FX_MODE_RANDOM_CHASE);
  addEffect(FX_MODE_OSCILLATE, &mode_oscillate, _data_FX_MODE_OSCILLATE);
  addEffect(FX_MODE_PRIDE_2015, &mode_pride_2015, _data_FX_MODE_PRIDE_2015);
  addEffect(FX_MODE_JUGGLE, &mode_juggle, _data_FX_MODE_JUGGLE);
  addEffect(FX_MODE_PALETTE, &mode_palette, _data_FX_MODE_PALETTE);
  addEffect(FX_MODE_FIRE_2012, &mode_fire_2012, _data_FX_MODE_FIRE_2012);
  addEffect(FX_MODE_COLORWAVES, &mode_colorwaves, _data_FX_MODE_COLORWAVES);
  addEffect(FX_MODE_BPM, &mode_bpm, _data_FX_MODE_BPM);
  addEffect(FX_MODE_FILLNOISE8, &mode_fillnoise8, _data_FX_MODE_FILLNOISE8);
  addEffect(FX_MODE_NOISE16_1, &mode_noise16_1, _data_FX_MODE_NOISE16_1);
  addEffect(FX_MODE_NOISE16_2, &mode_noise16_2, _data_FX_MODE_NOISE16_2);
  addEffect(FX_MODE_NOISE16_3, &mode_noise16_3, _data_FX_MODE_NOISE16_3);
  addEffect(FX_MODE_NOISE16_4, &mode_noise16_4, _data_FX_MODE_NOISE16_4);
  addEffect(FX_MODE_COLORTWINKLE, &mode_colortwinkle, _data_FX_MODE_COLORTWINKLE);
  addEffect(FX_MODE_LAKE, &mode_lake, _data_FX_MODE_LAKE);
  addEffect(FX_MODE_METEOR, &mode_meteor, _data_FX_MODE_METEOR);
  addEffect(FX_MODE_METEOR_SMOOTH, &mode_meteor_smooth, _data_FX_MODE_METEOR_SMOOTH);
  addEffect(FX_MODE_RAILWAY, &mode_railway, _data_FX_MODE_RAILWAY);
  addEffect(FX_MODE_RIPPLE, &mode_ripple, _data_FX_MODE_RIPPLE);
  addEffect(FX_MODE_TWINKLEFOX, &mode_twinklefox, _data_FX_MODE_TWINKLEFOX);
  addEffect(FX_MODE_TWINKLECAT, &mode_twinklecat, _data_FX_MODE_TWINKLECAT);
  addEffect(FX_MODE_HALLOWEEN_EYES, &mode_halloween_eyes, _data_FX_MODE_HALLOWEEN_EYES);
  addEffect(FX_MODE_STATIC_PATTERN, &mode_static_pattern, _data_FX_MODE_STATIC_PATTERN);
  addEffect(FX_MODE_TRI_STATIC_PATTERN, &mode_tri_static_pattern, _data_FX_MODE_TRI_STATIC_PATTERN);
  addEffect(FX_MODE_SPOTS, &mode_spots, _data_FX_MODE_SPOTS);
  addEffect(FX_MODE_SPOTS_FADE, &mode_spots_fade, _data_FX_MODE_SPOTS_FADE);
  addEffect(FX_MODE_GLITTER, &mode_glitter, _data_FX_MODE_GLITTER);
  addEffect(FX_MODE_CANDLE, &mode_candle, _data_FX_MODE_CANDLE);
  addEffect(FX_MODE_STARBURST, &mode_starburst, _data_FX_MODE_STARBURST);
  addEffect(FX_MODE_EXPLODING_FIREWORKS, &mode_exploding_fireworks, _data_FX_MODE_EXPLODING_FIREWORKS);
  addEffect(FX_MODE_BOUNCINGBALLS, &mode_bouncing_balls, _data_FX_MODE_BOUNCINGBALLS);
  addEffect(FX_MODE_SINELON, &mode_sinelon, _data_FX_MODE_SINELON);
  addEffect(FX_MODE_SINELON_DUAL, &mode_sinelon_dual, _data_FX_MODE_SINELON_DUAL);
  addEffect(FX_MODE_SINELON_RAINBOW, &mode_sinelon_rainbow, _data_FX_MODE_SINELON_RAINBOW);
  addEffect(FX_MODE_POPCORN, &mode_popcorn, _data_FX_MODE_POPCORN);
  addEffect(FX_MODE_DRIP, &mode_drip, _data_FX_MODE_DRIP);
  addEffect(FX_MODE_PLASMA, &mode_plasma, _data_FX_MODE_PLASMA);
  addEffect(FX_MODE_PERCENT, &mode_percent, _data_FX_MODE_PERCENT);
  addEffect(FX_MODE_RIPPLE_RAINBOW, &mode_ripple_rainbow, _data_FX_MODE_RIPPLE_RAINBOW);
  addEffect(FX_MODE_HEARTBEAT, &mode_heartbeat, _data_FX_MODE_HEARTBEAT);
  addEffect(FX_MODE_PACIFICA, &mode_pacifica, _data_FX_MODE_PACIFICA);
  addEffect(FX_MODE_CANDLE_MULTI, &mode_candle_multi, _data_FX_MODE_CANDLE_MULTI);
  addEffect(FX_MODE_SOLID_GLITTER, &mode_solid_glitter, _data_FX_MODE_SOLID_GLITTER);
  addEffect(FX_MODE_SUNRISE, &mode_sunrise, _data_FX_MODE_SUNRISE);
  addEffect(FX_MODE_PHASED, &mode_phased, _data_FX_MODE_PHASED);
  addEffect(FX_MODE_TWINKLEUP, &mode_twinkleup, _data_FX_MODE_TWINKLEUP);
  addEffect(FX_MODE_NOISEPAL, &mode_noisepal, _data_FX_MODE_NOISEPAL);
  addEffect(FX_MODE_SINEWAVE, &mode_sinewave, _data_FX_MODE_SINEWAVE);
  addEffect(FX_MODE_PHASEDNOISE, &mode_phased_noise, _data_FX_MODE_PHASEDNOISE);
  addEffect(FX_MODE_FLOW, &mode_flow, _data_FX_MODE_FLOW);
  addEffect(FX_MODE_CHUNCHUN, &mode_chunchun, _data_FX_MODE_CHUNCHUN);
  addEffect(FX_MODE_DANCING_SHADOWS, &mode_dancing_shadows, _data_FX_MODE_DANCING_SHADOWS);
  addEffect(FX_MODE_WASHING_MACHINE, &mode_washing_machine, _data_FX_MODE_WASHING_MACHINE);

  addEffect(FX_MODE_BLENDS, &mode_blends, _data_FX_MODE_BLENDS);
  addEffect(FX_MODE_TV_SIMULATOR, &mode_tv_simulator, _data_FX_MODE_TV_SIMULATOR);
  addEffect(FX_MODE_DYNAMIC_SMOOTH, &mode_dynamic_smooth, _data_FX_MODE_DYNAMIC_SMOOTH);

  // --- 1D audio effects ---
  addEffect(FX_MODE_PIXELS, &mode_pixels, _data_FX_MODE_PIXELS);
  addEffect(FX_MODE_PIXELWAVE, &mode_pixelwave, _data_FX_MODE_PIXELWAVE);
  addEffect(FX_MODE_JUGGLES, &mode_juggles, _data_FX_MODE_JUGGLES);
  addEffect(FX_MODE_MATRIPIX, &mode_matripix, _data_FX_MODE_MATRIPIX);
  addEffect(FX_MODE_GRAVIMETER, &mode_gravimeter, _data_FX_MODE_GRAVIMETER);
  addEffect(FX_MODE_PLASMOID, &mode_plasmoid, _data_FX_MODE_PLASMOID);
  addEffect(FX_MODE_PUDDLES, &mode_puddles, _data_FX_MODE_PUDDLES);
  addEffect(FX_MODE_MIDNOISE, &mode_midnoise, _data_FX_MODE_MIDNOISE);
  addEffect(FX_MODE_NOISEMETER, &mode_noisemeter, _data_FX_MODE_NOISEMETER);
  addEffect(FX_MODE_FREQWAVE, &mode_freqwave, _data_FX_MODE_FREQWAVE);
  addEffect(FX_MODE_FREQMATRIX, &mode_freqmatrix, _data_FX_MODE_FREQMATRIX);

  addEffect(FX_MODE_WATERFALL, &mode_waterfall, _data_FX_MODE_WATERFALL);
  addEffect(FX_MODE_FREQPIXELS, &mode_freqpixels, _data_FX_MODE_FREQPIXELS);

  addEffect(FX_MODE_NOISEFIRE, &mode_noisefire, _data_FX_MODE_NOISEFIRE);
  addEffect(FX_MODE_PUDDLEPEAK, &mode_puddlepeak, _data_FX_MODE_PUDDLEPEAK);
  addEffect(FX_MODE_NOISEMOVE, &mode_noisemove, _data_FX_MODE_NOISEMOVE);

  addEffect(FX_MODE_PERLINMOVE, &mode_perlinmove, _data_FX_MODE_PERLINMOVE);
  addEffect(FX_MODE_RIPPLEPEAK, &mode_ripplepeak, _data_FX_MODE_RIPPLEPEAK);

  addEffect(FX_MODE_FREQMAP, &mode_freqmap, _data_FX_MODE_FREQMAP);
  addEffect(FX_MODE_GRAVCENTER, &mode_gravcenter, _data_FX_MODE_GRAVCENTER);
  addEffect(FX_MODE_GRAVCENTRIC, &mode_gravcentric, _data_FX_MODE_GRAVCENTRIC);
  addEffect(FX_MODE_GRAVFREQ, &mode_gravfreq, _data_FX_MODE_GRAVFREQ);
  addEffect(FX_MODE_DJLIGHT, &mode_DJLight, _data_FX_MODE_DJLIGHT);

  addEffect(FX_MODE_BLURZ, &mode_blurz, _data_FX_MODE_BLURZ);

  addEffect(FX_MODE_FLOWSTRIPE, &mode_FlowStripe, _data_FX_MODE_FLOWSTRIPE);

  addEffect(FX_MODE_WAVESINS, &mode_wavesins, _data_FX_MODE_WAVESINS);
  addEffect(FX_MODE_ROCKTAVES, &mode_rocktaves, _data_FX_MODE_ROCKTAVES);

  // --- 2D  effects ---
#ifndef WLED_DISABLE_2D
  addEffect(FX_MODE_2DSPACESHIPS, &mode_2Dspaceships, _data_FX_MODE_2DSPACESHIPS);
  addEffect(FX_MODE_2DCRAZYBEES, &mode_2Dcrazybees, _data_FX_MODE_2DCRAZYBEES);
  addEffect(FX_MODE_2DGHOSTRIDER, &mode_2Dghostrider, _data_FX_MODE_2DGHOSTRIDER);
  addEffect(FX_MODE_2DBLOBS, &mode_2Dfloatingblobs, _data_FX_MODE_2DBLOBS);
  addEffect(FX_MODE_2DSCROLLTEXT, &mode_2Dscrollingtext, _data_FX_MODE_2DSCROLLTEXT);
  addEffect(FX_MODE_2DDRIFTROSE, &mode_2Ddriftrose, _data_FX_MODE_2DDRIFTROSE);
  addEffect(FX_MODE_2DDISTORTIONWAVES, &mode_2Ddistortionwaves, _data_FX_MODE_2DDISTORTIONWAVES);

  addEffect(FX_MODE_2DGEQ, &mode_2DGEQ, _data_FX_MODE_2DGEQ); // audio

  addEffect(FX_MODE_2DNOISE, &mode_2Dnoise, _data_FX_MODE_2DNOISE);

  addEffect(FX_MODE_2DFIRENOISE, &mode_2Dfirenoise, _data_FX_MODE_2DFIRENOISE);
  addEffect(FX_MODE_2DSQUAREDSWIRL, &mode_2Dsquaredswirl, _data_FX_MODE_2DSQUAREDSWIRL);

  //non audio
  addEffect(FX_MODE_2DDNA, &mode_2Ddna, _data_FX_MODE_2DDNA);
  addEffect(FX_MODE_2DMATRIX, &mode_2Dmatrix, _data_FX_MODE_2DMATRIX);
  addEffect(FX_MODE_2DMETABALLS, &mode_2Dmetaballs, _data_FX_MODE_2DMETABALLS);
  addEffect(FX_MODE_2DFUNKYPLANK, &mode_2DFunkyPlank, _data_FX_MODE_2DFUNKYPLANK); // audio

  addEffect(FX_MODE_2DPULSER, &mode_2DPulser, _data_FX_MODE_2DPULSER);

  addEffect(FX_MODE_2DDRIFT, &mode_2DDrift, _data_FX_MODE_2DDRIFT);
  addEffect(FX_MODE_2DWAVERLY, &mode_2DWaverly, _data_FX_MODE_2DWAVERLY); // audio
  addEffect(FX_MODE_2DSUNRADIATION, &mode_2DSunradiation, _data_FX_MODE_2DSUNRADIATION);
  addEffect(FX_MODE_2DCOLOREDBURSTS, &mode_2DColoredBursts, _data_FX_MODE_2DCOLOREDBURSTS);
  addEffect(FX_MODE_2DJULIA, &mode_2DJulia, _data_FX_MODE_2DJULIA);

  addEffect(FX_MODE_2DGAMEOFLIFE, &mode_2Dgameoflife, _data_FX_MODE_2DGAMEOFLIFE);
  addEffect(FX_MODE_2DTARTAN, &mode_2Dtartan, _data_FX_MODE_2DTARTAN);
  addEffect(FX_MODE_2DPOLARLIGHTS, &mode_2DPolarLights, _data_FX_MODE_2DPOLARLIGHTS);
  addEffect(FX_MODE_2DSWIRL, &mode_2DSwirl, _data_FX_MODE_2DSWIRL); // audio
  addEffect(FX_MODE_2DLISSAJOUS, &mode_2DLissajous, _data_FX_MODE_2DLISSAJOUS);
  addEffect(FX_MODE_2DFRIZZLES, &mode_2DFrizzles, _data_FX_MODE_2DFRIZZLES);
  addEffect(FX_MODE_2DPLASMABALL, &mode_2DPlasmaball, _data_FX_MODE_2DPLASMABALL);

  addEffect(FX_MODE_2DHIPHOTIC, &mode_2DHiphotic, _data_FX_MODE_2DHIPHOTIC);
  addEffect(FX_MODE_2DSINDOTS, &mode_2DSindots, _data_FX_MODE_2DSINDOTS);
  addEffect(FX_MODE_2DDNASPIRAL, &mode_2DDNASpiral, _data_FX_MODE_2DDNASPIRAL);
  addEffect(FX_MODE_2DBLACKHOLE, &mode_2DBlackHole, _data_FX_MODE_2DBLACKHOLE);
  addEffect(FX_MODE_2DSOAP, &mode_2Dsoap, _data_FX_MODE_2DSOAP);
  addEffect(FX_MODE_2DOCTOPUS, &mode_2Doctopus, _data_FX_MODE_2DOCTOPUS);
  addEffect(FX_MODE_2DWAVINGCELL, &mode_2Dwavingcell, _data_FX_MODE_2DWAVINGCELL);

  addEffect(FX_MODE_2DAKEMI, &mode_2DAkemi, _data_FX_MODE_2DAKEMI); // audio
#endif // WLED_DISABLE_2D

}<|MERGE_RESOLUTION|>--- conflicted
+++ resolved
@@ -6058,11 +6058,8 @@
     SEGMENT.custom2 = *maxVol * 2;
   }
   if (SEGMENT.custom1 < 1) SEGMENT.custom1 = 1;   // WLEDMM prevent stupid settings for bin
-<<<<<<< HEAD
-  if (SEGMENT.custom2 < 48) SEGMENT.custom2 = 48; // WLEDMM prevent stupid settings for maxVol (below 24 = noise)
-=======
+
   if (SEGMENT.custom2 < 24) SEGMENT.custom2 = 24; // WLEDMM prevent stupid settings for maxVol (below 24 = noise)
->>>>>>> 72b79608
 
   *binNum = SEGMENT.custom1;                              // Select a bin.
   *maxVol = SEGMENT.custom2 / 2;                          // Our volume comparator.
@@ -6694,11 +6691,7 @@
     SEGMENT.custom2 = *maxVol * 2;
   }
   if (SEGMENT.custom1 < 1) SEGMENT.custom1 = 1;   // WLEDMM prevent stupid settings for bin
-<<<<<<< HEAD
-  if (SEGMENT.custom2 < 48) SEGMENT.custom2 = 48; // WLEDMM prevent stupid settings for maxVol (below 24 = noise)
-=======
   if (SEGMENT.custom2 < 24) SEGMENT.custom2 = 24; // WLEDMM prevent stupid settings for maxVol (below 24 = noise)
->>>>>>> 72b79608
 
   *binNum = SEGMENT.custom1;                              // Select a bin.
   *maxVol = SEGMENT.custom2 / 2;                          // Our volume comparator.
@@ -7305,11 +7298,7 @@
   }
 
   if (SEGMENT.custom1 < 1) SEGMENT.custom1 = 1;   // WLEDMM prevent stupid settings for bin
-<<<<<<< HEAD
-  if (SEGMENT.custom2 < 48) SEGMENT.custom2 = 48; // WLEDMM prevent stupid settings for maxVol (below 24 = noise)
-=======
   if (SEGMENT.custom2 < 24) SEGMENT.custom2 = 24; // WLEDMM prevent stupid settings for maxVol (below 24 = noise)
->>>>>>> 72b79608
 
   *binNum = SEGMENT.custom1;                              // Select a bin.
   *maxVol = SEGMENT.custom2 / 2;                          // Our volume comparator.
