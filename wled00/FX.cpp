/*
  WS2812FX.cpp contains all effect methods
  Harm Aldick - 2016
  www.aldick.org
  LICENSE
  The MIT License (MIT)
  Copyright (c) 2016  Harm Aldick
  Permission is hereby granted, free of charge, to any person obtaining a copy
  of this software and associated documentation files (the "Software"), to deal
  in the Software without restriction, including without limitation the rights
  to use, copy, modify, merge, publish, distribute, sublicense, and/or sell
  copies of the Software, and to permit persons to whom the Software is
  furnished to do so, subject to the following conditions:
  The above copyright notice and this permission notice shall be included in
  all copies or substantial portions of the Software.
  THE SOFTWARE IS PROVIDED "AS IS", WITHOUT WARRANTY OF ANY KIND, EXPRESS OR
  IMPLIED, INCLUDING BUT NOT LIMITED TO THE WARRANTIES OF MERCHANTABILITY,
  FITNESS FOR A PARTICULAR PURPOSE AND NONINFRINGEMENT. IN NO EVENT SHALL THE
  AUTHORS OR COPYRIGHT HOLDERS BE LIABLE FOR ANY CLAIM, DAMAGES OR OTHER
  LIABILITY, WHETHER IN AN ACTION OF CONTRACT, TORT OR OTHERWISE, ARISING FROM,
  OUT OF OR IN CONNECTION WITH THE SOFTWARE OR THE USE OR OTHER DEALINGS IN
  THE SOFTWARE.

  Modified heavily for WLED
*/

#include "FX.h"
#include "wled.h"
#include "fcn_declare.h"

#define IBN 5100
#define PALETTE_SOLID_WRAP (strip.paletteBlend == 1 || strip.paletteBlend == 3)

// effect utility functions
uint8_t sin_gap(uint16_t in) {
  if (in & 0x100) return 0;
  return sin8(in + 192); // correct phase shift of sine so that it starts and stops at 0
}

uint16_t triwave16(uint16_t in) {
  if (in < 0x8000) return in *2;
  return 0xFFFF - (in - 0x8000)*2;
}

/*
 * Generates a tristate square wave w/ attac & decay 
 * @param x input value 0-255
 * @param pulsewidth 0-127 
 * @param attdec attac & decay, max. pulsewidth / 2
 * @returns signed waveform value
 */
int8_t tristate_square8(uint8_t x, uint8_t pulsewidth, uint8_t attdec) {
  int8_t a = 127;
  if (x > 127) {
    a = -127;
    x -= 127;
  }

  if (x < attdec) { //inc to max
    return (int16_t) x * a / attdec;
  }
  else if (x < pulsewidth - attdec) { //max
    return a;
  }  
  else if (x < pulsewidth) { //dec to 0
    return (int16_t) (pulsewidth - x) * a / attdec;
  }
  return 0;
}

// effect functions

/*
 * No blinking. Just plain old static light.
 */
uint16_t mode_static(void) {
  SEGMENT.fill(SEGCOLOR(0));
  return /*(SEGMENT.getOption(SEG_OPTION_TRANSITIONAL)) ? FRAMETIME :*/ 350; //update faster if in transition
}
static const char *_data_FX_MODE_STATIC PROGMEM = "Solid";


/*
 * Blink/strobe function
 * Alternate between color1 and color2
 * if(strobe == true) then create a strobe effect
 */
uint16_t blink(uint32_t color1, uint32_t color2, bool strobe, bool do_palette) {
  uint32_t cycleTime = (255 - SEGMENT.speed)*20;
  uint32_t onTime = FRAMETIME;
  if (!strobe) onTime += ((cycleTime * SEGMENT.intensity) >> 8);
  cycleTime += FRAMETIME*2;
  uint32_t it = strip.now / cycleTime;
  uint32_t rem = strip.now % cycleTime;
  
  bool on = false;
  if (it != SEGENV.step //new iteration, force on state for one frame, even if set time is too brief
      || rem <= onTime) { 
    on = true;
  }
  
  SEGENV.step = it; //save previous iteration

  uint32_t color = on ? color1 : color2;
  if (color == color1 && do_palette)
  {
    for(uint16_t i = 0; i < SEGLEN; i++) {
      SEGMENT.setPixelColor(i, SEGMENT.color_from_palette(i, true, PALETTE_SOLID_WRAP, 0));
    }
  } else SEGMENT.fill(color);

  return FRAMETIME;
}


/*
 * Normal blinking. 50% on/off time.
 */
uint16_t mode_blink(void) {
  return blink(SEGCOLOR(0), SEGCOLOR(1), false, true);
}
static const char *_data_FX_MODE_BLINK PROGMEM = "Blink@!,;!,!,;!";


/*
 * Classic Blink effect. Cycling through the rainbow.
 */
uint16_t mode_blink_rainbow(void) {
  return blink(SEGMENT.color_wheel(SEGENV.call & 0xFF), SEGCOLOR(1), false, false);
}
static const char *_data_FX_MODE_BLINK_RAINBOW PROGMEM = "Blink Rainbow@Frequency,Blink duration;!,!,;!";


/*
 * Classic Strobe effect.
 */
uint16_t mode_strobe(void) {
  return blink(SEGCOLOR(0), SEGCOLOR(1), true, true);
}
static const char *_data_FX_MODE_STROBE PROGMEM = "Strobe@!,;!,!,;!";


/*
 * Classic Strobe effect. Cycling through the rainbow.
 */
uint16_t mode_strobe_rainbow(void) {
  return blink(SEGMENT.color_wheel(SEGENV.call & 0xFF), SEGCOLOR(1), true, false);
}
static const char *_data_FX_MODE_STROBE_RAINBOW PROGMEM = "Strobe Rainbow@!,;,!,;!";


/*
 * Color wipe function
 * LEDs are turned on (color1) in sequence, then turned off (color2) in sequence.
 * if (bool rev == true) then LEDs are turned off in reverse order
 */
uint16_t color_wipe(bool rev, bool useRandomColors) {
  uint32_t cycleTime = 750 + (255 - SEGMENT.speed)*150;
  uint32_t perc = strip.now % cycleTime;
  uint16_t prog = (perc * 65535) / cycleTime;
  bool back = (prog > 32767);
  if (back) {
    prog -= 32767;
    if (SEGENV.step == 0) SEGENV.step = 1;
  } else {
    if (SEGENV.step == 2) SEGENV.step = 3; //trigger color change
  }

  if (useRandomColors) {
    if (SEGENV.call == 0) {
      SEGENV.aux0 = random8();
      SEGENV.step = 3;
    }
    if (SEGENV.step == 1) { //if flag set, change to new random color
      SEGENV.aux1 = SEGMENT.get_random_wheel_index(SEGENV.aux0);
      SEGENV.step = 2;
    }
    if (SEGENV.step == 3) {
      SEGENV.aux0 = SEGMENT.get_random_wheel_index(SEGENV.aux1);
      SEGENV.step = 0;
    }
  }

  uint16_t ledIndex = (prog * SEGLEN) >> 15;
  uint16_t rem = 0;
  rem = (prog * SEGLEN) * 2; //mod 0xFFFF
  rem /= (SEGMENT.intensity +1);
  if (rem > 255) rem = 255;

  uint32_t col1 = useRandomColors? SEGMENT.color_wheel(SEGENV.aux1) : SEGCOLOR(1);
  for(int i = 0; i < SEGLEN; i++)
  {
    uint16_t index = (rev && back)? SEGLEN -1 -i : i;
    uint32_t col0 = useRandomColors? SEGMENT.color_wheel(SEGENV.aux0) : SEGMENT.color_from_palette(index, true, PALETTE_SOLID_WRAP, 0);
    
    if (i < ledIndex) 
    {
      SEGMENT.setPixelColor(index, back? col1 : col0);
    } else
    {
      SEGMENT.setPixelColor(index, back? col0 : col1);
      if (i == ledIndex) SEGMENT.setPixelColor(index, color_blend(back? col0 : col1, back? col1 : col0, rem));
    }
  } 
  return FRAMETIME;
}


/*
 * Lights all LEDs one after another.
 */
uint16_t mode_color_wipe(void) {
  return color_wipe(false, false);
}
static const char *_data_FX_MODE_COLOR_WIPE PROGMEM = "Wipe@!,!;!,!,;!";


/*
 * Lights all LEDs one after another. Turns off opposite
 */
uint16_t mode_color_sweep(void) {
  return color_wipe(true, false);
}
static const char *_data_FX_MODE_COLOR_SWEEP PROGMEM = "Sweep@!,!;!,!,;!";


/*
 * Turns all LEDs after each other to a random color.
 * Then starts over with another color.
 */
uint16_t mode_color_wipe_random(void) {
  return color_wipe(false, true);
}
static const char *_data_FX_MODE_COLOR_WIPE_RANDOM PROGMEM = "Wipe Random@!,;1,2,3;!";


/*
 * Random color introduced alternating from start and end of strip.
 */
uint16_t mode_color_sweep_random(void) {
  return color_wipe(true, true);
}
static const char *_data_FX_MODE_COLOR_SWEEP_RANDOM PROGMEM = "Sweep Random";


/*
 * Lights all LEDs in one random color up. Then switches them
 * to the next random color.
 */
uint16_t mode_random_color(void) {
  uint32_t cycleTime = 200 + (255 - SEGMENT.speed)*50;
  uint32_t it = strip.now / cycleTime;
  uint32_t rem = strip.now % cycleTime;
  uint16_t fadedur = (cycleTime * SEGMENT.intensity) >> 8;

  uint32_t fade = 255;
  if (fadedur) {
    fade = (rem * 255) / fadedur;
    if (fade > 255) fade = 255;
  }

  if (SEGENV.call == 0) {
    SEGENV.aux0 = random8();
    SEGENV.step = 2;
  }
  if (it != SEGENV.step) //new color
  {
    SEGENV.aux1 = SEGENV.aux0;
    SEGENV.aux0 = SEGMENT.get_random_wheel_index(SEGENV.aux0); //aux0 will store our random color wheel index
    SEGENV.step = it;
  }

  SEGMENT.fill(color_blend(SEGMENT.color_wheel(SEGENV.aux1), SEGMENT.color_wheel(SEGENV.aux0), fade));
  return FRAMETIME;
}
static const char *_data_FX_MODE_RANDOM_COLOR PROGMEM = "Random Colors@!,Fade time;1,2,3;!";


/*
 * Lights every LED in a random color. Changes all LED at the same time
 * to new random colors.
 */
uint16_t dynamic(boolean smooth=false) {
  if (!SEGENV.allocateData(SEGLEN)) return mode_static(); //allocation failed
  
  if(SEGENV.call == 0) {
    for(int i = 0; i < SEGLEN; i++) SEGENV.data[i] = random8();
  }

  uint32_t cycleTime = 50 + (255 - SEGMENT.speed)*15;
  uint32_t it = strip.now / cycleTime;
  if (it != SEGENV.step && SEGMENT.speed != 0) //new color
  {
    for(int i = 0; i < SEGLEN; i++) {
      if (random8() <= SEGMENT.intensity) SEGENV.data[i] = random8();
    }
    SEGENV.step = it;
  }
  
  if (smooth) {
    for(int i = 0; i < SEGLEN; i++) {
      SEGMENT.blendPixelColor(i, SEGMENT.color_wheel(SEGENV.data[i]),16); // TODO
    }
  } else {
    for(int i = 0; i < SEGLEN; i++) {
      SEGMENT.setPixelColor(i, SEGMENT.color_wheel(SEGENV.data[i]));
    }
  } 
  return FRAMETIME;
}


/*
 * Original effect "Dynamic"
 */
uint16_t mode_dynamic(void) {
  return dynamic(false);
}
static const char *_data_FX_MODE_DYNAMIC PROGMEM = "Dynamic@!,!;1,2,3;!";


/*
 * effect "Dynamic" with smoth color-fading
 */
uint16_t mode_dynamic_smooth(void) {
  return dynamic(true);
 }
static const char *_data_FX_MODE_DYNAMIC_SMOOTH PROGMEM = "Dynamic Smooth";


/*
 * Does the "standby-breathing" of well known i-Devices.
 */
uint16_t mode_breath(void) {
  uint16_t var = 0;
  uint16_t counter = (strip.now * ((SEGMENT.speed >> 3) +10));
  counter = (counter >> 2) + (counter >> 4); //0-16384 + 0-2048
  if (counter < 16384) {
    if (counter > 8192) counter = 8192 - (counter - 8192);
    var = sin16(counter) / 103; //close to parabolic in range 0-8192, max val. 23170
  }
  
  uint8_t lum = 30 + var;
  for(uint16_t i = 0; i < SEGLEN; i++) {
    SEGMENT.setPixelColor(i, color_blend(SEGCOLOR(1), SEGMENT.color_from_palette(i, true, PALETTE_SOLID_WRAP, 0), lum));
  }

  return FRAMETIME;
}
static const char *_data_FX_MODE_BREATH PROGMEM = "Breathe@!,;!,!;!";


/*
 * Fades the LEDs between two colors
 */
uint16_t mode_fade(void) {
  uint16_t counter = (strip.now * ((SEGMENT.speed >> 3) +10));
  uint8_t lum = triwave16(counter) >> 8;

  for(uint16_t i = 0; i < SEGLEN; i++) {
    SEGMENT.setPixelColor(i, color_blend(SEGCOLOR(1), SEGMENT.color_from_palette(i, true, PALETTE_SOLID_WRAP, 0), lum));
  }

  return FRAMETIME;
}
static const char *_data_FX_MODE_FADE PROGMEM = "Fade@!,;!,!,;!";


/*
 * Scan mode parent function
 */
uint16_t scan(bool dual)
{
  uint32_t cycleTime = 750 + (255 - SEGMENT.speed)*150;
  uint32_t perc = strip.now % cycleTime;
  uint16_t prog = (perc * 65535) / cycleTime;
  uint16_t size = 1 + ((SEGMENT.intensity * SEGLEN) >> 9);
  uint16_t ledIndex = (prog * ((SEGLEN *2) - size *2)) >> 16;

  SEGMENT.fill(SEGCOLOR(1));

  int led_offset = ledIndex - (SEGLEN - size);
  led_offset = abs(led_offset);

  if (dual) {
    for(int j = led_offset; j < led_offset + size; j++) {
      uint16_t i2 = SEGLEN -1 -j;
      SEGMENT.setPixelColor(i2, SEGMENT.color_from_palette(i2, true, PALETTE_SOLID_WRAP, (SEGCOLOR(2))? 2:0));
    }
  }

  for(int j = led_offset; j < led_offset + size; j++) {
    SEGMENT.setPixelColor(j, SEGMENT.color_from_palette(j, true, PALETTE_SOLID_WRAP, 0));
  }

  return FRAMETIME;
}


/*
 * Runs a single pixel back and forth.
 */
uint16_t mode_scan(void) {
  return scan(false);
}
static const char *_data_FX_MODE_SCAN PROGMEM = "Scan@!,# of dots;!,!,;!";


/*
 * Runs two pixel back and forth in opposite directions.
 */
uint16_t mode_dual_scan(void) {
  return scan(true);
}
static const char *_data_FX_MODE_DUAL_SCAN PROGMEM = "Scan Dual@!,# of dots;!,!,;!";


/*
 * Cycles all LEDs at once through a rainbow.
 */
uint16_t mode_rainbow(void) {
  uint16_t counter = (strip.now * ((SEGMENT.speed >> 2) +2)) & 0xFFFF;
  counter = counter >> 8;

  if (SEGMENT.intensity < 128){
    SEGMENT.fill(color_blend(SEGMENT.color_wheel(counter),WHITE,128-SEGMENT.intensity));
  } else {
    SEGMENT.fill(SEGMENT.color_wheel(counter));
  }

  return FRAMETIME;
}
static const char *_data_FX_MODE_RAINBOW PROGMEM = "Colorloop@!,Saturation;1,2,3;!";


/*
 * Cycles a rainbow over the entire string of LEDs.
 */
uint16_t mode_rainbow_cycle(void) {
  uint16_t counter = (strip.now * ((SEGMENT.speed >> 2) +2)) & 0xFFFF;
  counter = counter >> 8;
  
  for(uint16_t i = 0; i < SEGLEN; i++) {
    //intensity/29 = 0 (1/16) 1 (1/8) 2 (1/4) 3 (1/2) 4 (1) 5 (2) 6 (4) 7 (8) 8 (16)
    uint8_t index = (i * (16 << (SEGMENT.intensity /29)) / SEGLEN) + counter;
    SEGMENT.setPixelColor(i, SEGMENT.color_wheel(index));
  }

  return FRAMETIME;
}
static const char *_data_FX_MODE_RAINBOW_CYCLE PROGMEM = "Rainbow@!,Size;1,2,3;!";


/*
 * Alternating pixels running function.
 */
uint16_t running(uint32_t color1, uint32_t color2, bool theatre = false) {
  uint8_t width = (theatre ? 3 : 1) + (SEGMENT.intensity >> 4);  // window
  uint32_t cycleTime = 50 + (255 - SEGMENT.speed);
  uint32_t it = strip.now / cycleTime;
  bool usePalette = color1 == SEGCOLOR(0);
  
  for(uint16_t i = 0; i < SEGLEN; i++) {
    uint32_t col = color2;
    if (usePalette) color1 = SEGMENT.color_from_palette(i, true, PALETTE_SOLID_WRAP, 0);
    if (theatre) {
      if ((i % width) == SEGENV.aux0) col = color1;
    } else {
      int8_t pos = (i % (width<<1));
      if ((pos < SEGENV.aux0-width) || ((pos >= SEGENV.aux0) && (pos < SEGENV.aux0+width))) col = color1;
    }
    SEGMENT.setPixelColor(i,col);
  }

  if (it != SEGENV.step) {
    SEGENV.aux0 = (SEGENV.aux0 +1) % (theatre ? width : (width<<1));
    SEGENV.step = it;
  }
  return FRAMETIME;
}


/*
 * Theatre-style crawling lights.
 * Inspired by the Adafruit examples.
 */
uint16_t mode_theater_chase(void) {
  return running(SEGCOLOR(0), SEGCOLOR(1), true);
}
static const char *_data_FX_MODE_THEATER_CHASE PROGMEM = "Theater@!,Gap size;!,!,;!";


/*
 * Theatre-style crawling lights with rainbow effect.
 * Inspired by the Adafruit examples.
 */
uint16_t mode_theater_chase_rainbow(void) {
  return running(SEGMENT.color_wheel(SEGENV.step), SEGCOLOR(1), true);
}
static const char *_data_FX_MODE_THEATER_CHASE_RAINBOW PROGMEM = "Theater Rainbow@!,Gap size;1,2,3;!";


/*
 * Running lights effect with smooth sine transition base.
 */
uint16_t running_base(bool saw, bool dual=false) {
  uint8_t x_scale = SEGMENT.intensity >> 2;
  uint32_t counter = (strip.now * SEGMENT.speed) >> 9;

  for(uint16_t i = 0; i < SEGLEN; i++) {
    uint16_t a = i*x_scale - counter;
    if (saw) {
      a &= 0xFF;
      if (a < 16)
      {
        a = 192 + a*8;
      } else {
        a = map(a,16,255,64,192);
      }
      a = 255 - a;
    }
    uint8_t s = dual ? sin_gap(a) : sin8(a);
    uint32_t ca = color_blend(SEGCOLOR(1), SEGMENT.color_from_palette(i, true, PALETTE_SOLID_WRAP, 0), s);
    if (dual) {
      uint16_t b = (SEGLEN-1-i)*x_scale - counter;
      uint8_t t = sin_gap(b);
      uint32_t cb = color_blend(SEGCOLOR(1), SEGMENT.color_from_palette(i, true, PALETTE_SOLID_WRAP, 2), t);
      ca = color_blend(ca, cb, 127);
    }
    SEGMENT.setPixelColor(i, ca);
  }
  return FRAMETIME;
}


/*
 * Running lights in opposite directions.
 * Idea: Make the gap width controllable with a third slider in the future
 */
uint16_t mode_running_dual(void) {
  return running_base(false, true);
}
static const char *_data_FX_MODE_RUNNING_DUAL PROGMEM = "Running Dual";


/*
 * Running lights effect with smooth sine transition.
 */
uint16_t mode_running_lights(void) {
  return running_base(false);
}
static const char *_data_FX_MODE_RUNNING_LIGHTS PROGMEM = "Running@!,Wave width;!,!,;!";


/*
 * Running lights effect with sawtooth transition.
 */
uint16_t mode_saw(void) {
  return running_base(true);
}
static const char *_data_FX_MODE_SAW PROGMEM = "Saw@!,Width;!,!,;!";


/*
 * Blink several LEDs in random colors on, reset, repeat.
 * Inspired by www.tweaking4all.com/hardware/arduino/adruino-led-strip-effects/
 */
uint16_t mode_twinkle(void) {
  const uint16_t cols = strip.isMatrix ? SEGMENT.virtualWidth() : SEGMENT.virtualLength();
  const uint16_t rows = SEGMENT.virtualHeight();

  SEGMENT.fill(SEGCOLOR(1));

  uint32_t cycleTime = 20 + (255 - SEGMENT.speed)*5;
  uint32_t it = strip.now / cycleTime;
  if (it != SEGENV.step)
  {
    uint16_t maxOn = map(SEGMENT.intensity, 0, 255, 1, cols*rows-1); // make sure at least one LED is on
    if (SEGENV.aux0 >= maxOn)
    {
      SEGENV.aux0 = 0;
      SEGENV.aux1 = random16(); //new seed for our PRNG
    }
    SEGENV.aux0++;
    SEGENV.step = it;
  }
  
  uint16_t PRNG16 = SEGENV.aux1;

  for(int i = 0; i < SEGENV.aux0; i++)
  {
    PRNG16 = (uint16_t)(PRNG16 * 2053) + 13849; // next 'random' number
    uint32_t p = ((uint32_t)cols*rows * (uint32_t)PRNG16) >> 16;
    uint16_t j = p % cols;
    uint16_t k = p / cols;
    uint32_t col = SEGMENT.color_from_palette(map(p, 0, cols*rows, 0, 255), false, PALETTE_SOLID_WRAP, 0);
    if (strip.isMatrix) SEGMENT.setPixelColorXY(j, k, col);
    else                SEGMENT.setPixelColor(j, col);
  }

  return FRAMETIME;
}
static const char *_data_FX_MODE_TWINKLE PROGMEM = "Twinkle@!,;!,!,;!;mp12=0"; //pixels


/*
 * Dissolve function
 */
uint16_t dissolve(uint32_t color) {
  bool wa = (SEGCOLOR(1) != 0 && strip.getBrightness() < 255); //workaround, can't compare getPixel to color if not full brightness
  
  for(int j = 0; j <= SEGLEN / 15; j++)
  {
    if (random8() <= SEGMENT.intensity) {
      for (size_t times = 0; times < 10; times++) //attempt to spawn a new pixel 5 times
      {
        uint16_t i = random16(SEGLEN);
        if (SEGENV.aux0) { //dissolve to primary/palette
          if (SEGMENT.getPixelColor(i) == SEGCOLOR(1) || wa) { // TODO
            if (color == SEGCOLOR(0))
            {
              SEGMENT.setPixelColor(i, SEGMENT.color_from_palette(i, true, PALETTE_SOLID_WRAP, 0));
            } else { SEGMENT.setPixelColor(i, color); }     
            break; //only spawn 1 new pixel per frame per 50 LEDs
          }
        } else { //dissolve to secondary
          if (SEGMENT.getPixelColor(i) != SEGCOLOR(1)) { SEGMENT.setPixelColor(i, SEGCOLOR(1)); break; } // TODO
        }
      }
    }
  }

  if (SEGENV.call > (255 - SEGMENT.speed) + 15U) 
  {
    SEGENV.aux0 = !SEGENV.aux0;
    SEGENV.call = 0;
  }
  
  return FRAMETIME;
}


/*
 * Blink several LEDs on and then off
 */
uint16_t mode_dissolve(void) {
  return dissolve(SEGCOLOR(0));
}
static const char *_data_FX_MODE_DISSOLVE PROGMEM = "Dissolve@Repeat speed,Dissolve speed;!,!,;!";


/*
 * Blink several LEDs on and then off in random colors
 */
uint16_t mode_dissolve_random(void) {
  return dissolve(SEGMENT.color_wheel(random8()));
}
static const char *_data_FX_MODE_DISSOLVE_RANDOM PROGMEM = "Dissolve Rnd@Repeat speed,Dissolve speed;,!,;!";


/*
 * Blinks one LED at a time.
 * Inspired by www.tweaking4all.com/hardware/arduino/adruino-led-strip-effects/
 */
uint16_t mode_sparkle(void) {
  for(uint16_t i = 0; i < SEGLEN; i++) {
    SEGMENT.setPixelColor(i, SEGMENT.color_from_palette(i, true, PALETTE_SOLID_WRAP, 1));
  }
  uint32_t cycleTime = 10 + (255 - SEGMENT.speed)*2;
  uint32_t it = strip.now / cycleTime;
  if (it != SEGENV.step)
  {
    SEGENV.aux0 = random16(SEGLEN); // aux0 stores the random led index
    SEGENV.aux1 = random16(0,SEGMENT.virtualHeight()-1);
    SEGENV.step = it;
  }
  
  if (strip.isMatrix) SEGMENT.setPixelColorXY(SEGENV.aux0, SEGENV.aux1, SEGCOLOR(0));
  else                SEGMENT.setPixelColor(SEGENV.aux0, SEGCOLOR(0));
  return FRAMETIME;
}
static const char *_data_FX_MODE_SPARKLE PROGMEM = "Sparkle@!,;!,!,;!";


/*
 * Lights all LEDs in the color. Flashes single col 1 pixels randomly. (List name: Sparkle Dark)
 * Inspired by www.tweaking4all.com/hardware/arduino/adruino-led-strip-effects/
 */
uint16_t mode_flash_sparkle(void) {
  for(uint16_t i = 0; i < SEGLEN; i++) {
    SEGMENT.setPixelColor(i, SEGMENT.color_from_palette(i, true, PALETTE_SOLID_WRAP, 0));
  }

  if (strip.now - SEGENV.aux0 > SEGENV.step) {
    if(random8((255-SEGMENT.intensity) >> 4) == 0) {
      if (strip.isMatrix) SEGMENT.setPixelColorXY(random16(SEGLEN), random16(0,SEGMENT.virtualHeight()-1), SEGCOLOR(1));
      else                SEGMENT.setPixelColor(random16(SEGLEN), SEGCOLOR(1)); //flash
    }
    SEGENV.step = strip.now;
    SEGENV.aux0 = 255-SEGMENT.speed;
  }
  return FRAMETIME;
}
static const char *_data_FX_MODE_FLASH_SPARKLE PROGMEM = "Sparkle Dark@!,!;Bg,Fx,;!";


/*
 * Like flash sparkle. With more flash.
 * Inspired by www.tweaking4all.com/hardware/arduino/adruino-led-strip-effects/
 */
uint16_t mode_hyper_sparkle(void) {
  for(uint16_t i = 0; i < SEGLEN; i++) {
    SEGMENT.setPixelColor(i, SEGMENT.color_from_palette(i, true, PALETTE_SOLID_WRAP, 0));
  }

  if (strip.now - SEGENV.aux0 > SEGENV.step) {
    if(random8((255-SEGMENT.intensity) >> 4) == 0) {
      for(uint16_t i = 0; i < MAX(1, SEGLEN/3); i++) {
        if (strip.isMatrix) SEGMENT.setPixelColorXY(random16(SEGLEN), random16(0,SEGMENT.virtualHeight()), SEGCOLOR(1));
        else                SEGMENT.setPixelColor(random16(SEGLEN), SEGCOLOR(1));
      }
    }
    SEGENV.step = strip.now;
    SEGENV.aux0 = 255-SEGMENT.speed;
  }
  return FRAMETIME;
}
static const char *_data_FX_MODE_HYPER_SPARKLE PROGMEM = "Sparkle+@!,!;Bg,Fx,;!";


/*
 * Strobe effect with different strobe count and pause, controlled by speed.
 */
uint16_t mode_multi_strobe(void) {
  for(uint16_t i = 0; i < SEGLEN; i++) {
    SEGMENT.setPixelColor(i, SEGMENT.color_from_palette(i, true, PALETTE_SOLID_WRAP, 1));
  }

  SEGENV.aux0 = 50 + 20*(uint16_t)(255-SEGMENT.speed);
  uint16_t count = 2 * ((SEGMENT.intensity / 10) + 1);
  if(SEGENV.aux1 < count) {
    if((SEGENV.aux1 & 1) == 0) {
      SEGMENT.fill(SEGCOLOR(0));
      SEGENV.aux0 = 15;
    } else {
      SEGENV.aux0 = 50;
    }
  }

  if (strip.now - SEGENV.aux0 > SEGENV.step) {
    SEGENV.aux1++;
    if (SEGENV.aux1 > count) SEGENV.aux1 = 0;
    SEGENV.step = strip.now;
  }

  return FRAMETIME;
}
static const char *_data_FX_MODE_MULTI_STROBE PROGMEM = "Strobe Mega@!,!;!,!,;!";


/*
 * Android loading circle
 */
uint16_t mode_android(void) {
  
  for(uint16_t i = 0; i < SEGLEN; i++) {
    SEGMENT.setPixelColor(i, SEGMENT.color_from_palette(i, true, PALETTE_SOLID_WRAP, 1));
  }

  if (SEGENV.aux1 > ((float)SEGMENT.intensity/255.0)*(float)SEGLEN)
  {
    SEGENV.aux0 = 1;
  } else
  {
    if (SEGENV.aux1 < 2) SEGENV.aux0 = 0;
  }

  uint16_t a = SEGENV.step;
  
  if (SEGENV.aux0 == 0)
  {
    if (SEGENV.call %3 == 1) {a++;}
    else {SEGENV.aux1++;}
  } else
  {
    a++;
    if (SEGENV.call %3 != 1) SEGENV.aux1--;
  }
  
  if (a >= SEGLEN) a = 0;

  if (a + SEGENV.aux1 < SEGLEN)
  {
    for(uint16_t i = a; i < a+SEGENV.aux1; i++) {
      SEGMENT.setPixelColor(i, SEGCOLOR(0));
    }
  } else
  {
    for(uint16_t i = a; i < SEGLEN; i++) {
      SEGMENT.setPixelColor(i, SEGCOLOR(0));
    }
    for(uint16_t i = 0; i < SEGENV.aux1 - (SEGLEN -a); i++) {
      SEGMENT.setPixelColor(i, SEGCOLOR(0));
    }
  }
  SEGENV.step = a;

  return 3 + ((8 * (uint32_t)(255 - SEGMENT.speed)) / SEGLEN);
}
static const char *_data_FX_MODE_ANDROID PROGMEM = "Android@!,Width;!,!,;!;mp12=1"; //vertical


/*
 * color chase function.
 * color1 = background color
 * color2 and color3 = colors of two adjacent leds
 */
uint16_t chase(uint32_t color1, uint32_t color2, uint32_t color3, bool do_palette) {
  uint16_t counter = strip.now * ((SEGMENT.speed >> 2) + 1);
  uint16_t a = counter * SEGLEN  >> 16;

  bool chase_random = (SEGMENT.mode == FX_MODE_CHASE_RANDOM);
  if (chase_random) {
    if (a < SEGENV.step) //we hit the start again, choose new color for Chase random
    {
      SEGENV.aux1 = SEGENV.aux0; //store previous random color
      SEGENV.aux0 = SEGMENT.get_random_wheel_index(SEGENV.aux0);
    }
    color1 = SEGMENT.color_wheel(SEGENV.aux0);
  }
  SEGENV.step = a;

  // Use intensity setting to vary chase up to 1/2 string length
  uint8_t size = 1 + (SEGMENT.intensity * SEGLEN >> 10);

  uint16_t b = a + size; //"trail" of chase, filled with color1 
  if (b > SEGLEN) b -= SEGLEN;
  uint16_t c = b + size;
  if (c > SEGLEN) c -= SEGLEN;

  //background
  if (do_palette)
  {
    for(uint16_t i = 0; i < SEGLEN; i++) {
      SEGMENT.setPixelColor(i, SEGMENT.color_from_palette(i, true, PALETTE_SOLID_WRAP, 1));
    }
  } else SEGMENT.fill(color1);

  //if random, fill old background between a and end
  if (chase_random)
  {
    color1 = SEGMENT.color_wheel(SEGENV.aux1);
    for(int i = a; i < SEGLEN; i++)
      SEGMENT.setPixelColor(i, color1);
  }

  //fill between points a and b with color2
  if (a < b)
  {
    for(int i = a; i < b; i++)
      SEGMENT.setPixelColor(i, color2);
  } else {
    for(int i = a; i < SEGLEN; i++) //fill until end
      SEGMENT.setPixelColor(i, color2);
    for(int i = 0; i < b; i++) //fill from start until b
      SEGMENT.setPixelColor(i, color2);
  }

  //fill between points b and c with color2
  if (b < c)
  {
    for(int i = b; i < c; i++)
      SEGMENT.setPixelColor(i, color3);
  } else {
    for(int i = b; i < SEGLEN; i++) //fill until end
      SEGMENT.setPixelColor(i, color3);
    for(int i = 0; i < c; i++) //fill from start until c
      SEGMENT.setPixelColor(i, color3);
  }

  return FRAMETIME;
}


/*
 * Bicolor chase, more primary color.
 */
uint16_t mode_chase_color(void) {
  return chase(SEGCOLOR(1), (SEGCOLOR(2)) ? SEGCOLOR(2) : SEGCOLOR(0), SEGCOLOR(0), true);
}
static const char *_data_FX_MODE_CHASE_COLOR PROGMEM = "Chase@!,Width;!,!,!;!";


/*
 * Primary running followed by random color.
 */
uint16_t mode_chase_random(void) {
  return chase(SEGCOLOR(1), (SEGCOLOR(2)) ? SEGCOLOR(2) : SEGCOLOR(0), SEGCOLOR(0), false);
}
static const char *_data_FX_MODE_CHASE_RANDOM PROGMEM = "Chase Random@!,Width;!,,!;!";


/*
 * Primary, secondary running on rainbow.
 */
uint16_t mode_chase_rainbow(void) {
  uint8_t color_sep = 256 / SEGLEN;
  if (color_sep == 0) color_sep = 1;                                           // correction for segments longer than 256 LEDs
  uint8_t color_index = SEGENV.call & 0xFF;
  uint32_t color = SEGMENT.color_wheel(((SEGENV.step * color_sep) + color_index) & 0xFF);

  return chase(color, SEGCOLOR(0), SEGCOLOR(1), false);
}
static const char *_data_FX_MODE_CHASE_RAINBOW PROGMEM = "Chase Rainbow@!,Width;!,!,;";


/*
 * Primary running on rainbow.
 */
uint16_t mode_chase_rainbow_white(void) {
  uint16_t n = SEGENV.step;
  uint16_t m = (SEGENV.step + 1) % SEGLEN;
  uint32_t color2 = SEGMENT.color_wheel(((n * 256 / SEGLEN) + (SEGENV.call & 0xFF)) & 0xFF);
  uint32_t color3 = SEGMENT.color_wheel(((m * 256 / SEGLEN) + (SEGENV.call & 0xFF)) & 0xFF);

  return chase(SEGCOLOR(0), color2, color3, false);
}
static const char *_data_FX_MODE_CHASE_RAINBOW_WHITE PROGMEM = "Rainbow Runner@!,Size;Bg,,;";


/*
 * Red - Amber - Green - Blue lights running
 */
uint16_t mode_colorful(void) {
  uint8_t numColors = 4; //3, 4, or 5
  uint32_t cols[9]{0x00FF0000,0x00EEBB00,0x0000EE00,0x000077CC};
  if (SEGMENT.intensity > 160 || SEGMENT.palette) { //palette or color
    if (!SEGMENT.palette) {
      numColors = 3;
      for (size_t i = 0; i < 3; i++) cols[i] = SEGCOLOR(i);
    } else {
      uint16_t fac = 80;
      if (SEGMENT.palette == 52) {numColors = 5; fac = 61;} //C9 2 has 5 colors
      for (size_t i = 0; i < numColors; i++) {
        cols[i] = SEGMENT.color_from_palette(i*fac, false, true, 255);
      }
    }
  } else if (SEGMENT.intensity < 80) //pastel (easter) colors
  {
    cols[0] = 0x00FF8040;
    cols[1] = 0x00E5D241;
    cols[2] = 0x0077FF77;
    cols[3] = 0x0077F0F0;
  }
  for (size_t i = numColors; i < numColors*2 -1U; i++) cols[i] = cols[i-numColors];
  
  uint32_t cycleTime = 50 + (8 * (uint32_t)(255 - SEGMENT.speed));
  uint32_t it = strip.now / cycleTime;
  if (it != SEGENV.step)
  {
    if (SEGMENT.speed > 0) SEGENV.aux0++;
    if (SEGENV.aux0 >= numColors) SEGENV.aux0 = 0;
    SEGENV.step = it;
  }
  
  for(int i = 0; i < SEGLEN; i+= numColors)
  {
    for(int j = 0; j < numColors; j++) SEGMENT.setPixelColor(i + j, cols[SEGENV.aux0 + j]);
  }
  
  return FRAMETIME;
}
static const char *_data_FX_MODE_COLORFUL PROGMEM = "Colorful@!,Saturation;1,2,3;!";


/*
 * Emulates a traffic light.
 */
uint16_t mode_traffic_light(void) {
  for(uint16_t i=0; i < SEGLEN; i++)
    SEGMENT.setPixelColor(i, SEGMENT.color_from_palette(i, true, PALETTE_SOLID_WRAP, 1));
  uint32_t mdelay = 500;
  for (int i = 0; i < SEGLEN-2 ; i+=3)
  {
    switch (SEGENV.aux0)
    {
      case 0: SEGMENT.setPixelColor(i, 0x00FF0000); mdelay = 150 + (100 * (uint32_t)(255 - SEGMENT.speed));break;
      case 1: SEGMENT.setPixelColor(i, 0x00FF0000); mdelay = 150 + (20 * (uint32_t)(255 - SEGMENT.speed)); SEGMENT.setPixelColor(i+1, 0x00EECC00); break;
      case 2: SEGMENT.setPixelColor(i+2, 0x0000FF00); mdelay = 150 + (100 * (uint32_t)(255 - SEGMENT.speed));break;
      case 3: SEGMENT.setPixelColor(i+1, 0x00EECC00); mdelay = 150 + (20 * (uint32_t)(255 - SEGMENT.speed));break;
    }
  }

  if (strip.now - SEGENV.step > mdelay)
  {
    SEGENV.aux0++;
    if (SEGENV.aux0 == 1 && SEGMENT.intensity > 140) SEGENV.aux0 = 2; //skip Red + Amber, to get US-style sequence
    if (SEGENV.aux0 > 3) SEGENV.aux0 = 0;
    SEGENV.step = strip.now;
  }
  
  return FRAMETIME;
}
static const char *_data_FX_MODE_TRAFFIC_LIGHT PROGMEM = "Traffic Light@!,;,!,;!";


/*
 * Sec flashes running on prim.
 */
#define FLASH_COUNT 4
uint16_t mode_chase_flash(void) {
  uint8_t flash_step = SEGENV.call % ((FLASH_COUNT * 2) + 1);

  for(uint16_t i = 0; i < SEGLEN; i++) {
    SEGMENT.setPixelColor(i, SEGMENT.color_from_palette(i, true, PALETTE_SOLID_WRAP, 0));
  }

  uint16_t delay = 10 + ((30 * (uint16_t)(255 - SEGMENT.speed)) / SEGLEN);
  if(flash_step < (FLASH_COUNT * 2)) {
    if(flash_step % 2 == 0) {
      uint16_t n = SEGENV.step;
      uint16_t m = (SEGENV.step + 1) % SEGLEN;
      SEGMENT.setPixelColor( n, SEGCOLOR(1));
      SEGMENT.setPixelColor( m, SEGCOLOR(1));
      delay = 20;
    } else {
      delay = 30;
    }
  } else {
    SEGENV.step = (SEGENV.step + 1) % SEGLEN;
  }
  return delay;
}
static const char *_data_FX_MODE_CHASE_FLASH PROGMEM = "Chase Flash@!,;Bg,Fx,!;!";


/*
 * Prim flashes running, followed by random color.
 */
uint16_t mode_chase_flash_random(void) {
  uint8_t flash_step = SEGENV.call % ((FLASH_COUNT * 2) + 1);

  for(uint16_t i = 0; i < SEGENV.step; i++) {
    SEGMENT.setPixelColor(i, SEGMENT.color_wheel(SEGENV.aux0));
  }

  uint16_t delay = 1 + ((10 * (uint16_t)(255 - SEGMENT.speed)) / SEGLEN);
  if(flash_step < (FLASH_COUNT * 2)) {
    uint16_t n = SEGENV.step;
    uint16_t m = (SEGENV.step + 1) % SEGLEN;
    if(flash_step % 2 == 0) {
      SEGMENT.setPixelColor( n, SEGCOLOR(0));
      SEGMENT.setPixelColor( m, SEGCOLOR(0));
      delay = 20;
    } else {
      SEGMENT.setPixelColor( n, SEGMENT.color_wheel(SEGENV.aux0));
      SEGMENT.setPixelColor( m, SEGCOLOR(1));
      delay = 30;
    }
  } else {
    SEGENV.step = (SEGENV.step + 1) % SEGLEN;

    if (SEGENV.step == 0) {
      SEGENV.aux0 = SEGMENT.get_random_wheel_index(SEGENV.aux0);
    }
  }
  return delay;
}
static const char *_data_FX_MODE_CHASE_FLASH_RANDOM PROGMEM = "Chase Flash Rnd@!,;,Fx,;0";


/*
 * Alternating color/sec pixels running.
 */
uint16_t mode_running_color(void) {
  return running(SEGCOLOR(0), SEGCOLOR(1));
}
static const char *_data_FX_MODE_RUNNING_COLOR PROGMEM = "Chase 2@!,Width;!,!,;!";


/*
 * Random colored pixels running. ("Stream")
 */
uint16_t mode_running_random(void) {
  uint32_t cycleTime = 25 + (3 * (uint32_t)(255 - SEGMENT.speed));
  uint32_t it = strip.now / cycleTime;
  if (SEGENV.call == 0) SEGENV.aux0 = random16(); // random seed for PRNG on start

  uint8_t zoneSize = ((255-SEGMENT.intensity) >> 4) +1;
  uint16_t PRNG16 = SEGENV.aux0;

  uint8_t z = it % zoneSize;
  bool nzone = (!z && it != SEGENV.aux1);
  for(int i=SEGLEN-1; i > 0; i--) {
    if (nzone || z >= zoneSize) {
      uint8_t lastrand = PRNG16 >> 8;
      int16_t diff = 0;
      while (abs(diff) < 42) { // make sure the difference between adjacent colors is big enough
        PRNG16 = (uint16_t)(PRNG16 * 2053) + 13849; // next zone, next 'random' number
        diff = (PRNG16 >> 8) - lastrand;
      }
      if (nzone) {
        SEGENV.aux0 = PRNG16; // save next starting seed
        nzone = false;
      }
      z = 0;
    }
    SEGMENT.setPixelColor(i, SEGMENT.color_wheel(PRNG16 >> 8));
    z++;
  }

  SEGENV.aux1 = it;
  return FRAMETIME;
}
static const char *_data_FX_MODE_RUNNING_RANDOM PROGMEM = "Stream";


uint16_t larson_scanner(bool dual) {
  uint16_t counter = strip.now * ((SEGMENT.speed >> 2) +8);
  uint16_t index = counter * SEGLEN  >> 16;

  SEGMENT.fade_out(SEGMENT.intensity);

  if (SEGENV.step > index && SEGENV.step - index > SEGLEN/2) {
    SEGENV.aux0 = !SEGENV.aux0;
  }
  
  for(int i = SEGENV.step; i < index; i++) {
    uint16_t j = (SEGENV.aux0)?i:SEGLEN-1-i;
    SEGMENT.setPixelColor( j, SEGMENT.color_from_palette(j, true, PALETTE_SOLID_WRAP, 0));
  }
  if (dual) {
    uint32_t c;
    if (SEGCOLOR(2) != 0) {
      c = SEGCOLOR(2);
    } else {
      c = SEGMENT.color_from_palette(index, true, PALETTE_SOLID_WRAP, 0);
    }

    for(int i = SEGENV.step; i < index; i++) {
      uint16_t j = (SEGENV.aux0)?SEGLEN-1-i:i;
      SEGMENT.setPixelColor(j, c);
    }
  }

  SEGENV.step = index;
  return FRAMETIME;
}


/*
 * K.I.T.T.
 */
uint16_t mode_larson_scanner(void){
  return larson_scanner(false);
}
static const char *_data_FX_MODE_LARSON_SCANNER PROGMEM = "Scanner@!,Fade rate;!,!,;!;mp12=0";


/*
 * Creates two Larson scanners moving in opposite directions
 * Custom mode by Keith Lord: https://github.com/kitesurfer1404/WS2812FX/blob/master/src/custom/DualLarson.h
 */
uint16_t mode_dual_larson_scanner(void){
  return larson_scanner(true);
}
static const char *_data_FX_MODE_DUAL_LARSON_SCANNER PROGMEM = "Scanner Dual@!,Fade rate;!,!,;!;mp12=0";


/*
 * Firing comets from one end. "Lighthouse"
 */
uint16_t mode_comet(void) {
  uint16_t counter = strip.now * ((SEGMENT.speed >>2) +1);
  uint16_t index = (counter * SEGLEN) >> 16;
  if (SEGENV.call == 0) SEGENV.aux0 = index;

  SEGMENT.fade_out(SEGMENT.intensity);

  SEGMENT.setPixelColor( index, SEGMENT.color_from_palette(index, true, PALETTE_SOLID_WRAP, 0));
  if (index > SEGENV.aux0) {
    for(int i = SEGENV.aux0; i < index ; i++) {
       SEGMENT.setPixelColor( i, SEGMENT.color_from_palette(i, true, PALETTE_SOLID_WRAP, 0));
    }
  } else if (index < SEGENV.aux0 && index < 10) {
    for(int i = 0; i < index ; i++) {
       SEGMENT.setPixelColor( i, SEGMENT.color_from_palette(i, true, PALETTE_SOLID_WRAP, 0));
    }      
  }
  SEGENV.aux0 = index++;

  return FRAMETIME;
}
static const char *_data_FX_MODE_COMET PROGMEM = "Lighthouse@!,Fade rate;!,!,!;!";


/*
 * Fireworks function.
 */
uint16_t mode_fireworks() {
  const uint16_t width  = strip.isMatrix ? SEGMENT.virtualWidth() : SEGMENT.virtualLength();
  const uint16_t height = SEGMENT.virtualHeight();

  SEGMENT.fade_out(0);

  if (SEGENV.call == 0) {
    SEGENV.aux0 = UINT16_MAX;
    SEGENV.aux1 = UINT16_MAX;
  }
  bool valid1 = (SEGENV.aux0 < width*height);
  bool valid2 = (SEGENV.aux1 < width*height);
  uint32_t sv1 = 0, sv2 = 0;
  if (valid1) sv1 = strip.isMatrix ? SEGMENT.getPixelColorXY(SEGENV.aux0%width, SEGENV.aux0/width) : SEGMENT.getPixelColor(SEGENV.aux0); // TODO get spark color
  if (valid2) sv2 = strip.isMatrix ? SEGMENT.getPixelColorXY(SEGENV.aux1%width, SEGENV.aux1/width) : SEGMENT.getPixelColor(SEGENV.aux1); // TODO
  if (!SEGENV.step) SEGMENT.blur(16);
  if (valid1) { if (strip.isMatrix) SEGMENT.setPixelColorXY(SEGENV.aux0%width, SEGENV.aux0/width, sv1); else SEGMENT.setPixelColor(SEGENV.aux0, sv1); } // restore spark color after blur
  if (valid2) { if (strip.isMatrix) SEGMENT.setPixelColorXY(SEGENV.aux1%width, SEGENV.aux1/width, sv2); else SEGMENT.setPixelColor(SEGENV.aux1, sv2); } // restore old spark color after blur

  for(int i=0; i<MAX(1, width/20); i++) {
    if (random8(129 - (SEGMENT.intensity >> 1)) == 0) {
      uint16_t index = random16(width*height);
      uint16_t j = index % width, k = index / width;
      uint32_t col = SEGMENT.color_from_palette(random8(), false, false, 0);
      if (strip.isMatrix) SEGMENT.setPixelColorXY(j, k, col);
      else                SEGMENT.setPixelColor(index, col);
      SEGENV.aux1 = SEGENV.aux0;  // old spark
      SEGENV.aux0 = index;        // remember where spark occured
    }
  }
  return FRAMETIME;
}
static const char *_data_FX_MODE_FIREWORKS PROGMEM = "Fireworks@,Frequency=192;!,!,;!=11";


//Twinkling LEDs running. Inspired by https://github.com/kitesurfer1404/WS2812FX/blob/master/src/custom/Rain.h
uint16_t mode_rain()
{
  const uint16_t width  = SEGMENT.virtualWidth();
  const uint16_t height = SEGMENT.virtualHeight();
  SEGENV.step += FRAMETIME;
  if (SEGENV.step > SPEED_FORMULA_L) {
    SEGENV.step = 1;
    if (strip.isMatrix) {
      SEGMENT.move(6,1);  // move all pixels down
      SEGENV.aux0 = (SEGENV.aux0 % width) + (SEGENV.aux0 / width + 1) * width;
      SEGENV.aux1 = (SEGENV.aux1 % width) + (SEGENV.aux1 / width + 1) * width;
    } else {
      //shift all leds left
      uint32_t ctemp = SEGMENT.getPixelColor(0); // TODO
      for(uint16_t i = 0; i < SEGLEN - 1; i++) {
        SEGMENT.setPixelColor(i, SEGMENT.getPixelColor(i+1)); // TODO
      }
      SEGMENT.setPixelColor(SEGLEN -1, ctemp); // wrap around
      SEGENV.aux0++;  // increase spark index
      SEGENV.aux1++;
    }
    if (SEGENV.aux0 == 0) SEGENV.aux0 = UINT16_MAX; // reset previous spark positiom
    if (SEGENV.aux1 == 0) SEGENV.aux0 = UINT16_MAX; // reset previous spark positiom
    if (SEGENV.aux0 >= width*height) SEGENV.aux0 = 0;     // ignore
    if (SEGENV.aux1 >= width*height) SEGENV.aux1 = 0;
  }
  return mode_fireworks();
}
static const char *_data_FX_MODE_RAIN PROGMEM = "Rain@!,Spawning rate=128;!,!,;";


/*
 * Fire flicker function
 */
uint16_t mode_fire_flicker(void) {
  uint32_t cycleTime = 40 + (255 - SEGMENT.speed);
  uint32_t it = strip.now / cycleTime;
  if (SEGENV.step == it) return FRAMETIME;

  byte w = (SEGCOLOR(0) >> 24);
  byte r = (SEGCOLOR(0) >> 16);
  byte g = (SEGCOLOR(0) >>  8);
  byte b = (SEGCOLOR(0)      );
  byte lum = (SEGMENT.palette == 0) ? MAX(w, MAX(r, MAX(g, b))) : 255;
  lum /= (((256-SEGMENT.intensity)/16)+1);
  for(uint16_t i = 0; i < SEGLEN; i++) {
    byte flicker = random8(lum);
    if (SEGMENT.palette == 0) {
      SEGMENT.setPixelColor(i, MAX(r - flicker, 0), MAX(g - flicker, 0), MAX(b - flicker, 0), MAX(w - flicker, 0));
    } else {
      SEGMENT.setPixelColor(i, SEGMENT.color_from_palette(i, true, PALETTE_SOLID_WRAP, 0, 255 - flicker));
    }
  }

  SEGENV.step = it;
  return FRAMETIME;
}
static const char *_data_FX_MODE_FIRE_FLICKER PROGMEM = "Fire Flicker@!,!;!,,;!";


/*
 * Gradient run base function
 */
uint16_t gradient_base(bool loading) {
  uint16_t counter = strip.now * ((SEGMENT.speed >> 2) + 1);
  uint16_t pp = counter * SEGLEN >> 16;
  if (SEGENV.call == 0) pp = 0;
  float val; //0.0 = sec 1.0 = pri
  float brd = loading ? SEGMENT.intensity : SEGMENT.intensity/2;
  if (brd <1.0) brd = 1.0;
  int p1 = pp-SEGLEN;
  int p2 = pp+SEGLEN;

  for(uint16_t i = 0; i < SEGLEN; i++)
  {
    if (loading)
    {
      val = abs(((i>pp) ? p2:pp) -i);
    } else {
      val = MIN(abs(pp-i),MIN(abs(p1-i),abs(p2-i)));
    }
    val = (brd > val) ? val/brd * 255 : 255;
    SEGMENT.setPixelColor(i, color_blend(SEGCOLOR(0), SEGMENT.color_from_palette(i, true, PALETTE_SOLID_WRAP, 1), val));
  }

  return FRAMETIME;
}


/*
 * Gradient run
 */
uint16_t mode_gradient(void) {
  return gradient_base(false);
}
static const char *_data_FX_MODE_GRADIENT PROGMEM = "Gradient@!,Spread=16;!,!,;!";


/*
 * Gradient run with hard transition
 */
uint16_t mode_loading(void) {
  return gradient_base(true);
}
static const char *_data_FX_MODE_LOADING PROGMEM = "Loading@!,Fade=16;!,!,;!";


//American Police Light with all LEDs Red and Blue 
uint16_t police_base(uint32_t color1, uint32_t color2)
{
  uint16_t delay = 1 + (FRAMETIME<<3) / SEGLEN;  // longer segments should change faster
  uint32_t it = strip.now / map(SEGMENT.speed, 0, 255, delay<<4, delay);
  uint16_t offset = it % SEGLEN;
  
	uint16_t width = ((SEGLEN*(SEGMENT.intensity+1))>>9); //max width is half the strip
  if (!width) width = 1;
  for(int i = 0; i < width; i++) {
    uint16_t indexR = (offset + i) % SEGLEN;
    uint16_t indexB = (offset + i + (SEGLEN>>1)) % SEGLEN;
    SEGMENT.setPixelColor(indexR, color1);
    SEGMENT.setPixelColor(indexB, color2);
  }
  return FRAMETIME;
}


//Police Lights Red and Blue 
//uint16_t mode_police()
//{
//  SEGMENT.fill(SEGCOLOR(1));
//  return police_base(RED, BLUE);
//}
//static const char *_data_FX_MODE_POLICE PROGMEM = "Police@!,Width;,Bg,;0";


//Police Lights with custom colors 
uint16_t mode_two_dots()
{
  SEGMENT.fill(SEGCOLOR(2));
  uint32_t color2 = (SEGCOLOR(1) == SEGCOLOR(2)) ? SEGCOLOR(0) : SEGCOLOR(1);

  return police_base(SEGCOLOR(0), color2);
}
static const char *_data_FX_MODE_TWO_DOTS PROGMEM = "Two Dots@!,Dot size;1,2,Bg;!";


/*
 * Fairy, inspired by https://www.youtube.com/watch?v=zeOw5MZWq24
 */
//4 bytes
typedef struct Flasher {
  uint16_t stateStart;
  uint8_t stateDur;
	bool stateOn;
} flasher;

#define FLASHERS_PER_ZONE 6
#define MAX_SHIMMER 92

uint16_t mode_fairy() {
	//set every pixel to a 'random' color from palette (using seed so it doesn't change between frames)
	uint16_t PRNG16 = 5100 + strip.getCurrSegmentId();
	for(int i = 0; i < SEGLEN; i++) {
		PRNG16 = (uint16_t)(PRNG16 * 2053) + 1384; //next 'random' number
		SEGMENT.setPixelColor(i, SEGMENT.color_from_palette(PRNG16 >> 8, false, false, 0));
	}

	//amount of flasher pixels depending on intensity (0: none, 255: every LED)
	if (SEGMENT.intensity == 0) return FRAMETIME;
	uint8_t flasherDistance = ((255 - SEGMENT.intensity) / 28) +1; //1-10
	uint16_t numFlashers = (SEGLEN / flasherDistance) +1;
	
	uint16_t dataSize = sizeof(flasher) * numFlashers;
  if (!SEGENV.allocateData(dataSize)) return FRAMETIME; //allocation failed
	Flasher* flashers = reinterpret_cast<Flasher*>(SEGENV.data);
	uint16_t now16 = strip.now & 0xFFFF;

	//Up to 11 flashers in one brightness zone, afterwards a new zone for every 6 flashers
	uint16_t zones = numFlashers/FLASHERS_PER_ZONE;
	if (!zones) zones = 1;
	uint8_t flashersInZone = numFlashers/zones;
	uint8_t flasherBri[FLASHERS_PER_ZONE*2 -1];

	for(int z = 0; z < zones; z++) {
		uint16_t flasherBriSum = 0;
		uint16_t firstFlasher = z*flashersInZone;
		if (z == zones-1) flashersInZone = numFlashers-(flashersInZone*(zones-1));

		for(int f = firstFlasher; f < firstFlasher + flashersInZone; f++) {
			uint16_t stateTime = now16 - flashers[f].stateStart;
			//random on/off time reached, switch state
			if (stateTime > flashers[f].stateDur * 10) {
				flashers[f].stateOn = !flashers[f].stateOn;
				if (flashers[f].stateOn) {
					flashers[f].stateDur = 12 + random8(12 + ((255 - SEGMENT.speed) >> 2)); //*10, 250ms to 1250ms
				} else {
					flashers[f].stateDur = 20 + random8(6 + ((255 - SEGMENT.speed) >> 2)); //*10, 250ms to 1250ms
				}
				//flashers[f].stateDur = 51 + random8(2 + ((255 - SEGMENT.speed) >> 1));
				flashers[f].stateStart = now16;
				if (stateTime < 255) {
					flashers[f].stateStart -= 255 -stateTime; //start early to get correct bri
					flashers[f].stateDur += 26 - stateTime/10;
					stateTime = 255 - stateTime;
				} else {
					stateTime = 0;
				}
			}
			if (stateTime > 255) stateTime = 255; //for flasher brightness calculation, fades in first 255 ms of state
			//flasherBri[f - firstFlasher] = (flashers[f].stateOn) ? 255-SEGMENT.gamma8((510 - stateTime) >> 1) : SEGMENT.gamma8((510 - stateTime) >> 1);
			flasherBri[f - firstFlasher] = (flashers[f].stateOn) ? stateTime : 255 - (stateTime >> 0);
			flasherBriSum += flasherBri[f - firstFlasher];
		}
		//dim factor, to create "shimmer" as other pixels get less voltage if a lot of flashers are on
		uint8_t avgFlasherBri = flasherBriSum / flashersInZone;
		uint8_t globalPeakBri = 255 - ((avgFlasherBri * MAX_SHIMMER) >> 8); //183-255, suitable for 1/5th of LEDs flashers

		for(int f = firstFlasher; f < firstFlasher + flashersInZone; f++) {
			uint8_t bri = (flasherBri[f - firstFlasher] * globalPeakBri) / 255;
			PRNG16 = (uint16_t)(PRNG16 * 2053) + 1384; //next 'random' number
			uint16_t flasherPos = f*flasherDistance;
			SEGMENT.setPixelColor(flasherPos, color_blend(SEGCOLOR(1), SEGMENT.color_from_palette(PRNG16 >> 8, false, false, 0), bri));
			for(int i = flasherPos+1; i < flasherPos+flasherDistance && i < SEGLEN; i++) {
				PRNG16 = (uint16_t)(PRNG16 * 2053) + 1384; //next 'random' number
				SEGMENT.setPixelColor(i, SEGMENT.color_from_palette(PRNG16 >> 8, false, false, 0, globalPeakBri));
			}
		}
	}
	return FRAMETIME;
}
static const char *_data_FX_MODE_FAIRY PROGMEM = "Fairy";


/*
 * Fairytwinkle. Like Colortwinkle, but starting from all lit and not relying on strip.getPixelColor
 * Warning: Uses 4 bytes of segment data per pixel
 */
uint16_t mode_fairytwinkle() {
	uint16_t dataSize = sizeof(flasher) * SEGLEN;
  if (!SEGENV.allocateData(dataSize)) return mode_static(); //allocation failed
	Flasher* flashers = reinterpret_cast<Flasher*>(SEGENV.data);
	uint16_t now16 = strip.now & 0xFFFF;
	uint16_t PRNG16 = 5100 + strip.getCurrSegmentId();

	uint16_t riseFallTime = 400 + (255-SEGMENT.speed)*3;
	uint16_t maxDur = riseFallTime/100 + ((255 - SEGMENT.intensity) >> 2) + 13 + ((255 - SEGMENT.intensity) >> 1);

	for(int f = 0; f < SEGLEN; f++) {
		uint16_t stateTime = now16 - flashers[f].stateStart;
		//random on/off time reached, switch state
		if (stateTime > flashers[f].stateDur * 100) {
			flashers[f].stateOn = !flashers[f].stateOn;
			bool init = !flashers[f].stateDur;
			if (flashers[f].stateOn) {
				flashers[f].stateDur = riseFallTime/100 + ((255 - SEGMENT.intensity) >> 2) + random8(12 + ((255 - SEGMENT.intensity) >> 1)) +1;
			} else {
				flashers[f].stateDur = riseFallTime/100 + random8(3 + ((255 - SEGMENT.speed) >> 6)) +1;
			}
			flashers[f].stateStart = now16;
			stateTime = 0;
			if (init) {
				flashers[f].stateStart -= riseFallTime; //start lit
				flashers[f].stateDur = riseFallTime/100 + random8(12 + ((255 - SEGMENT.intensity) >> 1)) +5; //fire up a little quicker
				stateTime = riseFallTime;
			}
		}
		if (flashers[f].stateOn && flashers[f].stateDur > maxDur) flashers[f].stateDur = maxDur; //react more quickly on intensity change
		if (stateTime > riseFallTime) stateTime = riseFallTime; //for flasher brightness calculation, fades in first 255 ms of state
		uint8_t fadeprog = 255 - ((stateTime * 255) / riseFallTime);
		uint8_t flasherBri = (flashers[f].stateOn) ? 255-gamma8(fadeprog) : gamma8(fadeprog);
		uint16_t lastR = PRNG16;
		uint16_t diff = 0;
		while (diff < 0x4000) { //make sure colors of two adjacent LEDs differ enough
			PRNG16 = (uint16_t)(PRNG16 * 2053) + 1384; //next 'random' number
			diff = (PRNG16 > lastR) ? PRNG16 - lastR : lastR - PRNG16;
		}
		SEGMENT.setPixelColor(f, color_blend(SEGCOLOR(1), SEGMENT.color_from_palette(PRNG16 >> 8, false, false, 0), flasherBri));
	}
  return FRAMETIME;
}
static const char *_data_FX_MODE_FAIRYTWINKLE PROGMEM = "Fairy Twinkle@;;;mp12=0"; //pixels


/*
 * Tricolor chase function
 */
uint16_t tricolor_chase(uint32_t color1, uint32_t color2) {
  uint32_t cycleTime = 50 + ((255 - SEGMENT.speed)<<1);
  uint32_t it = strip.now / cycleTime;  // iterator
  uint8_t width = (1 + (SEGMENT.intensity>>4)); // value of 1-16 for each colour
  uint8_t index = it % (width*3);
  
  for(int i = 0; i < SEGLEN; i++, index++) {
    if (index > (width*3)-1) index = 0;

    uint32_t color = color1;
    if (index > (width<<1)-1) color = SEGMENT.color_from_palette(i, true, PALETTE_SOLID_WRAP, 1);
    else if (index > width-1) color = color2;

    SEGMENT.setPixelColor(SEGLEN - i -1, color);
  }
  return FRAMETIME;
}


/*
 * Tricolor chase mode
 */
uint16_t mode_tricolor_chase(void) {
  return tricolor_chase(SEGCOLOR(2), SEGCOLOR(0));
}
static const char *_data_FX_MODE_TRICOLOR_CHASE PROGMEM = "Chase 3@!,Size;1,2,3;0";


/*
 * ICU mode
 */
uint16_t mode_icu(void) {
  uint16_t dest = SEGENV.step & 0xFFFF;
  uint8_t space = (SEGMENT.intensity >> 3) +2;

  SEGMENT.fill(SEGCOLOR(1));

  byte pindex = map(dest, 0, SEGLEN-SEGLEN/space, 0, 255);
  uint32_t col = SEGMENT.color_from_palette(pindex, false, false, 0);

  SEGMENT.setPixelColor(dest, col);
  SEGMENT.setPixelColor(dest + SEGLEN/space, col);

  if(SEGENV.aux0 == dest) { // pause between eye movements
    if(random8(6) == 0) { // blink once in a while
      SEGMENT.setPixelColor(dest, SEGCOLOR(1));
      SEGMENT.setPixelColor(dest + SEGLEN/space, SEGCOLOR(1));
      return 200;
    }
    SEGENV.aux0 = random16(SEGLEN-SEGLEN/space);
    return 1000 + random16(2000);
  }

  if(SEGENV.aux0 > SEGENV.step) {
    SEGENV.step++;
    dest++;
  } else if (SEGENV.aux0 < SEGENV.step) {
    SEGENV.step--;
    dest--;
  }

  SEGMENT.setPixelColor(dest, col);
  SEGMENT.setPixelColor(dest + SEGLEN/space, col);

  return SPEED_FORMULA_L;
}
static const char *_data_FX_MODE_ICU PROGMEM = "ICU";


/*
 * Custom mode by Aircoookie. Color Wipe, but with 3 colors
 */
uint16_t mode_tricolor_wipe(void)
{
  uint32_t cycleTime = 1000 + (255 - SEGMENT.speed)*200;
  uint32_t perc = strip.now % cycleTime;
  uint16_t prog = (perc * 65535) / cycleTime;
  uint16_t ledIndex = (prog * SEGLEN * 3) >> 16;
  uint16_t ledOffset = ledIndex;

  for(int i = 0; i < SEGLEN; i++)
  {
    SEGMENT.setPixelColor(i, SEGMENT.color_from_palette(i, true, PALETTE_SOLID_WRAP, 2));
  }
  
  if(ledIndex < SEGLEN) { //wipe from 0 to 1
    for(int i = 0; i < SEGLEN; i++)
    {
      SEGMENT.setPixelColor(i, (i > ledOffset)? SEGCOLOR(0) : SEGCOLOR(1));
    }
  } else if (ledIndex < SEGLEN*2) { //wipe from 1 to 2
    ledOffset = ledIndex - SEGLEN;
    for(int i = ledOffset +1; i < SEGLEN; i++)
    {
      SEGMENT.setPixelColor(i, SEGCOLOR(1));
    }
  } else //wipe from 2 to 0
  {
    ledOffset = ledIndex - SEGLEN*2;
    for(int i = 0; i <= ledOffset; i++)
    {
      SEGMENT.setPixelColor(i, SEGCOLOR(0));
    }
  }

  return FRAMETIME;
}
static const char *_data_FX_MODE_TRICOLOR_WIPE PROGMEM = "Tri Wipe@!,;1,2,3;0";


/*
 * Fades between 3 colors
 * Custom mode by Keith Lord: https://github.com/kitesurfer1404/WS2812FX/blob/master/src/custom/TriFade.h
 * Modified by Aircoookie
 */
uint16_t mode_tricolor_fade(void)
{
  uint16_t counter = strip.now * ((SEGMENT.speed >> 3) +1);
  uint32_t prog = (counter * 768) >> 16;

  uint32_t color1 = 0, color2 = 0;
  byte stage = 0;

  if(prog < 256) {
    color1 = SEGCOLOR(0);
    color2 = SEGCOLOR(1);
    stage = 0;
  } else if(prog < 512) {
    color1 = SEGCOLOR(1);
    color2 = SEGCOLOR(2);
    stage = 1;
  } else {
    color1 = SEGCOLOR(2);
    color2 = SEGCOLOR(0);
    stage = 2;
  }

  byte stp = prog; // % 256
  for(uint16_t i = 0; i < SEGLEN; i++) {
    uint32_t color;
    if (stage == 2) {
      color = color_blend(SEGMENT.color_from_palette(i, true, PALETTE_SOLID_WRAP, 2), color2, stp);
    } else if (stage == 1) {
      color = color_blend(color1, SEGMENT.color_from_palette(i, true, PALETTE_SOLID_WRAP, 2), stp);
    } else {
      color = color_blend(color1, color2, stp);
    }
    SEGMENT.setPixelColor(i, color);
  }

  return FRAMETIME;
}
static const char *_data_FX_MODE_TRICOLOR_FADE PROGMEM = "Tri Fade";


/*
 * Creates random comets
 * Custom mode by Keith Lord: https://github.com/kitesurfer1404/WS2812FX/blob/master/src/custom/MultiComet.h
 */
uint16_t mode_multi_comet(void)
{
  uint32_t cycleTime = 10 + (uint32_t)(255 - SEGMENT.speed);
  uint32_t it = strip.now / cycleTime;
  if (SEGENV.step == it) return FRAMETIME;
  if (!SEGENV.allocateData(sizeof(uint16_t) * 8)) return mode_static(); //allocation failed
  
  SEGMENT.fade_out(SEGMENT.intensity);
  
  uint16_t* comets = reinterpret_cast<uint16_t*>(SEGENV.data);

  for(uint8_t i=0; i < 8; i++) {
    if(comets[i] < SEGLEN) {
      uint16_t index = comets[i];
      if (SEGCOLOR(2) != 0)
      {
        SEGMENT.setPixelColor(index, i % 2 ? SEGMENT.color_from_palette(index, true, PALETTE_SOLID_WRAP, 0) : SEGCOLOR(2));
      } else
      {
        SEGMENT.setPixelColor(index, SEGMENT.color_from_palette(index, true, PALETTE_SOLID_WRAP, 0));
      }
      comets[i]++;
    } else {
      if(!random(SEGLEN)) {
        comets[i] = 0;
      }
    }
  }

  SEGENV.step = it;
  return FRAMETIME;
}
static const char *_data_FX_MODE_MULTI_COMET PROGMEM = "Multi Comet";


/*
 * Running random pixels ("Stream 2")
 * Custom mode by Keith Lord: https://github.com/kitesurfer1404/WS2812FX/blob/master/src/custom/RandomChase.h
 */
uint16_t mode_random_chase(void)
{
  if (SEGENV.call == 0) {
    SEGENV.step = RGBW32(random8(), random8(), random8(), 0);
    SEGENV.aux0 = random16();
  }
  uint16_t prevSeed = random16_get_seed(); // save seed so we can restore it at the end of the function
  uint32_t cycleTime = 25 + (3 * (uint32_t)(255 - SEGMENT.speed));
  uint32_t it = strip.now / cycleTime;
  uint32_t color = SEGENV.step;
  random16_set_seed(SEGENV.aux0);

  for(uint16_t i = SEGLEN -1; i > 0; i--) {
    uint8_t r = random8(6) != 0 ? (color >> 16 & 0xFF) : random8();
    uint8_t g = random8(6) != 0 ? (color >> 8  & 0xFF) : random8();
    uint8_t b = random8(6) != 0 ? (color       & 0xFF) : random8();
    color = RGBW32(r, g, b, 0);
    SEGMENT.setPixelColor(i, r, g, b);
    if (i == SEGLEN -1 && SEGENV.aux1 != (it & 0xFFFF)) { //new first color in next frame
      SEGENV.step = color;
      SEGENV.aux0 = random16_get_seed();
    }
  }

  SEGENV.aux1 = it & 0xFFFF;

  random16_set_seed(prevSeed); // restore original seed so other effects can use "random" PRNG
  return FRAMETIME;
}
static const char *_data_FX_MODE_RANDOM_CHASE PROGMEM = "Stream 2";


//7 bytes
typedef struct Oscillator {
  int16_t pos;
  int8_t  size;
  int8_t  dir;
  int8_t  speed;
} oscillator;

/*
/  Oscillating bars of color, updated with standard framerate
*/
uint16_t mode_oscillate(void)
{
  uint8_t numOscillators = 3;
  uint16_t dataSize = sizeof(oscillator) * numOscillators;

  if (!SEGENV.allocateData(dataSize)) return mode_static(); //allocation failed
  
  Oscillator* oscillators = reinterpret_cast<Oscillator*>(SEGENV.data);

  if (SEGENV.call == 0)
  {
    oscillators[0] = {(int16_t)(SEGLEN/4),   (int8_t)(SEGLEN/8),  1, 1};
    oscillators[1] = {(int16_t)(SEGLEN/4*3), (int8_t)(SEGLEN/8),  1, 2};
    oscillators[2] = {(int16_t)(SEGLEN/4*2), (int8_t)(SEGLEN/8), -1, 1};
  }

  uint32_t cycleTime = 20 + (2 * (uint32_t)(255 - SEGMENT.speed));
  uint32_t it = strip.now / cycleTime;

  for(uint8_t i = 0; i < numOscillators; i++) {
    // if the counter has increased, move the oscillator by the random step
    if (it != SEGENV.step) oscillators[i].pos += oscillators[i].dir * oscillators[i].speed;
    oscillators[i].size = SEGLEN/(3+SEGMENT.intensity/8);
    if((oscillators[i].dir == -1) && (oscillators[i].pos <= 0)) {
      oscillators[i].pos = 0;
      oscillators[i].dir = 1;
      // make bigger steps for faster speeds
      oscillators[i].speed = SEGMENT.speed > 100 ? random8(2, 4):random8(1, 3);
    }
    if((oscillators[i].dir == 1) && (oscillators[i].pos >= (SEGLEN - 1))) {
      oscillators[i].pos = SEGLEN - 1;
      oscillators[i].dir = -1;
      oscillators[i].speed = SEGMENT.speed > 100 ? random8(2, 4):random8(1, 3);
    }
  }

  for(uint16_t i=0; i < SEGLEN; i++) {
    uint32_t color = BLACK;
    for(uint8_t j=0; j < numOscillators; j++) {
      if(i >= oscillators[j].pos - oscillators[j].size && i <= oscillators[j].pos + oscillators[j].size) {
        color = (color == BLACK) ? SEGCOLOR(j) : color_blend(color, SEGCOLOR(j), 128);
      }
    }
    SEGMENT.setPixelColor(i, color);
  }
 
  SEGENV.step = it;
  return FRAMETIME;
}
static const char *_data_FX_MODE_OSCILLATE PROGMEM = "Oscillate";


//TODO
uint16_t mode_lightning(void)
{
  uint16_t ledstart = random16(SEGLEN);               // Determine starting location of flash
  uint16_t ledlen = 1 + random16(SEGLEN -ledstart);   // Determine length of flash (not to go beyond SEGLEN-1)
  uint8_t bri = 255/random8(1, 3);

  if (SEGENV.aux1 == 0) //init, leader flash
  {
    SEGENV.aux1 = random8(4, 4 + SEGMENT.intensity/20); //number of flashes
    SEGENV.aux1 *= 2;

    bri = 52; //leader has lower brightness
    SEGENV.aux0 = 200; //200ms delay after leader
  }

  SEGMENT.fill(SEGCOLOR(1));

  if (SEGENV.aux1 > 3 && !(SEGENV.aux1 & 0x01)) { //flash on even number >2
    for (int i = ledstart; i < ledstart + ledlen; i++)
    {
      SEGMENT.setPixelColor(i,SEGMENT.color_from_palette(i, true, PALETTE_SOLID_WRAP, 0, bri));
    }
    SEGENV.aux1--;

    SEGENV.step = millis();
    //return random8(4, 10); // each flash only lasts one frame/every 24ms... originally 4-10 milliseconds
  } else {
    if (millis() - SEGENV.step > SEGENV.aux0) {
      SEGENV.aux1--;
      if (SEGENV.aux1 < 2) SEGENV.aux1 = 0;

      SEGENV.aux0 = (50 + random8(100)); //delay between flashes
      if (SEGENV.aux1 == 2) {
        SEGENV.aux0 = (random8(255 - SEGMENT.speed) * 100); // delay between strikes
      }
      SEGENV.step = millis();
    }
  }
  return FRAMETIME;
}
static const char *_data_FX_MODE_LIGHTNING PROGMEM = "Lightning";


// Pride2015
// Animated, ever-changing rainbows.
// by Mark Kriegsman: https://gist.github.com/kriegsman/964de772d64c502760e5
uint16_t mode_pride_2015(void)
{
  uint16_t duration = 10 + SEGMENT.speed;
  uint16_t sPseudotime = SEGENV.step;
  uint16_t sHue16 = SEGENV.aux0;

  uint8_t sat8 = beatsin88( 87, 220, 250);
  uint8_t brightdepth = beatsin88( 341, 96, 224);
  uint16_t brightnessthetainc16 = beatsin88( 203, (25 * 256), (40 * 256));
  uint8_t msmultiplier = beatsin88(147, 23, 60);

  uint16_t hue16 = sHue16;//gHue * 256;
  uint16_t hueinc16 = beatsin88(113, 1, 3000);

  sPseudotime += duration * msmultiplier;
  sHue16 += duration * beatsin88( 400, 5,9);
  uint16_t brightnesstheta16 = sPseudotime;
  CRGB fastled_col;

  for(int i = 0 ; i < SEGLEN; i++) {
    hue16 += hueinc16;
    uint8_t hue8 = hue16 >> 8;

    brightnesstheta16  += brightnessthetainc16;
    uint16_t b16 = sin16( brightnesstheta16  ) + 32768;

    uint16_t bri16 = (uint32_t)((uint32_t)b16 * (uint32_t)b16) / 65536;
    uint8_t bri8 = (uint32_t)(((uint32_t)bri16) * brightdepth) / 65536;
    bri8 += (255 - brightdepth);

    CRGB newcolor = CHSV( hue8, sat8, bri8);
    fastled_col = CRGB(SEGMENT.getPixelColor(i)); // TODO

    nblend(fastled_col, newcolor, 64);
    SEGMENT.setPixelColor(i, fastled_col.red, fastled_col.green, fastled_col.blue);
  }
  SEGENV.step = sPseudotime;
  SEGENV.aux0 = sHue16;
  return FRAMETIME;
}
static const char *_data_FX_MODE_PRIDE_2015 PROGMEM = "Pride 2015@!,;;";


//eight colored dots, weaving in and out of sync with each other
uint16_t mode_juggle(void){
  SEGMENT.fade_out(SEGMENT.intensity);
  CRGB fastled_col;
  byte dothue = 0;
  for ( byte i = 0; i < 8; i++) {
    uint16_t index = 0 + beatsin88((128 + SEGMENT.speed)*(i + 7), 0, SEGLEN -1);
    fastled_col = CRGB(SEGMENT.getPixelColor(index)); // TODO
    fastled_col |= (SEGMENT.palette==0)?CHSV(dothue, 220, 255):ColorFromPalette(SEGPALETTE, dothue, 255);
    SEGMENT.setPixelColor(index, fastled_col.red, fastled_col.green, fastled_col.blue);
    dothue += 32;
  }
  return FRAMETIME;
}
static const char *_data_FX_MODE_JUGGLE PROGMEM = "Juggle@!=16,Trail=240;!,!,;!";


uint16_t mode_palette()
{
  uint16_t counter = 0;
  if (SEGMENT.speed != 0) 
  {
    counter = (strip.now * ((SEGMENT.speed >> 3) +1)) & 0xFFFF;
    counter = counter >> 8;
  }
  
  bool noWrap = (strip.paletteBlend == 2 || (strip.paletteBlend == 0 && SEGMENT.speed == 0));
  for(int i = 0; i < SEGLEN; i++)
  {
    uint8_t colorIndex = (i * 255 / SEGLEN) - counter;
    
    if (noWrap) colorIndex = map(colorIndex, 0, 255, 0, 240); //cut off blend at palette "end"
    
    SEGMENT.setPixelColor(i, SEGMENT.color_from_palette(colorIndex, false, true, 255));
  }
  return FRAMETIME;
}
static const char *_data_FX_MODE_PALETTE PROGMEM = "Palette@!,;1,2,3;!";


// WLED limitation: Analog Clock overlay will NOT work when Fire2012 is active
// Fire2012 by Mark Kriegsman, July 2012
// as part of "Five Elements" shown here: http://youtu.be/knWiGsmgycY
//// 
// This basic one-dimensional 'fire' simulation works roughly as follows:
// There's a underlying array of 'heat' cells, that model the temperature
// at each point along the line.  Every cycle through the simulation, 
// four steps are performed:
//  1) All cells cool down a little bit, losing heat to the air
//  2) The heat from each cell drifts 'up' and diffuses a little
//  3) Sometimes randomly new 'sparks' of heat are added at the bottom
//  4) The heat from each cell is rendered as a color into the leds array
//     The heat-to-color mapping uses a black-body radiation approximation.
//
// Temperature is in arbitrary units from 0 (cold black) to 255 (white hot).
//
// This simulation scales it self a bit depending on SEGLEN; it should look
// "OK" on anywhere from 20 to 100 LEDs without too much tweaking. 
//
// I recommend running this simulation at anywhere from 30-100 frames per second,
// meaning an interframe delay of about 10-35 milliseconds.
//
// Looks best on a high-density LED setup (60+ pixels/meter).
//
//
// There are two main parameters you can play with to control the look and
// feel of your fire: COOLING (used in step 1 above) (Speed = COOLING), and SPARKING (used
// in step 3 above) (Effect Intensity = Sparking).
uint16_t mode_fire_2012()
{
  const uint16_t cols = strip.isMatrix ? SEGMENT.virtualWidth() : 1;
  const uint16_t rows = strip.isMatrix ? SEGMENT.virtualHeight() : SEGMENT.virtualLength();

  uint32_t it = strip.now >> 5; //div 32
  uint16_t q  = cols>>2; // a quarter of flames

  if (!SEGENV.allocateData(cols*rows)) return mode_static(); //allocation failed
  
  byte* heat = SEGENV.data;

  if (it != SEGENV.step) {
    SEGENV.step = it;
    uint8_t ignition = max(3,rows/10);  // ignition area: 10% of segment length or minimum 3 pixels

    for(int f = 0; f < cols; f++) {
      // Step 1.  Cool down every cell a little
      for(int i = 0; i < rows; i++) {
        uint8_t cool = (((20 + SEGMENT.speed/3) * 16) / rows);
        // 2D enhancement: cool sides of the flame a bit more
        if (cols>5) {
          if (f < q)   cool = qadd8(cool, 2*(uint16_t)((cool *    (q-f))/cols)); // cool segment sides a bit more
          if (f > 3*q) cool = qadd8(cool, 2*(uint16_t)((cool * (cols-f))/cols)); // cool segment sides a bit more
        }
        uint8_t temp = qsub8(heat[i+rows*f], random8(0, cool + 2));
        heat[i+rows*f] = (temp==0 && i<ignition) ? random8(8,16) : temp; // prevent ignition area from becoming black
      }

      // Step 2.  Heat from each cell drifts 'up' and diffuses a little
      for(int k = rows -1; k > 1; k--) {
        heat[k+rows*f] = (heat[k+rows*f - 1] + (heat[k+rows*f - 2]<<1) ) / 3;  // heat[k-2] multiplied by 2
      }

      // Step 3.  Randomly ignite new 'sparks' of heat near the bottom
      if (random8() <= SEGMENT.intensity) {
        uint8_t y = random8(ignition);
        heat[y+rows*f] = qadd8(heat[y+rows*f], random8(160,255));
      }
    }
  }

  for(int f = 0; f < cols; f++) {
    // Step 4.  Map from heat cells to LED colors
    for(int j = 0; j < rows; j++) {
      CRGB color = ColorFromPalette(SEGPALETTE, /*MIN(*/heat[j+rows*f]/*,240)*/, 255, LINEARBLEND);
      if (strip.isMatrix) SEGMENT.setPixelColorXY(f, rows -j -1, color);
      else                SEGMENT.setPixelColor(j, color);
    }
  }
  return FRAMETIME;
}
static const char *_data_FX_MODE_FIRE_2012 PROGMEM = "Fire 2012 1D/2D@Cooling=120,Spark rate=64;1,2,3;!";


// ColorWavesWithPalettes by Mark Kriegsman: https://gist.github.com/kriegsman/8281905786e8b2632aeb
// This function draws color waves with an ever-changing,
// widely-varying set of parameters, using a color palette.
uint16_t mode_colorwaves()
{
  uint16_t duration = 10 + SEGMENT.speed;
  uint16_t sPseudotime = SEGENV.step;
  uint16_t sHue16 = SEGENV.aux0;

  uint8_t brightdepth = beatsin88(341, 96, 224);
  uint16_t brightnessthetainc16 = beatsin88( 203, (25 * 256), (40 * 256));
  uint8_t msmultiplier = beatsin88(147, 23, 60);

  uint16_t hue16 = sHue16;//gHue * 256;
  // uint16_t hueinc16 = beatsin88(113, 300, 1500);
  uint16_t hueinc16 = beatsin88(113, 60, 300)*SEGMENT.intensity*10/255;  // Use the Intensity Slider for the hues

  sPseudotime += duration * msmultiplier;
  sHue16 += duration * beatsin88(400, 5, 9);
  uint16_t brightnesstheta16 = sPseudotime;
  CRGB fastled_col;

  for ( uint16_t i = 0 ; i < SEGLEN; i++) {
    hue16 += hueinc16;
    uint8_t hue8 = hue16 >> 8;
    uint16_t h16_128 = hue16 >> 7;
    if ( h16_128 & 0x100) {
      hue8 = 255 - (h16_128 >> 1);
    } else {
      hue8 = h16_128 >> 1;
    }

    brightnesstheta16  += brightnessthetainc16;
    uint16_t b16 = sin16( brightnesstheta16  ) + 32768;

    uint16_t bri16 = (uint32_t)((uint32_t)b16 * (uint32_t)b16) / 65536;
    uint8_t bri8 = (uint32_t)(((uint32_t)bri16) * brightdepth) / 65536;
    bri8 += (255 - brightdepth);

    CRGB newcolor = ColorFromPalette(SEGPALETTE, hue8, bri8);
    fastled_col = CRGB(SEGMENT.getPixelColor(i)); // TODO

    nblend(fastled_col, newcolor, 128);
    SEGMENT.setPixelColor(i, fastled_col.red, fastled_col.green, fastled_col.blue);
  }
  SEGENV.step = sPseudotime;
  SEGENV.aux0 = sHue16;
  return FRAMETIME;
}
static const char *_data_FX_MODE_COLORWAVES PROGMEM = "Colorwaves@!,!;!,!,!;!";


// colored stripes pulsing at a defined Beats-Per-Minute (BPM)
uint16_t mode_bpm()
{
  CRGB fastled_col;
  uint32_t stp = (strip.now / 20) & 0xFF;
  uint8_t beat = beatsin8(SEGMENT.speed, 64, 255);
  for(int i = 0; i < SEGLEN; i++) {
    fastled_col = ColorFromPalette(SEGPALETTE, stp + (i * 2), beat - stp + (i * 10));
    SEGMENT.setPixelColor(i, fastled_col.red, fastled_col.green, fastled_col.blue);
  }
  return FRAMETIME;
}
static const char *_data_FX_MODE_BPM PROGMEM = "Bpm@!=64,;1,2,3;!";


uint16_t mode_fillnoise8()
{
  if (SEGENV.call == 0) SEGENV.step = random16(12345);
  CRGB fastled_col;
  for(int i = 0; i < SEGLEN; i++) {
    uint8_t index = inoise8(i * SEGLEN, SEGENV.step + i * SEGLEN);
    fastled_col = ColorFromPalette(SEGPALETTE, index, 255, LINEARBLEND);
    SEGMENT.setPixelColor(i, fastled_col.red, fastled_col.green, fastled_col.blue);
  }
  SEGENV.step += beatsin8(SEGMENT.speed, 1, 6); //10,1,4

  return FRAMETIME;
}
static const char *_data_FX_MODE_FILLNOISE8 PROGMEM = "Fill Noise@!,!;!,!,!;!";


uint16_t mode_noise16_1()
{
  uint16_t scale = 320;                                      // the "zoom factor" for the noise
  CRGB fastled_col;
  SEGENV.step += (1 + SEGMENT.speed/16);

  for(int i = 0; i < SEGLEN; i++) {

    uint16_t shift_x = beatsin8(11);                           // the x position of the noise field swings @ 17 bpm
    uint16_t shift_y = SEGENV.step/42;             // the y position becomes slowly incremented


    uint16_t real_x = (i + shift_x) * scale;                  // the x position of the noise field swings @ 17 bpm
    uint16_t real_y = (i + shift_y) * scale;                  // the y position becomes slowly incremented
    uint32_t real_z = SEGENV.step;                          // the z position becomes quickly incremented

    uint8_t noise = inoise16(real_x, real_y, real_z) >> 8;   // get the noise data and scale it down

    uint8_t index = sin8(noise * 3);                         // map LED color based on noise data

    fastled_col = ColorFromPalette(SEGPALETTE, index, 255, LINEARBLEND);   // With that value, look up the 8 bit colour palette value and assign it to the current LED.
    SEGMENT.setPixelColor(i, fastled_col.red, fastled_col.green, fastled_col.blue);
  }

  return FRAMETIME;
}
static const char *_data_FX_MODE_NOISE16_1 PROGMEM = "Noise 1@!,!;!,!,!;!";


uint16_t mode_noise16_2()
{
  uint16_t scale = 1000;                                       // the "zoom factor" for the noise
  CRGB fastled_col;
  SEGENV.step += (1 + (SEGMENT.speed >> 1));

  for(int i = 0; i < SEGLEN; i++) {

    uint16_t shift_x = SEGENV.step >> 6;                         // x as a function of time

    uint32_t real_x = (i + shift_x) * scale;                  // calculate the coordinates within the noise field

    uint8_t noise = inoise16(real_x, 0, 4223) >> 8;    // get the noise data and scale it down

    uint8_t index = sin8(noise * 3);                          // map led color based on noise data

    fastled_col = ColorFromPalette(SEGPALETTE, index, noise, LINEARBLEND);   // With that value, look up the 8 bit colour palette value and assign it to the current LED.
    SEGMENT.setPixelColor(i, fastled_col.red, fastled_col.green, fastled_col.blue);
  }

  return FRAMETIME;
}
static const char *_data_FX_MODE_NOISE16_2 PROGMEM = "Noise 2@!,!;!,!,!;!";


uint16_t mode_noise16_3()
{
  uint16_t scale = 800;                                       // the "zoom factor" for the noise
  CRGB fastled_col;
  SEGENV.step += (1 + SEGMENT.speed);

  for(int i = 0; i < SEGLEN; i++) {

    uint16_t shift_x = 4223;                                  // no movement along x and y
    uint16_t shift_y = 1234;

    uint32_t real_x = (i + shift_x) * scale;                  // calculate the coordinates within the noise field
    uint32_t real_y = (i + shift_y) * scale;                  // based on the precalculated positions
    uint32_t real_z = SEGENV.step*8;  

    uint8_t noise = inoise16(real_x, real_y, real_z) >> 8;    // get the noise data and scale it down

    uint8_t index = sin8(noise * 3);                          // map led color based on noise data

    fastled_col = ColorFromPalette(SEGPALETTE, index, noise, LINEARBLEND);   // With that value, look up the 8 bit colour palette value and assign it to the current LED.
    SEGMENT.setPixelColor(i, fastled_col.red, fastled_col.green, fastled_col.blue);
  }

  return FRAMETIME;
}
static const char *_data_FX_MODE_NOISE16_3 PROGMEM = "Noise 3@!,!;!,!,!;!";


//https://github.com/aykevl/ledstrip-spark/blob/master/ledstrip.ino
uint16_t mode_noise16_4()
{
  CRGB fastled_col;
  uint32_t stp = (strip.now * SEGMENT.speed) >> 7;
  for(int i = 0; i < SEGLEN; i++) {
    int16_t index = inoise16(uint32_t(i) << 12, stp);
    fastled_col = ColorFromPalette(SEGPALETTE, index);
    SEGMENT.setPixelColor(i, fastled_col.red, fastled_col.green, fastled_col.blue);
  }
  return FRAMETIME;
}
static const char *_data_FX_MODE_NOISE16_4 PROGMEM = "Noise 4@!,!;!,!,!;!";


//based on https://gist.github.com/kriegsman/5408ecd397744ba0393e
uint16_t mode_colortwinkle()
{
  const uint16_t cols = strip.isMatrix ? SEGMENT.virtualWidth() : 1;
  const uint16_t rows = strip.isMatrix ? SEGMENT.virtualHeight() : SEGMENT.virtualLength();

  uint16_t dataSize = (cols*rows+7) >> 3; //1 bit per LED
  if (!SEGENV.allocateData(dataSize)) return mode_static(); //allocation failed
  
  CRGB fastled_col, prev;
  fract8 fadeUpAmount = strip.getBrightness()>28 ? 8 + (SEGMENT.speed>>2) : 68-strip.getBrightness();
  fract8 fadeDownAmount = strip.getBrightness()>28 ? 8 + (SEGMENT.speed>>3) : 68-strip.getBrightness();

  for(int i = 0; i < rows*cols; i++) {
    uint16_t j = i % cols, k = i / cols;
    fastled_col = CRGB(strip.isMatrix ? SEGMENT.getPixelColorXY(j, k) : SEGMENT.getPixelColor(i)); // TODO
    prev = fastled_col;
    uint16_t index = i >> 3;
    uint8_t  bitNum = i & 0x07;
    bool fadeUp = bitRead(SEGENV.data[index], bitNum);
    
    if (fadeUp) {
      CRGB incrementalColor = fastled_col;
      incrementalColor.nscale8_video(fadeUpAmount);
      fastled_col += incrementalColor;

      if (fastled_col.red == 255 || fastled_col.green == 255 || fastled_col.blue == 255) {
        bitWrite(SEGENV.data[index], bitNum, false);
      }

      if (strip.isMatrix) SEGMENT.setPixelColorXY(j, k, fastled_col);
      else                SEGMENT.setPixelColor(i, fastled_col.red, fastled_col.green, fastled_col.blue);

      uint32_t col = strip.isMatrix ? SEGMENT.getPixelColorXY(j, k) : SEGMENT.getPixelColor(i); // TODO
      if (CRGB(col) == prev) {  //fix "stuck" pixels
        fastled_col += fastled_col;
        if (strip.isMatrix) SEGMENT.setPixelColorXY(j, k, fastled_col);
        else                SEGMENT.setPixelColor(i, fastled_col.red, fastled_col.green, fastled_col.blue);
      }
    } else {
      fastled_col.nscale8(255 - fadeDownAmount);
      if (strip.isMatrix) SEGMENT.setPixelColorXY(j, k, fastled_col);
      else                SEGMENT.setPixelColor(i, fastled_col.red, fastled_col.green, fastled_col.blue);
    }
  }

  for(int j = 0; j <= rows*cols / 50; j++) {
    if (random8() <= SEGMENT.intensity) {
      for (size_t times = 0; times < 5; times++) { //attempt to spawn a new pixel 5 times
        uint16_t i = random16(rows*cols);
        uint16_t j = i % cols, k = i / cols;
        uint32_t col = strip.isMatrix ? SEGMENT.getPixelColorXY(j, k) : SEGMENT.getPixelColor(i); // TODO
        if (col == 0) {
          fastled_col = ColorFromPalette(SEGPALETTE, random8(), 64, NOBLEND);
          uint16_t index = i >> 3;
          uint8_t  bitNum = i & 0x07;
          bitWrite(SEGENV.data[index], bitNum, true);
          if (strip.isMatrix) SEGMENT.setPixelColorXY(j, k, fastled_col);
          else                SEGMENT.setPixelColor(i, fastled_col.red, fastled_col.green, fastled_col.blue);
          break; //only spawn 1 new pixel per frame per 50 LEDs
        }
      }
    }
  }
  return FRAMETIME_FIXED;
}
static const char *_data_FX_MODE_COLORTWINKLE PROGMEM = "Colortwinkles@Fade speed,Spawn speed;1,2,3;!;mp12=0"; //pixels


//Calm effect, like a lake at night
uint16_t mode_lake() {
  uint8_t sp = SEGMENT.speed/10;
  int wave1 = beatsin8(sp +2, -64,64);
  int wave2 = beatsin8(sp +1, -64,64);
  uint8_t wave3 = beatsin8(sp +2,   0,80);
  CRGB fastled_col;

  for(int i = 0; i < SEGLEN; i++)
  {
    int index = cos8((i*15)+ wave1)/2 + cubicwave8((i*23)+ wave2)/2;           
    uint8_t lum = (index > wave3) ? index - wave3 : 0;
    fastled_col = ColorFromPalette(SEGPALETTE, map(index,0,255,0,240), lum, LINEARBLEND);
    SEGMENT.setPixelColor(i, fastled_col.red, fastled_col.green, fastled_col.blue);
  }
  return FRAMETIME;
}
static const char *_data_FX_MODE_LAKE PROGMEM = "Lake@!,;1,2,3;!";


// meteor effect
// send a meteor from begining to to the end of the strip with a trail that randomly decays.
// adapted from https://www.tweaking4all.com/hardware/arduino/adruino-led-strip-effects/#LEDStripEffectMeteorRain
uint16_t mode_meteor() {
  if (!SEGENV.allocateData(SEGLEN)) return mode_static(); //allocation failed

  byte* trail = SEGENV.data;
  
  byte meteorSize= 1+ SEGLEN / 10;
  uint16_t counter = strip.now * ((SEGMENT.speed >> 2) +8);
  uint16_t in = counter * SEGLEN >> 16;

  // fade all leds to colors[1] in LEDs one step
  for(int i = 0; i < SEGLEN; i++) {
    if (random8() <= 255 - SEGMENT.intensity)
    {
      byte meteorTrailDecay = 128 + random8(127);
      trail[i] = scale8(trail[i], meteorTrailDecay);
      SEGMENT.setPixelColor(i, SEGMENT.color_from_palette(trail[i], false, true, 255));
    }
  }

  // draw meteor
  for(int j = 0; j < meteorSize; j++) {
    uint16_t index = in + j;
    if(index >= SEGLEN) {
      index = (in + j - SEGLEN);
    }

    trail[index] = 240;
    SEGMENT.setPixelColor(index, SEGMENT.color_from_palette(trail[index], false, true, 255));
  }

  return FRAMETIME;
}
static const char *_data_FX_MODE_METEOR PROGMEM = "Meteor@!,Trail length;!,!,;!";


// smooth meteor effect
// send a meteor from begining to to the end of the strip with a trail that randomly decays.
// adapted from https://www.tweaking4all.com/hardware/arduino/adruino-led-strip-effects/#LEDStripEffectMeteorRain
uint16_t mode_meteor_smooth() {
  if (!SEGENV.allocateData(SEGLEN)) return mode_static(); //allocation failed

  byte* trail = SEGENV.data;
  
  byte meteorSize= 1+ SEGLEN / 10;
  uint16_t in = map((SEGENV.step >> 6 & 0xFF), 0, 255, 0, SEGLEN -1);

  // fade all leds to colors[1] in LEDs one step
  for(int i = 0; i < SEGLEN; i++) {
    if (trail[i] != 0 && random8() <= 255 - SEGMENT.intensity)
    {
      int change = 3 - random8(12); //change each time between -8 and +3
      trail[i] += change;
      if (trail[i] > 245) trail[i] = 0;
      if (trail[i] > 240) trail[i] = 240;
      SEGMENT.setPixelColor(i, SEGMENT.color_from_palette(trail[i], false, true, 255));
    }
  }
  
  // draw meteor
  for(int j = 0; j < meteorSize; j++) {  
    uint16_t index = in + j;   
    if(in + j >= SEGLEN) {
      index = (in + j - SEGLEN);
    }
    SEGMENT.setPixelColor(index, color_blend(SEGMENT.getPixelColor(index), SEGMENT.color_from_palette(240, false, true, 255), 48));
    trail[index] = 240;
  }

  SEGENV.step += SEGMENT.speed +1;
  return FRAMETIME;
}
static const char *_data_FX_MODE_METEOR_SMOOTH PROGMEM = "Meteor Smooth@!,Trail length;!,!,;!";


//Railway Crossing / Christmas Fairy lights
uint16_t mode_railway()
{
  uint16_t dur = 40 + (255 - SEGMENT.speed) * 10;
  uint16_t rampdur = (dur * SEGMENT.intensity) >> 8;
  if (SEGENV.step > dur)
  {
    //reverse direction
    SEGENV.step = 0;
    SEGENV.aux0 = !SEGENV.aux0;
  }
  uint8_t pos = 255;
  if (rampdur != 0)
  {
    uint16_t p0 = (SEGENV.step * 255) / rampdur;
    if (p0 < 255) pos = p0;
  }
  if (SEGENV.aux0) pos = 255 - pos;
  for(int i = 0; i < SEGLEN; i += 2)
  {
    SEGMENT.setPixelColor(i, SEGMENT.color_from_palette(255 - pos, false, false, 255));
    if (i < SEGLEN -1)
    {
      SEGMENT.setPixelColor(i + 1, SEGMENT.color_from_palette(pos, false, false, 255));
    }
  }
  SEGENV.step += FRAMETIME;
  return FRAMETIME;
}
static const char *_data_FX_MODE_RAILWAY PROGMEM = "Railway";


//Water ripple
//propagation velocity from speed
//drop rate from intensity

//4 bytes
typedef struct Ripple {
  uint8_t state;
  uint8_t color;
  uint16_t pos;
} ripple;

#ifdef ESP8266
  #define MAX_RIPPLES   56
#else
  #define MAX_RIPPLES  100
#endif
uint16_t ripple_base(bool rainbow)
{
  uint16_t maxRipples = min(1 + (SEGLEN >> 2), MAX_RIPPLES);  // 56 max for 16 segment ESP8266
  uint16_t dataSize = sizeof(ripple) * maxRipples;

  if (!SEGENV.allocateData(dataSize)) return mode_static(); //allocation failed
 
  Ripple* ripples = reinterpret_cast<Ripple*>(SEGENV.data);

  // ranbow background or chosen background, all very dim.
  if (rainbow) {
    if (SEGENV.call ==0) {
      SEGENV.aux0 = random8();
      SEGENV.aux1 = random8();
    }
    if (SEGENV.aux0 == SEGENV.aux1) {
      SEGENV.aux1 = random8();
    }
    else if (SEGENV.aux1 > SEGENV.aux0) {
      SEGENV.aux0++;
    } else {
      SEGENV.aux0--;
    }
    SEGMENT.fill(color_blend(SEGMENT.color_wheel(SEGENV.aux0),BLACK,235));
  } else {
    SEGMENT.fill(SEGCOLOR(1));
  }
  
  //draw wave
  for(int i = 0; i < maxRipples; i++)
  {
    uint16_t ripplestate = ripples[i].state;
    if (ripplestate)
    {
      uint8_t rippledecay = (SEGMENT.speed >> 4) +1; //faster decay if faster propagation
      uint16_t rippleorigin = ripples[i].pos;
      uint32_t col = SEGMENT.color_from_palette(ripples[i].color, false, false, 255);
      uint16_t propagation = ((ripplestate/rippledecay -1) * SEGMENT.speed);
      int16_t propI = propagation >> 8;
      uint8_t propF = propagation & 0xFF;
      int16_t left = rippleorigin - propI -1;
      uint8_t amp = (ripplestate < 17) ? triwave8((ripplestate-1)*8) : map(ripplestate,17,255,255,2);

      for (int16_t v = left; v < left +4; v++)
      {
        uint8_t mag = scale8(cubicwave8((propF>>2)+(v-left)*64), amp);
        if (v < SEGLEN && v >= 0)
        {
          SEGMENT.setPixelColor(v, color_blend(SEGMENT.getPixelColor(v), col, mag)); // TODO
        }
        int16_t w = left + propI*2 + 3 -(v-left);
        if (w < SEGLEN && w >= 0)
        {
          SEGMENT.setPixelColor(w, color_blend(SEGMENT.getPixelColor(w), col, mag)); // TODO
        }
      }  
      ripplestate += rippledecay;
      ripples[i].state = (ripplestate > 254) ? 0 : ripplestate;
    } else //randomly create new wave
    {
      if (random16(IBN + 10000) <= SEGMENT.intensity)
      {
        ripples[i].state = 1;
        ripples[i].pos = random16(SEGLEN);
        ripples[i].color = random8(); //color
      }
    }
  }
  return FRAMETIME;
}
#undef MAX_RIPPLES


uint16_t mode_ripple(void) {
  return ripple_base(false);
}
static const char *_data_FX_MODE_RIPPLE PROGMEM = "Ripple";


uint16_t mode_ripple_rainbow(void) {
  return ripple_base(true);
}
static const char *_data_FX_MODE_RIPPLE_RAINBOW PROGMEM = "Ripple Rainbow";


//  TwinkleFOX by Mark Kriegsman: https://gist.github.com/kriegsman/756ea6dcae8e30845b5a
//
//  TwinkleFOX: Twinkling 'holiday' lights that fade in and out.
//  Colors are chosen from a palette. Read more about this effect using the link above!

// If COOL_LIKE_INCANDESCENT is set to 1, colors will
// fade out slighted 'reddened', similar to how
// incandescent bulbs change color as they get dim down.
#define COOL_LIKE_INCANDESCENT 1

CRGB twinklefox_one_twinkle(uint32_t ms, uint8_t salt, bool cat)
{
  // Overall twinkle speed (changed)
  uint16_t ticks = ms / SEGENV.aux0;
  uint8_t fastcycle8 = ticks;
  uint16_t slowcycle16 = (ticks >> 8) + salt;
  slowcycle16 += sin8(slowcycle16);
  slowcycle16 = (slowcycle16 * 2053) + 1384;
  uint8_t slowcycle8 = (slowcycle16 & 0xFF) + (slowcycle16 >> 8);
  
  // Overall twinkle density.
  // 0 (NONE lit) to 8 (ALL lit at once).
  // Default is 5.
  uint8_t twinkleDensity = (SEGMENT.intensity >> 5) +1;

  uint8_t bright = 0;
  if (((slowcycle8 & 0x0E)/2) < twinkleDensity) {
    uint8_t ph = fastcycle8;
    // This is like 'triwave8', which produces a
    // symmetrical up-and-down triangle sawtooth waveform, except that this
    // function produces a triangle wave with a faster attack and a slower decay
    if (cat) //twinklecat, variant where the leds instantly turn on
    {
      bright = 255 - ph;
    } else { //vanilla twinklefox
      if (ph < 86) {
      bright = ph * 3;
      } else {
        ph -= 86;
        bright = 255 - (ph + (ph/2));
      }
    }
  }

  uint8_t hue = slowcycle8 - salt;
  CRGB c;
  if (bright > 0) {
    c = ColorFromPalette(SEGPALETTE, hue, bright, NOBLEND);
    if(COOL_LIKE_INCANDESCENT == 1) {
      // This code takes a pixel, and if its in the 'fading down'
      // part of the cycle, it adjusts the color a little bit like the
      // way that incandescent bulbs fade toward 'red' as they dim.
      if (fastcycle8 >= 128) 
      {
        uint8_t cooling = (fastcycle8 - 128) >> 4;
        c.g = qsub8(c.g, cooling);
        c.b = qsub8(c.b, cooling * 2);
      }
    }
  } else {
    c = CRGB::Black;
  }
  return c;
}

//  This function loops over each pixel, calculates the
//  adjusted 'clock' that this pixel should use, and calls
//  "CalculateOneTwinkle" on each pixel.  It then displays
//  either the twinkle color of the background color,
//  whichever is brighter.
uint16_t twinklefox_base(bool cat)
{
  // "PRNG16" is the pseudorandom number generator
  // It MUST be reset to the same starting value each time
  // this function is called, so that the sequence of 'random'
  // numbers that it generates is (paradoxically) stable.
  uint16_t PRNG16 = 11337;

  // Calculate speed
  if (SEGMENT.speed > 100) SEGENV.aux0 = 3 + ((255 - SEGMENT.speed) >> 3);
  else SEGENV.aux0 = 22 + ((100 - SEGMENT.speed) >> 1);

  // Set up the background color, "bg".
  CRGB bg = CRGB(SEGCOLOR(1));
  uint8_t bglight = bg.getAverageLight();
  if (bglight > 64) {
    bg.nscale8_video(16); // very bright, so scale to 1/16th
  } else if (bglight > 16) {
    bg.nscale8_video(64); // not that bright, so scale to 1/4th
  } else {
    bg.nscale8_video(86); // dim, scale to 1/3rd.
  }

  uint8_t backgroundBrightness = bg.getAverageLight();

  for(int i = 0; i < SEGLEN; i++) {
  
    PRNG16 = (uint16_t)(PRNG16 * 2053) + 1384; // next 'random' number
    uint16_t myclockoffset16= PRNG16; // use that number as clock offset
    PRNG16 = (uint16_t)(PRNG16 * 2053) + 1384; // next 'random' number
    // use that number as clock speed adjustment factor (in 8ths, from 8/8ths to 23/8ths)
    uint8_t myspeedmultiplierQ5_3 =  ((((PRNG16 & 0xFF)>>4) + (PRNG16 & 0x0F)) & 0x0F) + 0x08;
    uint32_t myclock30 = (uint32_t)((strip.now * myspeedmultiplierQ5_3) >> 3) + myclockoffset16;
    uint8_t  myunique8 = PRNG16 >> 8; // get 'salt' value for this pixel

    // We now have the adjusted 'clock' for this pixel, now we call
    // the function that computes what color the pixel should be based
    // on the "brightness = f( time )" idea.
    CRGB c = twinklefox_one_twinkle(myclock30, myunique8, cat);

    uint8_t cbright = c.getAverageLight();
    int16_t deltabright = cbright - backgroundBrightness;
    if (deltabright >= 32 || (!bg)) {
      // If the new pixel is significantly brighter than the background color,
      // use the new color.
      SEGMENT.setPixelColor(i, c.red, c.green, c.blue);
    } else if (deltabright > 0) {
      // If the new pixel is just slightly brighter than the background color,
      // mix a blend of the new color and the background color
      SEGMENT.setPixelColor(i, color_blend(RGBW32(bg.r,bg.g,bg.b,0), RGBW32(c.r,c.g,c.b,0), deltabright * 8));
    } else {
      // if the new pixel is not at all brighter than the background color,
      // just use the background color.
      SEGMENT.setPixelColor(i, bg.r, bg.g, bg.b);
    }
  }
  return FRAMETIME;
}


uint16_t mode_twinklefox()
{
  return twinklefox_base(false);
}
static const char *_data_FX_MODE_TWINKLEFOX PROGMEM = "Twinklefox";


uint16_t mode_twinklecat()
{
  return twinklefox_base(true);
}
static const char *_data_FX_MODE_TWINKLECAT PROGMEM = "Twinklecat";


//inspired by https://www.tweaking4all.com/hardware/arduino/adruino-led-strip-effects/#LEDStripEffectBlinkingHalloweenEyes
#define HALLOWEEN_EYE_SPACE (2*MAX(1,SEGLEN>>5))
#define HALLOWEEN_EYE_WIDTH MAX(1,SEGLEN>>5)

uint16_t mode_halloween_eyes()
{  
  uint16_t eyeLength = (2*HALLOWEEN_EYE_WIDTH) + HALLOWEEN_EYE_SPACE;
  if (eyeLength > SEGLEN) return mode_static(); //bail if segment too short

  SEGMENT.fill(SEGCOLOR(1)); //fill background

  uint8_t state = SEGENV.aux1 >> 8;
  uint16_t stateTime = SEGENV.call;
  if (stateTime == 0) stateTime = 2000;

  if (state == 0) { //spawn eyes
    SEGENV.aux0 = random16(0, SEGLEN - eyeLength); //start pos
    SEGENV.aux1 = random8(); //color
    if (strip.isMatrix) SEGMENT.offset = random16(SEGMENT.virtualHeight()-1); // a hack: reuse offset since it is not used in matrices
    state = 1;
  }
  
  if (state < 2) { //fade eyes
    uint16_t startPos    = SEGENV.aux0;
    uint16_t start2ndEye = startPos + HALLOWEEN_EYE_WIDTH + HALLOWEEN_EYE_SPACE;
    
    uint32_t fadestage = (strip.now - SEGENV.step)*255 / stateTime;
    if (fadestage > 255) fadestage = 255;
    uint32_t c = color_blend(SEGMENT.color_from_palette(SEGENV.aux1 & 0xFF, false, false, 0), SEGCOLOR(1), fadestage);
    
    for(int i = 0; i < HALLOWEEN_EYE_WIDTH; i++) {
      if (strip.isMatrix) {
        SEGMENT.setPixelColorXY(startPos    + i, SEGMENT.offset, c);
        SEGMENT.setPixelColorXY(start2ndEye + i, SEGMENT.offset, c);
      } else {
        SEGMENT.setPixelColor(startPos    + i, c);
        SEGMENT.setPixelColor(start2ndEye + i, c);
      }
    }
  }

  if (strip.now - SEGENV.step > stateTime) {
    state++;
    if (state > 2) state = 0;
    
    if (state < 2) {
      stateTime = 100 + (255 - SEGMENT.intensity)*10; //eye fade time
    } else {
      uint16_t eyeOffTimeBase = (255 - SEGMENT.speed)*10;
      stateTime = eyeOffTimeBase + random16(eyeOffTimeBase);
    }
    SEGENV.step = strip.now;
    SEGENV.call = stateTime;
  }

  SEGENV.aux1 = (SEGENV.aux1 & 0xFF) + (state << 8); //save state
  
  return FRAMETIME;
}
static const char *_data_FX_MODE_HALLOWEEN_EYES PROGMEM = "Halloween Eyes@Duration,Eye fade time;!,!,;!";


//Speed slider sets amount of LEDs lit, intensity sets unlit
uint16_t mode_static_pattern()
{
  uint16_t lit = 1 + SEGMENT.speed;
  uint16_t unlit = 1 + SEGMENT.intensity;
  bool drawingLit = true;
  uint16_t cnt = 0;

  for(int i = 0; i < SEGLEN; i++) {
    SEGMENT.setPixelColor(i, (drawingLit) ? SEGMENT.color_from_palette(i, true, PALETTE_SOLID_WRAP, 0) : SEGCOLOR(1));
    cnt++;
    if (cnt >= ((drawingLit) ? lit : unlit)) {
      cnt = 0;
      drawingLit = !drawingLit;
    }
  }
  
  return FRAMETIME;
}
static const char *_data_FX_MODE_STATIC_PATTERN PROGMEM = "Solid Pattern@Fg size,Bg size;Fg,Bg,;!=0";


uint16_t mode_tri_static_pattern()
{
  uint8_t segSize = (SEGMENT.intensity >> 5) +1;
  uint8_t currSeg = 0;
  uint16_t currSegCount = 0;

  for(int i = 0; i < SEGLEN; i++) {
    if ( currSeg % 3 == 0 ) {
      SEGMENT.setPixelColor(i, SEGCOLOR(0));
    } else if( currSeg % 3 == 1) {
      SEGMENT.setPixelColor(i, SEGCOLOR(1));
    } else {
      SEGMENT.setPixelColor(i, (SEGCOLOR(2) > 0 ? SEGCOLOR(2) : WHITE));
    }
    currSegCount += 1;
    if (currSegCount >= segSize) {
      currSeg +=1;
      currSegCount = 0;
    }
  }

  return FRAMETIME;
}
static const char *_data_FX_MODE_TRI_STATIC_PATTERN PROGMEM = "Solid Pattern Tri@,Size;1,2,3;!=0";


uint16_t spots_base(uint16_t threshold)
{
  SEGMENT.fill(SEGCOLOR(1));
  
  uint16_t maxZones = SEGLEN >> 2;
  uint16_t zones = 1 + ((SEGMENT.intensity * maxZones) >> 8);
  uint16_t zoneLen = SEGLEN / zones;
  uint16_t offset = (SEGLEN - zones * zoneLen) >> 1;

  for(int z = 0; z < zones; z++)
  {
    uint16_t pos = offset + z * zoneLen;
    for(int i = 0; i < zoneLen; i++)
    {
      uint16_t wave = triwave16((i * 0xFFFF) / zoneLen);
      if (wave > threshold) {
        uint16_t index = 0 + pos + i;
        uint8_t s = (wave - threshold)*255 / (0xFFFF - threshold);
        SEGMENT.setPixelColor(index, color_blend(SEGMENT.color_from_palette(index, true, PALETTE_SOLID_WRAP, 0), SEGCOLOR(1), 255-s));
      }
    }
  }
  
  return FRAMETIME;
}


//Intensity slider sets number of "lights", speed sets LEDs per light
uint16_t mode_spots()
{
  return spots_base((255 - SEGMENT.speed) << 8);
}
static const char *_data_FX_MODE_SPOTS PROGMEM = "Spots@Spread,Width;!,!,;!";


//Intensity slider sets number of "lights", LEDs per light fade in and out
uint16_t mode_spots_fade()
{
  uint16_t counter = strip.now * ((SEGMENT.speed >> 2) +8);
  uint16_t t = triwave16(counter);
  uint16_t tr = (t >> 1) + (t >> 2);
  return spots_base(tr);
}
static const char *_data_FX_MODE_SPOTS_FADE PROGMEM = "Spots Fade@Spread,Width;!,!,;!";


//each needs 12 bytes
typedef struct Ball {
  unsigned long lastBounceTime;
  float impactVelocity;
  float height;
} ball;

/*
*  Bouncing Balls Effect
*/
uint16_t mode_bouncing_balls(void) {
  //allocate segment data
  uint16_t maxNumBalls = 16; 
  uint16_t dataSize = sizeof(ball) * maxNumBalls;
  if (!SEGENV.allocateData(dataSize)) return mode_static(); //allocation failed
  
  Ball* balls = reinterpret_cast<Ball*>(SEGENV.data);
  
  // number of balls based on intensity setting to max of 7 (cycles colors)
  // non-chosen color is a random color
  uint8_t numBalls = int(((SEGMENT.intensity * (maxNumBalls - 0.8f)) / 255) + 1);
  
  float gravity                           = -9.81; // standard value of gravity
  float impactVelocityStart               = sqrt( -2 * gravity);

  unsigned long time = millis();

  if (SEGENV.call == 0) {
    for (size_t i = 0; i < maxNumBalls; i++) balls[i].lastBounceTime = time;
  }
  
  bool hasCol2 = SEGCOLOR(2);
  SEGMENT.fill(hasCol2 ? BLACK : SEGCOLOR(1));
  
  for (size_t i = 0; i < numBalls; i++) {
    float timeSinceLastBounce = (time - balls[i].lastBounceTime)/((255-SEGMENT.speed)*8/256 +1);
    balls[i].height = 0.5 * gravity * pow(timeSinceLastBounce/1000 , 2.0) + balls[i].impactVelocity * timeSinceLastBounce/1000;

    if (balls[i].height < 0) { //start bounce
      balls[i].height = 0;
      //damping for better effect using multiple balls
      float dampening = 0.90 - float(i)/pow(numBalls,2);
      balls[i].impactVelocity = dampening * balls[i].impactVelocity;
      balls[i].lastBounceTime = time;

      if (balls[i].impactVelocity < 0.015) {
        balls[i].impactVelocity = impactVelocityStart;
      }
    }
    
    uint32_t color = SEGCOLOR(0);
    if (SEGMENT.palette) {
      color = SEGMENT.color_wheel(i*(256/MAX(numBalls, 8)));
    } else if (hasCol2) {
      color = SEGCOLOR(i % NUM_COLORS);
    }

    uint16_t pos = round(balls[i].height * (SEGLEN - 1));
    SEGMENT.setPixelColor(pos, color);
  }

  return FRAMETIME;
}
static const char *_data_FX_MODE_BOUNCINGBALLS PROGMEM = "Bouncing Balls@Gravity,# of balls;!,!,;!;mp12=2"; //circle


/*
* Sinelon stolen from FASTLED examples
*/
uint16_t sinelon_base(bool dual, bool rainbow=false) {
  SEGMENT.fade_out(SEGMENT.intensity);
  uint16_t pos = beatsin16(SEGMENT.speed/10,0,SEGLEN-1);
  if (SEGENV.call == 0) SEGENV.aux0 = pos;
  uint32_t color1 = SEGMENT.color_from_palette(pos, true, false, 0);
  uint32_t color2 = SEGCOLOR(2);
  if (rainbow) {
    color1 = SEGMENT.color_wheel((pos & 0x07) * 32);
  }
  SEGMENT.setPixelColor(pos, color1);
  if (dual) {
    if (!color2) color2 = SEGMENT.color_from_palette(pos, true, false, 0);
    if (rainbow) color2 = color1; //rainbow
    SEGMENT.setPixelColor(SEGLEN-1-pos, color2);
  }
  if (SEGENV.aux0 != pos) { 
    if (SEGENV.aux0 < pos) {
      for(int i = SEGENV.aux0; i < pos ; i++) {
        SEGMENT.setPixelColor(i, color1);
        if (dual) SEGMENT.setPixelColor(SEGLEN-1-i, color2);
      }
    } else {
      for(int i = SEGENV.aux0; i > pos ; i--) {
        SEGMENT.setPixelColor(i, color1);
        if (dual) SEGMENT.setPixelColor(SEGLEN-1-i, color2);
      }
    }
    SEGENV.aux0 = pos;
  }

  return FRAMETIME;
}


uint16_t mode_sinelon(void) {
  return sinelon_base(false);
}
static const char *_data_FX_MODE_SINELON PROGMEM = "Sinelon";


uint16_t mode_sinelon_dual(void) {
  return sinelon_base(true);
}
static const char *_data_FX_MODE_SINELON_DUAL PROGMEM = "Sinelon Dual";


uint16_t mode_sinelon_rainbow(void) {
  return sinelon_base(false, true);
}
static const char *_data_FX_MODE_SINELON_RAINBOW PROGMEM = "Sinelon Rainbow";


//Rainbow with glitter, inspired by https://gist.github.com/kriegsman/062e10f7f07ba8518af6
uint16_t mode_glitter()
{
  mode_palette();

  if (strip.isMatrix) {
    uint16_t height = SEGMENT.virtualHeight();
    uint16_t width  = SEGMENT.virtualWidth();
    for(int i = 0; i<height; i++) {
      if (SEGMENT.intensity > random8()) SEGMENT.setPixelColorXY(random16(width-1), i, ULTRAWHITE);
    }
  } else
    if (SEGMENT.intensity > random8()) SEGMENT.setPixelColor(random16(SEGLEN), ULTRAWHITE);
  
  return FRAMETIME;
}
static const char *_data_FX_MODE_GLITTER PROGMEM = "Glitter@,!;!,!,!;!;mp12=0"; //pixels


//each needs 19 bytes
//Spark type is used for popcorn, 1D fireworks, and drip
typedef struct Spark {
  float pos, posX;
  float vel, velX;
  uint16_t col;
  uint8_t colIndex;
} spark;

/*
*  POPCORN
*  modified from https://github.com/kitesurfer1404/WS2812FX/blob/master/src/custom/Popcorn.h
*/
uint16_t mode_popcorn(void) {
  const uint16_t cols = strip.isMatrix ? SEGMENT.virtualWidth() : 1;
  const uint16_t rows = strip.isMatrix ? SEGMENT.virtualHeight() : SEGMENT.virtualLength();

  //allocate segment data
  uint16_t maxNumPopcorn = 21; // max 21 on 16 segment ESP8266
  uint16_t dataSize = sizeof(spark) * maxNumPopcorn;
  if (!SEGENV.allocateData(dataSize)) return mode_static(); //allocation failed
  
  Spark* popcorn = reinterpret_cast<Spark*>(SEGENV.data);

  float gravity = -0.0001 - (SEGMENT.speed/200000.0); // m/s/s
  gravity *= rows; //SEGLEN

  bool hasCol2 = SEGCOLOR(2);
  SEGMENT.fill(hasCol2 ? BLACK : SEGCOLOR(1));

  uint8_t numPopcorn = SEGMENT.intensity*maxNumPopcorn/255;
  if (numPopcorn == 0) numPopcorn = 1;

  for(uint8_t i = 0; i < numPopcorn; i++) {
    if (popcorn[i].pos >= 0.0f) { // if kernel is active, update its position
      popcorn[i].pos += popcorn[i].vel;
      popcorn[i].vel += gravity;
    } else { // if kernel is inactive, randomly pop it
      if (random8() < 2) { // POP!!!
        popcorn[i].pos = 0.01f;
        popcorn[i].posX = random16(cols);
        
        uint16_t peakHeight = 128 + random8(128); //0-255
        peakHeight = (peakHeight * (rows -1)) >> 8;
        popcorn[i].vel = sqrt(-2.0 * gravity * peakHeight);
        popcorn[i].velX = 0;
        
        if (SEGMENT.palette) {
          popcorn[i].colIndex = random8();
        } else {
          byte col = random8(0, NUM_COLORS);
          if (!hasCol2 || !SEGCOLOR(col)) col = 0;
          popcorn[i].colIndex = col;
        }
      }
    }
    if (popcorn[i].pos >= 0.0f) { // draw now active popcorn (either active before or just popped)
      uint32_t col = SEGMENT.color_wheel(popcorn[i].colIndex);
      if (!SEGMENT.palette && popcorn[i].colIndex < NUM_COLORS) col = SEGCOLOR(popcorn[i].colIndex);
      
      uint16_t ledIndex = popcorn[i].pos;
      if (ledIndex < rows) {
        if (strip.isMatrix) SEGMENT.setPixelColorXY(uint16_t(popcorn[i].posX), rows - 1 - ledIndex, col);
        else                SEGMENT.setPixelColor(ledIndex, col);
      }
    }
  }

  return FRAMETIME;
}
static const char *_data_FX_MODE_POPCORN PROGMEM = "Popcorn";


//values close to 100 produce 5Hz flicker, which looks very candle-y
//Inspired by https://github.com/avanhanegem/ArduinoCandleEffectNeoPixel
//and https://cpldcpu.wordpress.com/2016/01/05/reverse-engineering-a-real-candle/

uint16_t candle(bool multi)
{
  if (multi)
  {
    //allocate segment data
    uint16_t dataSize = (SEGLEN -1) *3; //max. 1365 pixels (ESP8266)
    if (!SEGENV.allocateData(dataSize)) return candle(false); //allocation failed
  }

  //max. flicker range controlled by intensity
  uint8_t valrange = SEGMENT.intensity;
  uint8_t rndval = valrange >> 1; //max 127

  //step (how much to move closer to target per frame) coarsely set by speed
  uint8_t speedFactor = 4;
  if (SEGMENT.speed > 252) { //epilepsy
    speedFactor = 1;
  } else if (SEGMENT.speed > 99) { //regular candle (mode called every ~25 ms, so 4 frames to have a new target every 100ms)
    speedFactor = 2;
  } else if (SEGMENT.speed > 49) { //slower fade
    speedFactor = 3;
  } //else 4 (slowest)

  uint16_t numCandles = (multi) ? SEGLEN : 1;

  for(int i = 0; i < numCandles; i++)
  {
    uint16_t d = 0; //data location

    uint8_t s = SEGENV.aux0, s_target = SEGENV.aux1, fadeStep = SEGENV.step;
    if (i > 0) {
      d = (i-1) *3;
      s = SEGENV.data[d]; s_target = SEGENV.data[d+1]; fadeStep = SEGENV.data[d+2];
    }
    if (fadeStep == 0) { //init vals
      s = 128; s_target = 130 + random8(4); fadeStep = 1;
    }

    bool newTarget = false;
    if (s_target > s) { //fade up
      s = qadd8(s, fadeStep);
      if (s >= s_target) newTarget = true;
    } else {
      s = qsub8(s, fadeStep);
      if (s <= s_target) newTarget = true;
    }

    if (newTarget) {
      s_target = random8(rndval) + random8(rndval); //between 0 and rndval*2 -2 = 252
      if (s_target < (rndval >> 1)) s_target = (rndval >> 1) + random8(rndval);
      uint8_t offset = (255 - valrange);
      s_target += offset;

      uint8_t dif = (s_target > s) ? s_target - s : s - s_target;
    
      fadeStep = dif >> speedFactor;
      if (fadeStep == 0) fadeStep = 1;
    }

     if (i > 0) {
      SEGMENT.setPixelColor(i, color_blend(SEGCOLOR(1), SEGMENT.color_from_palette(i, true, PALETTE_SOLID_WRAP, 0), s));

      SEGENV.data[d] = s; SEGENV.data[d+1] = s_target; SEGENV.data[d+2] = fadeStep;
    } else {
      for(int j = 0; j < SEGLEN; j++) {
        SEGMENT.setPixelColor(j, color_blend(SEGCOLOR(1), SEGMENT.color_from_palette(j, true, PALETTE_SOLID_WRAP, 0), s));
      }

      SEGENV.aux0 = s; SEGENV.aux1 = s_target; SEGENV.step = fadeStep;
    }
  }

  return FRAMETIME_FIXED;
}


uint16_t mode_candle()
{
  return candle(false);
}
static const char *_data_FX_MODE_CANDLE PROGMEM = "Candle@Flicker rate=96,Flicker intensity=224;!,!,;0";


uint16_t mode_candle_multi()
{
  return candle(true);
}
static const char *_data_FX_MODE_CANDLE_MULTI PROGMEM = "Candle Multi@Flicker rate=96,Flicker intensity=224;!,!,;0";


/*
/ Fireworks in starburst effect
/ based on the video: https://www.reddit.com/r/arduino/comments/c3sd46/i_made_this_fireworks_effect_for_my_led_strips/
/ Speed sets frequency of new starbursts, intensity is the intensity of the burst
*/
#ifdef ESP8266
  #define STARBURST_MAX_FRAG   8 //52 bytes / star
#else
  #define STARBURST_MAX_FRAG  10 //60 bytes / star
#endif
//each needs 20+STARBURST_MAX_FRAG*4 bytes
typedef struct particle {
  CRGB     color;
  uint32_t birth  =0;
  uint32_t last   =0;
  float    vel    =0;
  uint16_t pos    =-1;
  float    fragment[STARBURST_MAX_FRAG];
} star;

uint16_t mode_starburst(void) {
  uint16_t maxData = FAIR_DATA_PER_SEG; //ESP8266: 256 ESP32: 640
  uint8_t segs = strip.getActiveSegmentsNum();
  if (segs <= (strip.getMaxSegments() /2)) maxData *= 2; //ESP8266: 512 if <= 8 segs ESP32: 1280 if <= 16 segs
  if (segs <= (strip.getMaxSegments() /4)) maxData *= 2; //ESP8266: 1024 if <= 4 segs ESP32: 2560 if <= 8 segs
  uint16_t maxStars = maxData / sizeof(star); //ESP8266: max. 4/9/19 stars/seg, ESP32: max. 10/21/42 stars/seg

  uint8_t numStars = 1 + (SEGLEN >> 3);
  if (numStars > maxStars) numStars = maxStars;
  uint16_t dataSize = sizeof(star) * numStars;

  if (!SEGENV.allocateData(dataSize)) return mode_static(); //allocation failed
  
  uint32_t it = millis();
  
  star* stars = reinterpret_cast<star*>(SEGENV.data);
  
  float          maxSpeed                = 375.0f;  // Max velocity
  float          particleIgnition        = 250.0f;  // How long to "flash"
  float          particleFadeTime        = 1500.0f; // Fade out time
     
  for (int j = 0; j < numStars; j++)
  {
    // speed to adjust chance of a burst, max is nearly always.
    if (random8((144-(SEGMENT.speed >> 1))) == 0 && stars[j].birth == 0)
    {
      // Pick a random color and location.  
      uint16_t startPos = random16(SEGLEN-1);
      float multiplier = (float)(random8())/255.0 * 1.0;

      stars[j].color = CRGB(SEGMENT.color_wheel(random8()));
      stars[j].pos = startPos; 
      stars[j].vel = maxSpeed * (float)(random8())/255.0 * multiplier;
      stars[j].birth = it;
      stars[j].last = it;
      // more fragments means larger burst effect
      int num = random8(3,6 + (SEGMENT.intensity >> 5));

      for (int i=0; i < STARBURST_MAX_FRAG; i++) {
        if (i < num) stars[j].fragment[i] = startPos;
        else stars[j].fragment[i] = -1;
      }
    }
  }
  
  SEGMENT.fill(SEGCOLOR(1));
  
  for (int j=0; j<numStars; j++)
  {
    if (stars[j].birth != 0) {
      float dt = (it-stars[j].last)/1000.0;

      for (int i=0; i < STARBURST_MAX_FRAG; i++) {
        int var = i >> 1;
        
        if (stars[j].fragment[i] > 0) {
          //all fragments travel right, will be mirrored on other side
          stars[j].fragment[i] += stars[j].vel * dt * (float)var/3.0;
        }
      }
      stars[j].last = it;
      stars[j].vel -= 3*stars[j].vel*dt;
    }
  
    CRGB c = stars[j].color;

    // If the star is brand new, it flashes white briefly.  
    // Otherwise it just fades over time.
    float fade = 0.0f;
    float age = it-stars[j].birth;

    if (age < particleIgnition) {
      c = CRGB(color_blend(WHITE, RGBW32(c.r,c.g,c.b,0), 254.5f*((age / particleIgnition))));
    } else {
      // Figure out how much to fade and shrink the star based on 
      // its age relative to its lifetime
      if (age > particleIgnition + particleFadeTime) {
        fade = 1.0f;                  // Black hole, all faded out
        stars[j].birth = 0;
        c = CRGB(SEGCOLOR(1));
      } else {
        age -= particleIgnition;
        fade = (age / particleFadeTime);  // Fading star
        byte f = 254.5f*fade;
        c = CRGB(color_blend(RGBW32(c.r,c.g,c.b,0), SEGCOLOR(1), f));
      }
    }
    
    float particleSize = (1.0f - fade) * 2.0f;

    for (size_t index=0; index < STARBURST_MAX_FRAG*2; index++) {
      bool mirrored = index & 0x1;
      uint8_t i = index >> 1;
      if (stars[j].fragment[i] > 0) {
        float loc = stars[j].fragment[i];
        if (mirrored) loc -= (loc-stars[j].pos)*2;
        int start = loc - particleSize;
        int end = loc + particleSize;
        if (start < 0) start = 0;
        if (start == end) end++;
        if (end > SEGLEN) end = SEGLEN;    
        for (int p = start; p < end; p++) {
          SEGMENT.setPixelColor(p, c.r, c.g, c.b);
        }
      }
    }
  }
  return FRAMETIME;
}
#undef STARBURST_MAX_FRAG
static const char *_data_FX_MODE_STARBURST PROGMEM = "Fireworks Starburst@Chance,Fragments;,!,;!=11;mp12=0";


/*
 * Exploding fireworks effect
 * adapted from: http://www.anirama.com/1000leds/1d-fireworks/
 * adapted for 2D WLED by blazoncek (Blaz Kristan)
 */
uint16_t mode_exploding_fireworks(void)
{
  const uint16_t cols = strip.isMatrix ? SEGMENT.virtualWidth() : 1;
  const uint16_t rows = strip.isMatrix ? SEGMENT.virtualHeight() : SEGMENT.virtualLength();

  //allocate segment data
  uint16_t maxData = FAIR_DATA_PER_SEG; //ESP8266: 256 ESP32: 640
  uint8_t segs = strip.getActiveSegmentsNum();
  if (segs <= (strip.getMaxSegments() /2)) maxData *= 2; //ESP8266: 512 if <= 8 segs ESP32: 1280 if <= 16 segs
  if (segs <= (strip.getMaxSegments() /4)) maxData *= 2; //ESP8266: 1024 if <= 4 segs ESP32: 2560 if <= 8 segs
  int maxSparks = maxData / sizeof(spark); //ESP8266: max. 21/42/85 sparks/seg, ESP32: max. 53/106/213 sparks/seg

  uint16_t numSparks = min(2 + ((rows*cols) >> 1), maxSparks);
  uint16_t dataSize = sizeof(spark) * numSparks;
  if (!SEGENV.allocateData(dataSize + sizeof(float))) return mode_static(); //allocation failed
  float *dying_gravity = reinterpret_cast<float*>(SEGENV.data + dataSize);

  if (dataSize != SEGENV.aux1) { //reset to flare if sparks were reallocated (it may be good idea to reset segment if bounds change)
    *dying_gravity = 0.0f;
    SEGENV.aux0 = 0;
    SEGENV.aux1 = dataSize;
  }

  //SEGMENT.fill(BLACK);
  SEGMENT.fade_out(252);
  
  Spark* sparks = reinterpret_cast<Spark*>(SEGENV.data);
  Spark* flare = sparks; //first spark is flare data

  float gravity = -0.0004f - (SEGMENT.speed/800000.0f); // m/s/s
  gravity *= rows;
  
  if (SEGENV.aux0 < 2) { //FLARE
    if (SEGENV.aux0 == 0) { //init flare
      flare->pos = 0;
      flare->posX = strip.isMatrix ? random16(2,cols-1) : (SEGMENT.intensity > random8()); // will enable random firing side on 1D
      uint16_t peakHeight = 75 + random8(180); //0-255
      peakHeight = (peakHeight * (rows -1)) >> 8;
      flare->vel = sqrt(-2.0f * gravity * peakHeight);
      flare->velX = strip.isMatrix ? (random8(8)-4)/32.f : 0; // no X velocity on 1D
      flare->col = 255; //brightness
      SEGENV.aux0 = 1; 
    }
    
    // launch 
    if (flare->vel > 12 * gravity) {
      // flare
      if (strip.isMatrix) SEGMENT.setPixelColorXY(int(flare->posX), rows - uint16_t(flare->pos) - 1, flare->col, flare->col, flare->col);
      else                SEGMENT.setPixelColor(int(flare->posX) ? rows - int(flare->pos) - 1 : int(flare->pos), flare->col, flare->col, flare->col);
      flare->pos  += flare->vel;
      flare->posX += flare->velX;
      flare->pos  = constrain(flare->pos, 0, rows-1);
      flare->posX = constrain(flare->posX, 0, cols-strip.isMatrix);
      flare->vel  += gravity;
      flare->col  -= 2;
    } else {
      SEGENV.aux0 = 2;  // ready to explode
    }
  } else if (SEGENV.aux0 < 4) {
    /*
     * Explode!
     * 
     * Explosion happens where the flare ended.
     * Size is proportional to the height.
     */
    int nSparks = flare->pos + random8(4);
    nSparks = constrain(nSparks, 1, numSparks);
  
    // initialize sparks
    if (SEGENV.aux0 == 2) {
      for (int i = 1; i < nSparks; i++) { 
        sparks[i].pos  = flare->pos;
        sparks[i].posX = flare->posX;
        sparks[i].vel  = (float(random16(0, 20000)) / 10000.0f) - 0.9f; // from -0.9 to 1.1
        sparks[i].vel *= rows<32 ? 0.5f : 1; // reduce velocity for smaller strips
        sparks[i].velX = strip.isMatrix ? (float(random16(0, 4000)) / 10000.0f) - 0.2f : 0; // from -0.2 to 0.2
        sparks[i].col  = 345;//abs(sparks[i].vel * 750.0); // set colors before scaling velocity to keep them bright 
        //sparks[i].col = constrain(sparks[i].col, 0, 345); 
        sparks[i].colIndex = random8();
        sparks[i].vel  *= flare->pos/rows; // proportional to height 
        sparks[i].velX *= strip.isMatrix ? flare->posX/cols : 0; // proportional to width
        sparks[i].vel  *= -gravity *50;
      } 
      //sparks[1].col = 345; // this will be our known spark 
      *dying_gravity = gravity/2; 
      SEGENV.aux0 = 3;
    }
  
    if (sparks[1].col > 4) {//&& sparks[1].pos > 0) { // as long as our known spark is lit, work with all the sparks
      for (int i = 1; i < nSparks; i++) {
        sparks[i].pos  += sparks[i].vel;
        sparks[i].posX += sparks[i].velX;
        sparks[i].vel  += *dying_gravity;
        sparks[i].velX += strip.isMatrix ? *dying_gravity : 0;
        if (sparks[i].col > 3) sparks[i].col -= 4; 

        if (sparks[i].pos > 0 && sparks[i].pos < rows) {
          if (strip.isMatrix && !(sparks[i].posX >= 0 && sparks[i].posX < cols)) continue;
          uint16_t prog = sparks[i].col;
          uint32_t spColor = (SEGMENT.palette) ? SEGMENT.color_wheel(sparks[i].colIndex) : SEGCOLOR(0);
          CRGB c = CRGB::Black; //HeatColor(sparks[i].col);
          if (prog > 300) { //fade from white to spark color
            c = CRGB(color_blend(spColor, WHITE, (prog - 300)*5));
          } else if (prog > 45) { //fade from spark color to black
            c = CRGB(color_blend(BLACK, spColor, prog - 45));
            uint8_t cooling = (300 - prog) >> 5;
            c.g = qsub8(c.g, cooling);
            c.b = qsub8(c.b, cooling * 2);
          }
          if (strip.isMatrix) SEGMENT.setPixelColorXY(int(sparks[i].posX), rows - int(sparks[i].pos) - 1, c.red, c.green, c.blue);
          else                SEGMENT.setPixelColor(int(sparks[i].posX) ? rows - int(sparks[i].pos) - 1 : int(sparks[i].pos), c.red, c.green, c.blue);
        }
      }
      SEGMENT.blur(16);
      *dying_gravity *= .8f; // as sparks burn out they fall slower
    } else {
      SEGENV.aux0 = 6 + random8(10); //wait for this many frames
    }
  } else {
    SEGENV.aux0--;
    if (SEGENV.aux0 < 4) {
      SEGENV.aux0 = 0; //back to flare
    }
  }

  return FRAMETIME;  
}
#undef MAX_SPARKS
static const char *_data_FX_MODE_EXPLODING_FIREWORKS PROGMEM = "Fireworks 1D/2D@Gravity,Firing side=128;!,!,;!=11";


/*
 * Drip Effect
 * ported of: https://www.youtube.com/watch?v=sru2fXh4r7k
 */
uint16_t mode_drip(void)
{
  const uint16_t cols = strip.isMatrix ? SEGMENT.virtualWidth() : 1;
  const uint16_t rows = strip.isMatrix ? SEGMENT.virtualHeight() : SEGMENT.virtualLength();

  //allocate segment data
  uint8_t numDrops = 4; 
  uint16_t dataSize = sizeof(spark) * numDrops;
  if (!SEGENV.allocateData(dataSize * cols)) return mode_static(); //allocation failed

  SEGMENT.fill(SEGCOLOR(1));
  
  Spark* drops = reinterpret_cast<Spark*>(SEGENV.data);

  numDrops = 1 + (SEGMENT.intensity >> 6); // 255>>6 = 3

  float gravity = -0.0005 - (SEGMENT.speed/50000.0);
  gravity *= rows-1;
  int sourcedrop = 12;

  for(int k=0; k < cols; k++) {
    for (size_t j=0; j < numDrops; j++) {
      uint16_t idx = k*numDrops + j;

      if (drops[idx].colIndex == 0) { //init
        drops[idx].pos = rows-1;       // start at end
        drops[idx].vel = 0;           // speed
        drops[idx].col = sourcedrop;  // brightness
        drops[idx].colIndex = 1;      // drop state (0 init, 1 forming, 2 falling, 5 bouncing) 
      }
      
      uint32_t col = color_blend(BLACK, SEGCOLOR(0), sourcedrop);
      if (strip.isMatrix) SEGMENT.setPixelColorXY(k, 0, col);
      else                SEGMENT.setPixelColor(rows-1, col);// water source

      if (drops[idx].colIndex == 1) {
        if (drops[idx].col > 255) drops[idx].col = 255;
        col = color_blend(BLACK,SEGCOLOR(0),drops[idx].col);
        if (strip.isMatrix) SEGMENT.setPixelColorXY(k, rows - 1 - uint16_t(drops[idx].pos), col);
        else                SEGMENT.setPixelColor(uint16_t(drops[idx].pos), col);
        
        drops[idx].col += map(SEGMENT.speed, 0, 255, 1, 6); // swelling
        
        if (random8() < drops[idx].col/10) {   // random drop
          drops[idx].colIndex = 2;             //fall
          drops[idx].col = 255;
        }
      }  
      if (drops[idx].colIndex > 1) {           // falling
        if (drops[idx].pos > 0) {              // fall until end of segment
          drops[idx].pos += drops[idx].vel;
          if (drops[idx].pos < 0) drops[idx].pos = 0;
          drops[idx].vel += gravity;           // gravity is negative

          for(int i = 1; i < 7 - drops[idx].colIndex; i++) { // some minor math so we don't expand bouncing droplets
            uint16_t pos = constrain(uint16_t(drops[idx].pos) +i, 0, rows-1); //this is BAD, returns a pos >= SEGLEN occasionally
            col = color_blend(BLACK, SEGCOLOR(0), drops[idx].col/i);
            if (strip.isMatrix) SEGMENT.setPixelColorXY(k, rows - 1 - pos, col);
            else                SEGMENT.setPixelColor(pos, col); //spread pixel with fade while falling
          }

          if (drops[idx].colIndex > 2) {         // during bounce, some water is on the floor
            col = color_blend(SEGCOLOR(0), BLACK, drops[idx].col);
            if (strip.isMatrix) SEGMENT.setPixelColorXY(k, rows - 1, col);
            else                SEGMENT.setPixelColor(0, col);
          }
        } else {                                 // we hit bottom
          if (drops[idx].colIndex > 2) {         // already hit once, so back to forming
            drops[idx].colIndex = 0;
            drops[idx].col = sourcedrop;
            
          } else {

            if (drops[idx].colIndex == 2) {      // init bounce
              drops[idx].vel = -drops[idx].vel/4;// reverse velocity with damping 
              drops[idx].pos += drops[idx].vel;
            } 
            drops[idx].col = sourcedrop*2;
            drops[idx].colIndex = 5;             // bouncing
          }
        }
      }
    }
  }
  return FRAMETIME;
}
static const char *_data_FX_MODE_DRIP PROGMEM = "Drip@Gravity,# of drips;!,!;!";


/*
 * Tetris or Stacking (falling bricks) Effect
 * by Blaz Kristan (https://github.com/blazoncek, https://blaz.at/home)
 */
//12 bytes
typedef struct Tetris {
  float    pos;
  float    speed;
  uint32_t col;
} tetris;

uint16_t mode_tetrix(void) {

  uint16_t dataSize = sizeof(tetris);
  if (!SEGENV.allocateData(dataSize)) return mode_static(); //allocation failed
  Tetris* drop = reinterpret_cast<Tetris*>(SEGENV.data);

  // initialize dropping on first call or segment full
  if (SEGENV.call == 0 || SEGENV.aux1 >= SEGLEN) {
    SEGENV.aux1 = 0;                            // reset brick stack size
    SEGENV.step = 0;
    SEGMENT.fill(SEGCOLOR(1));
    return 250;  // short wait
  }
  
  if (SEGENV.step == 0) {             //init
    drop->speed = 0.0238 * (SEGMENT.speed ? (SEGMENT.speed>>2)+1 : random8(6,64)); // set speed
    drop->pos   = SEGLEN;             // start at end of segment (no need to subtract 1)
    drop->col   = SEGMENT.color_from_palette(random8(0,15)<<4,false,false,0);     // limit color choices so there is enough HUE gap
    SEGENV.step = 1;                  // drop state (0 init, 1 forming, 2 falling)
    SEGENV.aux0 = (SEGMENT.intensity ? (SEGMENT.intensity>>5)+1 : random8(1,5)) * (1+(SEGLEN>>6));  // size of brick
  }
  
  if (SEGENV.step == 1) {             // forming
    if (random8()>>6) {               // random drop
      SEGENV.step = 2;                // fall
    }
  }

  if (SEGENV.step > 1) {              // falling
    if (drop->pos > SEGENV.aux1) {    // fall until top of stack
      drop->pos -= drop->speed;       // may add gravity as: speed += gravity
      if (int(drop->pos) < SEGENV.aux1) drop->pos = SEGENV.aux1;
      for(int i=int(drop->pos); i<SEGLEN; i++) SEGMENT.setPixelColor(i,i<int(drop->pos)+SEGENV.aux0 ? drop->col : SEGCOLOR(1));
    } else {                          // we hit bottom
      SEGENV.step = 0;                // go back to init
      SEGENV.aux1 += SEGENV.aux0;     // increase the stack size
      if (SEGENV.aux1 >= SEGLEN) return 1000;   // wait for a second
    }
  }
  return FRAMETIME;  
}
static const char *_data_FX_MODE_TETRIX PROGMEM = "Tetrix@!=224,Width=0;!,!,;!=11;mp12=1"; //vertical


/*
/ Plasma Effect
/ adapted from https://github.com/atuline/FastLED-Demos/blob/master/plasma/plasma.ino
*/
uint16_t mode_plasma(void) {
  // initialize phases on start
  if (SEGENV.call == 0) {
    SEGENV.aux0 = random8(0,2);  // add a bit of randomness
  }
  uint8_t thisPhase = beatsin8(6+SEGENV.aux0,-64,64);
  uint8_t thatPhase = beatsin8(7+SEGENV.aux0,-64,64);

  for (int i = 0; i < SEGLEN; i++) {   // For each of the LED's in the strand, set color &  brightness based on a wave as follows:
    uint8_t colorIndex = cubicwave8((i*(2+ 3*(SEGMENT.speed >> 5))+thisPhase) & 0xFF)/2   // factor=23 // Create a wave and add a phase change and add another wave with its own phase change.
                             + cos8((i*(1+ 2*(SEGMENT.speed >> 5))+thatPhase) & 0xFF)/2;  // factor=15 // Hey, you can even change the frequencies if you wish.
    uint8_t thisBright = qsub8(colorIndex, beatsin8(7,0, (128 - (SEGMENT.intensity>>1))));
    CRGB color = ColorFromPalette(SEGPALETTE, colorIndex, thisBright, LINEARBLEND);
    SEGMENT.setPixelColor(i, color.red, color.green, color.blue);
  }

  return FRAMETIME;
} 
static const char *_data_FX_MODE_PLASMA PROGMEM = "Plasma@Phase,;1,2,3;!";


/*
 * Percentage display
 * Intesity values from 0-100 turn on the leds.
 */
uint16_t mode_percent(void) {

	uint8_t percent = MAX(0, MIN(200, SEGMENT.intensity));
	uint16_t active_leds = (percent < 100) ? SEGLEN * percent / 100.0
                                         : SEGLEN * (200 - percent) / 100.0;
  
  uint8_t size = (1 + ((SEGMENT.speed * SEGLEN) >> 11));
  if (SEGMENT.speed == 255) size = 255;
    
  if (percent < 100) {
    for(int i = 0; i < SEGLEN; i++) {
	  	if (i < SEGENV.step) {
        SEGMENT.setPixelColor(i, SEGMENT.color_from_palette(i, true, PALETTE_SOLID_WRAP, 0));
	  	}
	  	else {
        SEGMENT.setPixelColor(i, SEGCOLOR(1));
	  	}
	  }
  } else {
    for(int i = 0; i < SEGLEN; i++) {
	  	if (i < (SEGLEN - SEGENV.step)) {
        SEGMENT.setPixelColor(i, SEGCOLOR(1));
	  	}
	  	else {
        SEGMENT.setPixelColor(i, SEGMENT.color_from_palette(i, true, PALETTE_SOLID_WRAP, 0));
	  	}
	  }
  }

  if(active_leds > SEGENV.step) {  // smooth transition to the target value
    SEGENV.step += size;
    if (SEGENV.step > active_leds) SEGENV.step = active_leds;
  } else if (active_leds < SEGENV.step) {
    if (SEGENV.step > size) SEGENV.step -= size; else SEGENV.step = 0;
    if (SEGENV.step < active_leds) SEGENV.step = active_leds;
  }

 	return FRAMETIME;
}
static const char *_data_FX_MODE_PERCENT PROGMEM = "Percent@,% of fill;!,!,;!";


/*
 * Modulates the brightness similar to a heartbeat
 * tries to draw an ECG aproximation on a 2D matrix
 */
uint16_t mode_heartbeat(void) {
  uint8_t bpm = 40 + (SEGMENT.speed >> 3);
  uint32_t msPerBeat = (60000L / bpm);
  uint32_t secondBeat = (msPerBeat / 3);
  uint32_t bri_lower = SEGENV.aux1;
  unsigned long beatTimer = strip.now - SEGENV.step;

  bri_lower = bri_lower * 2042 / (2048 + SEGMENT.intensity);
  SEGENV.aux1 = bri_lower;

  if ((beatTimer > secondBeat) && !SEGENV.aux0) { // time for the second beat?
    SEGENV.aux1 = strip.isMatrix ? UINT16_MAX*3L/4 : UINT16_MAX; //3/4 bri
    SEGENV.aux0 = 1;
  }
  if (beatTimer > msPerBeat) { // time to reset the beat timer?
    SEGENV.aux1 = UINT16_MAX; //full bri
    SEGENV.aux0 = 0;
    SEGENV.step = strip.now;
  }

  for(int i = 0; i < SEGLEN; i++) {
    SEGMENT.setPixelColor(i, color_blend(SEGMENT.color_from_palette(i, true, PALETTE_SOLID_WRAP, 0), SEGCOLOR(1), 255 - (SEGENV.aux1 >> 8)));
  }

  return FRAMETIME;
}
static const char *_data_FX_MODE_HEARTBEAT PROGMEM = "Heartbeat@!,!;!,!,;!";


//  "Pacifica"
//  Gentle, blue-green ocean waves.
//  December 2019, Mark Kriegsman and Mary Corey March.
//  For Dan.
//
//
// In this animation, there are four "layers" of waves of light.  
//
// Each layer moves independently, and each is scaled separately.
//
// All four wave layers are added together on top of each other, and then 
// another filter is applied that adds "whitecaps" of brightness where the 
// waves line up with each other more.  Finally, another pass is taken
// over the led array to 'deepen' (dim) the blues and greens.
//
// The speed and scale and motion each layer varies slowly within independent 
// hand-chosen ranges, which is why the code has a lot of low-speed 'beatsin8' functions
// with a lot of oddly specific numeric ranges.
//
// These three custom blue-green color palettes were inspired by the colors found in
// the waters off the southern coast of California, https://goo.gl/maps/QQgd97jjHesHZVxQ7
//
// Modified for WLED, based on https://github.com/FastLED/FastLED/blob/master/examples/Pacifica/Pacifica.ino
//
// Add one layer of waves into the led array
CRGB pacifica_one_layer(uint16_t i, CRGBPalette16& p, uint16_t cistart, uint16_t wavescale, uint8_t bri, uint16_t ioff)
{
  uint16_t ci = cistart;
  uint16_t waveangle = ioff;
  uint16_t wavescale_half = (wavescale >> 1) + 20;
  
  waveangle += ((120 + SEGMENT.intensity) * i); //original 250 * i
  uint16_t s16 = sin16(waveangle) + 32768;
  uint16_t cs = scale16(s16, wavescale_half) + wavescale_half;
  ci += (cs * i);
  uint16_t sindex16 = sin16(ci) + 32768;
  uint8_t sindex8 = scale16(sindex16, 240);
  return ColorFromPalette(p, sindex8, bri, LINEARBLEND);
}

uint16_t mode_pacifica()
{
  uint32_t nowOld = strip.now;

  CRGBPalette16 pacifica_palette_1 = 
    { 0x000507, 0x000409, 0x00030B, 0x00030D, 0x000210, 0x000212, 0x000114, 0x000117, 
      0x000019, 0x00001C, 0x000026, 0x000031, 0x00003B, 0x000046, 0x14554B, 0x28AA50 };
  CRGBPalette16 pacifica_palette_2 = 
    { 0x000507, 0x000409, 0x00030B, 0x00030D, 0x000210, 0x000212, 0x000114, 0x000117, 
      0x000019, 0x00001C, 0x000026, 0x000031, 0x00003B, 0x000046, 0x0C5F52, 0x19BE5F };
  CRGBPalette16 pacifica_palette_3 = 
    { 0x000208, 0x00030E, 0x000514, 0x00061A, 0x000820, 0x000927, 0x000B2D, 0x000C33, 
      0x000E39, 0x001040, 0x001450, 0x001860, 0x001C70, 0x002080, 0x1040BF, 0x2060FF };

  if (SEGMENT.palette) {
    pacifica_palette_1 = SEGPALETTE;
    pacifica_palette_2 = SEGPALETTE;
    pacifica_palette_3 = SEGPALETTE;
  }

  // Increment the four "color index start" counters, one for each wave layer.
  // Each is incremented at a different speed, and the speeds vary over time.
  uint16_t sCIStart1 = SEGENV.aux0, sCIStart2 = SEGENV.aux1, sCIStart3 = SEGENV.step, sCIStart4 = SEGENV.step >> 16;
  uint32_t deltams = (FRAMETIME >> 2) + ((FRAMETIME * SEGMENT.speed) >> 7);
  uint64_t deltat = (strip.now >> 2) + ((strip.now * SEGMENT.speed) >> 7);
  strip.now = deltat;

  uint16_t speedfactor1 = beatsin16(3, 179, 269);
  uint16_t speedfactor2 = beatsin16(4, 179, 269);
  uint32_t deltams1 = (deltams * speedfactor1) / 256;
  uint32_t deltams2 = (deltams * speedfactor2) / 256;
  uint32_t deltams21 = (deltams1 + deltams2) / 2;
  sCIStart1 += (deltams1 * beatsin88(1011,10,13));
  sCIStart2 -= (deltams21 * beatsin88(777,8,11));
  sCIStart3 -= (deltams1 * beatsin88(501,5,7));
  sCIStart4 -= (deltams2 * beatsin88(257,4,6));
  SEGENV.aux0 = sCIStart1; SEGENV.aux1 = sCIStart2;
  SEGENV.step = sCIStart4; SEGENV.step = (SEGENV.step << 16) + sCIStart3;

  // Clear out the LED array to a dim background blue-green
  //SEGMENT.fill(132618);

  uint8_t basethreshold = beatsin8( 9, 55, 65);
  uint8_t wave = beat8( 7 );
  
  for( uint16_t i = 0; i < SEGLEN; i++) {
    CRGB c = CRGB(2, 6, 10);
    // Render each of four layers, with different scales and speeds, that vary over time
    c += pacifica_one_layer(i, pacifica_palette_1, sCIStart1, beatsin16(3, 11 * 256, 14 * 256), beatsin8(10, 70, 130), 0-beat16(301));
    c += pacifica_one_layer(i, pacifica_palette_2, sCIStart2, beatsin16(4,  6 * 256,  9 * 256), beatsin8(17, 40,  80),   beat16(401));
    c += pacifica_one_layer(i, pacifica_palette_3, sCIStart3,                         6 * 256 , beatsin8(9, 10,38)   , 0-beat16(503));
    c += pacifica_one_layer(i, pacifica_palette_3, sCIStart4,                         5 * 256 , beatsin8(8, 10,28)   ,   beat16(601));
    
    // Add extra 'white' to areas where the four layers of light have lined up brightly
    uint8_t threshold = scale8( sin8( wave), 20) + basethreshold;
    wave += 7;
    uint8_t l = c.getAverageLight();
    if (l > threshold) {
      uint8_t overage = l - threshold;
      uint8_t overage2 = qadd8(overage, overage);
      c += CRGB(overage, overage2, qadd8(overage2, overage2));
    }

    //deepen the blues and greens
    c.blue  = scale8(c.blue,  145); 
    c.green = scale8(c.green, 200); 
    c |= CRGB( 2, 5, 7);

    SEGMENT.setPixelColor(i, c.red, c.green, c.blue);
  }

  strip.now = nowOld;
  return FRAMETIME;
}
static const char *_data_FX_MODE_PACIFICA PROGMEM = "Pacifica";


//Solid colour background with glitter
uint16_t mode_solid_glitter()
{
  SEGMENT.fill(SEGCOLOR(0));

  if (strip.isMatrix) {
    uint16_t height = SEGMENT.virtualHeight();
    uint16_t width = SEGMENT.virtualWidth();
    for(int i = 0; i<height; i++) {
      if (SEGMENT.intensity > random8()) SEGMENT.setPixelColorXY(random16(width-1), i, ULTRAWHITE);
    }
  } else
    if (SEGMENT.intensity > random8()) SEGMENT.setPixelColor(random16(SEGLEN), ULTRAWHITE);

  return FRAMETIME;
}
static const char *_data_FX_MODE_SOLID_GLITTER PROGMEM = "Solid Glitter@,!;!,,;0";


/*
 * Mode simulates a gradual sunrise
 */
uint16_t mode_sunrise() {
  //speed 0 - static sun
  //speed 1 - 60: sunrise time in minutes
  //speed 60 - 120 : sunset time in minutes - 60;
  //speed above: "breathing" rise and set
  if (SEGENV.call == 0 || SEGMENT.speed != SEGENV.aux0) {
	  SEGENV.step = millis(); //save starting time, millis() because now can change from sync
    SEGENV.aux0 = SEGMENT.speed;
  }
  
  SEGMENT.fill(0);
  uint16_t stage = 0xFFFF;
  
  uint32_t s10SinceStart = (millis() - SEGENV.step) /100; //tenths of seconds
  
  if (SEGMENT.speed > 120) { //quick sunrise and sunset
	  uint16_t counter = (strip.now >> 1) * (((SEGMENT.speed -120) >> 1) +1);
	  stage = triwave16(counter);
  } else if (SEGMENT.speed) { //sunrise
	  uint8_t durMins = SEGMENT.speed;
	  if (durMins > 60) durMins -= 60;
	  uint32_t s10Target = durMins * 600;
	  if (s10SinceStart > s10Target) s10SinceStart = s10Target;
	  stage = map(s10SinceStart, 0, s10Target, 0, 0xFFFF);
	  if (SEGMENT.speed > 60) stage = 0xFFFF - stage; //sunset
  }
  
  for(int i = 0; i <= SEGLEN/2; i++)
  {
    //default palette is Fire
    uint32_t c = SEGMENT.color_from_palette(0, false, true, 255); //background

    uint16_t wave = triwave16((i * stage) / SEGLEN);

    wave = (wave >> 8) + ((wave * SEGMENT.intensity) >> 15);

    if (wave > 240) { //clipped, full white sun
      c = SEGMENT.color_from_palette( 240, false, true, 255);
    } else { //transition
      c = SEGMENT.color_from_palette(wave, false, true, 255);
    }
    SEGMENT.setPixelColor(i, c);
    SEGMENT.setPixelColor(SEGLEN - i - 1, c);
  }

  return FRAMETIME;
}
static const char *_data_FX_MODE_SUNRISE PROGMEM = "Sunrise@Time [min]=60,;;!";


/*
 * Effects by Andrew Tuline
 */
uint16_t phased_base(uint8_t moder) {                  // We're making sine waves here. By Andrew Tuline.

  uint8_t allfreq = 16;                                          // Base frequency.
  float *phase = reinterpret_cast<float*>(&SEGENV.step);         // Phase change value gets calculated (float fits into unsigned long).
  uint8_t cutOff = (255-SEGMENT.intensity);                      // You can change the number of pixels.  AKA INTENSITY (was 192).
  uint8_t modVal = 5;//SEGMENT.fft1/8+1;                         // You can change the modulus. AKA FFT1 (was 5).

  uint8_t index = strip.now/64;                                  // Set color rotation speed
  *phase += SEGMENT.speed/32.0;                                  // You can change the speed of the wave. AKA SPEED (was .4)

  for (int i = 0; i < SEGLEN; i++) {
    if (moder == 1) modVal = (inoise8(i*10 + i*10) /16);         // Let's randomize our mod length with some Perlin noise.
    uint16_t val = (i+1) * allfreq;                              // This sets the frequency of the waves. The +1 makes sure that led 0 is used.
    if (modVal == 0) modVal = 1;
    val += *phase * (i % modVal +1) /2;                          // This sets the varying phase change of the waves. By Andrew Tuline.
    uint8_t b = cubicwave8(val);                                 // Now we make an 8 bit sinewave.
    b = (b > cutOff) ? (b - cutOff) : 0;                         // A ternary operator to cutoff the light.
    SEGMENT.setPixelColor(i, color_blend(SEGCOLOR(1), SEGMENT.color_from_palette(index, false, false, 0), b));
    index += 256 / SEGLEN;
    if (SEGLEN > 256) index ++;                                  // Correction for segments longer than 256 LEDs
  }

  return FRAMETIME;
}


uint16_t mode_phased(void) {
  return phased_base(0);
}
static const char *_data_FX_MODE_PHASED PROGMEM = "Phased";


uint16_t mode_phased_noise(void) {
  return phased_base(1);
}
static const char *_data_FX_MODE_PHASEDNOISE PROGMEM = "Phased Noise";


uint16_t mode_twinkleup(void) {                 // A very short twinkle routine with fade-in and dual controls. By Andrew Tuline.
  const uint16_t cols = strip.isMatrix ? SEGMENT.virtualWidth() : 1;
  const uint16_t rows = strip.isMatrix ? SEGMENT.virtualHeight() : SEGMENT.virtualLength();

  random16_set_seed(535);                                 // The randomizer needs to be re-set each time through the loop in order for the same 'random' numbers to be the same each time through.

  for (int i = 0; i<rows*cols; i++) {
    uint16_t j = i % rows, k = i / rows;
    uint8_t ranstart = random8();                         // The starting value (aka brightness) for each pixel. Must be consistent each time through the loop for this to work.
    uint8_t pixBri = sin8(ranstart + 16 * strip.now/(256-SEGMENT.speed));
    if (random8() > SEGMENT.intensity) pixBri = 0;
    uint32_t col = color_blend(SEGCOLOR(1), SEGMENT.color_from_palette(random8() + strip.now/100, false, PALETTE_SOLID_WRAP, 0), pixBri);
    if (strip.isMatrix) SEGMENT.setPixelColorXY(j, k, col);
    else                SEGMENT.setPixelColor(i, col);
  }

  return FRAMETIME;
}
static const char *_data_FX_MODE_TWINKLEUP PROGMEM = "Twinkleup@!,Intensity;!,!,;!";


// Peaceful noise that's slow and with gradually changing palettes. Does not support WLED palettes or default colours or controls.
uint16_t mode_noisepal(void) {                                    // Slow noise palette by Andrew Tuline.
  uint16_t scale = 15 + (SEGMENT.intensity >> 2); //default was 30
  //#define scale 30

  uint16_t dataSize = sizeof(CRGBPalette16) * 2; //allocate space for 2 Palettes (2 * 16 * 3 = 96 bytes)
  if (!SEGENV.allocateData(dataSize)) return mode_static(); //allocation failed

  CRGBPalette16* palettes = reinterpret_cast<CRGBPalette16*>(SEGENV.data);

  uint16_t changePaletteMs = 4000 + SEGMENT.speed *10; //between 4 - 6.5sec
  if (millis() - SEGENV.step > changePaletteMs)
  {
    SEGENV.step = millis();

    uint8_t baseI = random8();
    palettes[1] = CRGBPalette16(CHSV(baseI+random8(64), 255, random8(128,255)), CHSV(baseI+128, 255, random8(128,255)), CHSV(baseI+random8(92), 192, random8(128,255)), CHSV(baseI+random8(92), 255, random8(128,255)));
  }

  CRGB color;

  //EVERY_N_MILLIS(10) { //(don't have to time this, effect function is only called every 24ms)
  nblendPaletteTowardPalette(palettes[0], palettes[1], 48);               // Blend towards the target palette over 48 iterations.

  if (SEGMENT.palette > 0) palettes[0] = SEGPALETTE;

  for(int i = 0; i < SEGLEN; i++) {
    uint8_t index = inoise8(i*scale, SEGENV.aux0+i*scale);                // Get a value from the noise function. I'm using both x and y axis.
    color = ColorFromPalette(palettes[0], index, 255, LINEARBLEND);       // Use the my own palette.
    SEGMENT.setPixelColor(i, color.red, color.green, color.blue);
  }

  SEGENV.aux0 += beatsin8(10,1,4);                                        // Moving along the distance. Vary it a bit with a sine wave.

  return FRAMETIME;
}
static const char *_data_FX_MODE_NOISEPAL PROGMEM = "Noise Pal";


// Sine waves that have controllable phase change speed, frequency and cutoff. By Andrew Tuline.
// SEGMENT.speed ->Speed, SEGMENT.intensity -> Frequency (SEGMENT.fft1 -> Color change, SEGMENT.fft2 -> PWM cutoff)
//
uint16_t mode_sinewave(void) {             // Adjustable sinewave. By Andrew Tuline
  //#define qsuba(x, b)  ((x>b)?x-b:0)               // Analog Unsigned subtraction macro. if result <0, then => 0

  uint16_t colorIndex = strip.now /32;//(256 - SEGMENT.fft1);  // Amount of colour change.

  SEGENV.step += SEGMENT.speed/16;                   // Speed of animation.
  uint16_t freq = SEGMENT.intensity/4;//SEGMENT.fft2/8;                       // Frequency of the signal.

  for (int i=0; i<SEGLEN; i++) {                   // For each of the LED's in the strand, set a brightness based on a wave as follows:
    int pixBri = cubicwave8((i*freq)+SEGENV.step);//qsuba(cubicwave8((i*freq)+SEGENV.step), (255-SEGMENT.intensity)); // qsub sets a minimum value called thiscutoff. If < thiscutoff, then bright = 0. Otherwise, bright = 128 (as defined in qsub)..
    //setPixCol(i, i*colorIndex/255, pixBri);
    SEGMENT.setPixelColor(i, color_blend(SEGCOLOR(1), SEGMENT.color_from_palette(i*colorIndex/255, false, PALETTE_SOLID_WRAP, 0), pixBri));
  }

  return FRAMETIME;
}
static const char *_data_FX_MODE_SINEWAVE PROGMEM = "Sine";


/*
 * Best of both worlds from Palette and Spot effects. By Aircoookie
 */
uint16_t mode_flow(void)
{
  uint16_t counter = 0;
  if (SEGMENT.speed != 0) 
  {
    counter = strip.now * ((SEGMENT.speed >> 2) +1);
    counter = counter >> 8;
  }
  
  uint16_t maxZones = SEGLEN / 6; //only looks good if each zone has at least 6 LEDs
  uint16_t zones = (SEGMENT.intensity * maxZones) >> 8;
  if (zones & 0x01) zones++; //zones must be even
  if (zones < 2) zones = 2;
  uint16_t zoneLen = SEGLEN / zones;
  uint16_t offset = (SEGLEN - zones * zoneLen) >> 1;

  SEGMENT.fill(SEGMENT.color_from_palette(-counter, false, true, 255));

  for(int z = 0; z < zones; z++)
  {
    uint16_t pos = offset + z * zoneLen;
    for(int i = 0; i < zoneLen; i++)
    {
      uint8_t colorIndex = (i * 255 / zoneLen) - counter;
      uint16_t led = (z & 0x01) ? i : (zoneLen -1) -i;
      if (SEGMENT.getOption(SEG_OPTION_REVERSED)) led = (zoneLen -1) -led;
      SEGMENT.setPixelColor(pos + led, SEGMENT.color_from_palette(colorIndex, false, true, 255));
    }
  }

  return FRAMETIME;
}
static const char *_data_FX_MODE_FLOW PROGMEM = "Flow@!,!;!,!,!;!;mp12=1"; //vertical


/*
 * Dots waving around in a sine/pendulum motion.
 * Little pixel birds flying in a circle. By Aircoookie
 */
uint16_t mode_chunchun(void)
{
  SEGMENT.fill(SEGCOLOR(1));
  uint16_t counter = strip.now * (6 + (SEGMENT.speed >> 4));
  uint16_t numBirds = 2 + (SEGLEN >> 3);  // 2 + 1/8 of a segment
  uint16_t span = (SEGMENT.intensity << 8) / numBirds;

  for(int i = 0; i < numBirds; i++)
  {
    counter -= span;
    uint16_t megumin = sin16(counter) + 0x8000;
    uint16_t bird = uint32_t(megumin * SEGLEN) >> 16;
    uint32_t c = SEGMENT.color_from_palette((i * 255)/ numBirds, false, false, 0);  // no palette wrapping
    SEGMENT.setPixelColor(bird, c);
  }
  return FRAMETIME;
}
static const char *_data_FX_MODE_CHUNCHUN PROGMEM = "Chunchun@!,Gap size;!,!,;!";


//13 bytes
typedef struct Spotlight {
  float speed;
  uint8_t colorIdx;
  int16_t position;
  unsigned long lastUpdateTime;
  uint8_t width;
  uint8_t type;
} spotlight;

#define SPOT_TYPE_SOLID       0
#define SPOT_TYPE_GRADIENT    1
#define SPOT_TYPE_2X_GRADIENT 2
#define SPOT_TYPE_2X_DOT      3
#define SPOT_TYPE_3X_DOT      4
#define SPOT_TYPE_4X_DOT      5
#define SPOT_TYPES_COUNT      6
#ifdef ESP8266
  #define SPOT_MAX_COUNT 17          //Number of simultaneous waves
#else
  #define SPOT_MAX_COUNT 49          //Number of simultaneous waves
#endif

/*
 * Spotlights moving back and forth that cast dancing shadows.
 * Shine this through tree branches/leaves or other close-up objects that cast
 * interesting shadows onto a ceiling or tarp.
 *
 * By Steve Pomeroy @xxv
 */
uint16_t mode_dancing_shadows(void)
{
  uint8_t numSpotlights = map(SEGMENT.intensity, 0, 255, 2, SPOT_MAX_COUNT);  // 49 on 32 segment ESP32, 17 on 16 segment ESP8266
  bool initialize = SEGENV.aux0 != numSpotlights;
  SEGENV.aux0 = numSpotlights;

  uint16_t dataSize = sizeof(spotlight) * numSpotlights;
  if (!SEGENV.allocateData(dataSize)) return mode_static(); //allocation failed
  Spotlight* spotlights = reinterpret_cast<Spotlight*>(SEGENV.data);

  SEGMENT.fill(BLACK);

  unsigned long time = millis();
  bool respawn = false;

  for (size_t i = 0; i < numSpotlights; i++) {
    if (!initialize) {
      // advance the position of the spotlight
      int16_t delta = (float)(time - spotlights[i].lastUpdateTime) *
                  (spotlights[i].speed * ((1.0 + SEGMENT.speed)/100.0));

      if (abs(delta) >= 1) {
        spotlights[i].position += delta;
        spotlights[i].lastUpdateTime = time;
      }

      respawn = (spotlights[i].speed > 0.0 && spotlights[i].position > (SEGLEN + 2))
             || (spotlights[i].speed < 0.0 && spotlights[i].position < -(spotlights[i].width + 2));
    }

    if (initialize || respawn) {
      spotlights[i].colorIdx = random8();
      spotlights[i].width = random8(1, 10);

      spotlights[i].speed = 1.0/random8(4, 50);

      if (initialize) {
        spotlights[i].position = random16(SEGLEN);
        spotlights[i].speed *= random8(2) ? 1.0 : -1.0;
      } else {
        if (random8(2)) {
          spotlights[i].position = SEGLEN + spotlights[i].width;
          spotlights[i].speed *= -1.0;
        }else {
          spotlights[i].position = -spotlights[i].width;
        }
      }

      spotlights[i].lastUpdateTime = time;
      spotlights[i].type = random8(SPOT_TYPES_COUNT);
    }

    uint32_t color = SEGMENT.color_from_palette(spotlights[i].colorIdx, false, false, 0);
    int start = spotlights[i].position;

    if (spotlights[i].width <= 1) {
      if (start >= 0 && start < SEGLEN) {
        SEGMENT.blendPixelColor(start, color, 128); // TODO
      }
    } else {
      switch (spotlights[i].type) {
        case SPOT_TYPE_SOLID:
          for (size_t j = 0; j < spotlights[i].width; j++) {
            if ((start + j) >= 0 && (start + j) < SEGLEN) {
              SEGMENT.blendPixelColor(start + j, color, 128); // TODO
            }
          }
        break;

        case SPOT_TYPE_GRADIENT:
          for (size_t j = 0; j < spotlights[i].width; j++) {
            if ((start + j) >= 0 && (start + j) < SEGLEN) {
              SEGMENT.blendPixelColor(start + j, color, cubicwave8(map(j, 0, spotlights[i].width - 1, 0, 255))); // TODO
            }
          }
        break;

        case SPOT_TYPE_2X_GRADIENT:
          for (size_t j = 0; j < spotlights[i].width; j++) {
            if ((start + j) >= 0 && (start + j) < SEGLEN) {
              SEGMENT.blendPixelColor(start + j, color, cubicwave8(2 * map(j, 0, spotlights[i].width - 1, 0, 255))); // TODO
            }
          }
        break;

        case SPOT_TYPE_2X_DOT:
          for (size_t j = 0; j < spotlights[i].width; j += 2) {
            if ((start + j) >= 0 && (start + j) < SEGLEN) {
              SEGMENT.blendPixelColor(start + j, color, 128); // TODO
            }
          }
        break;

        case SPOT_TYPE_3X_DOT:
          for (size_t j = 0; j < spotlights[i].width; j += 3) {
            if ((start + j) >= 0 && (start + j) < SEGLEN) {
              SEGMENT.blendPixelColor(start + j, color, 128); // TODO
            }
          }
        break;

        case SPOT_TYPE_4X_DOT:
          for (size_t j = 0; j < spotlights[i].width; j += 4) {
            if ((start + j) >= 0 && (start + j) < SEGLEN) {
              SEGMENT.blendPixelColor(start + j, color, 128); // TODO
            }
          }
        break;
      }
    }
  }

  return FRAMETIME;
}
static const char *_data_FX_MODE_DANCING_SHADOWS PROGMEM = "Dancing Shadows@!,# of shadows;!,,;!";


/*
  Imitates a washing machine, rotating same waves forward, then pause, then backward.
  By Stefan Seegel
*/
uint16_t mode_washing_machine(void) {
  float speed = tristate_square8(strip.now >> 7, 90, 15);
  float quot  = 32.0f - ((float)SEGMENT.speed / 16.0f);
  speed /= quot;

  SEGENV.step += (speed * 128.0f);
  
  for (int i=0; i<SEGLEN; i++) {
    uint8_t col = sin8(((SEGMENT.intensity / 25 + 1) * 255 * i / SEGLEN) + (SEGENV.step >> 7));
    SEGMENT.setPixelColor(i, SEGMENT.color_from_palette(col, false, PALETTE_SOLID_WRAP, 3));
  }

  return FRAMETIME;
}
static const char *_data_FX_MODE_WASHING_MACHINE PROGMEM = "Washing Machine";


/*
  Blends random colors across palette
  Modified, originally by Mark Kriegsman https://gist.github.com/kriegsman/1f7ccbbfa492a73c015e
*/
uint16_t mode_blends(void) {
  uint16_t pixelLen = SEGLEN > UINT8_MAX ? UINT8_MAX : SEGLEN;
  uint16_t dataSize = sizeof(uint32_t) * (pixelLen + 1);  // max segment length of 56 pixels on 16 segment ESP8266
  if (!SEGENV.allocateData(dataSize)) return mode_static(); //allocation failed
  uint32_t* pixels = reinterpret_cast<uint32_t*>(SEGENV.data);
  uint8_t blendSpeed = map(SEGMENT.intensity, 0, UINT8_MAX, 10, 128);
  uint8_t shift = (strip.now * ((SEGMENT.speed >> 3) +1)) >> 8;

  for (int i = 0; i < pixelLen; i++) {
    pixels[i] = color_blend(pixels[i], SEGMENT.color_from_palette(shift + quadwave8((i + 1) * 16), false, PALETTE_SOLID_WRAP, 255), blendSpeed);
    shift += 3;
  }

  uint16_t offset = 0;
  for (int i = 0; i < SEGLEN; i++) {
    SEGMENT.setPixelColor(i, pixels[offset++]);
    if (offset > pixelLen) offset = 0;
  }

  return FRAMETIME;
}
static const char *_data_FX_MODE_BLENDS PROGMEM = "Blends@Shift speed,Blend speed;1,2,3;!";


/*
  TV Simulator
  Modified and adapted to WLED by Def3nder, based on "Fake TV Light for Engineers" by Phillip Burgess https://learn.adafruit.com/fake-tv-light-for-engineers/arduino-sketch
*/
//43 bytes
typedef struct TvSim {
  uint32_t totalTime = 0;
  uint32_t fadeTime  = 0;
  uint32_t startTime = 0;
  uint32_t elapsed   = 0;
  uint32_t pixelNum  = 0;
  uint16_t sliderValues = 0;
  uint32_t sceeneStart    = 0;
  uint32_t sceeneDuration = 0;
  uint16_t sceeneColorHue = 0;
  uint8_t  sceeneColorSat = 0;
  uint8_t  sceeneColorBri = 0;
  uint8_t  actualColorR = 0;
  uint8_t  actualColorG = 0;
  uint8_t  actualColorB = 0;
  uint16_t pr = 0; // Prev R, G, B
  uint16_t pg = 0;
  uint16_t pb = 0;
} tvSim;

uint16_t mode_tv_simulator(void) {
  uint16_t nr, ng, nb, r, g, b, i, hue;
  uint8_t  sat, bri, j;

  if (!SEGENV.allocateData(sizeof(tvSim))) return mode_static(); //allocation failed
  TvSim* tvSimulator = reinterpret_cast<TvSim*>(SEGENV.data);

  uint8_t colorSpeed     = map(SEGMENT.speed,     0, UINT8_MAX,  1, 20);
  uint8_t colorIntensity = map(SEGMENT.intensity, 0, UINT8_MAX, 10, 30);

  i = SEGMENT.speed << 8 | SEGMENT.intensity;
  if (i != tvSimulator->sliderValues) {
    tvSimulator->sliderValues = i;
    SEGENV.aux1 = 0;
  }

    // create a new sceene
    if (((millis() - tvSimulator->sceeneStart) >= tvSimulator->sceeneDuration) || SEGENV.aux1 == 0) {
      tvSimulator->sceeneStart    = millis();                                               // remember the start of the new sceene
      tvSimulator->sceeneDuration = random16(60* 250* colorSpeed, 60* 750 * colorSpeed);    // duration of a "movie sceene" which has similar colors (5 to 15 minutes with max speed slider)
      tvSimulator->sceeneColorHue = random16(   0, 768);                                    // random start color-tone for the sceene
      tvSimulator->sceeneColorSat = random8 ( 100, 130 + colorIntensity);                   // random start color-saturation for the sceene
      tvSimulator->sceeneColorBri = random8 ( 200, 240);                                    // random start color-brightness for the sceene
      SEGENV.aux1 = 1;
      SEGENV.aux0 = 0;
    } 
    
    // slightly change the color-tone in this sceene
    if ( SEGENV.aux0 == 0) {
      // hue change in both directions
      j = random8(4 * colorIntensity);
      hue = (random8() < 128) ? ((j < tvSimulator->sceeneColorHue)       ? tvSimulator->sceeneColorHue - j : 767 - tvSimulator->sceeneColorHue - j) :  // negative
                                ((j + tvSimulator->sceeneColorHue) < 767 ? tvSimulator->sceeneColorHue + j : tvSimulator->sceeneColorHue + j - 767) ;  // positive
      
      // saturation
      j = random8(2 * colorIntensity);
      sat = (tvSimulator->sceeneColorSat - j) < 0 ? 0 : tvSimulator->sceeneColorSat - j;
      
      // brightness
      j = random8(100);
      bri = (tvSimulator->sceeneColorBri - j) < 0 ? 0 : tvSimulator->sceeneColorBri - j;

      // calculate R,G,B from HSV
      // Source: https://blog.adafruit.com/2012/03/14/constant-brightness-hsb-to-rgb-algorithm/
      { // just to create a local scope for  the variables
        uint8_t temp[5], n = (hue >> 8) % 3;
        uint8_t x = ((((hue & 255) * sat) >> 8) * bri) >> 8;
        uint8_t s = (  (256 - sat) * bri) >> 8;
        temp[0] = temp[3] =       s;
        temp[1] = temp[4] =   x + s;
        temp[2] =           bri - x;
        tvSimulator->actualColorR = temp[n + 2];
        tvSimulator->actualColorG = temp[n + 1];
        tvSimulator->actualColorB = temp[n    ];
      }
    }
    // Apply gamma correction, further expand to 16/16/16
    nr = (uint8_t)gamma8(tvSimulator->actualColorR) * 257; // New R/G/B
    ng = (uint8_t)gamma8(tvSimulator->actualColorG) * 257;
    nb = (uint8_t)gamma8(tvSimulator->actualColorB) * 257;

  if (SEGENV.aux0 == 0) {  // initialize next iteration 
    SEGENV.aux0 = 1;

    // randomize total duration and fade duration for the actual color
    tvSimulator->totalTime = random16(250, 2500);                   // Semi-random pixel-to-pixel time
    tvSimulator->fadeTime  = random16(0, tvSimulator->totalTime);   // Pixel-to-pixel transition time
    if (random8(10) < 3) tvSimulator->fadeTime = 0;                 // Force scene cut 30% of time

    tvSimulator->startTime = millis();
  } // end of initialization

  // how much time is elapsed ?
  tvSimulator->elapsed = millis() - tvSimulator->startTime;

  // fade from prev volor to next color
  if (tvSimulator->elapsed < tvSimulator->fadeTime) {
    r = map(tvSimulator->elapsed, 0, tvSimulator->fadeTime, tvSimulator->pr, nr); 
    g = map(tvSimulator->elapsed, 0, tvSimulator->fadeTime, tvSimulator->pg, ng);
    b = map(tvSimulator->elapsed, 0, tvSimulator->fadeTime, tvSimulator->pb, nb);
  } else { // Avoid divide-by-zero in map()
    r = nr;
    g = ng;
    b = nb;
  }

  // set strip color
  for (i = 0; i < SEGLEN; i++) {
    SEGMENT.setPixelColor(i, r >> 8, g >> 8, b >> 8);  // Quantize to 8-bit
  }

  // if total duration has passed, remember last color and restart the loop
  if ( tvSimulator->elapsed >= tvSimulator->totalTime) {
    tvSimulator->pr = nr; // Prev RGB = new RGB
    tvSimulator->pg = ng;
    tvSimulator->pb = nb;
    SEGENV.aux0 = 0;
  }
  
  return FRAMETIME;
}
static const char *_data_FX_MODE_TV_SIMULATOR PROGMEM = "TV Simulator";


/*
  Aurora effect
*/

//CONFIG
#ifdef ESP8266
  #define W_MAX_COUNT  9          //Number of simultaneous waves
#else
  #define W_MAX_COUNT 20          //Number of simultaneous waves
#endif
#define W_MAX_SPEED 6             //Higher number, higher speed
#define W_WIDTH_FACTOR 6          //Higher number, smaller waves

//24 bytes
class AuroraWave {
  private:
    uint16_t ttl;
    CRGB basecolor;
    float basealpha;
    uint16_t age;
    uint16_t width;
    float center;
    bool goingleft;
    float speed_factor;
    bool alive = true;

  public:
    void init(uint32_t segment_length, CRGB color) {
      ttl = random(500, 1501);
      basecolor = color;
      basealpha = random(60, 101) / (float)100;
      age = 0;
      width = random(segment_length / 20, segment_length / W_WIDTH_FACTOR); //half of width to make math easier
      if (!width) width = 1;
      center = random(101) / (float)100 * segment_length;
      goingleft = random(0, 2) == 0;
      speed_factor = (random(10, 31) / (float)100 * W_MAX_SPEED / 255);
      alive = true;
    }

    CRGB getColorForLED(int ledIndex) {      
      if(ledIndex < center - width || ledIndex > center + width) return 0; //Position out of range of this wave

      CRGB rgb;

      //Offset of this led from center of wave
      //The further away from the center, the dimmer the LED
      float offset = ledIndex - center;
      if (offset < 0) offset = -offset;
      float offsetFactor = offset / width;

      //The age of the wave determines it brightness.
      //At half its maximum age it will be the brightest.
      float ageFactor = 0.1;        
      if((float)age / ttl < 0.5) {
        ageFactor = (float)age / (ttl / 2);
      } else {
        ageFactor = (float)(ttl - age) / ((float)ttl * 0.5);
      }

      //Calculate color based on above factors and basealpha value
      float factor = (1 - offsetFactor) * ageFactor * basealpha;
      rgb.r = basecolor.r * factor;
      rgb.g = basecolor.g * factor;
      rgb.b = basecolor.b * factor;
    
      return rgb;
    };

    //Change position and age of wave
    //Determine if its sill "alive"
    void update(uint32_t segment_length, uint32_t speed) {
      if(goingleft) {
        center -= speed_factor * speed;
      } else {
        center += speed_factor * speed;
      }

      age++;

      if(age > ttl) {
        alive = false;
      } else {
        if(goingleft) {
          if(center + width < 0) {
            alive = false;
          }
        } else {
          if(center - width > segment_length) {
            alive = false;
          }
        }
      }
    };

    bool stillAlive() {
      return alive;
    };
};

uint16_t mode_aurora(void) {
  //aux1 = Wavecount
  //aux2 = Intensity in last loop

  AuroraWave* waves;

//TODO: I am not sure this is a correct way of handling memory allocation since if it fails on 1st run
// it will display static effect but on second run it may crash ESP since data will be nullptr

  if(SEGENV.aux0 != SEGMENT.intensity || SEGENV.call == 0) {
    //Intensity slider changed or first call
    SEGENV.aux1 = map(SEGMENT.intensity, 0, 255, 2, W_MAX_COUNT);
    SEGENV.aux0 = SEGMENT.intensity;

    if(!SEGENV.allocateData(sizeof(AuroraWave) * SEGENV.aux1)) { // 26 on 32 segment ESP32, 9 on 16 segment ESP8266
      return mode_static(); //allocation failed
    }

    waves = reinterpret_cast<AuroraWave*>(SEGENV.data);

    for(int i = 0; i < SEGENV.aux1; i++) {
      waves[i].init(SEGLEN, CRGB(SEGMENT.color_from_palette(random8(), false, false, random(0, 3))));
    }
  } else {
    waves = reinterpret_cast<AuroraWave*>(SEGENV.data);
  }

  for(int i = 0; i < SEGENV.aux1; i++) {
    //Update values of wave
    waves[i].update(SEGLEN, SEGMENT.speed);

    if(!(waves[i].stillAlive())) {
      //If a wave dies, reinitialize it starts over.
      waves[i].init(SEGLEN, CRGB(SEGMENT.color_from_palette(random8(), false, false, random(0, 3))));
    }
  }

  uint8_t backlight = 1; //dimmer backlight if less active colors
  if (SEGCOLOR(0)) backlight++;
  if (SEGCOLOR(1)) backlight++;
  if (SEGCOLOR(2)) backlight++;
  //Loop through LEDs to determine color
  for(int i = 0; i < SEGLEN; i++) {    
    CRGB mixedRgb = CRGB(backlight, backlight, backlight);

    //For each LED we must check each wave if it is "active" at this position.
    //If there are multiple waves active on a LED we multiply their values.
    for(int  j = 0; j < SEGENV.aux1; j++) {
      CRGB rgb = waves[j].getColorForLED(i);
      
      if(rgb != CRGB(0)) {       
        mixedRgb += rgb;
      }
    }

    SEGMENT.setPixelColor(i, mixedRgb[0], mixedRgb[1], mixedRgb[2]);
  }
  
  return FRAMETIME;
}
static const char *_data_FX_MODE_AURORA PROGMEM = "Aurora@!=24,!;1,2,3;!=50";

// WLED-SR effects

/////////////////////////
//     Perlin Move     //
/////////////////////////
// 16 bit perlinmove. Use Perlin Noise instead of sinewaves for movement. By Andrew Tuline.
// Controls are speed, # of pixels, faderate.
uint16_t mode_perlinmove(void) {

  SEGMENT.fade_out(255-SEGMENT.custom1);
  for(int i = 0; i < SEGMENT.intensity/16 + 1; i++) {
    uint16_t locn = inoise16(millis()*128/(260-SEGMENT.speed)+i*15000, millis()*128/(260-SEGMENT.speed)); // Get a new pixel location from moving noise.
    uint16_t pixloc = map(locn, 50*256, 192*256, 0, SEGLEN-1);                                            // Map that to the length of the strand, and ensure we don't go over.
    SEGMENT.setPixelColor(pixloc, SEGMENT.color_from_palette(pixloc%255, false, PALETTE_SOLID_WRAP, 0));
  }

  return FRAMETIME;
} // mode_perlinmove()
static const char *_data_FX_MODE_PERLINMOVE PROGMEM = "Perlin Move@!,# of pixels,fade rate;,!;!";


/////////////////////////
//     Waveins         //
/////////////////////////
// Uses beatsin8() + phase shifting. By: Andrew Tuline
uint16_t mode_wavesins(void) {

  for(int i = 0; i < SEGLEN; i++) {
    uint8_t bri = sin8(millis()/4 + i * SEGMENT.intensity);
    SEGMENT.setPixelColor(i, ColorFromPalette(SEGPALETTE, beatsin8(SEGMENT.speed, SEGMENT.custom1, SEGMENT.custom1+SEGMENT.custom2, 0, i * SEGMENT.custom3), bri, LINEARBLEND));
  }

  return FRAMETIME;
} // mode_waveins()
static const char *_data_FX_MODE_WAVESINS PROGMEM = "Wavesins@Speed,Brightness variation,Starting Color,Range of Colors,Color variation;;!";


//////////////////////////////
//     Flow Stripe          //
//////////////////////////////
// By: ldirko  https://editor.soulmatelights.com/gallery/392-flow-led-stripe , modifed by: Andrew Tuline
uint16_t mode_FlowStripe(void) {

  const uint16_t hl = SEGLEN * 10 / 13;
  uint8_t hue = millis() / (SEGMENT.speed+1);
  uint32_t t = millis() / (SEGMENT.intensity/8+1);

  for(int i = 0; i < SEGLEN; i++) {
    int c = (abs(i - hl) / hl) * 127;
    c = sin8(c);
    c = sin8(c / 2 + t);
    byte b = sin8(c + t/8);
    SEGMENT.setPixelColor(i, CHSV(b + hue, 255, 255));
  }

  return FRAMETIME;
} // mode_FlowStripe()
static const char *_data_FX_MODE_FLOWSTRIPE PROGMEM = "Flow Stripe@Hue speed,Effect speed;;";


#ifndef WLED_DISABLE_2D
///////////////////////////////////////////////////////////////////////////////
//***************************  2D routines  ***********************************
#define XY(x,y) SEGMENT.XY(x,y)


// Black hole
uint16_t mode_2DBlackHole(void) {            // By: Stepko https://editor.soulmatelights.com/gallery/1012 , Modified by: Andrew Tuline
  if (!strip.isMatrix) return mode_static(); // not a 2D set-up

  const uint16_t cols = SEGMENT.virtualWidth();
  const uint16_t rows = SEGMENT.virtualHeight();

  uint16_t x, y;

  // initialize on first call
  if (SEGENV.call == 0) {
    SEGMENT.fill_solid(CRGB::Black);
  }

  SEGMENT.fadeToBlackBy(16 + (SEGMENT.speed>>3)); // create fading trails
  float t = (float)(millis())/128;              // timebase
  // outer stars
  for (size_t i = 0; i < 8; i++) {
    x = beatsin8(SEGMENT.custom1>>3,   0, cols - 1, 0, ((i % 2) ? 128 : 0) + t * i);
    y = beatsin8(SEGMENT.intensity>>3, 0, rows - 1, 0, ((i % 2) ? 192 : 64) + t * i);
    SEGMENT.addPixelColorXY(x, y, CHSV(i*32, 255, 255));
  }
  // inner stars
  for (size_t i = 0; i < 4; i++) {
    x = beatsin8(SEGMENT.custom2>>3, cols/4, cols - 1 - cols/4, 0, ((i % 2) ? 128 : 0) + t * i);
    y = beatsin8(SEGMENT.custom3>>3, rows/4, rows - 1 - rows/4, 0, ((i % 2) ? 192 : 64) + t * i);
    SEGMENT.addPixelColorXY(x, y, CHSV(i*32, 255, 255));
  }
  // central white dot
  SEGMENT.setPixelColorXY(cols/2,rows/2, CHSV(0,0,255));
  // blur everything a bit
  SEGMENT.blur2d(16);

  return FRAMETIME;
} // mode_2DBlackHole()
static const char *_data_FX_MODE_2DBLACKHOLE PROGMEM = "2D Black Hole@Fade rate,Outer Y freq.,Outer X freq.,Inner X freq.,Inner Y freq.;;";


////////////////////////////
//     2D Colored Bursts  //
////////////////////////////
uint16_t mode_2DColoredBursts() {              // By: ldirko   https://editor.soulmatelights.com/gallery/819-colored-bursts , modified by: Andrew Tuline
  if (!strip.isMatrix) return mode_static(); // not a 2D set-up

  const uint16_t cols = SEGMENT.virtualWidth();
  const uint16_t rows = SEGMENT.virtualHeight();

  if (SEGENV.call == 0) {
    SEGMENT.fill_solid(CRGB::Black);
    SEGENV.aux0 = 0; // start with red hue
  }

  bool dot = false;
  bool grad = true;

  byte numLines = SEGMENT.intensity/16 + 1;

  SEGENV.aux0++;  // hue
  SEGMENT.fadeToBlackBy(40);

  for (size_t i = 0; i < numLines; i++) {
    byte x1 = beatsin8(2 + SEGMENT.speed/16, 0, (cols - 1));
    byte x2 = beatsin8(1 + SEGMENT.speed/16, 0, (cols - 1));
    byte y1 = beatsin8(5 + SEGMENT.speed/16, 0, (rows - 1), 0, i * 24);
    byte y2 = beatsin8(3 + SEGMENT.speed/16, 0, (rows - 1), 0, i * 48 + 64);
    CRGB color = ColorFromPalette(SEGPALETTE, i * 255 / numLines + (SEGENV.aux0&0xFF), 255, LINEARBLEND);

    byte xsteps = abs8(x1 - y1) + 1;
    byte ysteps = abs8(x2 - y2) + 1;
    byte steps = xsteps >= ysteps ? xsteps : ysteps;

    for (size_t i = 1; i <= steps; i++) {
      byte dx = lerp8by8(x1, y1, i * 255 / steps);
      byte dy = lerp8by8(x2, y2, i * 255 / steps);
      SEGMENT.addPixelColorXY(dx, dy, color); // change to += for brightness look
      CRGB color = SEGMENT.getPixelColorXY(dx,dy);
      color %= (i * 255 / steps);
      if (grad) SEGMENT.setPixelColorXY(dx, dy, color); //Draw gradient line
    }

    if (dot) { //add white point at the ends of line
      SEGMENT.addPixelColorXY(x1, x2, CRGB::White);
      SEGMENT.addPixelColorXY(y1, y2, CRGB::White);
    }
  }
  SEGMENT.blur2d(4);

  return FRAMETIME;
} // mode_2DColoredBursts()
static const char *_data_FX_MODE_2DCOLOREDBURSTS PROGMEM = "2D Colored Bursts@Speed,# of lines;;!";


/////////////////////
//      2D DNA     //
/////////////////////
uint16_t mode_2Ddna(void) {         // dna originally by by ldirko at https://pastebin.com/pCkkkzcs. Updated by Preyy. WLED conversion by Andrew Tuline.
  if (!strip.isMatrix) return mode_static(); // not a 2D set-up

  const uint16_t cols = SEGMENT.virtualWidth();
  const uint16_t rows = SEGMENT.virtualHeight();

  if (SEGENV.call == 0) SEGMENT.fill_solid(CRGB::Black);

  SEGMENT.fadeToBlackBy(64);

  for(int i = 0; i < cols; i++) {
    SEGMENT.setPixelColorXY(i, beatsin8(SEGMENT.speed/8, 0, rows-1, 0, i*4), ColorFromPalette(SEGPALETTE, i*5+millis()/17, beatsin8(5, 55, 255, 0, i*10), LINEARBLEND));
    SEGMENT.setPixelColorXY(i, beatsin8(SEGMENT.speed/8, 0, rows-1, 0, i*4+128), ColorFromPalette(SEGPALETTE,i*5+128+millis()/17, beatsin8(5, 55, 255, 0, i*10+128), LINEARBLEND)); // 180 degrees (128) out of phase
  }
  SEGMENT.blur2d(SEGMENT.intensity/8);

  return FRAMETIME;
} // mode_2Ddna()
static const char *_data_FX_MODE_2DDNA PROGMEM = "2D DNA@Scroll speed,Blur;1,2,3;!";


/////////////////////////
//     2D DNA Spiral   //
/////////////////////////
uint16_t mode_2DDNASpiral() {               // By: ldirko  https://editor.soulmatelights.com/gallery/810 , modified by: Andrew Tuline
  if (!strip.isMatrix) return mode_static(); // not a 2D set-up

  const uint16_t cols = SEGMENT.virtualWidth();
  const uint16_t rows = SEGMENT.virtualHeight();

  if (SEGENV.call == 0) {
    SEGMENT.fill_solid(CRGB::Black);
    SEGENV.aux0 = 0; // hue
  }

  uint8_t speeds = SEGMENT.speed/2;
  uint8_t freq = SEGMENT.intensity/8;

  uint32_t ms = millis() / 20;
  SEGMENT.nscale8(120);

  for(int i = 0; i < rows; i++) {
    uint16_t x  = beatsin8(speeds, 0, cols - 1, 0, i * freq) + beatsin8(speeds - 7, 0, cols - 1, 0, i * freq + 128);
    uint16_t x1 = beatsin8(speeds, 0, cols - 1, 0, 128 + i * freq) + beatsin8(speeds - 7, 0, cols - 1, 0, 128 + 64 + i * freq);
    SEGENV.aux0 = i * 128 / cols + ms; //ewowi20210629: not width - 1 to avoid crash if width = 1
    if ((i + ms / 8) & 3) {
      x = x / 2; x1 = x1 / 2;
      byte steps = abs8(x - x1) + 1;
      for (size_t k = 1; k <= steps; k++) {
        byte dx = lerp8by8(x, x1, k * 255 / steps);
        SEGMENT.addPixelColorXY(dx, i, ColorFromPalette(SEGPALETTE, SEGENV.aux0, 255, LINEARBLEND));
        CRGB color = SEGMENT.getPixelColorXY(dx,i);
        color %= (k * 255 / steps);
        SEGMENT.setPixelColorXY(dx, i, color);
      }
      SEGMENT.addPixelColorXY(x, i, CRGB::DarkSlateGray);
      SEGMENT.addPixelColorXY(x1, i, CRGB::White);
    }
  }

  return FRAMETIME;
} // mode_2DDNASpiral()
static const char *_data_FX_MODE_2DDNASPIRAL PROGMEM = "2D DNA Spiral@Scroll speed,Blur;;!";


/////////////////////////
//     2D Drift        //
/////////////////////////
uint16_t mode_2DDrift() {              // By: Stepko   https://editor.soulmatelights.com/gallery/884-drift , Modified by: Andrew Tuline
  if (!strip.isMatrix) return mode_static(); // not a 2D set-up

  const uint16_t cols = SEGMENT.virtualWidth();
  const uint16_t rows = SEGMENT.virtualHeight();

  if (SEGENV.call == 0) SEGMENT.fill_solid(CRGB::Black);

  SEGMENT.fadeToBlackBy(128);

  const uint16_t maxDim = MAX(cols, rows)/2;
  unsigned long t = millis() / (32 - (SEGMENT.speed>>3));
  for (float i = 1; i < maxDim; i += 0.25) {
    float angle = radians(t * (maxDim - i));
    uint16_t myX = (cols>>1) + (uint16_t)(sin_t(angle) * i) + (cols%2);
    uint16_t myY = (rows>>1) + (uint16_t)(cos_t(angle) * i) + (rows%2);
    SEGMENT.setPixelColorXY(myX,myY, ColorFromPalette(SEGPALETTE, (i * 20) + (t / 20), 255, LINEARBLEND));
  }
  SEGMENT.blur2d(SEGMENT.intensity>>3);

  return FRAMETIME;
} // mode_2DDrift()
static const char *_data_FX_MODE_2DDRIFT PROGMEM = "2D Drift@Rotation speed,Blur amount;;!";


//////////////////////////
//     2D Firenoise     //
//////////////////////////
uint16_t mode_2Dfirenoise(void) {               // firenoise2d. By Andrew Tuline. Yet another short routine.
  if (!strip.isMatrix) return mode_static(); // not a 2D set-up

  const uint16_t cols = SEGMENT.virtualWidth();
  const uint16_t rows = SEGMENT.virtualHeight();

  if (SEGENV.call == 0) SEGMENT.fill_solid(CRGB::Black);

  uint16_t xscale = SEGMENT.intensity*4;
  uint32_t yscale = SEGMENT.speed*8;
  uint8_t indexx = 0;

  SEGPALETTE = CRGBPalette16( CRGB(0,0,0), CRGB(0,0,0), CRGB(0,0,0), CRGB(0,0,0),
                                  CRGB::Red, CRGB::Red, CRGB::Red, CRGB::DarkOrange,
                                  CRGB::DarkOrange,CRGB::DarkOrange, CRGB::Orange, CRGB::Orange,
                                  CRGB::Yellow, CRGB::Orange, CRGB::Yellow, CRGB::Yellow);

  for(int j=0; j < cols; j++) {
    for(int i=0; i < rows; i++) {
      indexx = inoise8(j*yscale*rows/255, i*xscale+millis()/4);                                           // We're moving along our Perlin map.
      SEGMENT.setPixelColorXY(j,i, ColorFromPalette(SEGPALETTE, min(i*(indexx)>>4, 255), i*255/cols, LINEARBLEND)); // With that value, look up the 8 bit colour palette value and assign it to the current LED.
    } // for i
  } // for j

  return FRAMETIME;
} // mode_2Dfirenoise()
static const char *_data_FX_MODE_2DFIRENOISE PROGMEM = "2D Firenoise@X scale,Y scale;;";


//////////////////////////////
//     2D Frizzles          //
//////////////////////////////
uint16_t mode_2DFrizzles(void) {                 // By: Stepko https://editor.soulmatelights.com/gallery/640-color-frizzles , Modified by: Andrew Tuline
  if (!strip.isMatrix) return mode_static(); // not a 2D set-up

  const uint16_t cols = SEGMENT.virtualWidth();
  const uint16_t rows = SEGMENT.virtualHeight();

  if (SEGENV.call == 0) SEGMENT.fill_solid(CRGB::Black);

  SEGMENT.fadeToBlackBy(16);
  for (size_t i = 8; i > 0; i--) {
    SEGMENT.setPixelColorXY(beatsin8(SEGMENT.speed/8 + i, 0, cols - 1), beatsin8(SEGMENT.intensity/8 - i, 0, rows - 1), ColorFromPalette(SEGPALETTE, beatsin8(12, 0, 255), 255, LINEARBLEND));
  }
  SEGMENT.blur2d(16);

  return FRAMETIME;
} // mode_2DFrizzles()
static const char *_data_FX_MODE_2DFRIZZLES PROGMEM = "2D Frizzles@X frequency,Y frequency;;!";


///////////////////////////////////////////
//   2D Cellular Automata Game of life   //
///////////////////////////////////////////
typedef struct ColorCount {
  CRGB color;
  int8_t  count;
} colorCount;

uint16_t mode_2Dgameoflife(void) { // Written by Ewoud Wijma, inspired by https://natureofcode.com/book/chapter-7-cellular-automata/ and https://github.com/DougHaber/nlife-color
  if (!strip.isMatrix) return mode_static(); // not a 2D set-up

  const uint16_t cols = SEGMENT.virtualWidth();
  const uint16_t rows = SEGMENT.virtualHeight();
  const uint16_t dataSize = sizeof(CRGB) * strip.matrixWidth * strip.matrixHeight;  // using width*height prevents reallocation if mirroring is enabled
                                              // use matrixWidth and Height as leds is also on whole matrix

  if (!SEGENV.allocateData(dataSize + sizeof(unsigned long))) return mode_static(); //allocation failed
  CRGB *prevLeds = reinterpret_cast<CRGB*>(SEGENV.data);
  unsigned long *resetMillis = reinterpret_cast<unsigned long*>(SEGENV.data + dataSize); // triggers reset

  CRGB backgroundColor = SEGCOLOR(1);

  if (SEGENV.call == 0 || strip.now - *resetMillis > 5000) {
    *resetMillis = strip.now;

    random16_set_seed(strip.now); //seed the random generator

    //give the leds random state and colors (based on intensity, colors from palette or all posible colors are chosen)
    for (int x = 0; x < cols; x++) for (int y = 0; y < rows; y++) {
      uint8_t state = random8()%2;
      if (state == 0)
        SEGMENT.setPixelColorXY(x,y, backgroundColor);
      else
        SEGMENT.setPixelColorXY(x,y, SEGMENT.color_from_palette(random8(), false, PALETTE_SOLID_WRAP, 0));
    }

    for(uint16_t y = 0; y < rows; y++) for (uint16_t x = 0; x < cols; x++) prevLeds[XY(x,y)] = CRGB::Black;


    SEGENV.aux1 = 0;
    SEGENV.aux0 = 0xFFFF;
  }

  //copy previous leds (save previous generation)
  for (int x = 0; x < cols; x++) for (int y = 0; y < rows; y++) prevLeds[XY(x,y)] = SEGMENT.getPixelColorXY(x,y);

  //calculate new leds
  for (int x = 0; x < cols; x++) for (int y = 0; y < rows; y++) {
    colorCount colorsCount[9];//count the different colors in the 9*9 matrix
    for (int i=0; i<9; i++) colorsCount[i] = {backgroundColor, 0}; //init colorsCount

    //iterate through neighbors and count them and their different colors
    int neighbors = 0;
    for (int i = -1; i <= 1; i++) for (int j = -1; j <= 1; j++) { //iterate through 9*9 matrix
      // wrap around segment
      int16_t xx = x+i, yy = y+j;
      if (x+i < 0) xx = cols-1; else if (x+i >= cols)  xx = 0;
      if (y+j < 0) yy = rows-1; else if (y+j >= rows) yy = 0;
      uint16_t xy = XY(xx, yy); // previous cell xy to check

      // count different neighbours and colors, except the centre cell
      if (xy != XY(x,y) && prevLeds[xy] != backgroundColor) {
        neighbors++;
        bool colorFound = false;
        int k;
        for (k=0; k<9 && colorsCount[i].count != 0; k++)
          if (colorsCount[k].color == prevLeds[xy]) {
            colorsCount[k].count++;
            colorFound = true;
          }

        if (!colorFound) colorsCount[k] = {prevLeds[xy], 1}; //add new color found in the array
      }
    } // i,j

    // Rules of Life
    if      ((SEGMENT.getPixelColorXY(x,y) != RGBW32(backgroundColor.r, backgroundColor.g, backgroundColor.b, 0)) && (neighbors <  2)) SEGMENT.setPixelColorXY(x,y, backgroundColor); // Loneliness
    else if ((SEGMENT.getPixelColorXY(x,y) != RGBW32(backgroundColor.r, backgroundColor.g, backgroundColor.b, 0)) && (neighbors >  3)) SEGMENT.setPixelColorXY(x,y, backgroundColor); // Overpopulation
    else if ((SEGMENT.getPixelColorXY(x,y) == RGBW32(backgroundColor.r, backgroundColor.g, backgroundColor.b, 0)) && (neighbors == 3)) {                                // Reproduction
      //find dominantcolor and assign to cell
      colorCount dominantColorCount = {backgroundColor, 0};
      for (int i=0; i<9 && colorsCount[i].count != 0; i++)
        if (colorsCount[i].count > dominantColorCount.count) dominantColorCount = colorsCount[i];
      if (dominantColorCount.count > 0) SEGMENT.setPixelColorXY(x,y, dominantColorCount.color); //assign the dominant color
    }
    // else do nothing!
  } //x,y

  // calculate CRC16 of leds
  uint16_t crc = crc16((const unsigned char*)prevLeds, dataSize-1); //ewowi: prevLeds instead of leds work as well, tbd: compare more patterns, see SR!

  // check if we had same CRC and reset if needed
  // same CRC would mean image did not change or was repeating itself
  if (!(crc == SEGENV.aux0 || crc == SEGENV.aux1)) *resetMillis = strip.now; //if no repetition avoid reset
  // remember last two
  SEGENV.aux1 = SEGENV.aux0;
  SEGENV.aux0 = crc;

  return (SEGMENT.getOption(SEG_OPTION_TRANSITIONAL)) ? FRAMETIME : FRAMETIME_FIXED * (128-(SEGMENT.speed>>1)); // update only when appropriate time passes (in 42 FPS slots)
} // mode_2Dgameoflife()
static const char *_data_FX_MODE_2DGAMEOFLIFE PROGMEM = "2D Game Of Life@!,;!,!;!";


/////////////////////////
//     2D Hiphotic     //
/////////////////////////
uint16_t mode_2DHiphotic() {                        //  By: ldirko  https://editor.soulmatelights.com/gallery/810 , Modified by: Andrew Tuline
  if (!strip.isMatrix) return mode_static(); // not a 2D set-up

  const uint16_t cols = SEGMENT.virtualWidth();
  const uint16_t rows = SEGMENT.virtualHeight();
  const uint32_t a = strip.now / 8;

  for(int x = 0; x < cols; x++) {
    for(int y = 0; y < rows; y++) {
      SEGMENT.setPixelColorXY(x, y, SEGMENT.color_from_palette(sin8(cos8(x * SEGMENT.speed/16 + a / 3) + sin8(y * SEGMENT.intensity/16 + a / 4) + a), false, PALETTE_SOLID_WRAP, 0));
    }
  }

  return FRAMETIME;
} // mode_2DHiphotic()
static const char *_data_FX_MODE_2DHIPHOTIC PROGMEM = "2D Hiphotic@X scale,Y scale;;!";


/////////////////////////
//     2D Julia        //
/////////////////////////
// Sliders are:
// intensity = Maximum number of iterations per pixel.
// Custom1 = Location of X centerpoint
// Custom2 = Location of Y centerpoint
// Custom3 = Size of the area (small value = smaller area)
typedef struct Julia {
  float xcen;
  float ycen;
  float xymag;
} julia;

uint16_t mode_2DJulia(void) {                           // An animated Julia set by Andrew Tuline.
  if (!strip.isMatrix) return mode_static(); // not a 2D set-up

  const uint16_t cols = SEGMENT.virtualWidth();
  const uint16_t rows = SEGMENT.virtualHeight();

  if (!SEGENV.allocateData(sizeof(julia))) return mode_static();
  Julia* julias = reinterpret_cast<Julia*>(SEGENV.data);

  float reAl;
  float imAg;

  if (SEGENV.call == 0) {           // Reset the center if we've just re-started this animation.
    julias->xcen = 0.;
    julias->ycen = 0.;
    julias->xymag = 1.0;

    SEGMENT.custom1 = 128;              // Make sure the location widgets are centered to start.
    SEGMENT.custom2 = 128;
    SEGMENT.custom3 = 128;
    SEGMENT.intensity = 24;
  }

  julias->xcen = julias->xcen + (float)(SEGMENT.custom1 - 128)/100000.;
  julias->ycen = julias->ycen + (float)(SEGMENT.custom2 - 128)/100000.;
  julias->xymag = julias->xymag + (float)(SEGMENT.custom3-128)/100000.;
  if (julias->xymag < 0.01) julias->xymag = 0.01;
  if (julias->xymag > 1.0) julias->xymag = 1.0;

  float xmin = julias->xcen - julias->xymag;
  float xmax = julias->xcen + julias->xymag;
  float ymin = julias->ycen - julias->xymag;
  float ymax = julias->ycen + julias->xymag;

  // Whole set should be within -1.2,1.2 to -.8 to 1.
  xmin = constrain(xmin,-1.2,1.2);
  xmax = constrain(xmax,-1.2,1.2);
  ymin = constrain(ymin,-.8,1.0);
  ymax = constrain(ymax,-.8,1.0);

  float dx;                       // Delta x is mapped to the matrix size.
  float dy;                       // Delta y is mapped to the matrix size.

  int maxIterations = 15;         // How many iterations per pixel before we give up. Make it 8 bits to match our range of colours.
  float maxCalc = 16.0;           // How big is each calculation allowed to be before we give up.

  maxIterations = SEGMENT.intensity/2;


  // Resize section on the fly for some animaton.
  reAl = -0.94299;                // PixelBlaze example
  imAg = 0.3162;

  reAl += sin((float)millis()/305.)/20.;
  imAg += sin((float)millis()/405.)/20.;

  dx = (xmax - xmin) / (cols);     // Scale the delta x and y values to our matrix size.
  dy = (ymax - ymin) / (rows);

  // Start y
  float y = ymin;
  for (int j = 0; j < rows; j++) {

    // Start x
    float x = xmin;
    for (int i = 0; i < cols; i++) {

      // Now we test, as we iterate z = z^2 + c does z tend towards infinity?
      float a = x;
      float b = y;
      int iter = 0;

      while (iter < maxIterations) {    // Here we determine whether or not we're out of bounds.
        float aa = a * a;
        float bb = b * b;
        float len = aa + bb;
        if (len > maxCalc) {            // |z| = sqrt(a^2+b^2) OR z^2 = a^2+b^2 to save on having to perform a square root.
          break;  // Bail
        }

       // This operation corresponds to z -> z^2+c where z=a+ib c=(x,y). Remember to use 'foil'.
        b = 2*a*b + imAg;
        a = aa - bb + reAl;
        iter++;
      } // while

      // We color each pixel based on how long it takes to get to infinity, or black if it never gets there.
      if (iter == maxIterations) {
        SEGMENT.setPixelColorXY(i, j, 0);
      } else {
        SEGMENT.setPixelColorXY(i, j, SEGMENT.color_from_palette(iter*255/maxIterations, false, PALETTE_SOLID_WRAP, 0));
      }
      x += dx;
    }
    y += dy;
  }
//  blur2d(64);

  return FRAMETIME;
} // mode_2DJulia()
static const char *_data_FX_MODE_2DJULIA PROGMEM = "2D Julia@,Max iterations per pixel,X center,Y center,Area size;;!";


//////////////////////////////
//     2D Lissajous         //
//////////////////////////////
uint16_t mode_2DLissajous(void) {            // By: Andrew Tuline
  if (!strip.isMatrix) return mode_static(); // not a 2D set-up

  const uint16_t cols = SEGMENT.virtualWidth();
  const uint16_t rows = SEGMENT.virtualHeight();

  SEGMENT.fadeToBlackBy(SEGMENT.intensity);
  //SEGMENT.fade_out(SEGMENT.intensity);

  //for (int i=0; i < 4*(cols+rows); i ++) {
  for (int i=0; i < 256; i ++) {
    //float xlocn = float(sin8(now/4+i*(SEGMENT.speed>>5))) / 255.0f;
    //float ylocn = float(cos8(now/4+i*2)) / 255.0f;
    uint8_t xlocn = sin8(strip.now/2+i*(SEGMENT.speed>>5));
    uint8_t ylocn = cos8(strip.now/2+i*2);
    xlocn = map(xlocn,0,255,0,cols-1);
    ylocn = map(ylocn,0,255,0,rows-1);
    SEGMENT.setPixelColorXY(xlocn, ylocn, SEGMENT.color_from_palette(strip.now/100+i, false, PALETTE_SOLID_WRAP, 0));
  }

  return FRAMETIME;
} // mode_2DLissajous()
static const char *_data_FX_MODE_2DLISSAJOUS PROGMEM = "2D Lissajous@X frequency,Fade rate;!,!,!;!";


///////////////////////
//    2D Matrix      //
///////////////////////
uint16_t mode_2Dmatrix(void) {                  // Matrix2D. By Jeremy Williams. Adapted by Andrew Tuline & improved by merkisoft and ewowi.
  if (!strip.isMatrix) return mode_static(); // not a 2D set-up

  const uint16_t cols = SEGMENT.virtualWidth();
  const uint16_t rows = SEGMENT.virtualHeight();

  if (SEGENV.call == 0) SEGMENT.fill_solid(CRGB::Black);

  uint8_t fade = map(SEGMENT.custom1, 0, 255, 50, 250);    // equals trail size
  uint8_t speed = (256-SEGMENT.speed) >> map(MIN(rows, 150), 0, 150, 0, 3);    // slower speeds for small displays

  CRGB spawnColor;
  CRGB trailColor;
  if (SEGMENT.custom2 > 128) {
    spawnColor = SEGCOLOR(0);
    trailColor = SEGCOLOR(1);
  } else {
    spawnColor = CRGB(175,255,175);
    trailColor = CRGB(27,130,39);
  }

  if (strip.now - SEGENV.step >= speed) {
    SEGENV.step = strip.now;
    for (int16_t row=rows-1; row>=0; row--) {
      for (int16_t col=0; col<cols; col++) {
        if (SEGMENT.getPixelColorXY(col, row) == RGBW32(spawnColor.r, spawnColor.g, spawnColor.b, 0)) {
          SEGMENT.setPixelColorXY(col, row, trailColor);         // create trail
          if (row < rows-1) SEGMENT.setPixelColorXY(col, row+1, spawnColor);
        }
      }
    }

    // fade all leds
    for (int x=0; x<cols; x++) for (int y=0; y<rows; y++) {
      if (SEGMENT.getPixelColorXY(x,y) != RGBW32(spawnColor.r, spawnColor.g, spawnColor.b, 0)) {
        CRGB color = SEGMENT.getPixelColorXY(x,y);
        SEGMENT.setPixelColorXY(x,y, color.nscale8(fade));         // only fade trail
      }
    }

    // check for empty screen to ensure code spawn
    bool emptyScreen = true;
    for (uint16_t x=0; x<cols; x++) for (uint16_t y=0; y<rows; y++) {
      if (SEGMENT.getPixelColorXY(x,y) != CRGB::Black) {
        emptyScreen = false;
        break;
      }
    }

    // spawn new falling code
    if (random8() < SEGMENT.intensity || emptyScreen) {
      uint8_t spawnX = random8(cols);
      SEGMENT.setPixelColorXY(spawnX, 0,  spawnColor);
    }

  } // if millis

  return FRAMETIME;
} // mode_2Dmatrix()
static const char *_data_FX_MODE_2DMATRIX PROGMEM = "2D Matrix@Falling speed,Spawning rate,Trail,Custom color;Spawn,Trail;";


/////////////////////////
//     2D Metaballs    //
/////////////////////////
uint16_t mode_2Dmetaballs(void) {   // Metaballs by Stefan Petrick. Cannot have one of the dimensions be 2 or less. Adapted by Andrew Tuline.
  if (!strip.isMatrix) return mode_static(); // not a 2D set-up

  const uint16_t cols = SEGMENT.virtualWidth();
  const uint16_t rows = SEGMENT.virtualHeight();

  float speed = 0.25f * (1+(SEGMENT.speed>>6));

  // get some 2 random moving points
  uint8_t x2 = inoise8(strip.now * speed, 25355, 685 ) / 16;
  uint8_t y2 = inoise8(strip.now * speed, 355, 11685 ) / 16;

  uint8_t x3 = inoise8(strip.now * speed, 55355, 6685 ) / 16;
  uint8_t y3 = inoise8(strip.now * speed, 25355, 22685 ) / 16;

  // and one Lissajou function
  uint8_t x1 = beatsin8(23 * speed, 0, 15);
  uint8_t y1 = beatsin8(28 * speed, 0, 15);

  for(int y = 0; y < rows; y++) {
    for(int x = 0; x < cols; x++) {
      // calculate distances of the 3 points from actual pixel
      // and add them together with weightening
      uint16_t dx = abs(x - x1);
      uint16_t dy = abs(y - y1);
      uint16_t dist = 2 * sqrt16((dx * dx) + (dy * dy));

      dx = abs(x - x2);
      dy = abs(y - y2);
      dist += sqrt16((dx * dx) + (dy * dy));

      dx = abs(x - x3);
      dy = abs(y - y3);
      dist += sqrt16((dx * dx) + (dy * dy));

      // inverse result
      byte color = 1000 / dist;

      // map color between thresholds
      if (color > 0 and color < 60) {
        SEGMENT.setPixelColorXY(x, y, SEGMENT.color_from_palette(map(color * 9, 9, 531, 0, 255), false, PALETTE_SOLID_WRAP, 0));
      } else {
        SEGMENT.setPixelColorXY(x, y, SEGMENT.color_from_palette(0, false, PALETTE_SOLID_WRAP, 0));
      }
      // show the 3 points, too
      SEGMENT.setPixelColorXY(x1, y1, CRGB::White);
      SEGMENT.setPixelColorXY(x2, y2, CRGB::White);
      SEGMENT.setPixelColorXY(x3, y3, CRGB::White);
    }
  }

  return FRAMETIME;
} // mode_2Dmetaballs()
static const char *_data_FX_MODE_2DMETABALLS PROGMEM = "2D Metaballs@Speed;!,!,!;!";


//////////////////////
//    2D Noise      //
//////////////////////
uint16_t mode_2Dnoise(void) {                  // By Andrew Tuline
  if (!strip.isMatrix) return mode_static(); // not a 2D set-up

  const uint16_t cols = SEGMENT.virtualWidth();
  const uint16_t rows = SEGMENT.virtualHeight();

  const uint16_t scale  = SEGMENT.intensity+2;

  for(int y = 0; y < rows; y++) {
    for(int x = 0; x < cols; x++) {
      uint8_t pixelHue8 = inoise8(x * scale, y * scale, millis() / (16 - SEGMENT.speed/16));
      SEGMENT.setPixelColorXY(x, y, ColorFromPalette(SEGPALETTE, pixelHue8));
    }
  }

  return FRAMETIME;
} // mode_2Dnoise()
static const char *_data_FX_MODE_2DNOISE PROGMEM = "2D Noise@Speed,Scale;!,!,!;!";


//////////////////////////////
//     2D Plasma Ball       //
//////////////////////////////
uint16_t mode_2DPlasmaball(void) {                   // By: Stepko https://editor.soulmatelights.com/gallery/659-plasm-ball , Modified by: Andrew Tuline
  if (!strip.isMatrix) return mode_static(); // not a 2D set-up

  const uint16_t cols = SEGMENT.virtualWidth();
  const uint16_t rows = SEGMENT.virtualHeight();

  if (SEGENV.call == 0) SEGMENT.fill_solid(CRGB::Black);

  SEGMENT.fadeToBlackBy(64);
  float t = millis() / (33 - SEGMENT.speed/8);
  for(int i = 0; i < cols; i++) {
    uint16_t thisVal = inoise8(i * 30, t, t);
    uint16_t thisMax = map(thisVal, 0, 255, 0, cols-1);
    for(int j = 0; j < rows; j++) {
      uint16_t thisVal_ = inoise8(t, j * 30, t);
      uint16_t thisMax_ = map(thisVal_, 0, 255, 0, rows-1);
      uint16_t x = (i + thisMax_ - cols / 2);
      uint16_t y = (j + thisMax - cols / 2);
      uint16_t cx = (i + thisMax_);
      uint16_t cy = (j + thisMax);

      SEGMENT.addPixelColorXY(i, j, ((x - y > -2) && (x - y < 2)) ||
                        ((cols - 1 - x - y) > -2 && (cols - 1 - x - y < 2)) ||
                        (cols - cx == 0) ||
                        (cols - 1 - cx == 0) ||
                        ((rows - cy == 0) ||
                        (rows - 1 - cy == 0)) ? ColorFromPalette(SEGPALETTE, beat8(5), thisVal, LINEARBLEND) : CRGB::Black);
    }
  }
  SEGMENT.blur2d(4);

  return FRAMETIME;
} // mode_2DPlasmaball()
static const char *_data_FX_MODE_2DPLASMABALL PROGMEM = "2D Plasma Ball@Speed;!,!,!;!";


////////////////////////////////
//  2D Polar Lights           //
////////////////////////////////
//static float fmap(const float x, const float in_min, const float in_max, const float out_min, const float out_max) {
//  return (out_max - out_min) * (x - in_min) / (in_max - in_min) + out_min;
//}
uint16_t mode_2DPolarLights(void) {        // By: Kostyantyn Matviyevskyy  https://editor.soulmatelights.com/gallery/762-polar-lights , Modified by: Andrew Tuline
  if (!strip.isMatrix) return mode_static(); // not a 2D set-up

  const uint16_t cols = SEGMENT.virtualWidth();
  const uint16_t rows = SEGMENT.virtualHeight();

  CRGBPalette16 auroraPalette  = {0x000000, 0x003300, 0x006600, 0x009900, 0x00cc00, 0x00ff00, 0x33ff00, 0x66ff00, 0x99ff00, 0xccff00, 0xffff00, 0xffcc00, 0xff9900, 0xff6600, 0xff3300, 0xff0000};

  if (SEGENV.call == 0) {
    SEGENV.step = 0;
    SEGMENT.fill_solid(CRGB::Black);
  }

  float adjustHeight = (float)map(rows, 8, 32, 28, 12);
  uint16_t adjScale = map(cols, 8, 64, 310, 63);
/*
  if (SEGENV.aux1 != SEGMENT.custom1/12) {   // Hacky palette rotation. We need that black.
    SEGENV.aux1 = SEGMENT.custom1/12;
    for (int i = 0; i < 16; i++) {
      long ilk;
      ilk = (long)currentPalette[i].r << 16;
      ilk += (long)currentPalette[i].g << 8;
      ilk += (long)currentPalette[i].b;
      ilk = (ilk << SEGENV.aux1) | (ilk >> (24 - SEGENV.aux1));
      currentPalette[i].r = ilk >> 16;
      currentPalette[i].g = ilk >> 8;
      currentPalette[i].b = ilk;
    }
  }
*/
  uint16_t _scale = map(SEGMENT.intensity, 0, 255, 30, adjScale);
  byte _speed = map(SEGMENT.speed, 0, 255, 128, 16);

  for(int x = 0; x < cols; x++) {
    for(int y = 0; y < rows; y++) {
      SEGENV.step++;
      SEGMENT.setPixelColorXY(x, y, ColorFromPalette(auroraPalette,
                         qsub8(
                           inoise8((SEGENV.step%2) + x * _scale, y * 16 + SEGENV.step % 16, SEGENV.step / _speed),
                           fabs((float)rows / 2 - (float)y) * adjustHeight)));
    }
  }

  return FRAMETIME;
} // mode_2DPolarLights()
static const char *_data_FX_MODE_2DPOLARLIGHTS PROGMEM = "2D Polar Lights@Speed,Scale;;";


/////////////////////////
//     2D Pulser       //
/////////////////////////
uint16_t mode_2DPulser(void) {                       // By: ldirko   https://editor.soulmatelights.com/gallery/878-pulse-test , modifed by: Andrew Tuline
  if (!strip.isMatrix) return mode_static(); // not a 2D set-up

  //const uint16_t cols = SEGMENT.virtualWidth();
  const uint16_t rows = SEGMENT.virtualHeight();

  if (SEGENV.call == 0) SEGMENT.fill_solid(CRGB::Black);

  SEGMENT.fadeToBlackBy(8 - (SEGMENT.intensity>>5));

  uint16_t a = strip.now / (18 - SEGMENT.speed / 16);
  uint16_t x = (a / 14);
  uint16_t y = map((sin8(a * 5) + sin8(a * 4) + sin8(a * 2)), 0, 765, rows-1, 0);
  SEGMENT.setPixelColorXY(x, y, ColorFromPalette(SEGPALETTE, map(y, 0, rows-1, 0, 255), 255, LINEARBLEND));

  SEGMENT.blur2d(1 + (SEGMENT.intensity>>4));

  return FRAMETIME;
} // mode_2DPulser()
static const char *_data_FX_MODE_2DPULSER PROGMEM = "2D Pulser@Speed,Blur;;!";


/////////////////////////
//     2D Sindots      //
/////////////////////////
uint16_t mode_2DSindots(void) {                             // By: ldirko   https://editor.soulmatelights.com/gallery/597-sin-dots , modified by: Andrew Tuline
  if (!strip.isMatrix) return mode_static(); // not a 2D set-up

  const uint16_t cols = SEGMENT.virtualWidth();
  const uint16_t rows = SEGMENT.virtualHeight();

  if (SEGENV.call == 0) SEGMENT.fill_solid(CRGB::Black);

  SEGMENT.fadeToBlackBy(15);
  byte t1 = millis() / (257 - SEGMENT.speed); // 20;
  byte t2 = sin8(t1) / 4 * 2;
  for(int i = 0; i < 13; i++) {
    byte x = sin8(t1 + i * SEGMENT.intensity/8)*(cols-1)/255;  //   max index now 255x15/255=15!
    byte y = sin8(t2 + i * SEGMENT.intensity/8)*(rows-1)/255;  //  max index now 255x15/255=15!
    SEGMENT.setPixelColorXY(x, y, ColorFromPalette(SEGPALETTE, i * 255 / 13, 255, LINEARBLEND));
  }
  SEGMENT.blur2d(16);

  return FRAMETIME;
} // mode_2DSindots()
static const char *_data_FX_MODE_2DSINDOTS PROGMEM = "2D Sindots@Speed,Dot distance;;!";


//////////////////////////////
//     2D Squared Swirl     //
//////////////////////////////
// custom3 affects the blur amount.
uint16_t mode_2Dsquaredswirl(void) {            // By: Mark Kriegsman. https://gist.github.com/kriegsman/368b316c55221134b160
                                                          // Modifed by: Andrew Tuline
  if (!strip.isMatrix) return mode_static(); // not a 2D set-up

  const uint16_t cols = SEGMENT.virtualWidth();
  const uint16_t rows = SEGMENT.virtualHeight();

  if (SEGENV.call == 0) SEGMENT.fill_solid(CRGB::Black);

  const uint8_t kBorderWidth = 2;

  SEGMENT.fadeToBlackBy(24);
  uint8_t blurAmount = SEGMENT.custom3>>4;
  SEGMENT.blur2d(blurAmount);

  // Use two out-of-sync sine waves
  uint8_t i = beatsin8(19, kBorderWidth, cols-kBorderWidth);
  uint8_t j = beatsin8(22, kBorderWidth, cols-kBorderWidth);
  uint8_t k = beatsin8(17, kBorderWidth, cols-kBorderWidth);
  uint8_t m = beatsin8(18, kBorderWidth, rows-kBorderWidth);
  uint8_t n = beatsin8(15, kBorderWidth, rows-kBorderWidth);
  uint8_t p = beatsin8(20, kBorderWidth, rows-kBorderWidth);

  uint16_t ms = millis();

  SEGMENT.addPixelColorXY(i, m, ColorFromPalette(SEGPALETTE, ms/29, 255, LINEARBLEND));
  SEGMENT.addPixelColorXY(j, n, ColorFromPalette(SEGPALETTE, ms/41, 255, LINEARBLEND));
  SEGMENT.addPixelColorXY(k, p, ColorFromPalette(SEGPALETTE, ms/73, 255, LINEARBLEND));

  return FRAMETIME;
} // mode_2Dsquaredswirl()
static const char *_data_FX_MODE_2DSQUAREDSWIRL PROGMEM = "2D Squared Swirl@,,,,Blur;,,;!";


//////////////////////////////
//     2D Sun Radiation     //
//////////////////////////////
uint16_t mode_2DSunradiation(void) {                   // By: ldirko https://editor.soulmatelights.com/gallery/599-sun-radiation  , modified by: Andrew Tuline
  if (!strip.isMatrix) return mode_static(); // not a 2D set-up

  const uint16_t cols = SEGMENT.virtualWidth();
  const uint16_t rows = SEGMENT.virtualHeight();

  if (!SEGENV.allocateData(sizeof(byte)*(cols+2)*(rows+2))) return mode_static(); //allocation failed
  byte *bump = reinterpret_cast<byte*>(SEGENV.data);

  if (SEGENV.call == 0) SEGMENT.fill_solid(CRGB::Black);

  unsigned long t = millis() / 4;
  int index = 0;
  uint8_t someVal = SEGMENT.speed/4;             // Was 25.
  for(int j = 0; j < (rows + 2); j++) {
    for(int i = 0; i < (cols + 2); i++) {
      byte col = (inoise8_raw(i * someVal, j * someVal, t)) / 2;
      bump[index++] = col;
    }
  }

  int yindex = cols + 3;
  int16_t vly = -(rows / 2 + 1);
  for(int y = 0; y < rows; y++) {
    ++vly;
    int16_t vlx = -(cols / 2 + 1);
    for(int x = 0; x < cols; x++) {
      ++vlx;
      int8_t nx = bump[x + yindex + 1] - bump[x + yindex - 1];
      int8_t ny = bump[x + yindex + (cols + 2)] - bump[x + yindex - (cols + 2)];
      byte difx = abs8(vlx * 7 - nx);
      byte dify = abs8(vly * 7 - ny);
      int temp = difx * difx + dify * dify;
      int col = 255 - temp / 8; //8 its a size of effect
      if (col < 0) col = 0;
      SEGMENT.setPixelColorXY(x, y, HeatColor(col / (3.0f-(float)(SEGMENT.intensity)/128.f)));
    }
    yindex += (cols + 2);
  }

  return FRAMETIME;
} // mode_2DSunradiation()
static const char *_data_FX_MODE_2DSUNRADIATION PROGMEM = "2D Sun Radiation@Variance,Brightness;;";


/////////////////////////
//     2D Tartan       //
/////////////////////////
uint16_t mode_2Dtartan(void) {          // By: Elliott Kember  https://editor.soulmatelights.com/gallery/3-tartan , Modified by: Andrew Tuline
  if (!strip.isMatrix) return mode_static(); // not a 2D set-up

  const uint16_t cols = SEGMENT.virtualWidth();
  const uint16_t rows = SEGMENT.virtualHeight();

  if (SEGENV.call == 0) SEGMENT.fill_solid(CRGB::Black);

  uint8_t hue;
  int offsetX = beatsin16(3, -360, 360);
  int offsetY = beatsin16(2, -360, 360);

  for (uint16_t x = 0; x < cols; x++) {
    for (uint16_t y = 0; y < rows; y++) {
      hue = x * beatsin16(10, 1, 10) + offsetY;
      SEGMENT.setPixelColorXY(x, y, ColorFromPalette(SEGPALETTE, hue, sin8(x * SEGMENT.speed + offsetX) * sin8(x * SEGMENT.speed + offsetX) / 255, LINEARBLEND));
      hue = y * 3 + offsetX;
      SEGMENT.addPixelColorXY(x, y, ColorFromPalette(SEGPALETTE, hue, sin8(y * SEGMENT.intensity + offsetY) * sin8(y * SEGMENT.intensity + offsetY) / 255, LINEARBLEND));
    }
  }

  return FRAMETIME;
} // mode_2DTartan()
static const char *_data_FX_MODE_2DTARTAN PROGMEM = "2D Tartan@X scale,Y scale;;!";


/////////////////////////
//     2D spaceships   //
/////////////////////////
uint16_t mode_2Dspaceships(void) {    //// Space ships by stepko (c)05.02.21 [https://editor.soulmatelights.com/gallery/639-space-ships], adapted by Blaz Kristan
  if (!strip.isMatrix) return mode_static(); // not a 2D set-up

  const uint16_t cols = SEGMENT.virtualWidth();
  const uint16_t rows = SEGMENT.virtualHeight();

  if (SEGENV.call == 0) SEGMENT.fill_solid(CRGB::Black);

  uint32_t tb = strip.now >> 12;  // every ~4s
  if (tb > SEGENV.step) {
    int8_t dir = ++SEGENV.aux0;
    dir  += (int)random8(3)-1;
    if      (dir > 7) SEGENV.aux0 = 0;
    else if (dir < 0) SEGENV.aux0 = 7;
    else              SEGENV.aux0 = dir;
    SEGENV.step = tb + random8(4);
  }

  SEGMENT.fadeToBlackBy(map(SEGMENT.speed, 0, 255, 248, 16));
  SEGMENT.move(SEGENV.aux0, 1);
  for (size_t i = 0; i < 8; i++) {
    byte x = beatsin8(12 + i, 2, cols - 3);
    byte y = beatsin8(15 + i, 2, rows - 3);
    CRGB color = ColorFromPalette(SEGPALETTE, beatsin8(12 + i, 0, 255), 255);
    SEGMENT.addPixelColorXY(x, y, color);
    if (cols > 24 || rows > 24) {
      SEGMENT.addPixelColorXY(x + 1, y, color);
      SEGMENT.addPixelColorXY(x - 1, y, color);
      SEGMENT.addPixelColorXY(x, y + 1, color);
      SEGMENT.addPixelColorXY(x, y - 1, color);
    }
  }
  SEGMENT.blur2d(SEGMENT.intensity>>3);

  return FRAMETIME;
}
static const char *_data_FX_MODE_2DSPACESHIPS PROGMEM = "2D Spaceships@!,Blur;!,!,!;!";


/////////////////////////
//     2D Crazy Bees   //
/////////////////////////
//// Crazy bees by stepko (c)12.02.21 [https://editor.soulmatelights.com/gallery/651-crazy-bees], adapted by Blaz Kristan
#define MAX_BEES 5
uint16_t mode_2Dcrazybees(void) {
  if (!strip.isMatrix) return mode_static(); // not a 2D set-up

  const uint16_t cols = SEGMENT.virtualWidth();
  const uint16_t rows = SEGMENT.virtualHeight();

  byte n = MIN(MAX_BEES, (rows * cols) / 256 + 1);

  typedef struct Bee {
    uint8_t posX, posY, aimX, aimY, hue;
    int8_t deltaX, deltaY, signX, signY, error;
    void aimed(uint16_t w, uint16_t h) {
      random16_set_seed(millis());
      aimX = random8(0, w);
      aimY = random8(0, h);
      hue = random8();
      deltaX = abs(aimX - posX);
      deltaY = abs(aimY - posY);
      signX = posX < aimX ? 1 : -1;
      signY = posY < aimY ? 1 : -1;
      error = deltaX - deltaY;
    };
  } bee_t;

  if (!SEGENV.allocateData(sizeof(bee_t)*MAX_BEES)) return mode_static(); //allocation failed
  bee_t *bee = reinterpret_cast<bee_t*>(SEGENV.data);

  if (SEGENV.call == 0) {
    SEGMENT.fill_solid(CRGB::Black);
    for (size_t i = 0; i < n; i++) {
      bee[i].posX = random8(0, cols);
      bee[i].posY = random8(0, rows);
      bee[i].aimed(cols, rows);
    }
  }

  if (millis() > SEGENV.step) {
    SEGENV.step = millis() + (FRAMETIME * 8 / ((SEGMENT.speed>>5)+1));

    SEGMENT.fadeToBlackBy(32);
  
    for (size_t i = 0; i < n; i++) {
      SEGMENT.addPixelColorXY(bee[i].aimX + 1, bee[i].aimY, CHSV(bee[i].hue, 255, 255));
      SEGMENT.addPixelColorXY(bee[i].aimX, bee[i].aimY + 1, CHSV(bee[i].hue, 255, 255));
      SEGMENT.addPixelColorXY(bee[i].aimX - 1, bee[i].aimY, CHSV(bee[i].hue, 255, 255));
      SEGMENT.addPixelColorXY(bee[i].aimX, bee[i].aimY - 1, CHSV(bee[i].hue, 255, 255));
      if (bee[i].posX != bee[i].aimX || bee[i].posY != bee[i].aimY) {
        SEGMENT.setPixelColorXY(bee[i].posX, bee[i].posY, CHSV(bee[i].hue, 60, 255));
        int8_t error2 = bee[i].error * 2;
        if (error2 > -bee[i].deltaY) {
          bee[i].error -= bee[i].deltaY;
          bee[i].posX += bee[i].signX;
        }
        if (error2 < bee[i].deltaX) {
          bee[i].error += bee[i].deltaX;
          bee[i].posY += bee[i].signY;
        }
      } else {
        bee[i].aimed(cols, rows);
      }
    }
    SEGMENT.blur2d(SEGMENT.intensity>>4);

  }
  return FRAMETIME;
}
static const char *_data_FX_MODE_2DCRAZYBEES PROGMEM = "2D Crazy Bees@!,Blur;;";


/////////////////////////
//     2D Ghost Rider  //
/////////////////////////
//// Ghost Rider by stepko (c)2021 [https://editor.soulmatelights.com/gallery/716-ghost-rider], adapted by Blaz Kristan
#define LIGHTERS_AM 64  // max lighters (adequate for 32x32 matrix)
uint16_t mode_2Dghostrider(void) {
  if (!strip.isMatrix) return mode_static(); // not a 2D set-up

  const uint16_t cols = SEGMENT.virtualWidth();
  const uint16_t rows = SEGMENT.virtualHeight();

  typedef struct Lighter {
    int16_t  gPosX;
    int16_t  gPosY;
    uint16_t gAngle;
    int8_t   angleSpeed;
    uint16_t lightersPosX[LIGHTERS_AM];
    uint16_t lightersPosY[LIGHTERS_AM];
    uint16_t Angle[LIGHTERS_AM];
    uint16_t time[LIGHTERS_AM];
    bool     reg[LIGHTERS_AM];
    int8_t   Vspeed;
  } lighter_t;

  if (!SEGENV.allocateData(sizeof(lighter_t))) return mode_static(); //allocation failed
  lighter_t *lighter = reinterpret_cast<lighter_t*>(SEGENV.data);

  const size_t maxLighters = min(cols + rows, LIGHTERS_AM);

  if (SEGENV.call == 0 || SEGENV.aux0 != cols || SEGENV.aux1 != rows) {
    SEGENV.aux0 = cols;
    SEGENV.aux1 = rows;
    SEGMENT.fill_solid(CRGB::Black);
    random16_set_seed(strip.now);
    lighter->angleSpeed = random8(0,20) - 10;
    lighter->Vspeed = 5;
    lighter->gPosX = (cols/2) * 10;
    lighter->gPosY = (rows/2) * 10;
    for (size_t i = 0; i < maxLighters; i++) {
      lighter->lightersPosX[i] = lighter->gPosX;
      lighter->lightersPosY[i] = lighter->gPosY + i;
      lighter->time[i] = i * 2;
    }
  }

  if (millis() > SEGENV.step) {
    SEGENV.step = millis() + 1024 / (cols+rows);

    SEGMENT.fadeToBlackBy((SEGMENT.speed>>2)+64);

    CRGB color = CRGB::White;
    SEGMENT.wu_pixel(lighter->gPosX * 256 / 10, lighter->gPosY * 256 / 10, color);

    lighter->gPosX += lighter->Vspeed * sin_t(radians(lighter->gAngle));
    lighter->gPosY += lighter->Vspeed * cos_t(radians(lighter->gAngle));
    lighter->gAngle += lighter->angleSpeed;
    if (lighter->gPosX < 0)               lighter->gPosX = (cols - 1) * 10;
    if (lighter->gPosX > (cols - 1) * 10) lighter->gPosX = 0;
    if (lighter->gPosY < 0)               lighter->gPosY = (rows - 1) * 10;
    if (lighter->gPosY > (rows - 1) * 10) lighter->gPosY = 0;
    for (size_t i = 0; i < maxLighters; i++) {
      lighter->time[i] += random8(5, 20);
      if (lighter->time[i] >= 255 ||
        (lighter->lightersPosX[i] <= 0) ||
          (lighter->lightersPosX[i] >= (cols - 1) * 10) ||
          (lighter->lightersPosY[i] <= 0) ||
          (lighter->lightersPosY[i] >= (rows - 1) * 10)) {
        lighter->reg[i] = true;
      }
      if (lighter->reg[i]) {
        lighter->lightersPosY[i] = lighter->gPosY;
        lighter->lightersPosX[i] = lighter->gPosX;
        lighter->Angle[i] = lighter->gAngle + random(-10, 10);
        lighter->time[i] = 0;
        lighter->reg[i] = false;
      } else {
        lighter->lightersPosX[i] += -7 * sin_t(radians(lighter->Angle[i]));
        lighter->lightersPosY[i] += -7 * cos_t(radians(lighter->Angle[i]));
      }
      SEGMENT.wu_pixel(lighter->lightersPosX[i] * 256 / 10, lighter->lightersPosY[i] * 256 / 10, ColorFromPalette(SEGPALETTE, (256 - lighter->time[i])));
    }
    SEGMENT.blur2d(SEGMENT.intensity>>3);
  }

  return FRAMETIME;
}
static const char *_data_FX_MODE_2DGHOSTRIDER PROGMEM = "2D Ghost Rider@Fade rate,Blur;!,!,!;!";


////////////////////////////
//     2D Floating Blobs  //
////////////////////////////
//// Floating Blobs by stepko (c)2021 [https://editor.soulmatelights.com/gallery/573-blobs], adapted by Blaz Kristan
#define MAX_BLOBS 8
uint16_t mode_2Dfloatingblobs(void) {
  if (!strip.isMatrix) return mode_static(); // not a 2D set-up

  const uint16_t cols = SEGMENT.virtualWidth();
  const uint16_t rows = SEGMENT.virtualHeight();

  typedef struct Blob {
    float x[MAX_BLOBS], y[MAX_BLOBS];
    float sX[MAX_BLOBS], sY[MAX_BLOBS]; // speed
    float r[MAX_BLOBS];
    bool grow[MAX_BLOBS];
    byte color[MAX_BLOBS];
  } blob_t;

  uint8_t Amount = (SEGMENT.intensity>>5) + 1; // NOTE: be sure to update MAX_BLOBS if you change this

  if (!SEGENV.allocateData(sizeof(blob_t))) return mode_static(); //allocation failed
  blob_t *blob = reinterpret_cast<blob_t*>(SEGENV.data);

  if (SEGENV.call == 0 || SEGENV.aux0 != cols || SEGENV.aux1 != rows) {
    SEGENV.aux0 = cols;
    SEGENV.aux1 = rows;
    SEGMENT.fill_solid(CRGB::Black);
    for (size_t i = 0; i < MAX_BLOBS; i++) {
      blob->r[i]  = cols>15 ? random8(1, cols/8.f) : 1;
      blob->sX[i] = (float) random8(3, cols) / (float)(256 - SEGMENT.speed); // speed x
      blob->sY[i] = (float) random8(3, rows) / (float)(256 - SEGMENT.speed); // speed y
      blob->x[i]  = random8(0, cols-1);
      blob->y[i]  = random8(0, rows-1);
      blob->color[i] = random8();
      blob->grow[i]  = (blob->r[i] < 1.f);
      if (blob->sX[i] == 0) blob->sX[i] = 1;
      if (blob->sY[i] == 0) blob->sY[i] = 1;
    }
  }

  SEGMENT.fadeToBlackBy(20);

  // Bounce balls around
  for (size_t i = 0; i < Amount; i++) {
    if (SEGENV.step < millis()) blob->color[i] = add8(blob->color[i], 4); // slowly change color
    // change radius if needed
    if (blob->grow[i]) {
      // enlarge radius until it is >= 4
      blob->r[i] += (fabs(blob->sX[i]) > fabs(blob->sY[i]) ? fabs(blob->sX[i]) : fabs(blob->sY[i])) * 0.05f;
      if (blob->r[i] >= MIN(cols/8.f,2.f)) {
        blob->grow[i] = false;
      }
    } else {
      // reduce radius until it is < 1
      blob->r[i] -= (fabs(blob->sX[i]) > fabs(blob->sY[i]) ? fabs(blob->sX[i]) : fabs(blob->sY[i])) * 0.05f;
      if (blob->r[i] < 1.f) {
        blob->grow[i] = true; 
      }
    }
    CRGB c = ColorFromPalette(SEGPALETTE, blob->color[i]);
    //if (!SEGMENT.palette) c = SEGCOLOR(0);
    if (blob->r[i] > 1.f) SEGMENT.fill_circle(blob->y[i], blob->x[i], blob->r[i], c);
    else                  SEGMENT.addPixelColorXY(blob->y[i], blob->x[i], c);
    // move x
    if (blob->x[i] + blob->r[i] >= cols - 1) blob->x[i] += (blob->sX[i] * ((cols - 1 - blob->x[i]) / blob->r[i] + 0.005f));
    else if (blob->x[i] - blob->r[i] <= 0)   blob->x[i] += (blob->sX[i] * (blob->x[i] / blob->r[i] + 0.005f));
    else                                     blob->x[i] += blob->sX[i];
    // move y
    if (blob->y[i] + blob->r[i] >= rows - 1) blob->y[i] += (blob->sY[i] * ((rows - 1 - blob->y[i]) / blob->r[i] + 0.005f));
    else if (blob->y[i] - blob->r[i] <= 0)   blob->y[i] += (blob->sY[i] * (blob->y[i] / blob->r[i] + 0.005f));
    else                                     blob->y[i] += blob->sY[i];
    // bounce x
    if (blob->x[i] < 0.01f) {
      blob->sX[i] = (float) random8(3, cols) / (256 - SEGMENT.speed);
      blob->x[i]  = 0.01f;
    } else if (blob->x[i] > cols - 1.01f) {
      blob->sX[i] = (float) random8(3, cols) / (256 - SEGMENT.speed);
      blob->sX[i] = -blob->sX[i];
      blob->x[i]  = cols - 1.01f;
    }
    // bounce y
    if (blob->y[i] < 0.01f) {
      blob->sY[i] = (float) random8(3, rows) / (256 - SEGMENT.speed);
      blob->y[i]  = 0.01f;
    } else if (blob->y[i] > rows - 1.01f) {
      blob->sY[i] = (float) random8(3, rows) / (256 - SEGMENT.speed);
      blob->sY[i] = -blob->sY[i];
      blob->y[i]  = rows - 1.01f;
    }
  }
  SEGMENT.blur2d(cols+rows);

  if (SEGENV.step < millis()) SEGENV.step = millis() + 2000; // change colors every 2 seconds

  return FRAMETIME;
}
#undef MAX_BLOBS
static const char *_data_FX_MODE_2DBLOBS PROGMEM = "2D Blobs@!,# blobs;!,!,!;!";


////////////////////////////
//     2D Scrolling text  //
////////////////////////////
uint16_t mode_2Dscrollingtext(void) {
  if (!strip.isMatrix) return mode_static(); // not a 2D set-up

  const uint16_t cols = SEGMENT.virtualWidth();
  const uint16_t rows = SEGMENT.virtualHeight();

  const int letterWidth = SEGMENT.custom2 > 128 ? 6 : 5;
  const int letterHeight = 8;
  const int yoffset = map(SEGMENT.intensity, 0, 255, -rows/2, rows/2) + (rows-letterHeight)/2;
  const char *text = nullptr;
  if (SEGMENT.name && strlen(SEGMENT.name)) text = SEGMENT.name;

  char lineBuffer[17], sec[3];
  if (!text) { // fallback if empty segment name: display date and time
    byte AmPmHour = hour(localTime);
    boolean isitAM = true;
    if (useAMPM) {
      if (AmPmHour > 11) { AmPmHour -= 12; isitAM = false; }
      if (AmPmHour == 0) { AmPmHour  = 12; }
    }
    if (useAMPM) sprintf_P(sec, PSTR(" %2s"), (isitAM ? "AM" : "PM"));
    else         sprintf_P(sec, PSTR(":%02d"), second(localTime));
    sprintf_P(lineBuffer,PSTR("%s %2d %2d:%02d%s"), monthShortStr(month(localTime)), day(localTime), AmPmHour, minute(localTime), sec);
    text = lineBuffer;
  }
  const int numberOfLetters = strlen(text);

  if (SEGENV.step < millis()) {
    if ((numberOfLetters * letterWidth) > cols) ++SEGENV.aux0 %= (numberOfLetters * letterWidth) + cols;      // offset
    else                                          SEGENV.aux0  = (cols + (numberOfLetters * letterWidth))/2;
    ++SEGENV.aux1 &= 0xFF; // color shift
    SEGENV.step = millis() + map(SEGMENT.speed, 0, 255, 10*FRAMETIME_FIXED, 2*FRAMETIME_FIXED);
  }

  SEGMENT.fade_out(255 - (SEGMENT.custom1>>5)); // fade to background color

  for(int i = 0; i < numberOfLetters; i++) {
    if (int(cols) - int(SEGENV.aux0) + letterWidth*(i+1) < 0) continue; // don't draw characters off-screen
    if (text[i]<32 || text[i]>126) continue; // skip non-ANSII characters (may add UTF translation at some point)
    SEGMENT.drawCharacter(text[i], int(cols) - int(SEGENV.aux0) + letterWidth*i, yoffset, letterWidth, letterHeight, SEGMENT.color_from_palette(SEGENV.aux1, false, PALETTE_SOLID_WRAP, 0));
  }

  return FRAMETIME;
}
static const char *_data_FX_MODE_2DSCROLLTEXT PROGMEM = "2D Scrolling Text@!,Y Offset=128,Trail=0,Font size;!,!;!;rev=0,mi=0,rY=0,mY=0";


////////////////////////////
//     2D Drift Rose      //
////////////////////////////
//// Drift Rose by stepko (c)2021 [https://editor.soulmatelights.com/gallery/1369-drift-rose-pattern], adapted by Blaz Kristan
uint16_t mode_2Ddriftrose(void) {
  if (!strip.isMatrix) return mode_static(); // not a 2D set-up

  const uint16_t cols = SEGMENT.virtualWidth();
  const uint16_t rows = SEGMENT.virtualHeight();

  const float CX = cols/2.f - .5f;
  const float CY = rows/2.f - .5f;
  const float L = min(cols, rows) / 2.f;

  if (SEGENV.call == 0) {
    SEGMENT.fill_solid(CRGB::Black);
  }

  SEGMENT.fadeToBlackBy(32+(SEGMENT.speed>>3));
  for (size_t i = 1; i < 37; i++) {
    uint32_t x = (CX + (sin_t(radians(i * 10)) * (beatsin8(i, 0, L*2)-L))) * 255.f;
    uint32_t y = (CY + (cos_t(radians(i * 10)) * (beatsin8(i, 0, L*2)-L))) * 255.f;
    SEGMENT.wu_pixel(x, y, CHSV(i * 10, 255, 255));
  }
  SEGMENT.blur2d((SEGMENT.intensity>>4)+1);

  return FRAMETIME;
}
static const char *_data_FX_MODE_2DDRIFTROSE PROGMEM = "2D Drift Rose@Fade,Blur;;";

#endif // WLED_DISABLE_2D


///////////////////////////////////////////////////////////////////////////////
/********************     audio enhanced routines     ************************/
///////////////////////////////////////////////////////////////////////////////


/* use the following code to pass AudioReactive usermod variables to effect

  uint8_t  *binNum = (uint8_t*)&SEGENV.aux1, *maxVol = (uint8_t*)(&SEGENV.aux1+1); // just in case assignment
  bool      samplePeak = false;
  float     FFT_MajorPeak = 0.0;
  uint8_t  *fftResult = nullptr;
  float    *fftBin = nullptr;
  um_data_t *um_data;
  if (usermods.getUMData(&um_data, USERMOD_ID_AUDIOREACTIVE)) {
    volumeSmth    = *(float*)   um_data->u_data[0];
    volumeRaw     = *(float*)   um_data->u_data[1];
    fftResult     =  (uint8_t*) um_data->u_data[2];
    samplePeak    = *(uint8_t*) um_data->u_data[3];
    FFT_MajorPeak = *(float*)   um_data->u_data[4];
    my_magnitude  = *(float*)   um_data->u_data[5];
    maxVol        =  (uint8_t*) um_data->u_data[6];  // requires UI element (SEGMENT.customX?), changes source element
    binNum        =  (uint8_t*) um_data->u_data[7];  // requires UI element (SEGMENT.customX?), changes source element
    fftBin        =  (float*)   um_data->u_data[8];
  } else {
    um_data = simulateSound(SEGMENT.soundSim);
  }
*/


/////////////////////////////////
//     * Ripple Peak           //
/////////////////////////////////
uint16_t mode_ripplepeak(void) {                // * Ripple peak. By Andrew Tuline.
                                                          // This currently has no controls.
  #define maxsteps 16                                     // Case statement wouldn't allow a variable.

  uint16_t maxRipples = 16;
  uint16_t dataSize = sizeof(Ripple) * maxRipples;
  if (!SEGENV.allocateData(dataSize)) return mode_static(); //allocation failed
  Ripple* ripples = reinterpret_cast<Ripple*>(SEGENV.data);

  um_data_t *um_data;
  if (!usermods.getUMData(&um_data, USERMOD_ID_AUDIOREACTIVE)) {
    um_data = simulateSound(SEGMENT.soundSim);
  }
  uint8_t samplePeak    = *(uint8_t*)um_data->u_data[3];
  #ifdef ESP32
  float   FFT_MajorPeak = *(float*)  um_data->u_data[4];
  #endif
  uint8_t *maxVol       =  (uint8_t*)um_data->u_data[6];
  uint8_t *binNum       =  (uint8_t*)um_data->u_data[7];

  // printUmData();

  if (SEGENV.call == 0) {
    SEGENV.aux0 = 255;
    SEGMENT.custom2 = *binNum;
    SEGMENT.custom3 = *maxVol * 2;
  }

  *binNum = SEGMENT.custom2;                              // Select a bin.
  *maxVol = SEGMENT.custom3/2;                            // Our volume comparator.

  SEGMENT.fade_out(240);                                  // Lower frame rate means less effective fading than FastLED
  SEGMENT.fade_out(240);

  for(int i = 0; i < SEGMENT.intensity/16; i++) {   // Limit the number of ripples.
    if (samplePeak) ripples[i].state = 255;

    switch (ripples[i].state) {
      case 254:     // Inactive mode
        break;

      case 255:                                           // Initialize ripple variables.
        ripples[i].pos = random16(SEGLEN);
        #ifdef ESP32
          ripples[i].color = (int)(log10f(FFT_MajorPeak)*128);
        #else
          ripples[i].color = random8();
        #endif
        ripples[i].state = 0;
        break;

      case 0:
        SEGMENT.setPixelColor(ripples[i].pos, color_blend(SEGCOLOR(1), SEGMENT.color_from_palette(ripples[i].color, false, PALETTE_SOLID_WRAP, 0), SEGENV.aux0));
        ripples[i].state++;
        break;

      case maxsteps:                                      // At the end of the ripples. 254 is an inactive mode.
        ripples[i].state = 254;
        break;

      default:                                            // Middle of the ripples.
        SEGMENT.setPixelColor((ripples[i].pos + ripples[i].state + SEGLEN) % SEGLEN, color_blend(SEGCOLOR(1), SEGMENT.color_from_palette(ripples[i].color, false, PALETTE_SOLID_WRAP, 0), SEGENV.aux0/ripples[i].state*2));
        SEGMENT.setPixelColor((ripples[i].pos - ripples[i].state + SEGLEN) % SEGLEN, color_blend(SEGCOLOR(1), SEGMENT.color_from_palette(ripples[i].color, false, PALETTE_SOLID_WRAP, 0), SEGENV.aux0/ripples[i].state*2));
        ripples[i].state++;                               // Next step.
        break;
    } // switch step
  } // for i

  return FRAMETIME;
} // mode_ripplepeak()
static const char *_data_FX_MODE_RIPPLEPEAK PROGMEM = "Ripple Peak ♪@Fade rate,Max # of ripples,,Select bin,Volume (minimum)=0;!,!;!;mp12=0,ssim=0"; // Pixel, Beatsin


#ifndef WLED_DISABLE_2D
/////////////////////////
//    * 2D Swirl       //
/////////////////////////
// By: Mark Kriegsman https://gist.github.com/kriegsman/5adca44e14ad025e6d3b , modified by Andrew Tuline
uint16_t mode_2DSwirl(void) {
  if (!strip.isMatrix) return mode_static(); // not a 2D set-up

  const uint16_t cols = SEGMENT.virtualWidth();
  const uint16_t rows = SEGMENT.virtualHeight();

  if (SEGENV.call == 0) SEGMENT.fill_solid(CRGB::Black);

  const uint8_t borderWidth = 2;

  SEGMENT.blur2d(SEGMENT.custom1);

  uint8_t  i = beatsin8( 27*SEGMENT.speed/255, borderWidth, cols - borderWidth);
  uint8_t  j = beatsin8( 41*SEGMENT.speed/255, borderWidth, rows - borderWidth);
  uint8_t ni = (cols - 1) - i;
  uint8_t nj = (cols - 1) - j;
  uint16_t ms = millis();

  um_data_t *um_data;
  if (!usermods.getUMData(&um_data, USERMOD_ID_AUDIOREACTIVE)) {
    um_data = simulateSound(SEGMENT.soundSim);
  }
  float   volumeSmth  = *(float*)   um_data->u_data[0]; //ewowi: use instead of sampleAvg???
  int16_t volumeRaw   = *(int16_t*) um_data->u_data[1];

  // printUmData();

  SEGMENT.addPixelColorXY( i, j, ColorFromPalette(SEGPALETTE, (ms / 11 + volumeSmth*4), volumeRaw * SEGMENT.intensity / 64, LINEARBLEND)); //CHSV( ms / 11, 200, 255);
  SEGMENT.addPixelColorXY( j, i, ColorFromPalette(SEGPALETTE, (ms / 13 + volumeSmth*4), volumeRaw * SEGMENT.intensity / 64, LINEARBLEND)); //CHSV( ms / 13, 200, 255);
  SEGMENT.addPixelColorXY(ni, nj, ColorFromPalette(SEGPALETTE, (ms / 17 + volumeSmth*4), volumeRaw * SEGMENT.intensity / 64, LINEARBLEND)); //CHSV( ms / 17, 200, 255);
  SEGMENT.addPixelColorXY(nj, ni, ColorFromPalette(SEGPALETTE, (ms / 29 + volumeSmth*4), volumeRaw * SEGMENT.intensity / 64, LINEARBLEND)); //CHSV( ms / 29, 200, 255);
  SEGMENT.addPixelColorXY( i, nj, ColorFromPalette(SEGPALETTE, (ms / 37 + volumeSmth*4), volumeRaw * SEGMENT.intensity / 64, LINEARBLEND)); //CHSV( ms / 37, 200, 255);
  SEGMENT.addPixelColorXY(ni, j, ColorFromPalette(SEGPALETTE, (ms / 41 + volumeSmth*4), volumeRaw * SEGMENT.intensity / 64, LINEARBLEND)); //CHSV( ms / 41, 200, 255);

  return FRAMETIME;
} // mode_2DSwirl()
static const char *_data_FX_MODE_2DSWIRL PROGMEM = "2D Swirl ♪@!,Sensitivity=64,Blur;,Bg Swirl;!;ssim=0"; // Beatsin


/////////////////////////
//    * 2D Waverly     //
/////////////////////////
// By: Stepko, https://editor.soulmatelights.com/gallery/652-wave , modified by Andrew Tuline
uint16_t mode_2DWaverly(void) {
  if (!strip.isMatrix) return mode_static(); // not a 2D set-up

  const uint16_t cols = SEGMENT.virtualWidth();
  const uint16_t rows = SEGMENT.virtualHeight();

  if (SEGENV.call == 0) {
    SEGMENT.fill_solid(CRGB::Black);
  }

  um_data_t *um_data;
  if (!usermods.getUMData(&um_data, USERMOD_ID_AUDIOREACTIVE)) {
    um_data = simulateSound(SEGMENT.soundSim);
  }
  float   volumeSmth  = *(float*)   um_data->u_data[0];

  SEGMENT.fadeToBlackBy(SEGMENT.speed);

  long t = millis() / 2;
  for (int i = 0; i < cols; i++) {
    uint16_t thisVal = (1 + SEGMENT.intensity/64) * inoise8(i * 45 , t , t)/2;
    // use audio if available
    if (um_data) {
      thisVal /= 32; // reduce intensity of inoise8()
      thisVal *= volumeSmth;
    }
    uint16_t thisMax = map(thisVal, 0, 512, 0, rows);

    for (uint16_t j = 0; j < thisMax; j++) {
      SEGMENT.addPixelColorXY(i, j, ColorFromPalette(SEGPALETTE, map(j, 0, thisMax, 250, 0), 255, LINEARBLEND));
      SEGMENT.addPixelColorXY((cols - 1) - i, (rows - 1) - j, ColorFromPalette(SEGPALETTE, map(j, 0, thisMax, 250, 0), 255, LINEARBLEND));
    }
  }
  SEGMENT.blur2d(16);

  return FRAMETIME;
} // mode_2DWaverly()
static const char *_data_FX_MODE_2DWAVERLY PROGMEM = "2D Waverly ♪@Amplification,Sensitivity=64;;!;ssim=0"; // Beatsin

#endif // WLED_DISABLE_2D

// float version of map()
static float mapf(float x, float in_min, float in_max, float out_min, float out_max){
  return (x - in_min) * (out_max - out_min) / (in_max - in_min) + out_min;
}

// Gravity struct requited for GRAV* effects
typedef struct Gravity {
  int    topLED;
  int    gravityCounter;
} gravity;

///////////////////////
//   * GRAVCENTER    //
///////////////////////
uint16_t mode_gravcenter(void) {                // Gravcenter. By Andrew Tuline.

  const uint16_t dataSize = sizeof(gravity);
  if (!SEGENV.allocateData(dataSize)) return mode_static(); //allocation failed
  Gravity* gravcen = reinterpret_cast<Gravity*>(SEGENV.data);

  um_data_t *um_data;
  if (!usermods.getUMData(&um_data, USERMOD_ID_AUDIOREACTIVE)) {
    um_data = simulateSound(SEGMENT.soundSim);
  }
  float   volumeSmth  = *(float*)  um_data->u_data[0];

  SEGMENT.fade_out(240);

  float segmentSampleAvg = volumeSmth * (float)SEGMENT.intensity / 255.0f;
  segmentSampleAvg *= 0.125; // divide by 8, to compensate for later "sensitivty" upscaling

  float mySampleAvg = mapf(segmentSampleAvg*2.0, 0, 32, 0, (float)SEGLEN/2.0); // map to pixels available in current segment 
  uint16_t tempsamp = constrain(mySampleAvg, 0, SEGLEN/2);     // Keep the sample from overflowing.
  uint8_t gravity = 8 - SEGMENT.speed/32;

  for (int i=0; i<tempsamp; i++) {
    uint8_t index = inoise8(i*segmentSampleAvg+millis(), 5000+i*segmentSampleAvg);
    SEGMENT.setPixelColor(i+SEGLEN/2, color_blend(SEGCOLOR(1), SEGMENT.color_from_palette(index, false, PALETTE_SOLID_WRAP, 0), segmentSampleAvg*8));
    SEGMENT.setPixelColor(SEGLEN/2-i-1, color_blend(SEGCOLOR(1), SEGMENT.color_from_palette(index, false, PALETTE_SOLID_WRAP, 0), segmentSampleAvg*8));
  }

  if (tempsamp >= gravcen->topLED)
    gravcen->topLED = tempsamp-1;
  else if (gravcen->gravityCounter % gravity == 0)
    gravcen->topLED--;

  if (gravcen->topLED >= 0) {
    SEGMENT.setPixelColor(gravcen->topLED+SEGLEN/2, SEGMENT.color_from_palette(millis(), false, PALETTE_SOLID_WRAP, 0));
    SEGMENT.setPixelColor(SEGLEN/2-1-gravcen->topLED, SEGMENT.color_from_palette(millis(), false, PALETTE_SOLID_WRAP, 0));
  }
  gravcen->gravityCounter = (gravcen->gravityCounter + 1) % gravity;

  return FRAMETIME;
} // mode_gravcenter()
static const char *_data_FX_MODE_GRAVCENTER PROGMEM = "Gravcenter ♪@Rate of fall,Sensitivity=128;,!;!;mp12=2,ssim=0"; // Circle, Beatsin


///////////////////////
//   * GRAVCENTRIC   //
///////////////////////
uint16_t mode_gravcentric(void) {                     // Gravcentric. By Andrew Tuline.

  uint16_t dataSize = sizeof(gravity);
  if (!SEGENV.allocateData(dataSize)) return mode_static();     //allocation failed
  Gravity* gravcen = reinterpret_cast<Gravity*>(SEGENV.data);

  um_data_t *um_data;
  if (!usermods.getUMData(&um_data, USERMOD_ID_AUDIOREACTIVE)) {
    um_data = simulateSound(SEGMENT.soundSim);
  }
  float   volumeSmth  = *(float*)  um_data->u_data[0];

  // printUmData();

  SEGMENT.fade_out(240);
  SEGMENT.fade_out(240); // twice? really?

  float segmentSampleAvg = volumeSmth * (float)SEGMENT.intensity / 255.0;
  segmentSampleAvg *= 0.125f; // divide by 8, to compensate for later "sensitivty" upscaling

  float mySampleAvg = mapf(segmentSampleAvg*2.0, 0.0f, 32.0f, 0.0f, (float)SEGLEN/2.0); // map to pixels availeable in current segment 
  int tempsamp = constrain(mySampleAvg, 0, SEGLEN/2);     // Keep the sample from overflowing.
  uint8_t gravity = 8 - SEGMENT.speed/32;

  for (int i=0; i<tempsamp; i++) {
    uint8_t index = segmentSampleAvg*24+millis()/200;
    SEGMENT.setPixelColor(i+SEGLEN/2, SEGMENT.color_from_palette(index, false, PALETTE_SOLID_WRAP, 0));
    SEGMENT.setPixelColor(SEGLEN/2-1-i, SEGMENT.color_from_palette(index, false, PALETTE_SOLID_WRAP, 0));
  }

  if (tempsamp >= gravcen->topLED)
    gravcen->topLED = tempsamp-1;
  else if (gravcen->gravityCounter % gravity == 0)
    gravcen->topLED--;

  if (gravcen->topLED >= 0) {
    SEGMENT.setPixelColor(gravcen->topLED+SEGLEN/2, CRGB::Gray);
    SEGMENT.setPixelColor(SEGLEN/2-1-gravcen->topLED, CRGB::Gray);
  }
  gravcen->gravityCounter = (gravcen->gravityCounter + 1) % gravity;

  return FRAMETIME;
} // mode_gravcentric()
static const char *_data_FX_MODE_GRAVCENTRIC PROGMEM = "Gravcentric ♪@Rate of fall,Sensitivity=128;!;!;mp12=2,ssim=0"; // Circle, Beatsin


///////////////////////
//   * GRAVIMETER    //
///////////////////////
uint16_t mode_gravimeter(void) {                // Gravmeter. By Andrew Tuline.

  uint16_t dataSize = sizeof(gravity);
  if (!SEGENV.allocateData(dataSize)) return mode_static(); //allocation failed
  Gravity* gravcen = reinterpret_cast<Gravity*>(SEGENV.data);

  um_data_t *um_data;
  if (!usermods.getUMData(&um_data, USERMOD_ID_AUDIOREACTIVE)) {
    um_data = simulateSound(SEGMENT.soundSim);
  }
  float   volumeSmth  = *(float*)  um_data->u_data[0];

  SEGMENT.fade_out(240);

  float segmentSampleAvg = volumeSmth * (float)SEGMENT.intensity / 255.0;
  segmentSampleAvg *= 0.25; // divide by 4, to compensate for later "sensitivty" upscaling

  float mySampleAvg = mapf(segmentSampleAvg*2.0, 0, 64, 0, (SEGLEN-1)); // map to pixels availeable in current segment 
  int tempsamp = constrain(mySampleAvg,0,SEGLEN-1);       // Keep the sample from overflowing.
  uint8_t gravity = 8 - SEGMENT.speed/32;

  for (int i=0; i<tempsamp; i++) {
    uint8_t index = inoise8(i*segmentSampleAvg+millis(), 5000+i*segmentSampleAvg);
    SEGMENT.setPixelColor(i, color_blend(SEGCOLOR(1), SEGMENT.color_from_palette(index, false, PALETTE_SOLID_WRAP, 0), segmentSampleAvg*8));
  }

  if (tempsamp >= gravcen->topLED)
    gravcen->topLED = tempsamp;
  else if (gravcen->gravityCounter % gravity == 0)
    gravcen->topLED--;

  if (gravcen->topLED > 0) {
    SEGMENT.setPixelColor(gravcen->topLED, SEGMENT.color_from_palette(millis(), false, PALETTE_SOLID_WRAP, 0));
  }
  gravcen->gravityCounter = (gravcen->gravityCounter + 1) % gravity;

  return FRAMETIME;
} // mode_gravimeter()
static const char *_data_FX_MODE_GRAVIMETER PROGMEM = "Gravimeter ♪@Rate of fall,Sensitivity=128;,!;!;mp12=2,ssim=0"; // Circle, Beatsin


//////////////////////
//   * JUGGLES      //
//////////////////////
uint16_t mode_juggles(void) {                   // Juggles. By Andrew Tuline.
  um_data_t *um_data;
  if (!usermods.getUMData(&um_data, USERMOD_ID_AUDIOREACTIVE)) {
    um_data = simulateSound(SEGMENT.soundSim);
  }
  float   volumeSmth   = *(float*)  um_data->u_data[0];

  SEGMENT.fade_out(224);
  uint16_t my_sampleAgc = fmax(fmin(volumeSmth, 255.0), 0);

  for (size_t i=0; i<SEGMENT.intensity/32+1U; i++) {
    SEGMENT.setPixelColor(beatsin16(SEGMENT.speed/4+i*2,0,SEGLEN-1), color_blend(SEGCOLOR(1), SEGMENT.color_from_palette(millis()/4+i*2, false, PALETTE_SOLID_WRAP, 0), my_sampleAgc));
  }

  return FRAMETIME;
} // mode_juggles()
static const char *_data_FX_MODE_JUGGLES PROGMEM = "Juggles ♪@!,# of balls;,!;!;mp12=0,ssim=0"; // Pixels, Beatsin


//////////////////////
//   * MATRIPIX     //
//////////////////////
uint16_t mode_matripix(void) {                  // Matripix. By Andrew Tuline.
  // even with 1D effect we have to take logic for 2D segments for allocation as fill_solid() fills whole segment

  um_data_t *um_data;
  if (!usermods.getUMData(&um_data, USERMOD_ID_AUDIOREACTIVE)) {
    um_data = simulateSound(SEGMENT.soundSim);
  }
  int16_t volumeRaw    = *(int16_t*)um_data->u_data[1];

  if (SEGENV.call == 0) SEGMENT.fill_solid(nullptr, CRGB::Black);

  uint8_t secondHand = micros()/(256-SEGMENT.speed)/500 % 16;
  if(SEGENV.aux0 != secondHand) {
    SEGENV.aux0 = secondHand;

    int pixBri = volumeRaw * SEGMENT.intensity / 64;
    for (uint16_t i=0; i<SEGLEN-1; i++) SEGMENT.setPixelColor(i, SEGMENT.getPixelColor(i+1)); // shift left
    SEGMENT.setPixelColor(SEGLEN-1, color_blend(SEGCOLOR(1), SEGMENT.color_from_palette(millis(), false, PALETTE_SOLID_WRAP, 0), pixBri));
  }

  return FRAMETIME;
} // mode_matripix()
static const char *_data_FX_MODE_MATRIPIX PROGMEM = "Matripix ♪@!,Brightness=64;!,!;!;mp12=2,ssim=1,rev=1,mi=1,rY=1,mY=1"; // Circle, WeWillRockYou, reverseX


//////////////////////
//   * MIDNOISE     //
//////////////////////
uint16_t mode_midnoise(void) {                  // Midnoise. By Andrew Tuline.
// Changing xdist to SEGENV.aux0 and ydist to SEGENV.aux1.

  um_data_t *um_data;
  if (!usermods.getUMData(&um_data, USERMOD_ID_AUDIOREACTIVE)) {
    um_data = simulateSound(SEGMENT.soundSim);
  }
  float   volumeSmth   = *(float*)  um_data->u_data[0];

  SEGMENT.fade_out(SEGMENT.speed);
  SEGMENT.fade_out(SEGMENT.speed);

  float tmpSound2 = volumeSmth * (float)SEGMENT.intensity / 256.0;  // Too sensitive.
  tmpSound2 *= (float)SEGMENT.intensity / 128.0;              // Reduce sensitity/length.

  int maxLen = mapf(tmpSound2, 0, 127, 0, SEGLEN/2);
  if (maxLen >SEGLEN/2) maxLen = SEGLEN/2;

  for (int i=(SEGLEN/2-maxLen); i<(SEGLEN/2+maxLen); i++) {
    uint8_t index = inoise8(i*volumeSmth+SEGENV.aux0, SEGENV.aux1+i*volumeSmth);  // Get a value from the noise function. I'm using both x and y axis.
    SEGMENT.setPixelColor(i, SEGMENT.color_from_palette(index, false, PALETTE_SOLID_WRAP, 0));
  }

  SEGENV.aux0=SEGENV.aux0+beatsin8(5,0,10);
  SEGENV.aux1=SEGENV.aux1+beatsin8(4,0,10);

  return FRAMETIME;
} // mode_midnoise()
static const char *_data_FX_MODE_MIDNOISE PROGMEM = "Midnoise ♪@Fade rate,Maximum length=128;,!;!;mp12=2,ssim=0"; // Circle, Beatsin


//////////////////////
//   * NOISEFIRE    //
//////////////////////
// I am the god of hellfire. . . Volume (only) reactive fire routine. Oh, look how short this is.
uint16_t mode_noisefire(void) {                 // Noisefire. By Andrew Tuline.
  CRGBPalette16 myPal = CRGBPalette16(CHSV(0,255,2),    CHSV(0,255,4),    CHSV(0,255,8), CHSV(0, 255, 8),  // Fire palette definition. Lower value = darker.
                                      CHSV(0, 255, 16), CRGB::Red,        CRGB::Red,     CRGB::Red,
                                      CRGB::DarkOrange, CRGB::DarkOrange, CRGB::Orange,  CRGB::Orange,
                                      CRGB::Yellow,     CRGB::Orange,     CRGB::Yellow,  CRGB::Yellow);

  um_data_t *um_data;
  if (!usermods.getUMData(&um_data, USERMOD_ID_AUDIOREACTIVE)) {
    um_data = simulateSound(SEGMENT.soundSim);
  }
  float   volumeSmth   = *(float*)  um_data->u_data[0];

  if (SEGENV.call == 0) SEGMENT.fill(BLACK);

  for (int i = 0; i < SEGLEN; i++) {
    uint16_t index = inoise8(i*SEGMENT.speed/64,millis()*SEGMENT.speed/64*SEGLEN/255);  // X location is constant, but we move along the Y at the rate of millis(). By Andrew Tuline.
    index = (255 - i*256/SEGLEN) * index/(256-SEGMENT.intensity);                       // Now we need to scale index so that it gets blacker as we get close to one of the ends.
                                                                                        // This is a simple y=mx+b equation that's been scaled. index/128 is another scaling.

    CRGB color = ColorFromPalette(myPal, index, volumeSmth*2, LINEARBLEND);     // Use the my own palette. ewowi: re-enabled using myPal as in SR!
    SEGMENT.setPixelColor(i, color);
  }

  return FRAMETIME;
} // mode_noisefire()
static const char *_data_FX_MODE_NOISEFIRE PROGMEM = "Noisefire ♪@!,!;;;mp12=2,ssim=0"; // Circle, Beatsin


///////////////////////
//   * Noisemeter    //
///////////////////////
uint16_t mode_noisemeter(void) {                // Noisemeter. By Andrew Tuline.

  um_data_t *um_data;
  if (!usermods.getUMData(&um_data, USERMOD_ID_AUDIOREACTIVE)) {
    um_data = simulateSound(SEGMENT.soundSim);
  }
  float   volumeSmth   = *(float*)  um_data->u_data[0];
  int16_t volumeRaw    = *(int16_t*)um_data->u_data[1];

  uint8_t fadeRate = map(SEGMENT.speed,0,255,224,255);
  SEGMENT.fade_out(fadeRate);

  float tmpSound2 = volumeRaw * 2.0 * (float)SEGMENT.intensity / 255.0;
  int maxLen = mapf(tmpSound2, 0, 255, 0, SEGLEN); // map to pixels availeable in current segment              // Still a bit too sensitive.
  if (maxLen >SEGLEN) maxLen = SEGLEN;

  for (int i=0; i<maxLen; i++) {                                    // The louder the sound, the wider the soundbar. By Andrew Tuline.
    uint8_t index = inoise8(i*volumeSmth+SEGENV.aux0, SEGENV.aux1+i*volumeSmth);  // Get a value from the noise function. I'm using both x and y axis.
    SEGMENT.setPixelColor(i, SEGMENT.color_from_palette(index, false, PALETTE_SOLID_WRAP, 0));
  }

  SEGENV.aux0+=beatsin8(5,0,10);
  SEGENV.aux1+=beatsin8(4,0,10);

  return FRAMETIME;
} // mode_noisemeter()
static const char *_data_FX_MODE_NOISEMETER PROGMEM = "Noisemeter ♪@Fade rate,Width=128;!,!;!;mp12=2,ssim=0"; // Circle, Beatsin


//////////////////////
//   * PIXELWAVE    //
//////////////////////
uint16_t mode_pixelwave(void) {                 // Pixelwave. By Andrew Tuline.
  // even with 1D effect we have to take logic for 2D segments for allocation as fill_solid() fills whole segment

  if (SEGENV.call == 0) {
    SEGMENT.fill_solid(nullptr, CRGB::Black); // clear buffer
    SEGMENT.fill(BLACK); // clear output
  }

  um_data_t *um_data;
  if (!usermods.getUMData(&um_data, USERMOD_ID_AUDIOREACTIVE)) {
    um_data = simulateSound(SEGMENT.soundSim);
  }
  int16_t volumeRaw    = *(int16_t*)um_data->u_data[1];

  uint8_t secondHand = micros()/(256-SEGMENT.speed)/500+1 % 16;
  if (SEGENV.aux0 != secondHand) {
    SEGENV.aux0 = secondHand;

    int pixBri = volumeRaw * SEGMENT.intensity / 64;

    SEGMENT.setPixelColor(SEGLEN/2, color_blend(SEGCOLOR(1), SEGMENT.color_from_palette(millis(), false, PALETTE_SOLID_WRAP, 0), pixBri));
    for (int i = SEGLEN - 1; i > SEGLEN/2; i--)   SEGMENT.setPixelColor(i, SEGMENT.getPixelColor(i-1)); //move to the left
    for (int i = 0; i < SEGLEN/2; i++)            SEGMENT.setPixelColor(i, SEGMENT.getPixelColor(i+1)); // move to the right
  }

  return FRAMETIME;
} // mode_pixelwave()
static const char *_data_FX_MODE_PIXELWAVE PROGMEM = "Pixelwave ♪@!,Sensitivity=64;!,!;!;mp12=2,ssim=0"; // Circle, Beatsin


//////////////////////
//   * PLASMOID     //
//////////////////////
typedef struct Plasphase {
  int16_t    thisphase;
  int16_t    thatphase;
} plasphase;

uint16_t mode_plasmoid(void) {                  // Plasmoid. By Andrew Tuline.
  // even with 1D effect we have to take logic for 2D segments for allocation as fill_solid() fills whole segment
  if (!SEGENV.allocateData(sizeof(plasphase))) return mode_static(); //allocation failed
  Plasphase* plasmoip = reinterpret_cast<Plasphase*>(SEGENV.data);

  um_data_t *um_data;
  if (!usermods.getUMData(&um_data, USERMOD_ID_AUDIOREACTIVE)) {
    um_data = simulateSound(SEGMENT.soundSim);
  }
  float   volumeSmth   = *(float*)  um_data->u_data[0];

  SEGMENT.fadeToBlackBy(nullptr, 64);

  plasmoip->thisphase += beatsin8(6,-4,4);                          // You can change direction and speed individually.
  plasmoip->thatphase += beatsin8(7,-4,4);                          // Two phase values to make a complex pattern. By Andrew Tuline.

  for (int i=0; i<SEGLEN; i++) {                          // For each of the LED's in the strand, set a brightness based on a wave as follows.
    // updated, similar to "plasma" effect - softhack007
    uint8_t thisbright = cubicwave8(((i*(1 + (3*SEGMENT.speed/32)))+plasmoip->thisphase) & 0xFF)/2;
    thisbright += cos8(((i*(97 +(5*SEGMENT.speed/32)))+plasmoip->thatphase) & 0xFF)/2; // Let's munge the brightness a bit and animate it all with the phases.
    
    uint8_t colorIndex=thisbright;
    if (volumeSmth * SEGMENT.intensity / 64 < thisbright) {thisbright = 0;}

    SEGMENT.addPixelColor(i, color_blend(SEGCOLOR(1), SEGMENT.color_from_palette(colorIndex, false, PALETTE_SOLID_WRAP, 0), thisbright));
  }

  return FRAMETIME;
} // mode_plasmoid()
static const char *_data_FX_MODE_PLASMOID PROGMEM = "Plasmoid ♪@Phase=128,# of pixels=128;,!;!;mp12=0,ssim=0"; // Pixels, Beatsin


///////////////////////
//   * PUDDLEPEAK    //
///////////////////////
// Andrew's crappy peak detector. If I were 40+ years younger, I'd learn signal processing.
uint16_t mode_puddlepeak(void) {                // Puddlepeak. By Andrew Tuline.

  uint16_t size = 0;
  uint8_t fadeVal = map(SEGMENT.speed,0,255, 224, 255);
  uint16_t pos = random(SEGLEN);                          // Set a random starting position.

  um_data_t *um_data;
  if (!usermods.getUMData(&um_data, USERMOD_ID_AUDIOREACTIVE)) {
    um_data = simulateSound(SEGMENT.soundSim);
  }
  uint8_t samplePeak = *(uint8_t*)um_data->u_data[3];
  uint8_t *maxVol    =  (uint8_t*)um_data->u_data[6];
  uint8_t *binNum    =  (uint8_t*)um_data->u_data[7];
  float   volumeSmth   = *(float*)  um_data->u_data[0];

  if (SEGENV.call == 0) {
    SEGMENT.custom2 = *binNum;
    SEGMENT.custom3 = *maxVol * 2;
  }

  *binNum = SEGMENT.custom2;                               // Select a bin.
  *maxVol = SEGMENT.custom3/4;                             // Our volume comparator.

  SEGMENT.fade_out(fadeVal);

  if (samplePeak == 1) {
    size = volumeSmth * SEGMENT.intensity /256 /4 + 1;     // Determine size of the flash based on the volume.
    if (pos+size>= SEGLEN) size = SEGLEN - pos;
  }

  for (int i=0; i<size; i++) {                            // Flash the LED's.
    SEGMENT.setPixelColor(pos+i, SEGMENT.color_from_palette(millis(), false, PALETTE_SOLID_WRAP, 0));
  }

  return FRAMETIME;
} // mode_puddlepeak()
static const char *_data_FX_MODE_PUDDLEPEAK PROGMEM = "Puddlepeak ♪@Fade rate,Puddle size,,Select bin,Volume (minimum)=0;!,!;!;mp12=0,ssim=0"; // Pixels, Beatsin


//////////////////////
//   * PUDDLES      //
//////////////////////
uint16_t mode_puddles(void) {                   // Puddles. By Andrew Tuline.
  uint16_t size = 0;
  uint8_t fadeVal = map(SEGMENT.speed, 0, 255, 224, 255);
  uint16_t pos = random16(SEGLEN);                        // Set a random starting position.

  SEGMENT.fade_out(fadeVal);

  um_data_t *um_data;
  if (!usermods.getUMData(&um_data, USERMOD_ID_AUDIOREACTIVE)) {
    um_data = simulateSound(SEGMENT.soundSim);
  }
  int16_t volumeRaw    = *(int16_t*)um_data->u_data[1];

  if (volumeRaw > 1) {
    size = volumeRaw * SEGMENT.intensity /256 /8 + 1;        // Determine size of the flash based on the volume.
    if (pos+size >= SEGLEN) size = SEGLEN - pos;
  }

  for(uint16_t i=0; i<size; i++) {                          // Flash the LED's.
    SEGMENT.setPixelColor(pos+i, SEGMENT.color_from_palette(millis(), false, PALETTE_SOLID_WRAP, 0));
  }

  return FRAMETIME;
} // mode_puddles()
static const char *_data_FX_MODE_PUDDLES PROGMEM = "Puddles ♪@Fade rate,Puddle size;!,!;!;mp12=0,ssim=0"; // Pixels, Beatsin


///////////////////////////////////////////////////////////////////////////////
/********************       audio only routines       ************************/
///////////////////////////////////////////////////////////////////////////////
#ifdef USERMOD_AUDIOREACTIVE

//////////////////////
//     * PIXELS     //
//////////////////////
uint16_t mode_pixels(void) {                    // Pixels. By Andrew Tuline.

  if (!SEGENV.allocateData(32*sizeof(uint8_t))) return mode_static(); //allocation failed
  uint8_t *myVals = reinterpret_cast<uint8_t*>(SEGENV.data); // Used to store a pile of samples because WLED frame rate and WLED sample rate are not synchronized. Frame rate is too low.

  um_data_t *um_data;
  if (!usermods.getUMData(&um_data, USERMOD_ID_AUDIOREACTIVE)) {
    um_data = simulateSound(SEGMENT.soundSim);
  }
  float   volumeSmth   = *(float*)  um_data->u_data[0];

  myVals[millis()%32] = volumeSmth;    // filling values semi randomly

  SEGMENT.fade_out(64+(SEGMENT.speed>>1));

  for (int i=0; i <SEGMENT.intensity/8; i++) {
    uint16_t segLoc = random16(SEGLEN);                    // 16 bit for larger strands of LED's.
    SEGMENT.setPixelColor(segLoc, color_blend(SEGCOLOR(1), SEGMENT.color_from_palette(myVals[i%32]+i*4, false, PALETTE_SOLID_WRAP, 0), volumeSmth));
  }

  return FRAMETIME;
} // mode_pixels()
static const char *_data_FX_MODE_PIXELS PROGMEM = "Pixels ♪@Fade rate,# of pixels;,!;!;mp12=0,ssim=0"; // Pixels, Beatsin


///////////////////////////////
//     BEGIN FFT ROUTINES    //
///////////////////////////////
/*
////////////////////
//    ** Binmap   //
////////////////////
// Binmap. Scale raw fftBin[] values to SEGLEN. Shows just how noisy those bins are.
uint16_t WS2812FX::mode_binmap(void) {
  #define FIRSTBIN 3                            // The first 3 bins are garbage.
  #define LASTBIN 255                           // Don't use the highest bins, as they're (almost) a mirror of the first 256.

  float maxVal = 512;                           // Kind of a guess as to the maximum output value per combined logarithmic bins.

#ifdef SR_DEBUG
  uint8_t *maxVol;
#endif
  float *fftBin = nullptr;
  uint8_t *inputLevel = (uint8_t*)(&SEGENV.aux1+1);
  um_data_t *um_data;
  if (usermods.getUMData(&um_data, USERMOD_ID_AUDIOREACTIVE)) {
#ifdef SR_DEBUG
    maxVol        =  (uint8_t*)um_data->u_data[6];
#endif
    fftBin        =  (float*)  um_data->u_data[8];
    inputLevel    =  (uint8_t*)um_data->u_data[10];
  }
  if (!fftBin) return mode_static();

  if (SEGENV.call == 0) {
    SEGMENT.custom1 = *inputLevel;
#ifdef SR_DEBUG
    SEGMENT.custom3 = *maxVol;
#endif
  }


  //TODO: implement inputLevel as a global or slider
  *inputLevel = SEGMENT.custom1;
  float binScale = (((float)sampleGain / 40.0f) + 1.0f/16.f) * ((float)*inputLevel/128.0f);  // non-AGC gain multiplier
  if (soundAgc) binScale = multAgc;                                                    // AGC gain
  if (sampleAvg < 1) binScale = 0.001f;                                                 // silentium!

#ifdef SR_DEBUG
  //The next lines are good for debugging, however too much flickering for non-developers ;-)
  float my_magnitude = FFT_Magnitude / 16.0f;   // scale magnitude to be aligned with scaling of FFT bins
  my_magnitude *= binScale;                     // apply gain
  *maxVol = fmax(64, my_magnitude);             // set maxVal = max FFT result
#endif

  for (int i=0; i<SEGLEN; i++) {

    uint16_t startBin = FIRSTBIN+i*(LASTBIN-FIRSTBIN)/SEGLEN;        // This is the START bin for this particular pixel.
    uint16_t   endBin = FIRSTBIN+(i+1)*(LASTBIN-FIRSTBIN)/SEGLEN;    // This is the END bin for this particular pixel.
    if (endBin > startBin) endBin --;                     // avoid overlapping

    float sumBin = 0;

    for (int j=startBin; j<=endBin; j++) {
      sumBin += (fftBin[j] < soundSquelch*1.75f) ? 0 : fftBin[j];  // We need some sound temporary squelch for fftBin, because we didn't do it for the raw bins in audio_reactive.h
    }

    sumBin = sumBin/(endBin-startBin+1);                  // Normalize it.
    sumBin = sumBin * (i+5) / (endBin-startBin+5);        // Disgusting frequency adjustment calculation. Lows were too bright. Am open to quick 'n dirty alternatives.

    sumBin = sumBin * 8;                                  // Need to use the 'log' version for this. Why " * 8" ??
    sumBin *= binScale;                                   // apply gain

    if (sumBin > maxVal) sumBin = maxVal;                 // Make sure our bin isn't higher than the max . . which we capped earlier.

    uint8_t bright = constrain(mapf(sumBin, 0, maxVal, 0, 255),0,255);  // Map the brightness in relation to maxVal and crunch to 8 bits.

    setPixelColor(i, color_blend(SEGCOLOR(1), color_from_palette(i*8+millis()/50, false, PALETTE_SOLID_WRAP, 0), bright));  // 'i' is just an index in the palette. The FFT value, bright, is the intensity.
  } // for i

  return FRAMETIME;
} // mode_binmap()
#ifdef SR_DEBUG
static const char *_data_FX_MODE_BINMAP PROGMEM = " ♫ Binmap@,,Input level=128,,Max vol;!,!;!";
#else
static const char *_data_FX_MODE_BINMAP PROGMEM = " ♫ Binmap@,,Input level=128;!,!;!";
#endif
*/
//////////////////////
//    ** Blurz      //
//////////////////////
uint16_t mode_blurz(void) {                    // Blurz. By Andrew Tuline.
  // even with 1D effect we have to take logic for 2D segments for allocation as fill_solid() fills whole segment

  um_data_t *um_data;
  if (!usermods.getUMData(&um_data, USERMOD_ID_AUDIOREACTIVE)) {
    um_data = simulateSound(SEGMENT.soundSim);
  }
  uint8_t *fftResult = (uint8_t*)um_data->u_data[2];

  if (SEGENV.call == 0) {
    SEGMENT.fill_solid(nullptr, CRGB::Black);
    SEGMENT.fill(BLACK); // clear canvas
    SEGENV.aux0 = 0;
  }

  SEGMENT.fade_out(SEGMENT.speed);

  SEGENV.step += FRAMETIME;
  if (SEGENV.step > SPEED_FORMULA_L) {
    uint16_t segLoc = random16(SEGLEN);
    SEGMENT.setPixelColor(segLoc, color_blend(SEGCOLOR(1), SEGMENT.color_from_palette(2*fftResult[SEGENV.aux0%16]*240/(SEGLEN-1), false, PALETTE_SOLID_WRAP, 0), 2*fftResult[SEGENV.aux0%16]));
    ++(SEGENV.aux0) %= 16; // make sure it doesn't cross 16

    SEGENV.step = 1;
    if (SEGMENT.is2D()) SEGMENT.blur2d(nullptr, SEGMENT.intensity);
    else                SEGMENT.blur1d(nullptr, SEGMENT.intensity);
  }

  return FRAMETIME;
} // mode_blurz()
static const char *_data_FX_MODE_BLURZ PROGMEM = "Blurz ♫@Fade rate,Blur amount;!,Color mix;!;mp12=0,ssim=0"; // Pixels, Beatsin


/////////////////////////
//   ** DJLight        //
/////////////////////////
uint16_t mode_DJLight(void) {                   // Written by ??? Adapted by Will Tatam.
  const int mid = SEGLEN / 2;

  um_data_t *um_data;
  if (!usermods.getUMData(&um_data, USERMOD_ID_AUDIOREACTIVE)) {
    um_data = simulateSound(SEGMENT.soundSim);
  }
  uint8_t *fftResult = (uint8_t*)um_data->u_data[2];

  uint8_t secondHand = micros()/(256-SEGMENT.speed)/500+1 % 64;
  if (SEGENV.aux0 != secondHand) {                        // Triggered millis timing.
    SEGENV.aux0 = secondHand;

    SEGMENT.setPixelColor(mid, CRGB(fftResult[15]/2, fftResult[5]/2, fftResult[0]/2)); // 16-> 15 as 16 is out of bounds
    CRGB color = SEGMENT.getPixelColor(mid);
    SEGMENT.setPixelColor(mid, color.fadeToBlackBy(map(fftResult[1*4], 0, 255, 255, 10)));     // TODO - Update

    for (int i = SEGLEN - 1; i > mid; i--)   SEGMENT.setPixelColor(i, SEGMENT.getPixelColor(i-1)); //move to the left
    for (int i = 0; i < mid; i++)            SEGMENT.setPixelColor(i, SEGMENT.getPixelColor(i+1)); // move to the right
  }

  return FRAMETIME;
} // mode_DJLight()
static const char *_data_FX_MODE_DJLIGHT PROGMEM = "DJ Light ♫@Speed;;;mp12=2,ssim=0"; // Circle, Beatsin


////////////////////
//   ** Freqmap   //
////////////////////
uint16_t mode_freqmap(void) {                   // Map FFT_MajorPeak to SEGLEN. Would be better if a higher framerate.
  // Start frequency = 60 Hz and log10(60) = 1.78
  // End frequency = 5120 Hz and lo10(5120) = 3.71

  um_data_t *um_data;
  if (!usermods.getUMData(&um_data, USERMOD_ID_AUDIOREACTIVE)) {
    um_data = simulateSound(SEGMENT.soundSim);
  }
  float   FFT_MajorPeak = *(float*)  um_data->u_data[4];
  float   my_magnitude  = *(float*)   um_data->u_data[5] / 4.0f; 

  SEGMENT.fade_out(SEGMENT.speed);

  uint16_t locn = (log10f((float)FFT_MajorPeak) - 1.78f) * (float)SEGLEN/(3.71f-1.78f);  // log10 frequency range is from 1.78 to 3.71. Let's scale to SEGLEN.

  if (locn >=SEGLEN) locn = SEGLEN-1;
  uint16_t pixCol = (log10f(FFT_MajorPeak) - 1.78f) * 255.0f/(3.71f-1.78f);   // Scale log10 of frequency values to the 255 colour index.
  uint16_t bright = (int)my_magnitude;

  SEGMENT.setPixelColor(locn, color_blend(SEGCOLOR(1), SEGMENT.color_from_palette(SEGMENT.intensity+pixCol, false, PALETTE_SOLID_WRAP, 0), bright));

  return FRAMETIME;
} // mode_freqmap()
static const char *_data_FX_MODE_FREQMAP PROGMEM = "Freqmap ♫@Fade rate,Starting color;,!;!;mp12=2,ssim=0"; // Circle, Beatsin


///////////////////////
//   ** Freqmatrix   //
///////////////////////
uint16_t mode_freqmatrix(void) {                // Freqmatrix. By Andreas Pleschung.
  // even with 1D effect we have to take logic for 2D segments for allocation as fill_solid() fills whole segment

  um_data_t *um_data;
  if (!usermods.getUMData(&um_data, USERMOD_ID_AUDIOREACTIVE)) {
    um_data = simulateSound(SEGMENT.soundSim);
  }
  float FFT_MajorPeak = *(float*)um_data->u_data[4];
  float volumeSmth    = *(float*)  um_data->u_data[0];

  uint8_t secondHand = micros()/(256-SEGMENT.speed)/500 % 16;
  if(SEGENV.aux0 != secondHand) {
    SEGENV.aux0 = secondHand;

    uint8_t sensitivity = map(SEGMENT.custom3, 0, 255, 1, 10);
    int pixVal = (volumeSmth * SEGMENT.intensity * sensitivity) / 256.0f;
    if (pixVal > 255) pixVal = 255;

    float intensity = map(pixVal, 0, 255, 0, 100) / 100.0f;  // make a brightness from the last avg

    CRGB color = CRGB::Black;

    if (FFT_MajorPeak > 5120) FFT_MajorPeak = 0;
    // MajorPeak holds the freq. value which is most abundant in the last sample.
    // With our sampling rate of 10240Hz we have a usable freq range from roughtly 80Hz to 10240/2 Hz
    // we will treat everything with less than 65Hz as 0

    if (FFT_MajorPeak < 80) {
      color = CRGB::Black;
    } else {
      int upperLimit = 20 * SEGMENT.custom2;
      int lowerLimit = 2 * SEGMENT.custom1;
      int i =  lowerLimit!=upperLimit ? map(FFT_MajorPeak, lowerLimit, upperLimit, 0, 255) : FFT_MajorPeak;
      uint16_t b = 255 * intensity;
      if (b > 255) b = 255;
      color = CHSV(i, 240, (uint8_t)b); // implicit conversion to RGB supplied by FastLED
    }

    // shift the pixels one pixel up
    SEGMENT.setPixelColor(0, color);
    for (int i = SEGLEN - 1; i > 0; i--)   SEGMENT.setPixelColor(i, SEGMENT.getPixelColor(i-1)); //move to the left
  }

  return FRAMETIME;
} // mode_freqmatrix()
<<<<<<< HEAD
static const char *_data_FX_MODE_FREQMATRIX PROGMEM = "Freqmatrix ♫@Time delay,Sound effect,Low bin,High bin,Sensivity;;;mp12=2,ssim=0"; // Circle, Beatsin
=======
static const char *_data_FX_MODE_FREQMATRIX PROGMEM = "Freqmatrix ♫@Time delay,Sound effect,Low bin,High bin,Sensivity;;;mp12=1,ssim=0"; // Circel, Beatsin
>>>>>>> 640f45f5


//////////////////////
//   ** Freqpixels  //
//////////////////////
// Start frequency = 60 Hz and log10(60) = 1.78
// End frequency = 5120 Hz and lo10(5120) = 3.71
//  SEGMENT.speed select faderate
//  SEGMENT.intensity select colour index
uint16_t mode_freqpixels(void) {                // Freqpixel. By Andrew Tuline.
  um_data_t *um_data;
  if (!usermods.getUMData(&um_data, USERMOD_ID_AUDIOREACTIVE)) {
    um_data = simulateSound(SEGMENT.soundSim);
  }
  float   FFT_MajorPeak = *(float*)  um_data->u_data[4];
  float   my_magnitude  = *(float*)  um_data->u_data[5] / 16.0f; 

  uint16_t fadeRate = 2*SEGMENT.speed - SEGMENT.speed*SEGMENT.speed/255;    // Get to 255 as quick as you can.
  SEGMENT.fade_out(fadeRate);

  for (int i=0; i < SEGMENT.intensity/32+1; i++) {
    uint16_t locn = random16(0,SEGLEN);
    uint8_t pixCol = (log10f(FFT_MajorPeak) - 1.78) * 255.0/(3.71-1.78);  // Scale log10 of frequency values to the 255 colour index.
    SEGMENT.setPixelColor(locn, color_blend(SEGCOLOR(1), SEGMENT.color_from_palette(SEGMENT.intensity+pixCol, false, PALETTE_SOLID_WRAP, 0), (int)my_magnitude));
  }

  return FRAMETIME;
} // mode_freqpixels()
static const char *_data_FX_MODE_FREQPIXELS PROGMEM = "Freqpixels ♫@Fade rate,Starting colour and # of pixels;;;mp12=0,ssim=0"; // Pixels, Beatsin


//////////////////////
//   ** Freqwave    //
//////////////////////
// Assign a color to the central (starting pixels) based on the predominant frequencies and the volume. The color is being determined by mapping the MajorPeak from the FFT
// and then mapping this to the HSV color circle. Currently we are sampling at 10240 Hz, so the highest frequency we can look at is 5120Hz.
//
// SEGMENT.custom1: the lower cut off point for the FFT. (many, most time the lowest values have very little information since they are FFT conversion artifacts. Suggested value is close to but above 0
// SEGMENT.custom2: The high cut off point. This depends on your sound profile. Most music looks good when this slider is between 50% and 100%.
// SEGMENT.custom3: "preamp" for the audio signal for audio10.
//
// I suggest that for this effect you turn the brightness to 95%-100% but again it depends on your soundprofile you find yourself in.
// Instead of using colorpalettes, This effect works on the HSV color circle with red being the lowest frequency
//
// As a compromise between speed and accuracy we are currently sampling with 10240Hz, from which we can then determine with a 512bin FFT our max frequency is 5120Hz.
// Depending on the music stream you have you might find it useful to change the frequency mapping.
uint16_t mode_freqwave(void) {                  // Freqwave. By Andreas Pleschung.
  // even with 1D effect we have to take logic for 2D segments for allocation as fill_solid() fills whole segment

  um_data_t *um_data;
  if (!usermods.getUMData(&um_data, USERMOD_ID_AUDIOREACTIVE)) {
    um_data = simulateSound(SEGMENT.soundSim);
  }
  float   FFT_MajorPeak = *(float*)  um_data->u_data[4];
  float   volumeSmth   = *(float*)  um_data->u_data[0];

  if (SEGENV.call == 0) SEGMENT.fill(BLACK);

  uint8_t secondHand = micros()/(256-SEGMENT.speed)/500 % 16;
  if(SEGENV.aux0 != secondHand) {
    SEGENV.aux0 = secondHand;

    //uint8_t fade = SEGMENT.custom3;
    //uint8_t fadeval;

    float sensitivity = mapf(SEGMENT.custom3, 1, 255, 1, 10);
    float pixVal = volumeSmth * (float)SEGMENT.intensity / 256.0f * sensitivity;
    if (pixVal > 255) pixVal = 255;

    float intensity = mapf(pixVal, 0, 255, 0, 100) / 100.0f;  // make a brightness from the last avg

    CRGB color = 0;

    if (FFT_MajorPeak > 5120) FFT_MajorPeak = 0.0f;
    // MajorPeak holds the freq. value which is most abundant in the last sample.
    // With our sampling rate of 10240Hz we have a usable freq range from roughtly 80Hz to 10240/2 Hz
    // we will treat everything with less than 65Hz as 0

    if (FFT_MajorPeak < 80) {
      color = CRGB::Black;
    } else {
      int upperLimit = 20 * SEGMENT.custom2;
      int lowerLimit = 2 * SEGMENT.custom1;
      int i =  lowerLimit!=upperLimit ? map(FFT_MajorPeak, lowerLimit, upperLimit, 0, 255) : FFT_MajorPeak;
      uint16_t b = 255.0 * intensity;
      if (b > 255) b=255;
      color = CHSV(i, 240, (uint8_t)b); // implicit conversion to RGB supplied by FastLED
    }

    SEGMENT.setPixelColor(SEGLEN/2, color);

    // shift the pixels one pixel outwards
    for (int i = SEGLEN - 1; i > SEGLEN/2; i--)   SEGMENT.setPixelColor(i, SEGMENT.getPixelColor(i-1)); //move to the left
    for (int i = 0; i < SEGLEN/2; i++)            SEGMENT.setPixelColor(i, SEGMENT.getPixelColor(i+1)); // move to the right
  }

  return FRAMETIME;
} // mode_freqwave()
static const char *_data_FX_MODE_FREQWAVE PROGMEM = "Freqwave ♫@Time delay,Sound effect,Low bin,High bin,Pre-amp;;;mp12=2,ssim=0"; // Circle, Beatsin


///////////////////////
//    ** Gravfreq    //
///////////////////////
uint16_t mode_gravfreq(void) {                  // Gravfreq. By Andrew Tuline.

  uint16_t dataSize = sizeof(gravity);
  if (!SEGENV.allocateData(dataSize)) return mode_static(); //allocation failed
  Gravity* gravcen = reinterpret_cast<Gravity*>(SEGENV.data);

  um_data_t *um_data;
  if (!usermods.getUMData(&um_data, USERMOD_ID_AUDIOREACTIVE)) {
    um_data = simulateSound(SEGMENT.soundSim);
  }
  float   FFT_MajorPeak = *(float*)  um_data->u_data[4];
  float   volumeSmth   = *(float*)   um_data->u_data[0];

  SEGMENT.fade_out(240);

  float segmentSampleAvg = volumeSmth * (float)SEGMENT.intensity / 255.0;
  segmentSampleAvg *= 0.125; // divide by 8,  to compensate for later "sensitivty" upscaling

  float mySampleAvg = mapf(segmentSampleAvg*2.0, 0,32, 0, (float)SEGLEN/2.0); // map to pixels availeable in current segment 
  int tempsamp = constrain(mySampleAvg,0,SEGLEN/2);     // Keep the sample from overflowing.
  uint8_t gravity = 8 - SEGMENT.speed/32;

  for (int i=0; i<tempsamp; i++) {

    uint8_t index = (log10((int)FFT_MajorPeak) - (3.71-1.78)) * 255; //int? shouldn't it be floor() or similar

    SEGMENT.setPixelColor(i+SEGLEN/2, SEGMENT.color_from_palette(index, false, PALETTE_SOLID_WRAP, 0));
    SEGMENT.setPixelColor(SEGLEN/2-i-1, SEGMENT.color_from_palette(index, false, PALETTE_SOLID_WRAP, 0));
  }

  if (tempsamp >= gravcen->topLED)
    gravcen->topLED = tempsamp-1;
  else if (gravcen->gravityCounter % gravity == 0)
    gravcen->topLED--;

  if (gravcen->topLED >= 0) {
    SEGMENT.setPixelColor(gravcen->topLED+SEGLEN/2, CRGB::Gray);
    SEGMENT.setPixelColor(SEGLEN/2-1-gravcen->topLED, CRGB::Gray);
  }
  gravcen->gravityCounter = (gravcen->gravityCounter + 1) % gravity;

  return FRAMETIME;
} // mode_gravfreq()
static const char *_data_FX_MODE_GRAVFREQ PROGMEM = "Gravfreq ♫@Rate of fall,Sensivity=128;,!;!;mp12=2,ssim=0"; // Circle, Beatsin


//////////////////////
//   ** Noisemove   //
//////////////////////
uint16_t mode_noisemove(void) {                 // Noisemove.    By: Andrew Tuline
  um_data_t *um_data;
  if (!usermods.getUMData(&um_data, USERMOD_ID_AUDIOREACTIVE)) {
    um_data = simulateSound(SEGMENT.soundSim);
  }
  uint8_t *fftResult = (uint8_t*)um_data->u_data[2];

  SEGMENT.fade_out(224);                                          // Just in case something doesn't get faded.

  uint8_t numBins = map(SEGMENT.intensity,0,255,0,16);    // Map slider to fftResult bins.
  for (int i=0; i<numBins; i++) {                         // How many active bins are we using.
    uint16_t locn = inoise16(millis()*SEGMENT.speed+i*50000, millis()*SEGMENT.speed);   // Get a new pixel location from moving noise.
    locn = map(locn, 7500, 58000, 0, SEGLEN-1);           // Map that to the length of the strand, and ensure we don't go over.
    SEGMENT.setPixelColor(locn, color_blend(SEGCOLOR(1), SEGMENT.color_from_palette(i*64, false, PALETTE_SOLID_WRAP, 0), fftResult[i % 16]*4));
  }

  return FRAMETIME;
} // mode_noisemove()
static const char *_data_FX_MODE_NOISEMOVE PROGMEM = "Noisemove ♫@Speed of perlin movement,Fade rate;,!;!;mp12=0,ssim=0"; // Pixels, Beatsin


//////////////////////
//   ** Rocktaves   //
//////////////////////
uint16_t mode_rocktaves(void) {                 // Rocktaves. Same note from each octave is same colour.    By: Andrew Tuline
  // even with 1D effect we have to take logic for 2D segments for allocation as fill_solid() fills whole segment

  um_data_t *um_data;
  if (!usermods.getUMData(&um_data, USERMOD_ID_AUDIOREACTIVE)) {
    um_data = simulateSound(SEGMENT.soundSim);
  }
  float   FFT_MajorPeak = *(float*)  um_data->u_data[4];
  float   my_magnitude  = *(float*)   um_data->u_data[5] / 16.0f; 

  SEGMENT.fadeToBlackBy(nullptr, 64);                        // Just in case something doesn't get faded.

  float frTemp = FFT_MajorPeak;
  uint8_t octCount = 0;                                   // Octave counter.
  uint8_t volTemp = 0;

  if (my_magnitude > 32) volTemp = 255;                 // We need to squelch out the background noise.

  while ( frTemp > 249 ) {
    octCount++;                                           // This should go up to 5.
    frTemp = frTemp/2;
  }

  frTemp -=132;                                           // This should give us a base musical note of C3
  frTemp = fabs(frTemp * 2.1);                            // Fudge factors to compress octave range starting at 0 and going to 255;

<<<<<<< HEAD
//  SEGMENT.addPixelColor(beatsin8(8+octCount*4,0,SEGLEN-1,0,octCount*8), CHSV((uint8_t)frTemp,255,volTemp));                 // Back and forth with different frequencies and phase shift depending on current octave.
=======
//  SEGMENT.setPixelColor(beatsin8(8+octCount*4,0,SEGLEN-1,0,octCount*8), CHSV((uint8_t)frTemp,255,volTemp));                 // Back and forth with different frequencies and phase shift depending on current octave.
>>>>>>> 640f45f5
  uint16_t i = map(beatsin8(8+octCount*4, 0, 255, 0, octCount*8), 0, 255, 0, SEGLEN-1);
  SEGMENT.addPixelColor(i, color_blend(SEGCOLOR(1), SEGMENT.color_from_palette((uint8_t)frTemp, false, PALETTE_SOLID_WRAP, 0), volTemp));

  return FRAMETIME;
} // mode_rocktaves()
static const char *_data_FX_MODE_ROCKTAVES PROGMEM = "Rocktaves ♫@;,!;!;mp12=0,ssim=0"; // Pixels, Beatsin


///////////////////////
//   ** Waterfall    //
///////////////////////
// Combines peak detection with FFT_MajorPeak and FFT_Magnitude.
uint16_t mode_waterfall(void) {                   // Waterfall. By: Andrew Tuline
  if (SEGENV.call == 0) SEGMENT.fill(BLACK);

  um_data_t *um_data;
  if (!usermods.getUMData(&um_data, USERMOD_ID_AUDIOREACTIVE)) {
    um_data = simulateSound(SEGMENT.soundSim);
  }
  uint8_t samplePeak    = *(uint8_t*)um_data->u_data[3];
  float   FFT_MajorPeak = *(float*)  um_data->u_data[4];
  uint8_t *maxVol       =  (uint8_t*)um_data->u_data[6];
  uint8_t *binNum       =  (uint8_t*)um_data->u_data[7];
  float   my_magnitude  = *(float*)   um_data->u_data[5] / 8.0f; 

  if (SEGENV.call == 0) {
    SEGENV.aux0 = 255;
    SEGMENT.custom2 = *binNum;
    SEGMENT.custom3 = *maxVol * 2;
  }

  *binNum = SEGMENT.custom2;                              // Select a bin.
  *maxVol = SEGMENT.custom3/2;                            // Our volume comparator.

  uint8_t secondHand = micros() / (256-SEGMENT.speed)/500 + 1 % 16;
  if (SEGENV.aux0 != secondHand) {                        // Triggered millis timing.
    SEGENV.aux0 = secondHand;

    uint8_t pixCol = (log10f((float)FFT_MajorPeak) - 2.26f) * 177;  // log10 frequency range is from 2.26 to 3.7. Let's scale accordingly.

    if (samplePeak) {
      SEGMENT.setPixelColor(SEGLEN-1, CHSV(92,92,92));
    } else {
      SEGMENT.setPixelColor(SEGLEN-1, color_blend(SEGCOLOR(1), SEGMENT.color_from_palette(pixCol+SEGMENT.intensity, false, PALETTE_SOLID_WRAP, 0), (int)my_magnitude));
    }
    for (int i=0; i<SEGLEN-1; i++) SEGMENT.setPixelColor(i, SEGMENT.getPixelColor(i+1)); // shift left
  }

  return FRAMETIME;
} // mode_waterfall()
static const char *_data_FX_MODE_WATERFALL PROGMEM = "Waterfall ♫@!,Adjust color,,Select bin, Volume (minimum)=0;!,!;!;mp12=2,ssim=0"; // Circles, Beatsin


#ifndef WLED_DISABLE_2D
/////////////////////////
//     ** 2D GEQ       //
/////////////////////////
uint16_t mode_2DGEQ(void) { // By Will Tatam. Code reduction by Ewoud Wijma.
  if (!strip.isMatrix) return mode_static(); // not a 2D set-up

  const int NUM_BANDS = map(SEGMENT.custom1, 0, 255, 1, 16);
  const uint16_t cols = SEGMENT.virtualWidth();
  const uint16_t rows = SEGMENT.virtualHeight();

  if (!SEGENV.allocateData(cols*sizeof(uint16_t))) return mode_static(); //allocation failed
  uint16_t *previousBarHeight = reinterpret_cast<uint16_t*>(SEGENV.data); //array of previous bar heights per frequency band

  um_data_t *um_data;
  if (!usermods.getUMData(&um_data, USERMOD_ID_AUDIOREACTIVE)) {
    um_data = simulateSound(SEGMENT.soundSim);
  }
  uint8_t *fftResult = (uint8_t*)um_data->u_data[2];

  if (SEGENV.call == 0) for (int i=0; i<cols; i++) previousBarHeight[i] = 0;

  bool rippleTime = false;
  if (millis() - SEGENV.step >= (256 - SEGMENT.intensity)) {
    SEGENV.step = millis();
    rippleTime = true;
  }

  SEGMENT.fadeToBlackBy(SEGMENT.speed);

  for (int x=0; x < cols; x++) {
    uint8_t  band       = map(x, 0, cols-1, 0, NUM_BANDS - 1);
    uint16_t colorIndex = band * 17;
    uint16_t barHeight  = map(fftResult[band], 0, 255, 0, rows); // do not subtract -1 from rows here
    if (barHeight > previousBarHeight[x]) previousBarHeight[x] = barHeight; //drive the peak up

    uint32_t ledColor = BLACK;
    for (int y=0; y < barHeight; y++) {
      if (SEGMENT.custom2 > 128) //color_vertical / color bars toggle 
        colorIndex = map(y, 0, rows-1, 0, 255);

      ledColor = SEGMENT.color_from_palette(colorIndex, false, PALETTE_SOLID_WRAP, 0);
      SEGMENT.setPixelColorXY(x, rows-1 - y, ledColor);
    }
    if (previousBarHeight[x] > 0)
      SEGMENT.setPixelColorXY(x, rows - previousBarHeight[x], (SEGCOLOR(2) != BLACK) ? SEGCOLOR(2) : ledColor);

    if (rippleTime && previousBarHeight[x]>0) previousBarHeight[x]--;    //delay/ripple effect
  }

  return FRAMETIME;
} // mode_2DGEQ()
static const char *_data_FX_MODE_2DGEQ PROGMEM = "2D GEQ ♫@Fade speed,Ripple decay,# of bands=255,Color bars=64;!,,Peak Color;!=11;ssim=0"; // Beatsin


/////////////////////////
//  ** 2D Funky plank  //
/////////////////////////
uint16_t mode_2DFunkyPlank(void) {              // Written by ??? Adapted by Will Tatam.
  if (!strip.isMatrix) return mode_static(); // not a 2D set-up

  const uint16_t cols = SEGMENT.virtualWidth();
  const uint16_t rows = SEGMENT.virtualHeight();

  int NUMB_BANDS = map(SEGMENT.custom1, 0, 255, 1, 16);
  int barWidth = (cols / NUMB_BANDS);
  int bandInc = 1;
  if (barWidth == 0) {
    // Matrix narrower than fft bands
    barWidth = 1;
    bandInc = (NUMB_BANDS / cols);
  }

  um_data_t *um_data;
  if (!usermods.getUMData(&um_data, USERMOD_ID_AUDIOREACTIVE)) {
    um_data = simulateSound(SEGMENT.soundSim);
  }
  uint8_t *fftResult = (uint8_t*)um_data->u_data[2];

  uint8_t secondHand = micros()/(256-SEGMENT.speed)/500+1 % 64;
  if (SEGENV.aux0 != secondHand) {                        // Triggered millis timing.
    SEGENV.aux0 = secondHand;

    // display values of
    int b = 0;
    for (int band = 0; band < NUMB_BANDS; band += bandInc, b++) {
      int hue = fftResult[band];
      int v = map(fftResult[band], 0, 255, 10, 255);
      for (int w = 0; w < barWidth; w++) {
         int xpos = (barWidth * b) + w;
         SEGMENT.setPixelColorXY(xpos, 0, CHSV(hue, 255, v));
      }
    }

    // Update the display:
    for (int i = (rows - 1); i > 0; i--) {
      for (int j = (cols - 1); j >= 0; j--) {
        SEGMENT.setPixelColorXY(j, i, SEGMENT.getPixelColorXY(j, i-1));
      }
    }
  }

  return FRAMETIME;
} // mode_2DFunkyPlank
static const char *_data_FX_MODE_2DFUNKYPLANK PROGMEM = "2D Funky Plank ♫@Scroll speed,,# of bands;;;ssim=0"; // Beatsin

#endif // WLED_DISABLE_2D


//end audio only routines
#endif


#ifndef WLED_DISABLE_2D
/////////////////////////
//     2D Akemi        //
/////////////////////////
static uint8_t akemi[] PROGMEM = {
  0,0,0,0,0,0,0,0,0,0,0,0,0,0,0,0,0,0,0,0,0,0,0,0,0,0,0,0,0,0,0,0,
  0,0,0,0,0,0,0,0,0,0,0,0,0,2,2,2,2,2,2,0,0,0,0,0,0,0,0,0,0,0,0,0,
  0,0,0,0,0,0,0,0,0,0,0,2,2,3,3,3,3,3,3,2,2,0,0,0,0,0,0,0,0,0,0,0,
  0,0,0,0,0,0,0,0,0,0,2,3,3,0,0,0,0,0,0,3,3,2,0,0,0,0,0,0,0,0,0,0,
  0,0,0,0,0,0,0,0,0,2,3,0,0,0,6,5,5,4,0,0,0,3,2,0,0,0,0,0,0,0,0,0,
  0,0,0,0,0,0,0,0,2,3,0,0,6,6,5,5,5,5,4,4,0,0,3,2,0,0,0,0,0,0,0,0,
  0,0,0,0,0,0,0,0,2,3,0,6,5,5,5,5,5,5,5,5,4,0,3,2,0,0,0,0,0,0,0,0,
  0,0,0,0,0,0,0,2,3,0,6,5,5,5,5,5,5,5,5,5,5,4,0,3,2,0,0,0,0,0,0,0,
  0,0,0,0,0,0,0,3,2,0,6,5,5,5,5,5,5,5,5,5,5,4,0,2,3,0,0,0,0,0,0,0,
  0,0,0,0,0,0,3,2,3,6,5,5,7,7,5,5,5,5,7,7,5,5,4,3,2,3,0,0,0,0,0,0,
  0,0,0,0,0,2,3,1,3,6,5,1,7,7,7,5,5,1,7,7,7,5,4,3,1,3,2,0,0,0,0,0,
  0,0,0,0,0,8,3,1,3,6,5,1,7,7,7,5,5,1,7,7,7,5,4,3,1,3,8,9,0,0,0,0,
  0,0,0,0,0,8,3,1,3,6,5,5,1,1,5,5,5,5,1,1,5,5,4,3,1,3,8,0,0,0,0,0,
  0,0,0,0,0,2,3,1,3,6,5,5,5,5,5,5,5,5,5,5,5,5,4,3,1,3,2,0,0,0,0,0,
  0,0,0,0,0,0,3,2,3,6,5,5,5,5,5,5,5,5,5,5,5,5,4,3,2,3,0,0,0,0,0,0,
  0,0,0,0,0,0,0,0,0,6,5,5,5,5,5,7,7,5,5,5,5,5,4,0,0,0,0,0,0,0,0,0,
  0,0,0,0,0,0,0,0,0,6,5,5,5,5,5,5,5,5,5,5,5,5,4,0,0,0,0,0,0,0,0,0,
  1,0,0,0,0,0,0,0,0,6,5,5,5,5,5,5,5,5,5,5,5,5,4,0,0,0,0,0,0,0,0,2,
  0,2,2,2,0,0,0,0,0,6,5,5,5,5,5,5,5,5,5,5,5,5,4,0,0,0,0,0,2,2,2,0,
  0,0,0,3,2,0,0,0,6,5,4,4,4,4,4,4,4,4,4,4,4,4,4,4,0,0,0,2,2,0,0,0,
  0,0,0,3,2,0,0,0,6,5,5,5,5,5,5,5,5,5,5,5,5,5,5,4,0,0,0,2,3,0,0,0,
  0,0,0,0,3,2,0,0,0,0,3,3,0,3,3,0,0,3,3,0,3,3,0,0,0,0,2,2,0,0,0,0,
  0,0,0,0,3,2,0,0,0,0,3,2,0,3,2,0,0,3,2,0,3,2,0,0,0,0,2,3,0,0,0,0,
  0,0,0,0,0,3,2,0,0,3,2,0,0,3,2,0,0,3,2,0,0,3,2,0,0,2,3,0,0,0,0,0,
  0,0,0,0,0,3,2,2,2,2,0,0,0,3,2,0,0,3,2,0,0,0,3,2,2,2,3,0,0,0,0,0,
  0,0,0,0,0,0,3,3,3,0,0,0,0,3,2,0,0,3,2,0,0,0,0,3,3,3,0,0,0,0,0,0,
  0,0,0,0,0,0,0,0,0,0,0,0,0,3,2,0,0,3,2,0,0,0,0,0,0,0,0,0,0,0,0,0,
  0,0,0,0,0,0,0,0,0,0,0,0,0,3,2,0,0,3,2,0,0,0,0,0,0,0,0,0,0,0,0,0,
  0,0,0,0,0,0,0,0,0,0,0,0,0,3,2,0,0,3,2,0,0,0,0,0,0,0,0,0,0,0,0,0,
  0,0,0,0,0,0,0,0,0,0,0,0,0,3,2,0,0,3,2,0,0,0,0,0,0,0,0,0,0,0,0,0,
  0,0,0,0,0,0,0,0,0,0,0,0,0,3,2,0,0,0,0,0,0,0,0,0,0,0,0,0,0,0,0,0,
  0,0,0,0,0,0,0,0,0,0,0,0,0,3,2,0,0,0,0,0,0,0,0,0,0,0,0,0,0,0,0,0
};

uint16_t mode_2DAkemi(void) {
  if (!strip.isMatrix) return mode_static(); // not a 2D set-up

  const uint16_t cols = SEGMENT.virtualWidth();
  const uint16_t rows = SEGMENT.virtualHeight();

  uint16_t counter = (strip.now * ((SEGMENT.speed >> 2) +2)) & 0xFFFF;
  counter = counter >> 8;

  const float lightFactor  = 0.15f;
  const float normalFactor = 0.4f;

  um_data_t *um_data;
  if (!usermods.getUMData(&um_data, USERMOD_ID_AUDIOREACTIVE)) {
    um_data = simulateSound(SEGMENT.soundSim);
  }
  uint8_t *fftResult = (uint8_t*)um_data->u_data[2];
  float base = fftResult[0]/255.0f;

  //draw and color Akemi
  for(int y=0; y < rows; y++) for(int x=0; x < cols; x++) {
    CRGB color;
    CRGB soundColor = ORANGE;
    CRGB faceColor  = SEGMENT.color_wheel(counter);
    CRGB armsAndLegsColor = SEGCOLOR(1) > 0 ? SEGCOLOR(1) : 0xFFE0A0; //default warmish white 0xABA8FF; //0xFF52e5;//
    uint8_t ak = pgm_read_byte_near(akemi + ((y * 32)/rows) * 32 + (x * 32)/cols); // akemi[(y * 32)/rows][(x * 32)/cols]
    switch (ak) {
      case 0: color = BLACK; break;
      case 3: armsAndLegsColor.r *= lightFactor;  armsAndLegsColor.g *= lightFactor;  armsAndLegsColor.b *= lightFactor;  color = armsAndLegsColor; break; //light arms and legs 0x9B9B9B
      case 2: armsAndLegsColor.r *= normalFactor; armsAndLegsColor.g *= normalFactor; armsAndLegsColor.b *= normalFactor; color = armsAndLegsColor; break; //normal arms and legs 0x888888
      case 1: color = armsAndLegsColor; break; //dark arms and legs 0x686868
      case 6: faceColor.r *= lightFactor;  faceColor.g *= lightFactor;  faceColor.b *= lightFactor;  color=faceColor; break; //light face 0x31AAFF
      case 5: faceColor.r *= normalFactor; faceColor.g *= normalFactor; faceColor.b *= normalFactor; color=faceColor; break; //normal face 0x0094FF
      case 4: color = faceColor; break; //dark face 0x007DC6
      case 7: color = SEGCOLOR(2) > 0 ? SEGCOLOR(2) : 0xFFFFFF; break; //eyes and mouth default white
      case 8: if (base > 0.4) {soundColor.r *= base; soundColor.g *= base; soundColor.b *= base; color=soundColor;} else color = armsAndLegsColor; break;
      default: color = BLACK;
    }

    if (SEGMENT.intensity > 128 && fftResult && fftResult[0] > 128) { //dance if base is high
      SEGMENT.setPixelColorXY(x, 0, BLACK);
      SEGMENT.setPixelColorXY(x, y+1, color);
    } else
      SEGMENT.setPixelColorXY(x, y, color);
  }

  //add geq left and right
  if (um_data && fftResult) {
    for(int x=0; x < cols/8; x++) {
      uint16_t band = x * cols/8;
      uint16_t barHeight = map(fftResult[band], 0, 255, 0, 17*rows/32);
      CRGB color = SEGMENT.color_from_palette((band * 35), false, PALETTE_SOLID_WRAP, 0);

      for(int y=0; y < barHeight; y++) {
        SEGMENT.setPixelColorXY(x, rows/2-y, color);
        SEGMENT.setPixelColorXY(cols-1-x, rows/2-y, color);
      }
    }
  }

  return FRAMETIME;
} // mode_2DAkemi
static const char *_data_FX_MODE_2DAKEMI PROGMEM = "2D Akemi@Color speed,Dance;Head palette,Arms & Legs,Eyes & Mouth;Face palette;ssim=0"; //beatsin
#endif // WLED_DISABLE_2D


//////////////////////////////////////////////////////////////////////////////////////////
// mode data
static const char *_data_RESERVED PROGMEM = "Reserved";

void WS2812FX::addEffect(uint8_t id, mode_ptr mode_fn, const char *mode_name) {
  /*
  if (id == 255) { for (int i=1; i<_modeCount; i++) if (_mode[i] == &mode_static) { id = i; break; } } // find empty slot
  if (id < _modeCount) {
    if (_mode[id] != &mode_static) return; // do not overwrite alerady added effect
    _mode[id] = mode_fn;
    _modeData[id] = mode_name;
  }
  */
  if (id >= _mode.size()) {
    _mode.push_back(mode_fn);
    _modeData.push_back(mode_name);
  } else {
    _mode.insert(_mode.begin()+id, mode_fn);
    _modeData.insert(_modeData.begin()+id, mode_name);
  }
}

void WS2812FX::setupEffectData() {
  // fill reserved word in case there will be any gaps in the array
  for (int i=0; i<_modeCount; i++) { _mode[i] = &mode_static; _modeData[i] = _data_RESERVED; }
  //addEffect(FX_MODE_..., &mode_fcn, _data_FX_MODE_...);
  addEffect(FX_MODE_STATIC, &mode_static, _data_FX_MODE_STATIC);
  addEffect(FX_MODE_BLINK, &mode_blink, _data_FX_MODE_BLINK);
  addEffect(FX_MODE_COLOR_WIPE, &mode_color_wipe, _data_FX_MODE_COLOR_WIPE);
  addEffect(FX_MODE_COLOR_WIPE_RANDOM, &mode_color_wipe_random, _data_FX_MODE_COLOR_WIPE_RANDOM);
  addEffect(FX_MODE_RANDOM_COLOR, &mode_random_color, _data_FX_MODE_RANDOM_COLOR);
  addEffect(FX_MODE_COLOR_SWEEP, &mode_color_sweep, _data_FX_MODE_COLOR_SWEEP);
  addEffect(FX_MODE_DYNAMIC, &mode_dynamic, _data_FX_MODE_DYNAMIC);
  addEffect(FX_MODE_RAINBOW, &mode_rainbow, _data_FX_MODE_RAINBOW);
  addEffect(FX_MODE_RAINBOW_CYCLE, &mode_rainbow_cycle, _data_FX_MODE_RAINBOW_CYCLE);
  addEffect(FX_MODE_SCAN, &mode_scan, _data_FX_MODE_SCAN);
  addEffect(FX_MODE_DUAL_SCAN, &mode_dual_scan, _data_FX_MODE_DUAL_SCAN);
  addEffect(FX_MODE_FADE, &mode_fade, _data_FX_MODE_FADE);
  addEffect(FX_MODE_THEATER_CHASE, &mode_theater_chase, _data_FX_MODE_THEATER_CHASE);
  addEffect(FX_MODE_THEATER_CHASE_RAINBOW, &mode_theater_chase_rainbow, _data_FX_MODE_THEATER_CHASE_RAINBOW);
  addEffect(FX_MODE_SAW, &mode_saw, _data_FX_MODE_SAW);
  addEffect(FX_MODE_TWINKLE, &mode_twinkle, _data_FX_MODE_TWINKLE);
  addEffect(FX_MODE_DISSOLVE, &mode_dissolve, _data_FX_MODE_DISSOLVE);
  addEffect(FX_MODE_DISSOLVE_RANDOM, &mode_dissolve_random, _data_FX_MODE_DISSOLVE_RANDOM);
  addEffect(FX_MODE_SPARKLE, &mode_sparkle, _data_FX_MODE_SPARKLE);
  addEffect(FX_MODE_FLASH_SPARKLE, &mode_flash_sparkle, _data_FX_MODE_FLASH_SPARKLE);
  addEffect(FX_MODE_HYPER_SPARKLE, &mode_hyper_sparkle, _data_FX_MODE_HYPER_SPARKLE);
  addEffect(FX_MODE_STROBE, &mode_strobe, _data_FX_MODE_STROBE);
  addEffect(FX_MODE_STROBE_RAINBOW, &mode_strobe_rainbow, _data_FX_MODE_STROBE_RAINBOW);
  addEffect(FX_MODE_MULTI_STROBE, &mode_multi_strobe, _data_FX_MODE_MULTI_STROBE);
  addEffect(FX_MODE_BLINK_RAINBOW, &mode_blink_rainbow, _data_FX_MODE_BLINK_RAINBOW);
  addEffect(FX_MODE_ANDROID, &mode_android, _data_FX_MODE_ANDROID);
  addEffect(FX_MODE_CHASE_COLOR, &mode_chase_color, _data_FX_MODE_CHASE_COLOR);
  addEffect(FX_MODE_CHASE_RANDOM, &mode_chase_random, _data_FX_MODE_CHASE_RANDOM);
  addEffect(FX_MODE_CHASE_RAINBOW, &mode_chase_rainbow, _data_FX_MODE_CHASE_RAINBOW);
  addEffect(FX_MODE_CHASE_FLASH, &mode_chase_flash, _data_FX_MODE_CHASE_FLASH);
  addEffect(FX_MODE_CHASE_FLASH_RANDOM, &mode_chase_flash_random, _data_FX_MODE_CHASE_FLASH_RANDOM);
  addEffect(FX_MODE_CHASE_RAINBOW_WHITE, &mode_chase_rainbow_white, _data_FX_MODE_CHASE_RAINBOW_WHITE);
  addEffect(FX_MODE_COLORFUL, &mode_colorful, _data_FX_MODE_COLORFUL);
  addEffect(FX_MODE_TRAFFIC_LIGHT, &mode_traffic_light, _data_FX_MODE_TRAFFIC_LIGHT);
  addEffect(FX_MODE_COLOR_SWEEP_RANDOM, &mode_color_sweep_random, _data_FX_MODE_COLOR_SWEEP_RANDOM);
  addEffect(FX_MODE_RUNNING_COLOR, &mode_running_color, _data_FX_MODE_RUNNING_COLOR);
  addEffect(FX_MODE_AURORA, &mode_aurora, _data_FX_MODE_AURORA);
  addEffect(FX_MODE_RUNNING_RANDOM, &mode_running_random, _data_FX_MODE_RUNNING_RANDOM);
  addEffect(FX_MODE_LARSON_SCANNER, &mode_larson_scanner, _data_FX_MODE_LARSON_SCANNER);
  addEffect(FX_MODE_COMET, &mode_comet, _data_FX_MODE_COMET);
  addEffect(FX_MODE_FIREWORKS, &mode_fireworks, _data_FX_MODE_FIREWORKS);
  addEffect(FX_MODE_RAIN, &mode_rain, _data_FX_MODE_RAIN);
  addEffect(FX_MODE_TETRIX, &mode_tetrix, _data_FX_MODE_TETRIX);
  addEffect(FX_MODE_FIRE_FLICKER, &mode_fire_flicker, _data_FX_MODE_FIRE_FLICKER);
  addEffect(FX_MODE_GRADIENT, &mode_gradient, _data_FX_MODE_GRADIENT);
  addEffect(FX_MODE_LOADING, &mode_loading, _data_FX_MODE_LOADING);
  addEffect(FX_MODE_WAVESINS, &mode_wavesins, _data_FX_MODE_WAVESINS);
  addEffect(FX_MODE_FAIRY, &mode_fairy, _data_FX_MODE_FAIRY);
  addEffect(FX_MODE_TWO_DOTS, &mode_two_dots, _data_FX_MODE_TWO_DOTS);
  addEffect(FX_MODE_FAIRYTWINKLE, &mode_fairytwinkle, _data_FX_MODE_FAIRYTWINKLE);
  addEffect(FX_MODE_RUNNING_DUAL, &mode_running_dual, _data_FX_MODE_RUNNING_DUAL);
  addEffect(FX_MODE_PERLINMOVE, &mode_perlinmove, _data_FX_MODE_PERLINMOVE);
  addEffect(FX_MODE_TRICOLOR_CHASE, &mode_tricolor_chase, _data_FX_MODE_TRICOLOR_CHASE);
  addEffect(FX_MODE_TRICOLOR_WIPE, &mode_tricolor_wipe, _data_FX_MODE_TRICOLOR_WIPE);
  addEffect(FX_MODE_TRICOLOR_FADE, &mode_tricolor_fade, _data_FX_MODE_TRICOLOR_FADE);
  addEffect(FX_MODE_BREATH, &mode_breath, _data_FX_MODE_BREATH);
  addEffect(FX_MODE_RUNNING_LIGHTS, &mode_running_lights, _data_FX_MODE_RUNNING_LIGHTS);
  addEffect(FX_MODE_LIGHTNING, &mode_lightning, _data_FX_MODE_LIGHTNING);
  addEffect(FX_MODE_ICU, &mode_icu, _data_FX_MODE_ICU);
  addEffect(FX_MODE_MULTI_COMET, &mode_multi_comet, _data_FX_MODE_MULTI_COMET);
  addEffect(FX_MODE_DUAL_LARSON_SCANNER, &mode_dual_larson_scanner, _data_FX_MODE_DUAL_LARSON_SCANNER);
  addEffect(FX_MODE_RANDOM_CHASE, &mode_random_chase, _data_FX_MODE_RANDOM_CHASE);
  addEffect(FX_MODE_OSCILLATE, &mode_oscillate, _data_FX_MODE_OSCILLATE);
  addEffect(FX_MODE_FIRE_2012, &mode_fire_2012, _data_FX_MODE_FIRE_2012);
  addEffect(FX_MODE_PRIDE_2015, &mode_pride_2015, _data_FX_MODE_PRIDE_2015);
  addEffect(FX_MODE_BPM, &mode_bpm, _data_FX_MODE_BPM);
  addEffect(FX_MODE_JUGGLE, &mode_juggle, _data_FX_MODE_JUGGLE);
  addEffect(FX_MODE_PALETTE, &mode_palette, _data_FX_MODE_PALETTE);
  addEffect(FX_MODE_COLORWAVES, &mode_colorwaves, _data_FX_MODE_COLORWAVES);
  addEffect(FX_MODE_FILLNOISE8, &mode_fillnoise8, _data_FX_MODE_FILLNOISE8);
  addEffect(FX_MODE_NOISE16_1, &mode_noise16_1, _data_FX_MODE_NOISE16_1);
  addEffect(FX_MODE_NOISE16_2, &mode_noise16_2, _data_FX_MODE_NOISE16_2);
  addEffect(FX_MODE_NOISE16_3, &mode_noise16_3, _data_FX_MODE_NOISE16_3);
  addEffect(FX_MODE_NOISE16_4, &mode_noise16_4, _data_FX_MODE_NOISE16_4);
  addEffect(FX_MODE_COLORTWINKLE, &mode_colortwinkle, _data_FX_MODE_COLORTWINKLE);
  addEffect(FX_MODE_LAKE, &mode_lake, _data_FX_MODE_LAKE);
  addEffect(FX_MODE_METEOR, &mode_meteor, _data_FX_MODE_METEOR);
  addEffect(FX_MODE_METEOR_SMOOTH, &mode_meteor_smooth, _data_FX_MODE_METEOR_SMOOTH);
  addEffect(FX_MODE_RAILWAY, &mode_railway, _data_FX_MODE_RAILWAY);
  addEffect(FX_MODE_RIPPLE, &mode_ripple, _data_FX_MODE_RIPPLE);
  addEffect(FX_MODE_TWINKLEFOX, &mode_twinklefox, _data_FX_MODE_TWINKLEFOX);
  addEffect(FX_MODE_TWINKLECAT, &mode_twinklecat, _data_FX_MODE_TWINKLECAT);
  addEffect(FX_MODE_HALLOWEEN_EYES, &mode_halloween_eyes, _data_FX_MODE_HALLOWEEN_EYES);
  addEffect(FX_MODE_STATIC_PATTERN, &mode_static_pattern, _data_FX_MODE_STATIC_PATTERN);
  addEffect(FX_MODE_TRI_STATIC_PATTERN, &mode_tri_static_pattern, _data_FX_MODE_TRI_STATIC_PATTERN);
  addEffect(FX_MODE_SPOTS, &mode_spots, _data_FX_MODE_SPOTS);
  addEffect(FX_MODE_SPOTS_FADE, &mode_spots_fade, _data_FX_MODE_SPOTS_FADE);
  addEffect(FX_MODE_GLITTER, &mode_glitter, _data_FX_MODE_GLITTER);
  addEffect(FX_MODE_CANDLE, &mode_candle, _data_FX_MODE_CANDLE);
  addEffect(FX_MODE_STARBURST, &mode_starburst, _data_FX_MODE_STARBURST);
  addEffect(FX_MODE_EXPLODING_FIREWORKS, &mode_exploding_fireworks, _data_FX_MODE_EXPLODING_FIREWORKS);
  addEffect(FX_MODE_BOUNCINGBALLS, &mode_bouncing_balls, _data_FX_MODE_BOUNCINGBALLS);
  addEffect(FX_MODE_SINELON, &mode_sinelon, _data_FX_MODE_SINELON);
  addEffect(FX_MODE_SINELON_DUAL, &mode_sinelon_dual, _data_FX_MODE_SINELON_DUAL);
  addEffect(FX_MODE_SINELON_RAINBOW, &mode_sinelon_rainbow, _data_FX_MODE_SINELON_RAINBOW);
  addEffect(FX_MODE_POPCORN, &mode_popcorn, _data_FX_MODE_POPCORN);
  addEffect(FX_MODE_DRIP, &mode_drip, _data_FX_MODE_DRIP);
  addEffect(FX_MODE_PLASMA, &mode_plasma, _data_FX_MODE_PLASMA);
  addEffect(FX_MODE_PERCENT, &mode_percent, _data_FX_MODE_PERCENT);
  addEffect(FX_MODE_RIPPLE_RAINBOW, &mode_ripple_rainbow, _data_FX_MODE_RIPPLE_RAINBOW);
  addEffect(FX_MODE_HEARTBEAT, &mode_heartbeat, _data_FX_MODE_HEARTBEAT);
  addEffect(FX_MODE_PACIFICA, &mode_pacifica, _data_FX_MODE_PACIFICA);
  addEffect(FX_MODE_CANDLE_MULTI, &mode_candle_multi, _data_FX_MODE_CANDLE_MULTI);
  addEffect(FX_MODE_SOLID_GLITTER, &mode_solid_glitter, _data_FX_MODE_SOLID_GLITTER);
  addEffect(FX_MODE_SUNRISE, &mode_sunrise, _data_FX_MODE_SUNRISE);
  addEffect(FX_MODE_PHASED, &mode_phased, _data_FX_MODE_PHASED);
  addEffect(FX_MODE_TWINKLEUP, &mode_twinkleup, _data_FX_MODE_TWINKLEUP);
  addEffect(FX_MODE_NOISEPAL, &mode_noisepal, _data_FX_MODE_NOISEPAL);
  addEffect(FX_MODE_SINEWAVE, &mode_sinewave, _data_FX_MODE_SINEWAVE);
  addEffect(FX_MODE_PHASEDNOISE, &mode_phased_noise, _data_FX_MODE_PHASEDNOISE);
  addEffect(FX_MODE_FLOW, &mode_flow, _data_FX_MODE_FLOW);
  addEffect(FX_MODE_CHUNCHUN, &mode_chunchun, _data_FX_MODE_CHUNCHUN);
  addEffect(FX_MODE_DANCING_SHADOWS, &mode_dancing_shadows, _data_FX_MODE_DANCING_SHADOWS);
  addEffect(FX_MODE_WASHING_MACHINE, &mode_washing_machine, _data_FX_MODE_WASHING_MACHINE);
  addEffect(FX_MODE_FLOWSTRIPE, &mode_FlowStripe, _data_FX_MODE_FLOWSTRIPE);
  addEffect(FX_MODE_BLENDS, &mode_blends, _data_FX_MODE_BLENDS);
  addEffect(FX_MODE_TV_SIMULATOR, &mode_tv_simulator, _data_FX_MODE_TV_SIMULATOR);
  addEffect(FX_MODE_DYNAMIC_SMOOTH, &mode_dynamic_smooth, _data_FX_MODE_DYNAMIC_SMOOTH);
  #ifndef WLED_DISABLE_2D
  addEffect(FX_MODE_2DSPACESHIPS, &mode_2Dspaceships, _data_FX_MODE_2DSPACESHIPS);
  addEffect(FX_MODE_2DCRAZYBEES, &mode_2Dcrazybees, _data_FX_MODE_2DCRAZYBEES);
  addEffect(FX_MODE_2DGHOSTRIDER, &mode_2Dghostrider, _data_FX_MODE_2DGHOSTRIDER);
  addEffect(FX_MODE_2DBLOBS, &mode_2Dfloatingblobs, _data_FX_MODE_2DBLOBS);
  addEffect(FX_MODE_2DSCROLLTEXT, &mode_2Dscrollingtext, _data_FX_MODE_2DSCROLLTEXT);
  addEffect(FX_MODE_2DDRIFTROSE, &mode_2Ddriftrose, _data_FX_MODE_2DDRIFTROSE);
  #endif
#ifndef USERMOD_AUDIOREACTIVE
  #ifndef WLED_DISABLE_2D
  addEffect(FX_MODE_2DJULIA, &mode_2DJulia, _data_FX_MODE_2DJULIA);
  addEffect(FX_MODE_2DGAMEOFLIFE, &mode_2Dgameoflife, _data_FX_MODE_2DGAMEOFLIFE);
  addEffect(FX_MODE_2DNOISE, &mode_2Dnoise, _data_FX_MODE_2DNOISE);
  addEffect(FX_MODE_2DFIRENOISE, &mode_2Dfirenoise, _data_FX_MODE_2DFIRENOISE);
  addEffect(FX_MODE_2DSQUAREDSWIRL, &mode_2Dsquaredswirl, _data_FX_MODE_2DSQUAREDSWIRL);
  addEffect(FX_MODE_2DDNA, &mode_2Ddna, _data_FX_MODE_2DDNA);
  addEffect(FX_MODE_2DMATRIX, &mode_2Dmatrix, _data_FX_MODE_2DMATRIX);
  addEffect(FX_MODE_2DMETABALLS, &mode_2Dmetaballs, _data_FX_MODE_2DMETABALLS);
  addEffect(FX_MODE_2DPULSER, &mode_2DPulser, _data_FX_MODE_2DPULSER);
  addEffect(FX_MODE_2DSUNRADIATION, &mode_2DSunradiation, _data_FX_MODE_2DSUNRADIATION);
  addEffect(FX_MODE_2DWAVERLY, &mode_2DWaverly, _data_FX_MODE_2DWAVERLY);
  addEffect(FX_MODE_2DDRIFT, &mode_2DDrift, _data_FX_MODE_2DDRIFT);
  addEffect(FX_MODE_2DCOLOREDBURSTS, &mode_2DColoredBursts, _data_FX_MODE_2DCOLOREDBURSTS);
  addEffect(FX_MODE_2DTARTAN, &mode_2Dtartan, _data_FX_MODE_2DTARTAN);
  addEffect(FX_MODE_2DPOLARLIGHTS, &mode_2DPolarLights, _data_FX_MODE_2DPOLARLIGHTS);
  addEffect(FX_MODE_2DSWIRL, &mode_2DSwirl, _data_FX_MODE_2DSWIRL);
  addEffect(FX_MODE_2DLISSAJOUS, &mode_2DLissajous, _data_FX_MODE_2DLISSAJOUS);
  addEffect(FX_MODE_2DFRIZZLES, &mode_2DFrizzles, _data_FX_MODE_2DFRIZZLES);
  addEffect(FX_MODE_2DPLASMABALL, &mode_2DPlasmaball, _data_FX_MODE_2DPLASMABALL);
  addEffect(FX_MODE_2DHIPHOTIC, &mode_2DHiphotic, _data_FX_MODE_2DHIPHOTIC);
  addEffect(FX_MODE_2DSINDOTS, &mode_2DSindots, _data_FX_MODE_2DSINDOTS);
  addEffect(FX_MODE_2DDNASPIRAL, &mode_2DDNASpiral, _data_FX_MODE_2DDNASPIRAL);
  addEffect(FX_MODE_2DBLACKHOLE, &mode_2DBlackHole, _data_FX_MODE_2DBLACKHOLE);
  addEffect(FX_MODE_2DAKEMI, &mode_2DAkemi, _data_FX_MODE_2DAKEMI);
  #endif
  addEffect(FX_MODE_PIXELWAVE, &mode_pixelwave, _data_FX_MODE_PIXELWAVE);
  addEffect(FX_MODE_JUGGLES, &mode_juggles, _data_FX_MODE_JUGGLES);
  addEffect(FX_MODE_MATRIPIX, &mode_matripix, _data_FX_MODE_MATRIPIX);
  addEffect(FX_MODE_GRAVCENTER, &mode_gravcenter, _data_FX_MODE_GRAVCENTER);
  addEffect(FX_MODE_GRAVCENTRIC, &mode_gravcentric, _data_FX_MODE_GRAVCENTRIC);
  addEffect(FX_MODE_GRAVIMETER, &mode_gravimeter, _data_FX_MODE_GRAVIMETER);
  addEffect(FX_MODE_PLASMOID, &mode_plasmoid, _data_FX_MODE_PLASMOID);
  addEffect(FX_MODE_PUDDLES, &mode_puddles, _data_FX_MODE_PUDDLES);
  addEffect(FX_MODE_PUDDLEPEAK, &mode_puddlepeak, _data_FX_MODE_PUDDLEPEAK);
  addEffect(FX_MODE_RIPPLEPEAK, &mode_ripplepeak, _data_FX_MODE_RIPPLEPEAK);
  addEffect(FX_MODE_MIDNOISE, &mode_midnoise, _data_FX_MODE_MIDNOISE);
  addEffect(FX_MODE_NOISEMETER, &mode_noisemeter, _data_FX_MODE_NOISEMETER);
  addEffect(FX_MODE_NOISEFIRE, &mode_noisefire, _data_FX_MODE_NOISEFIRE);
#else
  // WLED-SR
  #ifdef WLED_DISABLE_2D
  #error AUDIOREACTIVE requires 2D support.
  #endif
  addEffect(FX_MODE_2DJULIA, &mode_2DJulia, _data_FX_MODE_2DJULIA);
  addEffect(FX_MODE_2DGAMEOFLIFE, &mode_2Dgameoflife, _data_FX_MODE_2DGAMEOFLIFE);
  addEffect(FX_MODE_PIXELS, &mode_pixels, _data_FX_MODE_PIXELS);
  addEffect(FX_MODE_PIXELWAVE, &mode_pixelwave, _data_FX_MODE_PIXELWAVE);
  addEffect(FX_MODE_JUGGLES, &mode_juggles, _data_FX_MODE_JUGGLES);
  addEffect(FX_MODE_MATRIPIX, &mode_matripix, _data_FX_MODE_MATRIPIX);
  addEffect(FX_MODE_GRAVIMETER, &mode_gravimeter, _data_FX_MODE_GRAVIMETER);
  addEffect(FX_MODE_PLASMOID, &mode_plasmoid, _data_FX_MODE_PLASMOID);
  addEffect(FX_MODE_PUDDLES, &mode_puddles, _data_FX_MODE_PUDDLES);
  addEffect(FX_MODE_MIDNOISE, &mode_midnoise, _data_FX_MODE_MIDNOISE);
  addEffect(FX_MODE_NOISEMETER, &mode_noisemeter, _data_FX_MODE_NOISEMETER);
  addEffect(FX_MODE_FREQWAVE, &mode_freqwave, _data_FX_MODE_FREQWAVE);
  addEffect(FX_MODE_FREQMATRIX, &mode_freqmatrix, _data_FX_MODE_FREQMATRIX);
  addEffect(FX_MODE_2DGEQ, &mode_2DGEQ, _data_FX_MODE_2DGEQ);
  addEffect(FX_MODE_WATERFALL, &mode_waterfall, _data_FX_MODE_WATERFALL);
  addEffect(FX_MODE_FREQPIXELS, &mode_freqpixels, _data_FX_MODE_FREQPIXELS);
  addEffect(FX_MODE_NOISEFIRE, &mode_noisefire, _data_FX_MODE_NOISEFIRE);
  addEffect(FX_MODE_PUDDLEPEAK, &mode_puddlepeak, _data_FX_MODE_PUDDLEPEAK);
  addEffect(FX_MODE_NOISEMOVE, &mode_noisemove, _data_FX_MODE_NOISEMOVE);
  addEffect(FX_MODE_2DNOISE, &mode_2Dnoise, _data_FX_MODE_2DNOISE);
  //addEffect(FX_MODE_PERLINMOVE, &mode_perlinmove, _data_FX_MODE_PERLINMOVE);
  addEffect(FX_MODE_RIPPLEPEAK, &mode_ripplepeak, _data_FX_MODE_RIPPLEPEAK);
  addEffect(FX_MODE_2DFIRENOISE, &mode_2Dfirenoise, _data_FX_MODE_2DFIRENOISE);
  addEffect(FX_MODE_2DSQUAREDSWIRL, &mode_2Dsquaredswirl, _data_FX_MODE_2DSQUAREDSWIRL);
  //addEffect(FX_MODE_2DFIRE2012, &mode_2Dfire2012, _data_RESERVED);
  addEffect(FX_MODE_2DDNA, &mode_2Ddna, _data_FX_MODE_2DDNA);
  addEffect(FX_MODE_2DMATRIX, &mode_2Dmatrix, _data_FX_MODE_2DMATRIX);
  addEffect(FX_MODE_2DMETABALLS, &mode_2Dmetaballs, _data_FX_MODE_2DMETABALLS);
  addEffect(FX_MODE_FREQMAP, &mode_freqmap, _data_FX_MODE_FREQMAP);
  addEffect(FX_MODE_GRAVCENTER, &mode_gravcenter, _data_FX_MODE_GRAVCENTER);
  addEffect(FX_MODE_GRAVCENTRIC, &mode_gravcentric, _data_FX_MODE_GRAVCENTRIC);
  addEffect(FX_MODE_GRAVFREQ, &mode_gravfreq, _data_FX_MODE_GRAVFREQ);
  addEffect(FX_MODE_DJLIGHT, &mode_DJLight, _data_FX_MODE_DJLIGHT);
  addEffect(FX_MODE_2DFUNKYPLANK, &mode_2DFunkyPlank, _data_FX_MODE_2DFUNKYPLANK);
  //addEffect(FX_MODE_2DCENTERBARS, &mode_2DCenterBars, _data_FX_MODE_2DCENTERBARS);
  addEffect(FX_MODE_2DPULSER, &mode_2DPulser, _data_FX_MODE_2DPULSER);
  addEffect(FX_MODE_BLURZ, &mode_blurz, _data_FX_MODE_BLURZ);
  addEffect(FX_MODE_2DSUNRADIATION, &mode_2DSunradiation, _data_FX_MODE_2DSUNRADIATION);
  addEffect(FX_MODE_2DWAVERLY, &mode_2DWaverly, _data_FX_MODE_2DWAVERLY);
  addEffect(FX_MODE_2DDRIFT, &mode_2DDrift, _data_FX_MODE_2DDRIFT);
  addEffect(FX_MODE_2DCOLOREDBURSTS, &mode_2DColoredBursts, _data_FX_MODE_2DCOLOREDBURSTS);
  addEffect(FX_MODE_2DTARTAN, &mode_2Dtartan, _data_FX_MODE_2DTARTAN);
  addEffect(FX_MODE_2DPOLARLIGHTS, &mode_2DPolarLights, _data_FX_MODE_2DPOLARLIGHTS);
  addEffect(FX_MODE_2DSWIRL, &mode_2DSwirl, _data_FX_MODE_2DSWIRL);
  addEffect(FX_MODE_2DLISSAJOUS, &mode_2DLissajous, _data_FX_MODE_2DLISSAJOUS);
  addEffect(FX_MODE_2DFRIZZLES, &mode_2DFrizzles, _data_FX_MODE_2DFRIZZLES);
  addEffect(FX_MODE_2DPLASMABALL, &mode_2DPlasmaball, _data_FX_MODE_2DPLASMABALL);
  //addEffect(FX_MODE_FLOWSTRIPE, &mode_FlowStripe, _data_FX_MODE_FLOWSTRIPE);
  addEffect(FX_MODE_2DHIPHOTIC, &mode_2DHiphotic, _data_FX_MODE_2DHIPHOTIC);
  addEffect(FX_MODE_2DSINDOTS, &mode_2DSindots, _data_FX_MODE_2DSINDOTS);
  addEffect(FX_MODE_2DDNASPIRAL, &mode_2DDNASpiral, _data_FX_MODE_2DDNASPIRAL);
  addEffect(FX_MODE_2DBLACKHOLE, &mode_2DBlackHole, _data_FX_MODE_2DBLACKHOLE);
  //addEffect(FX_MODE_WAVESINS, &mode_wavesins, _data_FX_MODE_WAVESINS);
  addEffect(FX_MODE_ROCKTAVES, &mode_rocktaves, _data_FX_MODE_ROCKTAVES);
  addEffect(FX_MODE_2DAKEMI, &mode_2DAkemi, _data_FX_MODE_2DAKEMI);
  //addEffect(FX_MODE_CUSTOMEFFECT, &mode_customEffect, _data_FX_MODE_CUSTOMEFFECT); //WLEDSR Custom Effects
#endif
}<|MERGE_RESOLUTION|>--- conflicted
+++ resolved
@@ -6761,11 +6761,7 @@
 
   return FRAMETIME;
 } // mode_freqmatrix()
-<<<<<<< HEAD
-static const char *_data_FX_MODE_FREQMATRIX PROGMEM = "Freqmatrix ♫@Time delay,Sound effect,Low bin,High bin,Sensivity;;;mp12=2,ssim=0"; // Circle, Beatsin
-=======
 static const char *_data_FX_MODE_FREQMATRIX PROGMEM = "Freqmatrix ♫@Time delay,Sound effect,Low bin,High bin,Sensivity;;;mp12=1,ssim=0"; // Circel, Beatsin
->>>>>>> 640f45f5
 
 
 //////////////////////
@@ -6969,11 +6965,7 @@
   frTemp -=132;                                           // This should give us a base musical note of C3
   frTemp = fabs(frTemp * 2.1);                            // Fudge factors to compress octave range starting at 0 and going to 255;
 
-<<<<<<< HEAD
-//  SEGMENT.addPixelColor(beatsin8(8+octCount*4,0,SEGLEN-1,0,octCount*8), CHSV((uint8_t)frTemp,255,volTemp));                 // Back and forth with different frequencies and phase shift depending on current octave.
-=======
 //  SEGMENT.setPixelColor(beatsin8(8+octCount*4,0,SEGLEN-1,0,octCount*8), CHSV((uint8_t)frTemp,255,volTemp));                 // Back and forth with different frequencies and phase shift depending on current octave.
->>>>>>> 640f45f5
   uint16_t i = map(beatsin8(8+octCount*4, 0, 255, 0, octCount*8), 0, 255, 0, SEGLEN-1);
   SEGMENT.addPixelColor(i, color_blend(SEGCOLOR(1), SEGMENT.color_from_palette((uint8_t)frTemp, false, PALETTE_SOLID_WRAP, 0), volTemp));
 
