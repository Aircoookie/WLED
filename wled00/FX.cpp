--- conflicted
+++ resolved
@@ -1616,7 +1616,7 @@
       if (SEGMENT.palette == 0)
       {
 //        setPixelColor(i,bri,bri,bri,bri);
-        setPixelColor(i, SEGCOLOR(0));      
+        setPixelColor(i, SEGCOLOR(0));
       } else {
         setPixelColor(i,color_from_palette(i, true, PALETTE_SOLID_WRAP, 0, bri));
       }
@@ -1668,11 +1668,11 @@
     uint16_t bri16 = (uint32_t)((uint32_t)b16 * (uint32_t)b16) / 65536;
     uint8_t bri8 = (uint32_t)(((uint32_t)bri16) * brightdepth) / 65536;
     bri8 += (255 - brightdepth);
- 
+
     CRGB newcolor = CHSV( hue8, sat8, bri8);
     fastled_col = col_to_crgb(getPixelColor(i));
     nblend(fastled_col, newcolor, 64);
- 
+
     if (SEGMENT.palette == 0) {
       setPixelColor(i, fastled_col.red, fastled_col.green, fastled_col.blue);
     } else {
@@ -1853,7 +1853,7 @@
 //    setPixelColor(i, fastled_col.red, fastled_col.green, fastled_col.blue);
 
     setPixCol(i, stp + (i * 2), beat - stp + (i * 10));
-    
+
   }
   return FRAMETIME;
 }
@@ -1867,7 +1867,7 @@
     uint8_t index = inoise8(i * SEGLEN, SEGENV.step + i * SEGLEN);
 
     setPixCol(i, index, sin8(index));
-    
+
 //    fastled_col = ColorFromPalette(currentPalette, index, 255, LINEARBLEND);
 //    setPixelColor(i, fastled_col.red, fastled_col.green, fastled_col.blue);
   }
@@ -2047,7 +2047,7 @@
   {
     int index = cos8((i*15)+ wave1)/2 + cubicwave8((i*23)+ wave2)/2;
     uint8_t lum = (index > wave3) ? index - wave3 : 0;
-    
+
 //    fastled_col = ColorFromPalette(currentPalette, map(index,0,255,0,240), lum, LINEARBLEND);
 //    setPixelColor(i, fastled_col.red, fastled_col.green, fastled_col.blue);
     setPixCol(i,map(index,0,255,0,240), lum);
@@ -2795,7 +2795,7 @@
       s_target += offset;
 
       uint8_t dif = (s_target > s) ? s_target - s : s - s_target;
-    
+
       fadeStep = dif >> speedFactor;
       if (fadeStep == 0) fadeStep = 1;
     }
@@ -2964,19 +2964,11 @@
   if (!SEGENV.allocateData(dataSize)) return mode_static(); //allocation failed
 
   fill(BLACK);
-<<<<<<< HEAD
-
-  bool actuallyReverse = SEGMENT.getOption(1);
-  //have fireworks start in either direction based on intensity
-  SEGMENT.setOption(1, SEGENV.step);
-
-=======
-  
+
   bool actuallyReverse = SEGMENT.getOption(SEG_OPTION_REVERSED);
   //have fireworks start in either direction based on intensity
   SEGMENT.setOption(SEG_OPTION_REVERSED, SEGENV.step);
-  
->>>>>>> b1828963
+
   Spark* sparks = reinterpret_cast<Spark*>(SEGENV.data);
   Spark* flare = sparks; //first spark is flare data
 
@@ -3066,15 +3058,9 @@
     }
   }
 
-<<<<<<< HEAD
-  SEGMENT.setOption(1, actuallyReverse);
-
-  return FRAMETIME;
-=======
   SEGMENT.setOption(SEG_OPTION_REVERSED, actuallyReverse);
-  
-  return FRAMETIME;  
->>>>>>> b1828963
+
+  return FRAMETIME;
 }
 
 
@@ -3182,13 +3168,8 @@
  */
 uint16_t WS2812FX::mode_percent(void) {
 
-<<<<<<< HEAD
-  uint8_t percent = max(0, min(200, SEGMENT.intensity));
-  uint16_t active_leds = (percent < 100) ? SEGLEN * percent / 100.0
-=======
 	uint8_t percent = MAX(0, MIN(200, SEGMENT.intensity));
 	uint16_t active_leds = (percent < 100) ? SEGLEN * percent / 100.0
->>>>>>> b1828963
                                          : SEGLEN * (200 - percent) / 100.0;
 
   uint8_t size = (1 + ((SEGMENT.speed * SEGLEN) >> 11));
@@ -3256,26 +3237,22 @@
 }
 
 
-<<<<<<< HEAD
-
-=======
->>>>>>> b1828963
 //  "Pacifica"
 //  Gentle, blue-green ocean waves.
 //  December 2019, Mark Kriegsman and Mary Corey March.
 //  For Dan.
 //
 //
-// In this animation, there are four "layers" of waves of light.  
+// In this animation, there are four "layers" of waves of light.
 //
 // Each layer moves independently, and each is scaled separately.
 //
-// All four wave layers are added together on top of each other, and then 
-// another filter is applied that adds "whitecaps" of brightness where the 
+// All four wave layers are added together on top of each other, and then
+// another filter is applied that adds "whitecaps" of brightness where the
 // waves line up with each other more.  Finally, another pass is taken
 // over the led array to 'deepen' (dim) the blues and greens.
 //
-// The speed and scale and motion each layer varies slowly within independent 
+// The speed and scale and motion each layer varies slowly within independent
 // hand-chosen ranges, which is why the code has a lot of low-speed 'beatsin8' functions
 // with a lot of oddly specific numeric ranges.
 //
@@ -3286,14 +3263,14 @@
 //
 uint16_t WS2812FX::mode_pacifica()
 {
-  CRGBPalette16 pacifica_palette_1 = 
-    { 0x000507, 0x000409, 0x00030B, 0x00030D, 0x000210, 0x000212, 0x000114, 0x000117, 
+  CRGBPalette16 pacifica_palette_1 =
+    { 0x000507, 0x000409, 0x00030B, 0x00030D, 0x000210, 0x000212, 0x000114, 0x000117,
       0x000019, 0x00001C, 0x000026, 0x000031, 0x00003B, 0x000046, 0x14554B, 0x28AA50 };
-  CRGBPalette16 pacifica_palette_2 = 
-    { 0x000507, 0x000409, 0x00030B, 0x00030D, 0x000210, 0x000212, 0x000114, 0x000117, 
+  CRGBPalette16 pacifica_palette_2 =
+    { 0x000507, 0x000409, 0x00030B, 0x00030D, 0x000210, 0x000212, 0x000114, 0x000117,
       0x000019, 0x00001C, 0x000026, 0x000031, 0x00003B, 0x000046, 0x0C5F52, 0x19BE5F };
-  CRGBPalette16 pacifica_palette_3 = 
-    { 0x000208, 0x00030E, 0x000514, 0x00061A, 0x000820, 0x000927, 0x000B2D, 0x000C33, 
+  CRGBPalette16 pacifica_palette_3 =
+    { 0x000208, 0x00030E, 0x000514, 0x00061A, 0x000820, 0x000927, 0x000B2D, 0x000C33,
       0x000E39, 0x001040, 0x001450, 0x001860, 0x001C70, 0x002080, 0x1040BF, 0x2060FF };
 
   if (SEGMENT.palette) {
@@ -3307,7 +3284,7 @@
   uint16_t sCIStart1 = SEGENV.aux0, sCIStart2 = SEGENV.aux1, sCIStart3 = SEGENV.step, sCIStart4 = SEGENV.step >> 16;
   //static uint16_t sCIStart1, sCIStart2, sCIStart3, sCIStart4;
   uint32_t deltams = 26 + (SEGMENT.speed >> 3);
-  
+
   uint16_t speedfactor1 = beatsin16(3, 179, 269);
   uint16_t speedfactor2 = beatsin16(4, 179, 269);
   uint32_t deltams1 = (deltams * speedfactor1) / 256;
@@ -3325,7 +3302,7 @@
 
   uint8_t basethreshold = beatsin8( 9, 55, 65);
   uint8_t wave = beat8( 7 );
-  
+
   for( uint16_t i = 0; i < SEGLEN; i++) {
     CRGB c = CRGB(2, 6, 10);
     // Render each of four layers, with different scales and speeds, that vary over time
@@ -3333,7 +3310,7 @@
     c += pacifica_one_layer(i, pacifica_palette_2, sCIStart2, beatsin16(4,  6 * 256,  9 * 256), beatsin8(17, 40,  80),   beat16(401));
     c += pacifica_one_layer(i, pacifica_palette_3, sCIStart3,                         6 * 256 , beatsin8(9, 10,38)   , 0-beat16(503));
     c += pacifica_one_layer(i, pacifica_palette_3, sCIStart4,                         5 * 256 , beatsin8(8, 10,28)   ,   beat16(601));
-    
+
     // Add extra 'white' to areas where the four layers of light have lined up brightly
     uint8_t threshold = scale8( sin8( wave), 20) + basethreshold;
     wave += 7;
@@ -3345,8 +3322,8 @@
     }
 
     //deepen the blues and greens
-    c.blue  = scale8(c.blue,  145); 
-    c.green = scale8(c.green, 200); 
+    c.blue  = scale8(c.blue,  145);
+    c.green = scale8(c.green, 200);
     c |= CRGB( 2, 5, 7);
 
     setPixelColor(i, c.red, c.green, c.blue);
@@ -3361,7 +3338,7 @@
   uint16_t ci = cistart;
   uint16_t waveangle = ioff;
   uint16_t wavescale_half = (wavescale >> 1) + 20;
-  
+
   waveangle += ((120 + SEGMENT.intensity) * i); //original 250 * i
   uint16_t s16 = sin16(waveangle) + 32768;
   uint16_t cs = scale16(s16, wavescale_half) + wavescale_half;
@@ -3369,7 +3346,6 @@
   uint16_t sindex16 = sin16(ci) + 32768;
   uint8_t sindex8 = scale16(sindex16, 240);
   return ColorFromPalette(p, sindex8, bri, LINEARBLEND);
-<<<<<<< HEAD
 }
 
 
@@ -3386,10 +3362,10 @@
   float allfreq = SEGMENT.intensity/16.0;
   static float thisphase = 0;                                   // Phase change value gets calculated.
   uint8_t thisrot = 16;
-  
+
   uint8_t thisindex = millis() / thisrot;
   thisphase += thisspeed;
-  
+
   for (int i=0; i<SEGLEN; i++) {                                // For each of the LED's in the strand, set a brightness based on a wave as follows:
     int thisbright = cubicwave8(((i+1)*allfreq)+thisphase*(i+1)/2);
     setPixCol(i, thisindex, thisbright);
@@ -3402,7 +3378,7 @@
 
 
 // A very short twinkle routine with fade-in and dual controls. By Andrew Tuline.
-uint16_t WS2812FX::mode_twinkleup(void) {                       
+uint16_t WS2812FX::mode_twinkleup(void) {
 
   random16_set_seed(535);                                       // The randomizer needs to be re-set each time through the loop in order for the same 'random' numbers to be the same each time through.
 
@@ -3412,23 +3388,23 @@
     if (random8() > SEGMENT.intensity) pixVal = 0;
     setPixCol(i, i*20, pixVal);
   }
- 
-  return FRAMETIME;
-   
+
+  return FRAMETIME;
+
 } // mode_twinkleup()
 
 
 // Peaceful noise that's slow and with gradually changing palettes. Does not support WLED palettes or default colours or controls. By Andrew Tuline.
 uint16_t WS2812FX::mode_noisepal(void) {
-  
+
   #define scale 30                                                          // Don't change this programmatically or everything shakes.
 
   static CRGBPalette16 thisPalette;
   static CRGBPalette16 thatPalette = RainbowColors_p;                       // An initial palette so the led's aren't black.
-  
+
   static uint16_t dist;                                                     // Our distance from 0.
   CRGB color;
-  
+
   EVERY_N_MILLIS(10) {
     nblendPaletteTowardPalette(thisPalette, thatPalette, 48);               // Blend towards the target palette over 48 iterations.
   }
@@ -3437,17 +3413,17 @@
     uint8_t baseI = random8();
     thatPalette = CRGBPalette16(CHSV(baseI+random8(64), 255, random8(128,255)), CHSV(baseI+128, 255, random8(128,255)), CHSV(baseI+random8(92), 192, random8(128,255)), CHSV(baseI+random8(92), 255, random8(128,255)));
   }
-  
+
   for(int i = 0; i < SEGLEN; i++) {
     uint8_t index = inoise8(i*scale, dist+i*scale);                       // Get a value from the noise function. I'm using both x and y axis.
     color = ColorFromPalette(thisPalette, index, 255, LINEARBLEND);       // Use the my own palette.
     setPixelColor(i, color.red, color.green, color.blue);
   }
-  
+
   dist += beatsin8(10,1,4);                                                // Moving along the distance. Vary it a bit with a sine wave.
 
   return FRAMETIME;
-  
+
 } // mode_noisepal()
 
 
@@ -3463,14 +3439,14 @@
 
   thisPhase += SEGMENT.speed/16;                   // Speed of animation.
   thisFreq = SEGMENT.fft2/8;                       // Frequency of the signal.
-  
+
   for (int i=0; i<SEGLEN; i++) {                   // For each of the LED's in the strand, set a brightness based on a wave as follows:
     int pixVal = qsuba(cubicwave8((i*thisFreq)+thisPhase), (255-SEGMENT.intensity));    // qsub sets a minimum value called thiscutoff. If < thiscutoff, then bright = 0. Otherwise, bright = 128 (as defined in qsub)..
-    setPixCol(i, i*colorIndex/255, pixVal);  
-  }
-  
-  return FRAMETIME;
-  
+    setPixCol(i, i*colorIndex/255, pixVal);
+  }
+
+  return FRAMETIME;
+
 } // mode_sinewave()
 
 
@@ -3516,7 +3492,7 @@
 
 
 uint16_t WS2812FX::mode_asound02(void) {                                  // Pixelwave
-  
+
   EVERY_N_MILLISECONDS_I(pixTimer, SEGMENT.speed) {                       // Using FastLED's timer. You want to change speed? You need to . .
 
     pixTimer.setPeriod((256 - SEGMENT.speed) >> 2);                       // change it down here!!! By Andrew Tuline.
@@ -3718,7 +3694,7 @@
 #endif
 
 
-// sound 10: assign a color to the central (starting pixels) based on the predominant frequencies and the volume. The color is being determined by mapping the MajorPeak from the FFT 
+// sound 10: assign a color to the central (starting pixels) based on the predominant frequencies and the volume. The color is being determined by mapping the MajorPeak from the FFT
 // and then mapping this to the HSV color circle. Currently we are sampling at 10240 Hz, so the highest frequency we can look at is 5120Hz.
 //
 // SEGMENT.fft1: the lower cut off point for the FFT. (many, most time the lowest values have very little information since they are FFT conversion artifacts. Suggested value is close to but above 0
@@ -3727,9 +3703,9 @@
 //
 // I suggest that for this effect you turn the brightness to 95%-100% but again it depends on your soundprofile you find yourself in.
 // Instead of using colorpalettes, This effect works on the HSV color circle with red being the lowest frequency
-// 
-// as a compromise between speed and accuracy we are currently sampling with 10240Hz, from which we can then determine with a 512bin FFT our max frequency is 5120Hz. 
-// Depending on the music stream you have you might find it useful to change the frequency mapping. 
+//
+// as a compromise between speed and accuracy we are currently sampling with 10240Hz, from which we can then determine with a 512bin FFT our max frequency is 5120Hz.
+// Depending on the music stream you have you might find it useful to change the frequency mapping.
 
 uint16_t WS2812FX::mode_asound10(void) {
 
@@ -3739,10 +3715,10 @@
 //
 // as a compromise between speed and accuracy we are currently sampling with 10240Hz, from which we can then determine with a 512bin FFT our max frequency is 5120Hz.
 // Depending on the music stream you have you might find it useful to change the frequency mapping.
-  
+
   #ifndef ESP8266
   EVERY_N_MILLISECONDS_I(pixTimer, SEGMENT.speed) {                   // Using FastLED's timer. You want to change speed? You need to . .
-    
+
     pixTimer.setPeriod((256 - SEGMENT.speed) >> 2);                   // change it down here!!! By Andrew Tuline.
 
     uint32_t* leds = ledData;
@@ -3753,7 +3729,7 @@
     double sensitivity = mapf(SEGMENT.fft3, 1, 255, 1, 10);
     int pixVal = sampleAvg * SEGMENT.intensity / 256 * sensitivity;
     if (pixVal > 255) pixVal = 255;
-    
+
     double intensity = map(pixVal, 0, 255, 0, 100) / 100.0;            // make a brightness from the last avg
 
     CRGB color = 0;
@@ -3784,8 +3760,8 @@
     }
     for (int i = 0; i < SEGLEN/2; i++) {                                      // Move to the left.
       leds[i] = leds[i+1];
-    }  
-    
+    }
+
     // DISPLAY ARRAY
     for (int i= 0; i < SEGLEN; i++) {
       c.h = (leds[i] >> 16) & 0xFF;
@@ -3803,11 +3779,11 @@
 
 extern uint16_t lastSample;
 
-uint16_t WS2812FX::mode_asound11(void) {                    
+uint16_t WS2812FX::mode_asound11(void) {
   delay(1); // DO NOT REMOVE!
 #ifndef ESP8266
   EVERY_N_MILLISECONDS_I(pixTimer, SEGMENT.speed) {                   // Using FastLED's timer. You want to change speed? You need to . .
-    
+
     pixTimer.setPeriod((256 - SEGMENT.speed) >> 2);                   // change it down here!!! By Andrew Tuline.
 
     uint32_t *leds = ledData;
@@ -3815,7 +3791,7 @@
     double sensitivity = mapf(SEGMENT.fft3, 1, 255, 1, 10);
     int pixVal = sampleAvg * SEGMENT.intensity / 256 * sensitivity;
     if (pixVal > 255) pixVal = 255;
-    
+
     double intensity = map(pixVal, 0, 255, 0, 100) / 100.0;            // make a brightness from the last avg
 
     CRGB color = 0;
@@ -3846,7 +3822,7 @@
     }
 
     //fadeval = fade;
-    
+
     // DISPLAY ARRAY
     for (int i= 0; i < SEGLEN; i++) {
       c.h = (leds[i] >> 16) & 0xFF;
@@ -3867,12 +3843,12 @@
 
 
 // asound12 delivers a spectral "analysis" of the audio signal compressed into 16 bins which are supposed to be at least half way similar log (human ear is log as well)
-// 
+//
 // this effect is best being displayed on strips in multiples of 16 leds (and only in multiples of 16), you can use it on strips shorter than 16 leds but then the higher frequency bins are just cut off
-// 
-// The 2 slider that is active in this effect is the general brightness slider, everything else is being computed on the fly. 
+//
+// The 2 slider that is active in this effect is the general brightness slider, everything else is being computed on the fly.
 // FFT3 sets the cutoff value below which we think its noise
-// 
+//
 uint16_t WS2812FX::mode_asound12(void) {
   delay(1);
 #ifndef ESP8266
@@ -3880,7 +3856,7 @@
   CHSV c;
   CRGB color;
 
-  if (SEGENV.call == 0)                
+  if (SEGENV.call == 0)
     for (int i = 0; i < SEGLEN; i++)
       setPixelColor(i, 0,0,0);                              // turn off all leds
 
@@ -3896,7 +3872,7 @@
   if (maxVal < cutoff)                                      // we assume this is noise
     for (int i = 0; i < 16; i++)
       fftResult[i] = 0;
-    
+
 
   if (maxVal == 0) maxVal = 255;
 
@@ -3905,7 +3881,7 @@
 //    Serial.println();
 //  }
   int ledsPerBin = SEGLEN/16;
-  
+
   if (ledsPerBin > 0) {                                     // our led strip is longer or at least than 16 LEDS
     for (int i = 0; i < 16; i++ )                           // walk through all bins and display
       if (ledsPerBin > 1) {                                 // more than one led per bin
@@ -3914,8 +3890,8 @@
           uint8_t angle = map(i*ledsPerBin, 0, SEGLEN, 0, 255);            // the color we are going to display
           uint8_t bright = mapf(fftResult[i], 0, maxVal, 0, 255); // find the brightness in relation to max
           color = CHSV(angle, 240, bright);                   // colculate a color and convert it to RGB
-          setPixelColor(pos, color.red, color.green, color.blue);  
-        }      
+          setPixelColor(pos, color.red, color.green, color.blue);
+        }
       } else {                                              // only one led per bin
         int pos = i;                                        // which led are we talking about -- Also which bin are we talking about
         uint8_t angle = map(pos, 0, SEGLEN, 0, 255);            // the color we are going to display
@@ -3932,7 +3908,7 @@
       }
     }
   }
-  
+
 #else
   for (int i = 0; i < SEGLEN; i++)  setPixelColor(i, color_from_palette(0, true, PALETTE_SOLID_WRAP, 1, 0));
 #endif
@@ -3958,7 +3934,7 @@
   } else {
         setPixelColor(10, 0,0,0);
   }
-  
+
 
 // Volume version only!!!
 if (samplePeak == 1){
@@ -3968,9 +3944,9 @@
     setPixelColor(9, 0,0,0);
   }
 
-  
-  return FRAMETIME;
-  
+
+  return FRAMETIME;
+
 } // mode_asound13()
 
 
@@ -4000,7 +3976,7 @@
   extern double fftBin[];                   // raw FFT data. He uses bins 7 through 470, so we'll limit to around there.
   extern double fftResult[];
   #define samples 490                       // Don't use the highest bins.
-  
+
   double maxVal = 0;
 
   for (int i = 0; i < 16; i++) {            // apleshu's quickie method to to get the max volume.
@@ -4008,7 +3984,7 @@
       maxVal = fftResult[i];                // These values aren't normalized though.
     }
   }
-  
+
   if (maxVal == 0) maxVal = 255;            // If maxVal is too low, we'll have a mapping issue.
   if (maxVal > (255-SEGMENT.intensity)*10) maxVal = (255- SEGMENT.intensity)*10;         // That maxVal may be too high, so let's cap it.
 
@@ -4024,12 +4000,9 @@
     if (sumBin > maxVal) sumBin = maxVal;   // Make sure our bin isn't higher than the max . . which we capped earlier.
     uint8_t bright = mapf(sumBin, 0, maxVal, 0, 255); // find the brightness in relation to max
     setPixCol(i, i*4, bright);               // colour is just an index in the palette. The FFT is the intensity.
- 
+
   }
 #endif
 
   return FRAMETIME;
-} // mode_asound15()
-=======
-}
->>>>>>> b1828963
+} // mode_asound15()