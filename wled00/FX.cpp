/*
  WS2812FX.cpp contains all effect methods
  Harm Aldick - 2016
  www.aldick.org

  Copyright (c) 2016  Harm Aldick
  Licensed under the EUPL v. 1.2 or later
  Adapted from code originally licensed under the MIT license

  Modified heavily for WLED
*/

#include "wled.h"
#include "FX.h"
#include "fcn_declare.h"


 //////////////
 // DEV INFO //
 //////////////
/*
  information for FX metadata strings: https://kno.wled.ge/interfaces/json-api/#effect-metadata

  Audio Reactive: use the following code to pass usermod variables to effect

  uint8_t  *binNum = (uint8_t*)&SEGENV.aux1, *maxVol = (uint8_t*)(&SEGENV.aux1+1); // just in case assignment
  bool      samplePeak = false;
  float     FFT_MajorPeak = 1.0;
  uint8_t  *fftResult = nullptr;
  float    *fftBin = nullptr;
  um_data_t *um_data;
  if (usermods.getUMData(&um_data, USERMOD_ID_AUDIOREACTIVE)) {
    volumeSmth    = *(float*)   um_data->u_data[0];
    volumeRaw     = *(float*)   um_data->u_data[1];
    fftResult     =  (uint8_t*) um_data->u_data[2];
    samplePeak    = *(uint8_t*) um_data->u_data[3];
    FFT_MajorPeak = *(float*)   um_data->u_data[4];
    my_magnitude  = *(float*)   um_data->u_data[5];
    maxVol        =  (uint8_t*) um_data->u_data[6];  // requires UI element (SEGMENT.customX?), changes source element
    binNum        =  (uint8_t*) um_data->u_data[7];  // requires UI element (SEGMENT.customX?), changes source element
    fftBin        =  (float*)   um_data->u_data[8];
  } else {
    // add support for no audio data
    um_data = simulateSound(SEGMENT.soundSim);
  }
*/


#define IBN 5100
// paletteBlend: 0 - wrap when moving, 1 - always wrap, 2 - never wrap, 3 - none (undefined)
#define PALETTE_SOLID_WRAP   (strip.paletteBlend == 1 || strip.paletteBlend == 3)
#define PALETTE_MOVING_WRAP !(strip.paletteBlend == 2 || (strip.paletteBlend == 0 && SEGMENT.speed == 0))

#define indexToVStrip(index, stripNr) ((index) | (int((stripNr)+1)<<16))

// a few constants needed for AudioReactive effects
// for 22Khz sampling
#define MAX_FREQUENCY   11025    // sample frequency / 2 (as per Nyquist criterion)
#define MAX_FREQ_LOG10  4.04238f // log10(MAX_FREQUENCY)
// for 20Khz sampling
//#define MAX_FREQUENCY   10240
//#define MAX_FREQ_LOG10  4.0103f
// for 10Khz sampling
//#define MAX_FREQUENCY   5120
//#define MAX_FREQ_LOG10  3.71f

// effect utility functions
uint8_t sin_gap(uint16_t in) {
  if (in & 0x100) return 0;
  return sin8_t(in + 192); // correct phase shift of sine so that it starts and stops at 0
}

uint16_t triwave16(uint16_t in) {
  if (in < 0x8000) return in *2;
  return 0xFFFF - (in - 0x8000)*2;
}

/*
 * Generates a tristate square wave w/ attac & decay
 * @param x input value 0-255
 * @param pulsewidth 0-127
 * @param attdec attack & decay, max. pulsewidth / 2
 * @returns signed waveform value
 */
int8_t tristate_square8(uint8_t x, uint8_t pulsewidth, uint8_t attdec) {
  int8_t a = 127;
  if (x > 127) {
    a = -127;
    x -= 127;
  }

  if (x < attdec) { //inc to max
    return (int16_t) x * a / attdec;
  }
  else if (x < pulsewidth - attdec) { //max
    return a;
  }
  else if (x < pulsewidth) { //dec to 0
    return (int16_t) (pulsewidth - x) * a / attdec;
  }
  return 0;
}

static um_data_t* getAudioData() {
  um_data_t *um_data;
  if (!UsermodManager::getUMData(&um_data, USERMOD_ID_AUDIOREACTIVE)) {
    // add support for no audio
    um_data = simulateSound(SEGMENT.soundSim);
  }
  return um_data;
}

// effect functions

/*
 * No blinking. Just plain old static light.
 */
uint16_t mode_static(void) {
  SEGMENT.fill(SEGCOLOR(0));
  return strip.isOffRefreshRequired() ? FRAMETIME : 350;
}
static const char _data_FX_MODE_STATIC[] PROGMEM = "Solid";


/*
 * Blink/strobe function
 * Alternate between color1 and color2
 * if(strobe == true) then create a strobe effect
 */
uint16_t blink(uint32_t color1, uint32_t color2, bool strobe, bool do_palette) {
  uint32_t cycleTime = (255 - SEGMENT.speed)*20;
  uint32_t onTime = FRAMETIME;
  if (!strobe) onTime += ((cycleTime * SEGMENT.intensity) >> 8);
  cycleTime += FRAMETIME*2;
  uint32_t it = strip.now / cycleTime;
  uint32_t rem = strip.now % cycleTime;

  bool on = false;
  if (it != SEGENV.step //new iteration, force on state for one frame, even if set time is too brief
      || rem <= onTime) {
    on = true;
  }

  SEGENV.step = it; //save previous iteration

  uint32_t color = on ? color1 : color2;
  if (color == color1 && do_palette)
  {
    for (unsigned i = 0; i < SEGLEN; i++) {
      SEGMENT.setPixelColor(i, SEGMENT.color_from_palette(i, true, PALETTE_SOLID_WRAP, 0));
    }
  } else SEGMENT.fill(color);

  return FRAMETIME;
}


/*
 * Normal blinking. Intensity sets duty cycle.
 */
uint16_t mode_blink(void) {
  return blink(SEGCOLOR(0), SEGCOLOR(1), false, true);
}
static const char _data_FX_MODE_BLINK[] PROGMEM = "Blink@!,Duty cycle;!,!;!;01";


/*
 * Classic Blink effect. Cycling through the rainbow.
 */
uint16_t mode_blink_rainbow(void) {
  return blink(SEGMENT.color_wheel(SEGENV.call & 0xFF), SEGCOLOR(1), false, false);
}
static const char _data_FX_MODE_BLINK_RAINBOW[] PROGMEM = "Blink Rainbow@Frequency,Blink duration;!,!;!;01";


/*
 * Classic Strobe effect.
 */
uint16_t mode_strobe(void) {
  return blink(SEGCOLOR(0), SEGCOLOR(1), true, true);
}
static const char _data_FX_MODE_STROBE[] PROGMEM = "Strobe@!;!,!;!;01";


/*
 * Classic Strobe effect. Cycling through the rainbow.
 */
uint16_t mode_strobe_rainbow(void) {
  return blink(SEGMENT.color_wheel(SEGENV.call & 0xFF), SEGCOLOR(1), true, false);
}
static const char _data_FX_MODE_STROBE_RAINBOW[] PROGMEM = "Strobe Rainbow@!;,!;!;01";


/*
 * Color wipe function
 * LEDs are turned on (color1) in sequence, then turned off (color2) in sequence.
 * if (bool rev == true) then LEDs are turned off in reverse order
 */
uint16_t color_wipe(bool rev, bool useRandomColors) {
  if (SEGLEN == 1) return mode_static();
  uint32_t cycleTime = 750 + (255 - SEGMENT.speed)*150;
  uint32_t perc = strip.now % cycleTime;
  unsigned prog = (perc * 65535) / cycleTime;
  bool back = (prog > 32767);
  if (back) {
    prog -= 32767;
    if (SEGENV.step == 0) SEGENV.step = 1;
  } else {
    if (SEGENV.step == 2) SEGENV.step = 3; //trigger color change
  }

  if (useRandomColors) {
    if (SEGENV.call == 0) {
      SEGENV.aux0 = hw_random8();
      SEGENV.step = 3;
    }
    if (SEGENV.step == 1) { //if flag set, change to new random color
      SEGENV.aux1 = get_random_wheel_index(SEGENV.aux0);
      SEGENV.step = 2;
    }
    if (SEGENV.step == 3) {
      SEGENV.aux0 = get_random_wheel_index(SEGENV.aux1);
      SEGENV.step = 0;
    }
  }

  unsigned ledIndex = (prog * SEGLEN) >> 15;
  unsigned rem = 0;
  rem = (prog * SEGLEN) * 2; //mod 0xFFFF
  rem /= (SEGMENT.intensity +1);
  if (rem > 255) rem = 255;

  uint32_t col1 = useRandomColors? SEGMENT.color_wheel(SEGENV.aux1) : SEGCOLOR(1);
  for (unsigned i = 0; i < SEGLEN; i++)
  {
    unsigned index = (rev && back)? SEGLEN -1 -i : i;
    uint32_t col0 = useRandomColors? SEGMENT.color_wheel(SEGENV.aux0) : SEGMENT.color_from_palette(index, true, PALETTE_SOLID_WRAP, 0);

    if (i < ledIndex)
    {
      SEGMENT.setPixelColor(index, back? col1 : col0);
    } else
    {
      SEGMENT.setPixelColor(index, back? col0 : col1);
      if (i == ledIndex) SEGMENT.setPixelColor(index, color_blend(back? col0 : col1, back? col1 : col0, uint8_t(rem)));
    }
  }
  return FRAMETIME;
}


/*
 * Lights all LEDs one after another.
 */
uint16_t mode_color_wipe(void) {
  return color_wipe(false, false);
}
static const char _data_FX_MODE_COLOR_WIPE[] PROGMEM = "Wipe@!,!;!,!;!";


/*
 * Lights all LEDs one after another. Turns off opposite
 */
uint16_t mode_color_sweep(void) {
  return color_wipe(true, false);
}
static const char _data_FX_MODE_COLOR_SWEEP[] PROGMEM = "Sweep@!,!;!,!;!";


/*
 * Turns all LEDs after each other to a random color.
 * Then starts over with another color.
 */
uint16_t mode_color_wipe_random(void) {
  return color_wipe(false, true);
}
static const char _data_FX_MODE_COLOR_WIPE_RANDOM[] PROGMEM = "Wipe Random@!;;!";


/*
 * Random color introduced alternating from start and end of strip.
 */
uint16_t mode_color_sweep_random(void) {
  return color_wipe(true, true);
}
static const char _data_FX_MODE_COLOR_SWEEP_RANDOM[] PROGMEM = "Sweep Random@!;;!";


/*
 * Lights all LEDs up in one random color. Then switches them
 * to the next random color.
 */
uint16_t mode_random_color(void) {
  uint32_t cycleTime = 200 + (255 - SEGMENT.speed)*50;
  uint32_t it = strip.now / cycleTime;
  uint32_t rem = strip.now % cycleTime;
  unsigned fadedur = (cycleTime * SEGMENT.intensity) >> 8;

  uint32_t fade = 255;
  if (fadedur) {
    fade = (rem * 255) / fadedur;
    if (fade > 255) fade = 255;
  }

  if (SEGENV.call == 0) {
    SEGENV.aux0 = hw_random8();
    SEGENV.step = 2;
  }
  if (it != SEGENV.step) //new color
  {
    SEGENV.aux1 = SEGENV.aux0;
    SEGENV.aux0 = get_random_wheel_index(SEGENV.aux0); //aux0 will store our random color wheel index
    SEGENV.step = it;
  }

  SEGMENT.fill(color_blend(SEGMENT.color_wheel(SEGENV.aux1), SEGMENT.color_wheel(SEGENV.aux0), uint8_t(fade)));
  return FRAMETIME;
}
static const char _data_FX_MODE_RANDOM_COLOR[] PROGMEM = "Random Colors@!,Fade time;;!;01";


/*
 * Lights every LED in a random color. Changes all LED at the same time
 * to new random colors.
 */
uint16_t mode_dynamic(void) {
  if (!SEGENV.allocateData(SEGLEN)) return mode_static(); //allocation failed

  if(SEGENV.call == 0) {
    //SEGMENT.fill(BLACK);
    for (unsigned i = 0; i < SEGLEN; i++) SEGENV.data[i] = hw_random8();
  }

  uint32_t cycleTime = 50 + (255 - SEGMENT.speed)*15;
  uint32_t it = strip.now / cycleTime;
  if (it != SEGENV.step && SEGMENT.speed != 0) //new color
  {
    for (unsigned i = 0; i < SEGLEN; i++) {
      if (hw_random8() <= SEGMENT.intensity) SEGENV.data[i] = hw_random8(); // random color index
    }
    SEGENV.step = it;
  }

  if (SEGMENT.check1) {
    for (unsigned i = 0; i < SEGLEN; i++) {
      SEGMENT.blendPixelColor(i, SEGMENT.color_wheel(SEGENV.data[i]), 16);
    }
  } else {
    for (unsigned i = 0; i < SEGLEN; i++) {
      SEGMENT.setPixelColor(i, SEGMENT.color_wheel(SEGENV.data[i]));
    }
  }
  return FRAMETIME;
}
static const char _data_FX_MODE_DYNAMIC[] PROGMEM = "Dynamic@!,!,,,,Smooth;;!";


/*
 * effect "Dynamic" with smooth color-fading
 */
uint16_t mode_dynamic_smooth(void) {
  bool old = SEGMENT.check1;
  SEGMENT.check1 = true;
  mode_dynamic();
  SEGMENT.check1 = old;
  return FRAMETIME;
 }
static const char _data_FX_MODE_DYNAMIC_SMOOTH[] PROGMEM = "Dynamic Smooth@!,!;;!";


/*
 * Does the "standby-breathing" of well known i-Devices.
 */
uint16_t mode_breath(void) {
  unsigned var = 0;
  unsigned counter = (strip.now * ((SEGMENT.speed >> 3) +10)) & 0xFFFFU;
  counter = (counter >> 2) + (counter >> 4); //0-16384 + 0-2048
  if (counter < 16384) {
    if (counter > 8192) counter = 8192 - (counter - 8192);
    var = sin16_t(counter) / 103; //close to parabolic in range 0-8192, max val. 23170
  }

  uint8_t lum = 30 + var;
  for (unsigned i = 0; i < SEGLEN; i++) {
    SEGMENT.setPixelColor(i, color_blend(SEGCOLOR(1), SEGMENT.color_from_palette(i, true, PALETTE_SOLID_WRAP, 0), lum));
  }

  return FRAMETIME;
}
static const char _data_FX_MODE_BREATH[] PROGMEM = "Breathe@!;!,!;!;01";


/*
 * Fades the LEDs between two colors
 */
uint16_t mode_fade(void) {
  unsigned counter = (strip.now * ((SEGMENT.speed >> 3) +10));
  uint8_t lum = triwave16(counter) >> 8;

  for (unsigned i = 0; i < SEGLEN; i++) {
    SEGMENT.setPixelColor(i, color_blend(SEGCOLOR(1), SEGMENT.color_from_palette(i, true, PALETTE_SOLID_WRAP, 0), lum));
  }

  return FRAMETIME;
}
static const char _data_FX_MODE_FADE[] PROGMEM = "Fade@!;!,!;!;01";


/*
 * Scan mode parent function
 */
uint16_t scan(bool dual) {
  if (SEGLEN == 1) return mode_static();
  uint32_t cycleTime = 750 + (255 - SEGMENT.speed)*150;
  uint32_t perc = strip.now % cycleTime;
  int prog = (perc * 65535) / cycleTime;
  int size = 1 + ((SEGMENT.intensity * SEGLEN) >> 9);
  int ledIndex = (prog * ((SEGLEN *2) - size *2)) >> 16;

  if (!SEGMENT.check2) SEGMENT.fill(SEGCOLOR(1));

  int led_offset = ledIndex - (SEGLEN - size);
  led_offset = abs(led_offset);

  if (dual) {
    for (int j = led_offset; j < led_offset + size; j++) {
      unsigned i2 = SEGLEN -1 -j;
      SEGMENT.setPixelColor(i2, SEGMENT.color_from_palette(i2, true, PALETTE_SOLID_WRAP, (SEGCOLOR(2))? 2:0));
    }
  }

  for (int j = led_offset; j < led_offset + size; j++) {
    SEGMENT.setPixelColor(j, SEGMENT.color_from_palette(j, true, PALETTE_SOLID_WRAP, 0));
  }

  return FRAMETIME;
}


/*
 * Runs a single pixel back and forth.
 */
uint16_t mode_scan(void) {
  return scan(false);
}
static const char _data_FX_MODE_SCAN[] PROGMEM = "Scan@!,# of dots,,,,,Overlay;!,!,!;!";


/*
 * Runs two pixel back and forth in opposite directions.
 */
uint16_t mode_dual_scan(void) {
  return scan(true);
}
static const char _data_FX_MODE_DUAL_SCAN[] PROGMEM = "Scan Dual@!,# of dots,,,,,Overlay;!,!,!;!";


/*
 * Cycles all LEDs at once through a rainbow.
 */
uint16_t mode_rainbow(void) {
  unsigned counter = (strip.now * ((SEGMENT.speed >> 2) +2)) & 0xFFFF;
  counter = counter >> 8;

  if (SEGMENT.intensity < 128){
    SEGMENT.fill(color_blend(SEGMENT.color_wheel(counter),WHITE,uint8_t(128-SEGMENT.intensity)));
  } else {
    SEGMENT.fill(SEGMENT.color_wheel(counter));
  }

  return FRAMETIME;
}
static const char _data_FX_MODE_RAINBOW[] PROGMEM = "Colorloop@!,Saturation;;!;01";


/*
 * Cycles a rainbow over the entire string of LEDs.
 */
uint16_t mode_rainbow_cycle(void) {
  unsigned counter = (strip.now * ((SEGMENT.speed >> 2) +2)) & 0xFFFF;
  counter = counter >> 8;

  for (unsigned i = 0; i < SEGLEN; i++) {
    //intensity/29 = 0 (1/16) 1 (1/8) 2 (1/4) 3 (1/2) 4 (1) 5 (2) 6 (4) 7 (8) 8 (16)
    uint8_t index = (i * (16 << (SEGMENT.intensity /29)) / SEGLEN) + counter;
    SEGMENT.setPixelColor(i, SEGMENT.color_wheel(index));
  }

  return FRAMETIME;
}
static const char _data_FX_MODE_RAINBOW_CYCLE[] PROGMEM = "Rainbow@!,Size;;!";


/*
 * Alternating pixels running function.
 */
static uint16_t running(uint32_t color1, uint32_t color2, bool theatre = false) {
  int width = (theatre ? 3 : 1) + (SEGMENT.intensity >> 4);  // window
  uint32_t cycleTime = 50 + (255 - SEGMENT.speed);
  uint32_t it = strip.now / cycleTime;
  bool usePalette = color1 == SEGCOLOR(0);

  for (unsigned i = 0; i < SEGLEN; i++) {
    uint32_t col = color2;
    if (usePalette) color1 = SEGMENT.color_from_palette(i, true, PALETTE_SOLID_WRAP, 0);
    if (theatre) {
      if ((i % width) == SEGENV.aux0) col = color1;
    } else {
      int pos = (i % (width<<1));
      if ((pos < SEGENV.aux0-width) || ((pos >= SEGENV.aux0) && (pos < SEGENV.aux0+width))) col = color1;
    }
    SEGMENT.setPixelColor(i,col);
  }

  if (it != SEGENV.step) {
    SEGENV.aux0 = (SEGENV.aux0 +1) % (theatre ? width : (width<<1));
    SEGENV.step = it;
  }
  return FRAMETIME;
}


/*
 * Theatre-style crawling lights.
 * Inspired by the Adafruit examples.
 */
uint16_t mode_theater_chase(void) {
  return running(SEGCOLOR(0), SEGCOLOR(1), true);
}
static const char _data_FX_MODE_THEATER_CHASE[] PROGMEM = "Theater@!,Gap size;!,!;!";


/*
 * Theatre-style crawling lights with rainbow effect.
 * Inspired by the Adafruit examples.
 */
uint16_t mode_theater_chase_rainbow(void) {
  return running(SEGMENT.color_wheel(SEGENV.step), SEGCOLOR(1), true);
}
static const char _data_FX_MODE_THEATER_CHASE_RAINBOW[] PROGMEM = "Theater Rainbow@!,Gap size;,!;!";


/*
 * Running lights effect with smooth sine transition base.
 */
static uint16_t running_base(bool saw, bool dual=false) {
  unsigned x_scale = SEGMENT.intensity >> 2;
  uint32_t counter = (strip.now * SEGMENT.speed) >> 9;

  for (unsigned i = 0; i < SEGLEN; i++) {
    unsigned a = i*x_scale - counter;
    if (saw) {
      a &= 0xFF;
      if (a < 16)
      {
        a = 192 + a*8;
      } else {
        a = map(a,16,255,64,192);
      }
      a = 255 - a;
    }
    uint8_t s = dual ? sin_gap(a) : sin8_t(a);
    uint32_t ca = color_blend(SEGCOLOR(1), SEGMENT.color_from_palette(i, true, PALETTE_SOLID_WRAP, 0), s);
    if (dual) {
      unsigned b = (SEGLEN-1-i)*x_scale - counter;
      uint8_t t = sin_gap(b);
      uint32_t cb = color_blend(SEGCOLOR(1), SEGMENT.color_from_palette(i, true, PALETTE_SOLID_WRAP, 2), t);
      ca = color_blend(ca, cb, uint8_t(127));
    }
    SEGMENT.setPixelColor(i, ca);
  }

  return FRAMETIME;
}


/*
 * Running lights in opposite directions.
 * Idea: Make the gap width controllable with a third slider in the future
 */
uint16_t mode_running_dual(void) {
  return running_base(false, true);
}
static const char _data_FX_MODE_RUNNING_DUAL[] PROGMEM = "Running Dual@!,Wave width;L,!,R;!";


/*
 * Running lights effect with smooth sine transition.
 */
uint16_t mode_running_lights(void) {
  return running_base(false);
}
static const char _data_FX_MODE_RUNNING_LIGHTS[] PROGMEM = "Running@!,Wave width;!,!;!";


/*
 * Running lights effect with sawtooth transition.
 */
uint16_t mode_saw(void) {
  return running_base(true);
}
static const char _data_FX_MODE_SAW[] PROGMEM = "Saw@!,Width;!,!;!";


/*
 * Blink several LEDs in random colors on, reset, repeat.
 * Inspired by www.tweaking4all.com/hardware/arduino/adruino-led-strip-effects/
 */
uint16_t mode_twinkle(void) {
  SEGMENT.fade_out(224);

  uint32_t cycleTime = 20 + (255 - SEGMENT.speed)*5;
  uint32_t it = strip.now / cycleTime;
  if (it != SEGENV.step)
  {
    unsigned maxOn = map(SEGMENT.intensity, 0, 255, 1, SEGLEN); // make sure at least one LED is on
    if (SEGENV.aux0 >= maxOn)
    {
      SEGENV.aux0 = 0;
      SEGENV.aux1 = hw_random(); //new seed for our PRNG
    }
    SEGENV.aux0++;
    SEGENV.step = it;
  }

  unsigned PRNG16 = SEGENV.aux1;

  for (unsigned i = 0; i < SEGENV.aux0; i++)
  {
    PRNG16 = (uint16_t)(PRNG16 * 2053) + 13849; // next 'random' number
    uint32_t p = (uint32_t)SEGLEN * (uint32_t)PRNG16;
    unsigned j = p >> 16;
    SEGMENT.setPixelColor(j, SEGMENT.color_from_palette(j, true, PALETTE_SOLID_WRAP, 0));
  }

  return FRAMETIME;
}
static const char _data_FX_MODE_TWINKLE[] PROGMEM = "Twinkle@!,!;!,!;!;;m12=0"; //pixels


/*
 * Dissolve function
 */
uint16_t dissolve(uint32_t color) {
  unsigned dataSize = (SEGLEN+7) >> 3; //1 bit per LED
  if (!SEGENV.allocateData(dataSize)) return mode_static(); //allocation failed

  if (SEGENV.call == 0) {
    memset(SEGMENT.data, 0xFF, dataSize); // start by fading pixels up
    SEGENV.aux0 = 1;
  }

  for (unsigned j = 0; j <= SEGLEN / 15; j++) {
    if (hw_random8() <= SEGMENT.intensity) {
      for (size_t times = 0; times < 10; times++) { //attempt to spawn a new pixel 10 times
        unsigned i = hw_random16(SEGLEN);
        unsigned index = i >> 3;
        unsigned bitNum = i & 0x07;
        bool fadeUp = bitRead(SEGENV.data[index], bitNum);
        if (SEGENV.aux0) { //dissolve to primary/palette
          if (fadeUp) {
            if (color == SEGCOLOR(0)) {
              SEGMENT.setPixelColor(i, SEGMENT.color_from_palette(i, true, PALETTE_SOLID_WRAP, 0));
            } else {
              SEGMENT.setPixelColor(i, color);
            }
            bitWrite(SEGENV.data[index], bitNum, false);
            break; //only spawn 1 new pixel per frame per 50 LEDs
          }
        } else { //dissolve to secondary
          if (!fadeUp) {
            SEGMENT.setPixelColor(i, SEGCOLOR(1)); break;
            bitWrite(SEGENV.data[index], bitNum, true);
          }
        }
      }
    }
  }

  if (SEGENV.step > (255 - SEGMENT.speed) + 15U) {
    SEGENV.aux0 = !SEGENV.aux0;
    SEGENV.step = 0;
    memset(SEGMENT.data, (SEGENV.aux0 ? 0xFF : 0), dataSize); // switch fading
  } else {
    SEGENV.step++;
  }

  return FRAMETIME;
}


/*
 * Blink several LEDs on and then off
 */
uint16_t mode_dissolve(void) {
  return dissolve(SEGMENT.check1 ? SEGMENT.color_wheel(hw_random8()) : SEGCOLOR(0));
}
static const char _data_FX_MODE_DISSOLVE[] PROGMEM = "Dissolve@Repeat speed,Dissolve speed,,,,Random;!,!;!";


/*
 * Blink several LEDs on and then off in random colors
 */
uint16_t mode_dissolve_random(void) {
  return dissolve(SEGMENT.color_wheel(hw_random8()));
}
static const char _data_FX_MODE_DISSOLVE_RANDOM[] PROGMEM = "Dissolve Rnd@Repeat speed,Dissolve speed;,!;!";


/*
 * Blinks one LED at a time.
 * Inspired by www.tweaking4all.com/hardware/arduino/adruino-led-strip-effects/
 */
uint16_t mode_sparkle(void) {
  if (!SEGMENT.check2) for(unsigned i = 0; i < SEGLEN; i++) {
    SEGMENT.setPixelColor(i, SEGMENT.color_from_palette(i, true, PALETTE_SOLID_WRAP, 1));
  }
  uint32_t cycleTime = 10 + (255 - SEGMENT.speed)*2;
  uint32_t it = strip.now / cycleTime;
  if (it != SEGENV.step)
  {
    SEGENV.aux0 = hw_random16(SEGLEN); // aux0 stores the random led index
    SEGENV.step = it;
  }

  SEGMENT.setPixelColor(SEGENV.aux0, SEGCOLOR(0));
  return FRAMETIME;
}
static const char _data_FX_MODE_SPARKLE[] PROGMEM = "Sparkle@!,,,,,,Overlay;!,!;!;;m12=0";


/*
 * Lights all LEDs in the color. Flashes single col 1 pixels randomly. (List name: Sparkle Dark)
 * Inspired by www.tweaking4all.com/hardware/arduino/adruino-led-strip-effects/
 */
uint16_t mode_flash_sparkle(void) {
  if (!SEGMENT.check2) for (unsigned i = 0; i < SEGLEN; i++) {
    SEGMENT.setPixelColor(i, SEGMENT.color_from_palette(i, true, PALETTE_SOLID_WRAP, 0));
  }

  if (strip.now - SEGENV.aux0 > SEGENV.step) {
    if(hw_random8((255-SEGMENT.intensity) >> 4) == 0) {
      SEGMENT.setPixelColor(hw_random16(SEGLEN), SEGCOLOR(1)); //flash
    }
    SEGENV.step = strip.now;
    SEGENV.aux0 = 255-SEGMENT.speed;
  }
  return FRAMETIME;
}
static const char _data_FX_MODE_FLASH_SPARKLE[] PROGMEM = "Sparkle Dark@!,!,,,,,Overlay;Bg,Fx;!;;m12=0";


/*
 * Like flash sparkle. With more flash.
 * Inspired by www.tweaking4all.com/hardware/arduino/adruino-led-strip-effects/
 */
uint16_t mode_hyper_sparkle(void) {
  if (!SEGMENT.check2) for (unsigned i = 0; i < SEGLEN; i++) {
    SEGMENT.setPixelColor(i, SEGMENT.color_from_palette(i, true, PALETTE_SOLID_WRAP, 0));
  }

  if (strip.now - SEGENV.aux0 > SEGENV.step) {
    if (hw_random8((255-SEGMENT.intensity) >> 4) == 0) {
      int len = max(1, (int)SEGLEN/3);
      for (int i = 0; i < len; i++) {
        SEGMENT.setPixelColor(hw_random16(SEGLEN), SEGCOLOR(1));
      }
    }
    SEGENV.step = strip.now;
    SEGENV.aux0 = 255-SEGMENT.speed;
  }
  return FRAMETIME;
}
static const char _data_FX_MODE_HYPER_SPARKLE[] PROGMEM = "Sparkle+@!,!,,,,,Overlay;Bg,Fx;!;;m12=0";


/*
 * Strobe effect with different strobe count and pause, controlled by speed.
 */
uint16_t mode_multi_strobe(void) {
  for (unsigned i = 0; i < SEGLEN; i++) {
    SEGMENT.setPixelColor(i, SEGMENT.color_from_palette(i, true, PALETTE_SOLID_WRAP, 1));
  }

  SEGENV.aux0 = 50 + 20*(uint16_t)(255-SEGMENT.speed);
  unsigned count = 2 * ((SEGMENT.intensity / 10) + 1);
  if(SEGENV.aux1 < count) {
    if((SEGENV.aux1 & 1) == 0) {
      SEGMENT.fill(SEGCOLOR(0));
      SEGENV.aux0 = 15;
    } else {
      SEGENV.aux0 = 50;
    }
  }

  if (strip.now - SEGENV.aux0 > SEGENV.step) {
    SEGENV.aux1++;
    if (SEGENV.aux1 > count) SEGENV.aux1 = 0;
    SEGENV.step = strip.now;
  }

  return FRAMETIME;
}
static const char _data_FX_MODE_MULTI_STROBE[] PROGMEM = "Strobe Mega@!,!;!,!;!;01";


/*
 * Android loading circle
 */
uint16_t mode_android(void) {

  for (unsigned i = 0; i < SEGLEN; i++) {
    SEGMENT.setPixelColor(i, SEGMENT.color_from_palette(i, true, PALETTE_SOLID_WRAP, 1));
  }

  if (SEGENV.aux1 > (SEGMENT.intensity*SEGLEN)/255)
  {
    SEGENV.aux0 = 1;
  } else
  {
    if (SEGENV.aux1 < 2) SEGENV.aux0 = 0;
  }

  unsigned a = SEGENV.step & 0xFFFFU;

  if (SEGENV.aux0 == 0)
  {
    if (SEGENV.call %3 == 1) {a++;}
    else {SEGENV.aux1++;}
  } else
  {
    a++;
    if (SEGENV.call %3 != 1) SEGENV.aux1--;
  }

  if (a >= SEGLEN) a = 0;

  if (a + SEGENV.aux1 < SEGLEN)
  {
    for (unsigned i = a; i < a+SEGENV.aux1; i++) {
      SEGMENT.setPixelColor(i, SEGCOLOR(0));
    }
  } else
  {
    for (unsigned i = a; i < SEGLEN; i++) {
      SEGMENT.setPixelColor(i, SEGCOLOR(0));
    }
    for (unsigned i = 0; i < SEGENV.aux1 - (SEGLEN -a); i++) {
      SEGMENT.setPixelColor(i, SEGCOLOR(0));
    }
  }
  SEGENV.step = a;

  return 3 + ((8 * (uint32_t)(255 - SEGMENT.speed)) / SEGLEN);
}
static const char _data_FX_MODE_ANDROID[] PROGMEM = "Android@!,Width;!,!;!;;m12=1"; //vertical


/*
 * color chase function.
 * color1 = background color
 * color2 and color3 = colors of two adjacent leds
 */
static uint16_t chase(uint32_t color1, uint32_t color2, uint32_t color3, bool do_palette) {
  uint16_t counter = strip.now * ((SEGMENT.speed >> 2) + 1);
  uint16_t a = (counter * SEGLEN) >> 16;

  bool chase_random = (SEGMENT.mode == FX_MODE_CHASE_RANDOM);
  if (chase_random) {
    if (a < SEGENV.step) //we hit the start again, choose new color for Chase random
    {
      SEGENV.aux1 = SEGENV.aux0; //store previous random color
      SEGENV.aux0 = get_random_wheel_index(SEGENV.aux0);
    }
    color1 = SEGMENT.color_wheel(SEGENV.aux0);
  }
  SEGENV.step = a;

  // Use intensity setting to vary chase up to 1/2 string length
  unsigned size = 1 + ((SEGMENT.intensity * SEGLEN) >> 10);

  uint16_t b = a + size; //"trail" of chase, filled with color1
  if (b > SEGLEN) b -= SEGLEN;
  uint16_t c = b + size;
  if (c > SEGLEN) c -= SEGLEN;

  //background
  if (do_palette)
  {
    for (unsigned i = 0; i < SEGLEN; i++) {
      SEGMENT.setPixelColor(i, SEGMENT.color_from_palette(i, true, PALETTE_SOLID_WRAP, 1));
    }
  } else SEGMENT.fill(color1);

  //if random, fill old background between a and end
  if (chase_random)
  {
    color1 = SEGMENT.color_wheel(SEGENV.aux1);
    for (unsigned i = a; i < SEGLEN; i++)
      SEGMENT.setPixelColor(i, color1);
  }

  //fill between points a and b with color2
  if (a < b)
  {
    for (unsigned i = a; i < b; i++)
      SEGMENT.setPixelColor(i, color2);
  } else {
    for (unsigned i = a; i < SEGLEN; i++) //fill until end
      SEGMENT.setPixelColor(i, color2);
    for (unsigned i = 0; i < b; i++) //fill from start until b
      SEGMENT.setPixelColor(i, color2);
  }

  //fill between points b and c with color2
  if (b < c)
  {
    for (unsigned i = b; i < c; i++)
      SEGMENT.setPixelColor(i, color3);
  } else {
    for (unsigned i = b; i < SEGLEN; i++) //fill until end
      SEGMENT.setPixelColor(i, color3);
    for (unsigned i = 0; i < c; i++) //fill from start until c
      SEGMENT.setPixelColor(i, color3);
  }

  return FRAMETIME;
}


/*
 * Bicolor chase, more primary color.
 */
uint16_t mode_chase_color(void) {
  return chase(SEGCOLOR(1), (SEGCOLOR(2)) ? SEGCOLOR(2) : SEGCOLOR(0), SEGCOLOR(0), true);
}
static const char _data_FX_MODE_CHASE_COLOR[] PROGMEM = "Chase@!,Width;!,!,!;!";


/*
 * Primary running followed by random color.
 */
uint16_t mode_chase_random(void) {
  return chase(SEGCOLOR(1), (SEGCOLOR(2)) ? SEGCOLOR(2) : SEGCOLOR(0), SEGCOLOR(0), false);
}
static const char _data_FX_MODE_CHASE_RANDOM[] PROGMEM = "Chase Random@!,Width;!,,!;!";


/*
 * Primary, secondary running on rainbow.
 */
uint16_t mode_chase_rainbow(void) {
  unsigned color_sep = 256 / SEGLEN;
  if (color_sep == 0) color_sep = 1;                                           // correction for segments longer than 256 LEDs
  unsigned color_index = SEGENV.call & 0xFF;
  uint32_t color = SEGMENT.color_wheel(((SEGENV.step * color_sep) + color_index) & 0xFF);

  return chase(color, SEGCOLOR(0), SEGCOLOR(1), false);
}
static const char _data_FX_MODE_CHASE_RAINBOW[] PROGMEM = "Chase Rainbow@!,Width;!,!;!";


/*
 * Primary running on rainbow.
 */
uint16_t mode_chase_rainbow_white(void) {
  uint16_t n = SEGENV.step;
  uint16_t m = (SEGENV.step + 1) % SEGLEN;
  uint32_t color2 = SEGMENT.color_wheel(((n * 256 / SEGLEN) + (SEGENV.call & 0xFF)) & 0xFF);
  uint32_t color3 = SEGMENT.color_wheel(((m * 256 / SEGLEN) + (SEGENV.call & 0xFF)) & 0xFF);

  return chase(SEGCOLOR(0), color2, color3, false);
}
static const char _data_FX_MODE_CHASE_RAINBOW_WHITE[] PROGMEM = "Rainbow Runner@!,Size;Bg;!";


/*
 * Red - Amber - Green - Blue lights running
 */
uint16_t mode_colorful(void) {
  unsigned numColors = 4; //3, 4, or 5
  uint32_t cols[9]{0x00FF0000,0x00EEBB00,0x0000EE00,0x000077CC};
  if (SEGMENT.intensity > 160 || SEGMENT.palette) { //palette or color
    if (!SEGMENT.palette) {
      numColors = 3;
      for (size_t i = 0; i < 3; i++) cols[i] = SEGCOLOR(i);
    } else {
      unsigned fac = 80;
      if (SEGMENT.palette == 52) {numColors = 5; fac = 61;} //C9 2 has 5 colors
      for (size_t i = 0; i < numColors; i++) {
        cols[i] = SEGMENT.color_from_palette(i*fac, false, true, 255);
      }
    }
  } else if (SEGMENT.intensity < 80) //pastel (easter) colors
  {
    cols[0] = 0x00FF8040;
    cols[1] = 0x00E5D241;
    cols[2] = 0x0077FF77;
    cols[3] = 0x0077F0F0;
  }
  for (size_t i = numColors; i < numColors*2 -1U; i++) cols[i] = cols[i-numColors];

  uint32_t cycleTime = 50 + (8 * (uint32_t)(255 - SEGMENT.speed));
  uint32_t it = strip.now / cycleTime;
  if (it != SEGENV.step)
  {
    if (SEGMENT.speed > 0) SEGENV.aux0++;
    if (SEGENV.aux0 >= numColors) SEGENV.aux0 = 0;
    SEGENV.step = it;
  }

  for (unsigned i = 0; i < SEGLEN; i+= numColors)
  {
    for (unsigned j = 0; j < numColors; j++) SEGMENT.setPixelColor(i + j, cols[SEGENV.aux0 + j]);
  }

  return FRAMETIME;
}
static const char _data_FX_MODE_COLORFUL[] PROGMEM = "Colorful@!,Saturation;1,2,3;!";


/*
 * Emulates a traffic light.
 */
uint16_t mode_traffic_light(void) {
  if (SEGLEN == 1) return mode_static();
  for (unsigned i=0; i < SEGLEN; i++)
    SEGMENT.setPixelColor(i, SEGMENT.color_from_palette(i, true, PALETTE_SOLID_WRAP, 1));
  uint32_t mdelay = 500;
  for (unsigned i = 0; i < SEGLEN-2 ; i+=3)
  {
    switch (SEGENV.aux0)
    {
      case 0: SEGMENT.setPixelColor(i, 0x00FF0000); mdelay = 150 + (100 * (uint32_t)(255 - SEGMENT.speed));break;
      case 1: SEGMENT.setPixelColor(i, 0x00FF0000); mdelay = 150 + (20 * (uint32_t)(255 - SEGMENT.speed)); SEGMENT.setPixelColor(i+1, 0x00EECC00); break;
      case 2: SEGMENT.setPixelColor(i+2, 0x0000FF00); mdelay = 150 + (100 * (uint32_t)(255 - SEGMENT.speed));break;
      case 3: SEGMENT.setPixelColor(i+1, 0x00EECC00); mdelay = 150 + (20 * (uint32_t)(255 - SEGMENT.speed));break;
    }
  }

  if (strip.now - SEGENV.step > mdelay)
  {
    SEGENV.aux0++;
    if (SEGENV.aux0 == 1 && SEGMENT.intensity > 140) SEGENV.aux0 = 2; //skip Red + Amber, to get US-style sequence
    if (SEGENV.aux0 > 3) SEGENV.aux0 = 0;
    SEGENV.step = strip.now;
  }

  return FRAMETIME;
}
static const char _data_FX_MODE_TRAFFIC_LIGHT[] PROGMEM = "Traffic Light@!,US style;,!;!";


/*
 * Sec flashes running on prim.
 */
#define FLASH_COUNT 4
uint16_t mode_chase_flash(void) {
  if (SEGLEN == 1) return mode_static();
  unsigned flash_step = SEGENV.call % ((FLASH_COUNT * 2) + 1);

  for (unsigned i = 0; i < SEGLEN; i++) {
    SEGMENT.setPixelColor(i, SEGMENT.color_from_palette(i, true, PALETTE_SOLID_WRAP, 0));
  }

  unsigned delay = 10 + ((30 * (uint16_t)(255 - SEGMENT.speed)) / SEGLEN);
  if(flash_step < (FLASH_COUNT * 2)) {
    if(flash_step % 2 == 0) {
      unsigned n = SEGENV.step;
      unsigned m = (SEGENV.step + 1) % SEGLEN;
      SEGMENT.setPixelColor( n, SEGCOLOR(1));
      SEGMENT.setPixelColor( m, SEGCOLOR(1));
      delay = 20;
    } else {
      delay = 30;
    }
  } else {
    SEGENV.step = (SEGENV.step + 1) % SEGLEN;
  }
  return delay;
}
static const char _data_FX_MODE_CHASE_FLASH[] PROGMEM = "Chase Flash@!;Bg,Fx;!";


/*
 * Prim flashes running, followed by random color.
 */
uint16_t mode_chase_flash_random(void) {
  if (SEGLEN == 1) return mode_static();
  unsigned flash_step = SEGENV.call % ((FLASH_COUNT * 2) + 1);

  for (int i = 0; i < SEGENV.aux1; i++) {
    SEGMENT.setPixelColor(i, SEGMENT.color_wheel(SEGENV.aux0));
  }

  unsigned delay = 1 + ((10 * (uint16_t)(255 - SEGMENT.speed)) / SEGLEN);
  if(flash_step < (FLASH_COUNT * 2)) {
    unsigned n = SEGENV.aux1;
    unsigned m = (SEGENV.aux1 + 1) % SEGLEN;
    if(flash_step % 2 == 0) {
      SEGMENT.setPixelColor( n, SEGCOLOR(0));
      SEGMENT.setPixelColor( m, SEGCOLOR(0));
      delay = 20;
    } else {
      SEGMENT.setPixelColor( n, SEGMENT.color_wheel(SEGENV.aux0));
      SEGMENT.setPixelColor( m, SEGCOLOR(1));
      delay = 30;
    }
  } else {
    SEGENV.aux1 = (SEGENV.aux1 + 1) % SEGLEN;

    if (SEGENV.aux1 == 0) {
      SEGENV.aux0 = get_random_wheel_index(SEGENV.aux0);
    }
  }
  return delay;
}
static const char _data_FX_MODE_CHASE_FLASH_RANDOM[] PROGMEM = "Chase Flash Rnd@!;!,!;!";


/*
 * Alternating color/sec pixels running.
 */
uint16_t mode_running_color(void) {
  return running(SEGCOLOR(0), SEGCOLOR(1));
}
static const char _data_FX_MODE_RUNNING_COLOR[] PROGMEM = "Chase 2@!,Width;!,!;!";


/*
 * Random colored pixels running. ("Stream")
 */
uint16_t mode_running_random(void) {
  uint32_t cycleTime = 25 + (3 * (uint32_t)(255 - SEGMENT.speed));
  uint32_t it = strip.now / cycleTime;
  if (SEGENV.call == 0) SEGENV.aux0 = hw_random(); // random seed for PRNG on start

  unsigned zoneSize = ((255-SEGMENT.intensity) >> 4) +1;
  uint16_t PRNG16 = SEGENV.aux0;

  unsigned z = it % zoneSize;
  bool nzone = (!z && it != SEGENV.aux1);
  for (unsigned i=SEGLEN-1; i > 0; i--) {
    if (nzone || z >= zoneSize) {
      unsigned lastrand = PRNG16 >> 8;
      int16_t diff = 0;
      while (abs(diff) < 42) { // make sure the difference between adjacent colors is big enough
        PRNG16 = (uint16_t)(PRNG16 * 2053) + 13849; // next zone, next 'random' number
        diff = (PRNG16 >> 8) - lastrand;
      }
      if (nzone) {
        SEGENV.aux0 = PRNG16; // save next starting seed
        nzone = false;
      }
      z = 0;
    }
    SEGMENT.setPixelColor(i, SEGMENT.color_wheel(PRNG16 >> 8));
    z++;
  }

  SEGENV.aux1 = it;
  return FRAMETIME;
}
static const char _data_FX_MODE_RUNNING_RANDOM[] PROGMEM = "Stream@!,Zone size;;!";


/*
 * K.I.T.T.
 */
uint16_t mode_larson_scanner(void) {
  if (SEGLEN == 1) return mode_static();

  const unsigned speed  = FRAMETIME * map(SEGMENT.speed, 0, 255, 96, 2); // map into useful range
  const unsigned pixels = SEGLEN / speed; // how many pixels to advance per frame

  SEGMENT.fade_out(255-SEGMENT.intensity);

  if (SEGENV.step > strip.now) return FRAMETIME;  // we have a pause

  unsigned index = SEGENV.aux1 + pixels;
  // are we slow enough to use frames per pixel?
  if (pixels == 0) {
    const unsigned frames = speed / SEGLEN; // how many frames per 1 pixel
    if (SEGENV.step++ < frames) return FRAMETIME;
    SEGENV.step = 0;
    index++;
  }

  if (index > SEGLEN) {

    SEGENV.aux0 = !SEGENV.aux0; // change direction
    SEGENV.aux1 = 0;            // reset position
    // set delay
    if (SEGENV.aux0 || SEGMENT.check2) SEGENV.step = strip.now + SEGMENT.custom1 * 25; // multiply by 25ms
    else SEGENV.step = 0;

  } else {

    // paint as many pixels as needed
    for (unsigned i = SEGENV.aux1; i < index; i++) {
      unsigned j = (SEGENV.aux0) ? i : SEGLEN - 1 - i;
      uint32_t c = SEGMENT.color_from_palette(j, true, PALETTE_SOLID_WRAP, 0);
      SEGMENT.setPixelColor(j, c);
      if (SEGMENT.check1) {
        SEGMENT.setPixelColor(SEGLEN - 1 - j, SEGCOLOR(2) ? SEGCOLOR(2) : c);
      }
    }
    SEGENV.aux1 = index;
  }
  return FRAMETIME;
}
static const char _data_FX_MODE_LARSON_SCANNER[] PROGMEM = "Scanner@!,Trail,Delay,,,Dual,Bi-delay;!,!,!;!;;m12=0,c1=0";

/*
 * Creates two Larson scanners moving in opposite directions
 * Custom mode by Keith Lord: https://github.com/kitesurfer1404/WS2812FX/blob/master/src/custom/DualLarson.h
 */
uint16_t mode_dual_larson_scanner(void){
  SEGMENT.check1 = true;
  return mode_larson_scanner();
}
static const char _data_FX_MODE_DUAL_LARSON_SCANNER[] PROGMEM = "Scanner Dual@!,Trail,Delay,,,Dual,Bi-delay;!,!,!;!;;m12=0,c1=0";


/*
 * Firing comets from one end. "Lighthouse"
 */
uint16_t mode_comet(void) {
  if (SEGLEN == 1) return mode_static();
  unsigned counter = (strip.now * ((SEGMENT.speed >>2) +1)) & 0xFFFF;
  unsigned index = (counter * SEGLEN) >> 16;
  if (SEGENV.call == 0) SEGENV.aux0 = index;

  SEGMENT.fade_out(SEGMENT.intensity);

  SEGMENT.setPixelColor( index, SEGMENT.color_from_palette(index, true, PALETTE_SOLID_WRAP, 0));
  if (index > SEGENV.aux0) {
    for (unsigned i = SEGENV.aux0; i < index ; i++) {
       SEGMENT.setPixelColor( i, SEGMENT.color_from_palette(i, true, PALETTE_SOLID_WRAP, 0));
    }
  } else if (index < SEGENV.aux0 && index < 10) {
    for (unsigned i = 0; i < index ; i++) {
       SEGMENT.setPixelColor( i, SEGMENT.color_from_palette(i, true, PALETTE_SOLID_WRAP, 0));
    }
  }
  SEGENV.aux0 = index++;

  return FRAMETIME;
}
static const char _data_FX_MODE_COMET[] PROGMEM = "Lighthouse@!,Fade rate;!,!;!";


/*
 * Fireworks function.
 */
uint16_t mode_fireworks() {
  if (SEGLEN == 1) return mode_static();
  const uint16_t width  = SEGMENT.is2D() ? SEG_W : SEGLEN;
  const uint16_t height = SEG_H;

  if (SEGENV.call == 0) {
    SEGENV.aux0 = UINT16_MAX;
    SEGENV.aux1 = UINT16_MAX;
  }
  SEGMENT.fade_out(128);

  uint8_t x = SEGENV.aux0%width, y = SEGENV.aux0/width; // 2D coordinates stored in upper and lower byte
  if (!SEGENV.step) {
    // fireworks mode (blur flares)
    bool valid1 = (SEGENV.aux0 < width*height);
    bool valid2 = (SEGENV.aux1 < width*height);
    uint32_t sv1 = 0, sv2 = 0;
    if (valid1) sv1 = SEGMENT.is2D() ? SEGMENT.getPixelColorXY(x, y) : SEGMENT.getPixelColor(SEGENV.aux0); // get spark color
    if (valid2) sv2 = SEGMENT.is2D() ? SEGMENT.getPixelColorXY(x, y) : SEGMENT.getPixelColor(SEGENV.aux1);
    SEGMENT.blur(16); // used in mode_rain()
    if (valid1) { if (SEGMENT.is2D()) SEGMENT.setPixelColorXY(x, y, sv1); else SEGMENT.setPixelColor(SEGENV.aux0, sv1); } // restore spark color after blur
    if (valid2) { if (SEGMENT.is2D()) SEGMENT.setPixelColorXY(x, y, sv2); else SEGMENT.setPixelColor(SEGENV.aux1, sv2); } // restore old spark color after blur
  }

  for (int i=0; i<max(1, width/20); i++) {
    if (hw_random8(129 - (SEGMENT.intensity >> 1)) == 0) {
      uint16_t index = hw_random16(width*height);
      x = index % width;
      y = index / width;
      uint32_t col = SEGMENT.color_from_palette(hw_random8(), false, false, 0);
      if (SEGMENT.is2D()) SEGMENT.setPixelColorXY(x, y, col);
      else                SEGMENT.setPixelColor(index, col);
      SEGENV.aux1 = SEGENV.aux0;  // old spark
      SEGENV.aux0 = index;        // remember where spark occurred
    }
  }
  return FRAMETIME;
}
static const char _data_FX_MODE_FIREWORKS[] PROGMEM = "Fireworks@,Frequency;!,!;!;12;ix=192,pal=11";


//Twinkling LEDs running. Inspired by https://github.com/kitesurfer1404/WS2812FX/blob/master/src/custom/Rain.h
uint16_t mode_rain() {
  if (SEGLEN == 1) return mode_static();
  const unsigned width  = SEG_W;
  const unsigned height = SEG_H;
  SEGENV.step += FRAMETIME;
  if (SEGENV.call && SEGENV.step > SPEED_FORMULA_L) {
    SEGENV.step = 1;
    if (SEGMENT.is2D()) {
      //uint32_t ctemp[width];
      //for (int i = 0; i<width; i++) ctemp[i] = SEGMENT.getPixelColorXY(i, height-1);
      SEGMENT.move(6, 1, true);  // move all pixels down
      //for (int i = 0; i<width; i++) SEGMENT.setPixelColorXY(i, 0, ctemp[i]); // wrap around
      SEGENV.aux0 = (SEGENV.aux0 % width) + (SEGENV.aux0 / width + 1) * width;
      SEGENV.aux1 = (SEGENV.aux1 % width) + (SEGENV.aux1 / width + 1) * width;
    } else {
      //shift all leds left
      uint32_t ctemp = SEGMENT.getPixelColor(0);
      for (unsigned i = 0; i < SEGLEN - 1; i++) {
        SEGMENT.setPixelColor(i, SEGMENT.getPixelColor(i+1));
      }
      SEGMENT.setPixelColor(SEGLEN -1, ctemp); // wrap around
      SEGENV.aux0++;  // increase spark index
      SEGENV.aux1++;
    }
    if (SEGENV.aux0 == 0) SEGENV.aux0 = UINT16_MAX; // reset previous spark position
    if (SEGENV.aux1 == 0) SEGENV.aux0 = UINT16_MAX; // reset previous spark position
    if (SEGENV.aux0 >= width*height) SEGENV.aux0 = 0;     // ignore
    if (SEGENV.aux1 >= width*height) SEGENV.aux1 = 0;
  }
  return mode_fireworks();
}
static const char _data_FX_MODE_RAIN[] PROGMEM = "Rain@!,Spawning rate;!,!;!;12;ix=128,pal=0";


/*
 * Fire flicker function
 */
uint16_t mode_fire_flicker(void) {
  uint32_t cycleTime = 40 + (255 - SEGMENT.speed);
  uint32_t it = strip.now / cycleTime;
  if (SEGENV.step == it) return FRAMETIME;

  byte w = (SEGCOLOR(0) >> 24);
  byte r = (SEGCOLOR(0) >> 16);
  byte g = (SEGCOLOR(0) >>  8);
  byte b = (SEGCOLOR(0)      );
  byte lum = (SEGMENT.palette == 0) ? MAX(w, MAX(r, MAX(g, b))) : 255;
  lum /= (((256-SEGMENT.intensity)/16)+1);
  for (unsigned i = 0; i < SEGLEN; i++) {
    byte flicker = hw_random8(lum);
    if (SEGMENT.palette == 0) {
      SEGMENT.setPixelColor(i, MAX(r - flicker, 0), MAX(g - flicker, 0), MAX(b - flicker, 0), MAX(w - flicker, 0));
    } else {
      SEGMENT.setPixelColor(i, SEGMENT.color_from_palette(i, true, PALETTE_SOLID_WRAP, 0, 255 - flicker));
    }
  }

  SEGENV.step = it;
  return FRAMETIME;
}
static const char _data_FX_MODE_FIRE_FLICKER[] PROGMEM = "Fire Flicker@!,!;!;!;01";


/*
 * Gradient run base function
 */
uint16_t gradient_base(bool loading) {
  if (SEGLEN == 1) return mode_static();
  uint16_t counter = strip.now * ((SEGMENT.speed >> 2) + 1);
  uint16_t pp = (counter * SEGLEN) >> 16;
  if (SEGENV.call == 0) pp = 0;
  int val; //0 = sec 1 = pri
  int brd = 1 + loading ? SEGMENT.intensity/2 : SEGMENT.intensity/4;
  //if (brd < 1) brd = 1;
  int p1 = pp-SEGLEN;
  int p2 = pp+SEGLEN;

  for (int i = 0; i < (int)SEGLEN; i++) {
    if (loading) {
      val = abs(((i>pp) ? p2:pp) - i);
    } else {
      val = min(abs(pp-i),min(abs(p1-i),abs(p2-i)));
    }
    val = (brd > val) ? (val * 255) / brd : 255;
    SEGMENT.setPixelColor(i, color_blend(SEGCOLOR(0), SEGMENT.color_from_palette(i, true, PALETTE_SOLID_WRAP, 1), uint8_t(val)));
  }

  return FRAMETIME;
}


/*
 * Gradient run
 */
uint16_t mode_gradient(void) {
  return gradient_base(false);
}
static const char _data_FX_MODE_GRADIENT[] PROGMEM = "Gradient@!,Spread;!,!;!;;ix=16";


/*
 * Gradient run with hard transition
 */
uint16_t mode_loading(void) {
  return gradient_base(true);
}
static const char _data_FX_MODE_LOADING[] PROGMEM = "Loading@!,Fade;!,!;!;;ix=16";

/*
 * Two dots running
 */
uint16_t mode_two_dots() {
 if (SEGLEN == 1) return mode_static();
  unsigned delay = 1 + (FRAMETIME<<3) / SEGLEN;  // longer segments should change faster
  uint32_t it = strip.now / map(SEGMENT.speed, 0, 255, delay<<4, delay);
  unsigned offset = it % SEGLEN;
  unsigned width = ((SEGLEN*(SEGMENT.intensity+1))>>9); //max width is half the strip
  if (!width) width = 1;
  if (!SEGMENT.check2) SEGMENT.fill(SEGCOLOR(2));
  const uint32_t color1 = SEGCOLOR(0);
  const uint32_t color2 = (SEGCOLOR(1) == SEGCOLOR(2)) ? color1 : SEGCOLOR(1);
  for (unsigned i = 0; i < width; i++) {
    unsigned indexR = (offset + i) % SEGLEN;
    unsigned indexB = (offset + i + (SEGLEN>>1)) % SEGLEN;
    SEGMENT.setPixelColor(indexR, color1);
    SEGMENT.setPixelColor(indexB, color2);
  }
  return FRAMETIME;
}
static const char _data_FX_MODE_TWO_DOTS[] PROGMEM = "Two Dots@!,Dot size,,,,,Overlay;1,2,Bg;!";


/*
 * Fairy, inspired by https://www.youtube.com/watch?v=zeOw5MZWq24
 */
//4 bytes
typedef struct Flasher {
  uint16_t stateStart;
  uint8_t stateDur;
  bool stateOn;
} flasher;

#define FLASHERS_PER_ZONE 6
#define MAX_SHIMMER 92

uint16_t mode_fairy() {
  //set every pixel to a 'random' color from palette (using seed so it doesn't change between frames)
  uint16_t PRNG16 = 5100 + strip.getCurrSegmentId();
  for (unsigned i = 0; i < SEGLEN; i++) {
    PRNG16 = (uint16_t)(PRNG16 * 2053) + 1384; //next 'random' number
    SEGMENT.setPixelColor(i, SEGMENT.color_from_palette(PRNG16 >> 8, false, false, 0));
  }

  //amount of flasher pixels depending on intensity (0: none, 255: every LED)
  if (SEGMENT.intensity == 0) return FRAMETIME;
  unsigned flasherDistance = ((255 - SEGMENT.intensity) / 28) +1; //1-10
  unsigned numFlashers = (SEGLEN / flasherDistance) +1;

  unsigned dataSize = sizeof(flasher) * numFlashers;
  if (!SEGENV.allocateData(dataSize)) return FRAMETIME; //allocation failed
  Flasher* flashers = reinterpret_cast<Flasher*>(SEGENV.data);
  unsigned now16 = strip.now & 0xFFFF;

  //Up to 11 flashers in one brightness zone, afterwards a new zone for every 6 flashers
  unsigned zones = numFlashers/FLASHERS_PER_ZONE;
  if (!zones) zones = 1;
  unsigned flashersInZone = numFlashers/zones;
  uint8_t flasherBri[FLASHERS_PER_ZONE*2 -1];

  for (unsigned z = 0; z < zones; z++) {
    unsigned flasherBriSum = 0;
    unsigned firstFlasher = z*flashersInZone;
    if (z == zones-1) flashersInZone = numFlashers-(flashersInZone*(zones-1));

    for (unsigned f = firstFlasher; f < firstFlasher + flashersInZone; f++) {
      unsigned stateTime = uint16_t(now16 - flashers[f].stateStart);
      //random on/off time reached, switch state
      if (stateTime > flashers[f].stateDur * 10) {
        flashers[f].stateOn = !flashers[f].stateOn;
        if (flashers[f].stateOn) {
          flashers[f].stateDur = 12 + hw_random8(12 + ((255 - SEGMENT.speed) >> 2)); //*10, 250ms to 1250ms
        } else {
          flashers[f].stateDur = 20 + hw_random8(6 + ((255 - SEGMENT.speed) >> 2)); //*10, 250ms to 1250ms
        }
        //flashers[f].stateDur = 51 + hw_random8(2 + ((255 - SEGMENT.speed) >> 1));
        flashers[f].stateStart = now16;
        if (stateTime < 255) {
          flashers[f].stateStart -= 255 -stateTime; //start early to get correct bri
          flashers[f].stateDur += 26 - stateTime/10;
          stateTime = 255 - stateTime;
        } else {
          stateTime = 0;
        }
      }
      if (stateTime > 255) stateTime = 255; //for flasher brightness calculation, fades in first 255 ms of state
      //flasherBri[f - firstFlasher] = (flashers[f].stateOn) ? 255-SEGMENT.gamma8((510 - stateTime) >> 1) : SEGMENT.gamma8((510 - stateTime) >> 1);
      flasherBri[f - firstFlasher] = (flashers[f].stateOn) ? stateTime : 255 - (stateTime >> 0);
      flasherBriSum += flasherBri[f - firstFlasher];
    }
    //dim factor, to create "shimmer" as other pixels get less voltage if a lot of flashers are on
    unsigned avgFlasherBri = flasherBriSum / flashersInZone;
    unsigned globalPeakBri = 255 - ((avgFlasherBri * MAX_SHIMMER) >> 8); //183-255, suitable for 1/5th of LEDs flashers

    for (unsigned f = firstFlasher; f < firstFlasher + flashersInZone; f++) {
      uint8_t bri = (flasherBri[f - firstFlasher] * globalPeakBri) / 255;
      PRNG16 = (uint16_t)(PRNG16 * 2053) + 1384; //next 'random' number
      unsigned flasherPos = f*flasherDistance;
      SEGMENT.setPixelColor(flasherPos, color_blend(SEGCOLOR(1), SEGMENT.color_from_palette(PRNG16 >> 8, false, false, 0), bri));
      for (unsigned i = flasherPos+1; i < flasherPos+flasherDistance && i < SEGLEN; i++) {
        PRNG16 = (uint16_t)(PRNG16 * 2053) + 1384; //next 'random' number
        SEGMENT.setPixelColor(i, SEGMENT.color_from_palette(PRNG16 >> 8, false, false, 0, globalPeakBri));
      }
    }
  }
  return FRAMETIME;
}
static const char _data_FX_MODE_FAIRY[] PROGMEM = "Fairy@!,# of flashers;!,!;!";


/*
 * Fairytwinkle. Like Colortwinkle, but starting from all lit and not relying on strip.getPixelColor
 * Warning: Uses 4 bytes of segment data per pixel
 */
uint16_t mode_fairytwinkle() {
  unsigned dataSize = sizeof(flasher) * SEGLEN;
  if (!SEGENV.allocateData(dataSize)) return mode_static(); //allocation failed
  Flasher* flashers = reinterpret_cast<Flasher*>(SEGENV.data);
  unsigned now16 = strip.now & 0xFFFF;
  uint16_t PRNG16 = 5100 + strip.getCurrSegmentId();

  unsigned riseFallTime = 400 + (255-SEGMENT.speed)*3;
  unsigned maxDur = riseFallTime/100 + ((255 - SEGMENT.intensity) >> 2) + 13 + ((255 - SEGMENT.intensity) >> 1);

  for (unsigned f = 0; f < SEGLEN; f++) {
    uint16_t stateTime = now16 - flashers[f].stateStart;
    //random on/off time reached, switch state
    if (stateTime > flashers[f].stateDur * 100) {
      flashers[f].stateOn = !flashers[f].stateOn;
      bool init = !flashers[f].stateDur;
      if (flashers[f].stateOn) {
        flashers[f].stateDur = riseFallTime/100 + ((255 - SEGMENT.intensity) >> 2) + hw_random8(12 + ((255 - SEGMENT.intensity) >> 1)) +1;
      } else {
        flashers[f].stateDur = riseFallTime/100 + hw_random8(3 + ((255 - SEGMENT.speed) >> 6)) +1;
      }
      flashers[f].stateStart = now16;
      stateTime = 0;
      if (init) {
        flashers[f].stateStart -= riseFallTime; //start lit
        flashers[f].stateDur = riseFallTime/100 + hw_random8(12 + ((255 - SEGMENT.intensity) >> 1)) +5; //fire up a little quicker
        stateTime = riseFallTime;
      }
    }
    if (flashers[f].stateOn && flashers[f].stateDur > maxDur) flashers[f].stateDur = maxDur; //react more quickly on intensity change
    if (stateTime > riseFallTime) stateTime = riseFallTime; //for flasher brightness calculation, fades in first 255 ms of state
    unsigned fadeprog = 255 - ((stateTime * 255) / riseFallTime);
    uint8_t flasherBri = (flashers[f].stateOn) ? 255-gamma8(fadeprog) : gamma8(fadeprog);
    unsigned lastR = PRNG16;
    unsigned diff = 0;
    while (diff < 0x4000) { //make sure colors of two adjacent LEDs differ enough
      PRNG16 = (uint16_t)(PRNG16 * 2053) + 1384; //next 'random' number
      diff = (PRNG16 > lastR) ? PRNG16 - lastR : lastR - PRNG16;
    }
    SEGMENT.setPixelColor(f, color_blend(SEGCOLOR(1), SEGMENT.color_from_palette(PRNG16 >> 8, false, false, 0), flasherBri));
  }
  return FRAMETIME;
}
static const char _data_FX_MODE_FAIRYTWINKLE[] PROGMEM = "Fairytwinkle@!,!;!,!;!;;m12=0"; //pixels


/*
 * Tricolor chase function
 */
uint16_t tricolor_chase(uint32_t color1, uint32_t color2) {
  uint32_t cycleTime = 50 + ((255 - SEGMENT.speed)<<1);
  uint32_t it = strip.now / cycleTime;  // iterator
  unsigned width = (1 + (SEGMENT.intensity>>4)); // value of 1-16 for each colour
  unsigned index = it % (width*3);

  for (unsigned i = 0; i < SEGLEN; i++, index++) {
    if (index > (width*3)-1) index = 0;

    uint32_t color = color1;
    if (index > (width<<1)-1) color = SEGMENT.color_from_palette(i, true, PALETTE_SOLID_WRAP, 1);
    else if (index > width-1) color = color2;

    SEGMENT.setPixelColor(SEGLEN - i -1, color);
  }
  return FRAMETIME;
}


/*
 * Tricolor chase mode
 */
uint16_t mode_tricolor_chase(void) {
  return tricolor_chase(SEGCOLOR(2), SEGCOLOR(0));
}
static const char _data_FX_MODE_TRICOLOR_CHASE[] PROGMEM = "Chase 3@!,Size;1,2,3;!";


/*
 * ICU mode
 */
uint16_t mode_icu(void) {
  unsigned dest = SEGENV.step & 0xFFFF;
  unsigned space = (SEGMENT.intensity >> 3) +2;

  if (!SEGMENT.check2) SEGMENT.fill(SEGCOLOR(1));

  byte pindex = map(dest, 0, SEGLEN-SEGLEN/space, 0, 255);
  uint32_t col = SEGMENT.color_from_palette(pindex, false, false, 0);

  SEGMENT.setPixelColor(dest, col);
  SEGMENT.setPixelColor(dest + SEGLEN/space, col);

  if(SEGENV.aux0 == dest) { // pause between eye movements
    if(hw_random8(6) == 0) { // blink once in a while
      SEGMENT.setPixelColor(dest, SEGCOLOR(1));
      SEGMENT.setPixelColor(dest + SEGLEN/space, SEGCOLOR(1));
      return 200;
    }
    SEGENV.aux0 = hw_random16(SEGLEN-SEGLEN/space);
    return 1000 + hw_random16(2000);
  }

  if(SEGENV.aux0 > SEGENV.step) {
    SEGENV.step++;
    dest++;
  } else if (SEGENV.aux0 < SEGENV.step) {
    SEGENV.step--;
    dest--;
  }

  SEGMENT.setPixelColor(dest, col);
  SEGMENT.setPixelColor(dest + SEGLEN/space, col);

  return SPEED_FORMULA_L;
}
static const char _data_FX_MODE_ICU[] PROGMEM = "ICU@!,!,,,,,Overlay;!,!;!";


/*
 * Custom mode by Aircoookie. Color Wipe, but with 3 colors
 */
uint16_t mode_tricolor_wipe(void) {
  uint32_t cycleTime = 1000 + (255 - SEGMENT.speed)*200;
  uint32_t perc = strip.now % cycleTime;
  unsigned prog = (perc * 65535) / cycleTime;
  unsigned ledIndex = (prog * SEGLEN * 3) >> 16;
  unsigned ledOffset = ledIndex;

  for (unsigned i = 0; i < SEGLEN; i++)
  {
    SEGMENT.setPixelColor(i, SEGMENT.color_from_palette(i, true, PALETTE_SOLID_WRAP, 2));
  }

  if(ledIndex < SEGLEN) { //wipe from 0 to 1
    for (unsigned i = 0; i < SEGLEN; i++)
    {
      SEGMENT.setPixelColor(i, (i > ledOffset)? SEGCOLOR(0) : SEGCOLOR(1));
    }
  } else if (ledIndex < SEGLEN*2) { //wipe from 1 to 2
    ledOffset = ledIndex - SEGLEN;
    for (unsigned i = ledOffset +1; i < SEGLEN; i++)
    {
      SEGMENT.setPixelColor(i, SEGCOLOR(1));
    }
  } else //wipe from 2 to 0
  {
    ledOffset = ledIndex - SEGLEN*2;
    for (unsigned i = 0; i <= ledOffset; i++)
    {
      SEGMENT.setPixelColor(i, SEGCOLOR(0));
    }
  }

  return FRAMETIME;
}
static const char _data_FX_MODE_TRICOLOR_WIPE[] PROGMEM = "Tri Wipe@!;1,2,3;!";


/*
 * Fades between 3 colors
 * Custom mode by Keith Lord: https://github.com/kitesurfer1404/WS2812FX/blob/master/src/custom/TriFade.h
 * Modified by Aircoookie
 */
uint16_t mode_tricolor_fade(void) {
  unsigned counter = strip.now * ((SEGMENT.speed >> 3) +1);
  uint16_t prog = (counter * 768) >> 16;

  uint32_t color1 = 0, color2 = 0;
  unsigned stage = 0;

  if(prog < 256) {
    color1 = SEGCOLOR(0);
    color2 = SEGCOLOR(1);
    stage = 0;
  } else if(prog < 512) {
    color1 = SEGCOLOR(1);
    color2 = SEGCOLOR(2);
    stage = 1;
  } else {
    color1 = SEGCOLOR(2);
    color2 = SEGCOLOR(0);
    stage = 2;
  }

  byte stp = prog; // % 256
  for (unsigned i = 0; i < SEGLEN; i++) {
    uint32_t color;
    if (stage == 2) {
      color = color_blend(SEGMENT.color_from_palette(i, true, PALETTE_SOLID_WRAP, 2), color2, stp);
    } else if (stage == 1) {
      color = color_blend(color1, SEGMENT.color_from_palette(i, true, PALETTE_SOLID_WRAP, 2), stp);
    } else {
      color = color_blend(color1, color2, stp);
    }
    SEGMENT.setPixelColor(i, color);
  }

  return FRAMETIME;
}
static const char _data_FX_MODE_TRICOLOR_FADE[] PROGMEM = "Tri Fade@!;1,2,3;!";


/*
 * Creates random comets
 * Custom mode by Keith Lord: https://github.com/kitesurfer1404/WS2812FX/blob/master/src/custom/MultiComet.h
 */
#define MAX_COMETS 8
uint16_t mode_multi_comet(void) {
  uint32_t cycleTime = 10 + (uint32_t)(255 - SEGMENT.speed);
  uint32_t it = strip.now / cycleTime;
  if (SEGENV.step == it) return FRAMETIME;
  if (!SEGENV.allocateData(sizeof(uint16_t) * MAX_COMETS)) return mode_static(); //allocation failed

  SEGMENT.fade_out(SEGMENT.intensity/2 + 128);

  uint16_t* comets = reinterpret_cast<uint16_t*>(SEGENV.data);

  for (unsigned i=0; i < MAX_COMETS; i++) {
    if(comets[i] < SEGLEN) {
      unsigned index = comets[i];
      if (SEGCOLOR(2) != 0)
      {
        SEGMENT.setPixelColor(index, i % 2 ? SEGMENT.color_from_palette(index, true, PALETTE_SOLID_WRAP, 0) : SEGCOLOR(2));
      } else
      {
        SEGMENT.setPixelColor(index, SEGMENT.color_from_palette(index, true, PALETTE_SOLID_WRAP, 0));
      }
      comets[i]++;
    } else {
      if(!hw_random16(SEGLEN)) {
        comets[i] = 0;
      }
    }
  }

  SEGENV.step = it;
  return FRAMETIME;
}
static const char _data_FX_MODE_MULTI_COMET[] PROGMEM = "Multi Comet@!,Fade;!,!;!;1";
#undef MAX_COMETS

/*
 * Running random pixels ("Stream 2")
 * Custom mode by Keith Lord: https://github.com/kitesurfer1404/WS2812FX/blob/master/src/custom/RandomChase.h
 */
uint16_t mode_random_chase(void) {
  if (SEGENV.call == 0) {
    SEGENV.step = RGBW32(random8(), random8(), random8(), 0);
    SEGENV.aux0 = random16();
  }
  unsigned prevSeed = random16_get_seed(); // save seed so we can restore it at the end of the function
  uint32_t cycleTime = 25 + (3 * (uint32_t)(255 - SEGMENT.speed));
  uint32_t it = strip.now / cycleTime;
  uint32_t color = SEGENV.step;
  random16_set_seed(SEGENV.aux0);

  for (unsigned i = SEGLEN -1; i > 0; i--) {
    uint8_t r = random8(6) != 0 ? (color >> 16 & 0xFF) : random8();
    uint8_t g = random8(6) != 0 ? (color >> 8  & 0xFF) : random8();
    uint8_t b = random8(6) != 0 ? (color       & 0xFF) : random8();
    color = RGBW32(r, g, b, 0);
    SEGMENT.setPixelColor(i, color);
    if (i == SEGLEN -1U && SEGENV.aux1 != (it & 0xFFFFU)) { //new first color in next frame
      SEGENV.step = color;
      SEGENV.aux0 = random16_get_seed();
    }
  }

  SEGENV.aux1 = it & 0xFFFF;

  random16_set_seed(prevSeed); // restore original seed so other effects can use "random" PRNG
  return FRAMETIME;
}
static const char _data_FX_MODE_RANDOM_CHASE[] PROGMEM = "Stream 2@!;;";


//7 bytes
typedef struct Oscillator {
  uint16_t pos;
  uint8_t  size;
  int8_t   dir;
  uint8_t  speed;
} oscillator;

/*
/  Oscillating bars of color, updated with standard framerate
*/
uint16_t mode_oscillate(void) {
  constexpr unsigned numOscillators = 3;
  constexpr unsigned dataSize = sizeof(oscillator) * numOscillators;

  if (!SEGENV.allocateData(dataSize)) return mode_static(); //allocation failed

  Oscillator* oscillators = reinterpret_cast<Oscillator*>(SEGENV.data);

  if (SEGENV.call == 0)
  {
    oscillators[0] = {(uint16_t)(SEGLEN/4),   (uint8_t)(SEGLEN/8),  1, 1};
    oscillators[1] = {(uint16_t)(SEGLEN/4*3), (uint8_t)(SEGLEN/8),  1, 2};
    oscillators[2] = {(uint16_t)(SEGLEN/4*2), (uint8_t)(SEGLEN/8), -1, 1};
  }

  uint32_t cycleTime = 20 + (2 * (uint32_t)(255 - SEGMENT.speed));
  uint32_t it = strip.now / cycleTime;

  for (unsigned i = 0; i < numOscillators; i++) {
    // if the counter has increased, move the oscillator by the random step
    if (it != SEGENV.step) oscillators[i].pos += oscillators[i].dir * oscillators[i].speed;
    oscillators[i].size = SEGLEN/(3+SEGMENT.intensity/8);
    if((oscillators[i].dir == -1) && (oscillators[i].pos <= 0)) {
      oscillators[i].pos = 0;
      oscillators[i].dir = 1;
      // make bigger steps for faster speeds
      oscillators[i].speed = SEGMENT.speed > 100 ? hw_random8(2, 4):hw_random8(1, 3);
    }
    if((oscillators[i].dir == 1) && (oscillators[i].pos >= (SEGLEN - 1))) {
      oscillators[i].pos = SEGLEN - 1;
      oscillators[i].dir = -1;
      oscillators[i].speed = SEGMENT.speed > 100 ? hw_random8(2, 4):hw_random8(1, 3);
    }
  }

  for (unsigned i = 0; i < SEGLEN; i++) {
    uint32_t color = BLACK;
    for (unsigned j = 0; j < numOscillators; j++) {
      if(i >= (unsigned)oscillators[j].pos - oscillators[j].size && i <= oscillators[j].pos + oscillators[j].size) {
        color = (color == BLACK) ? SEGCOLOR(j) : color_blend(color, SEGCOLOR(j), uint8_t(128));
      }
    }
    SEGMENT.setPixelColor(i, color);
  }

  SEGENV.step = it;
  return FRAMETIME;
}
static const char _data_FX_MODE_OSCILLATE[] PROGMEM = "Oscillate";


//TODO
uint16_t mode_lightning(void) {
  if (SEGLEN == 1) return mode_static();
  unsigned ledstart = hw_random16(SEGLEN);               // Determine starting location of flash
  unsigned ledlen = 1 + hw_random16(SEGLEN -ledstart);   // Determine length of flash (not to go beyond NUM_LEDS-1)
  uint8_t bri = 255/hw_random8(1, 3);

  if (SEGENV.aux1 == 0) //init, leader flash
  {
    SEGENV.aux1 = hw_random8(4, 4 + SEGMENT.intensity/20); //number of flashes
    SEGENV.aux1 *= 2;

    bri = 52; //leader has lower brightness
    SEGENV.aux0 = 200; //200ms delay after leader
  }

  if (!SEGMENT.check2) SEGMENT.fill(SEGCOLOR(1));

  if (SEGENV.aux1 > 3 && !(SEGENV.aux1 & 0x01)) { //flash on even number >2
    for (unsigned i = ledstart; i < ledstart + ledlen; i++)
    {
      SEGMENT.setPixelColor(i,SEGMENT.color_from_palette(i, true, PALETTE_SOLID_WRAP, 0, bri));
    }
    SEGENV.aux1--;

    SEGENV.step = strip.now;
    //return hw_random8(4, 10); // each flash only lasts one frame/every 24ms... originally 4-10 milliseconds
  } else {
    if (strip.now - SEGENV.step > SEGENV.aux0) {
      SEGENV.aux1--;
      if (SEGENV.aux1 < 2) SEGENV.aux1 = 0;

      SEGENV.aux0 = (50 + hw_random8(100)); //delay between flashes
      if (SEGENV.aux1 == 2) {
        SEGENV.aux0 = (hw_random8(255 - SEGMENT.speed) * 100); // delay between strikes
      }
      SEGENV.step = strip.now;
    }
  }
  return FRAMETIME;
}
static const char _data_FX_MODE_LIGHTNING[] PROGMEM = "Lightning@!,!,,,,,Overlay;!,!;!";


// Pride2015
// Animated, ever-changing rainbows.
// by Mark Kriegsman: https://gist.github.com/kriegsman/964de772d64c502760e5
uint16_t mode_pride_2015(void) {
  unsigned duration = 10 + SEGMENT.speed;
  unsigned sPseudotime = SEGENV.step;
  unsigned sHue16 = SEGENV.aux0;

  uint8_t sat8 = beatsin88_t( 87, 220, 250);
  uint8_t brightdepth = beatsin88_t( 341, 96, 224);
  unsigned brightnessthetainc16 = beatsin88_t( 203, (25 * 256), (40 * 256));
  unsigned msmultiplier = beatsin88_t(147, 23, 60);

  unsigned hue16 = sHue16;//gHue * 256;
  unsigned hueinc16 = beatsin88_t(113, 1, 3000);

  sPseudotime += duration * msmultiplier;
  sHue16 += duration * beatsin88_t( 400, 5,9);
  unsigned brightnesstheta16 = sPseudotime;

  for (unsigned i = 0 ; i < SEGLEN; i++) {
    hue16 += hueinc16;
    uint8_t hue8 = hue16 >> 8;

    brightnesstheta16  += brightnessthetainc16;
    unsigned b16 = sin16_t( brightnesstheta16  ) + 32768;

    unsigned bri16 = (uint32_t)((uint32_t)b16 * (uint32_t)b16) / 65536;
    uint8_t bri8 = (uint32_t)(((uint32_t)bri16) * brightdepth) / 65536;
    bri8 += (255 - brightdepth);

    CRGB newcolor = CHSV(hue8, sat8, bri8);
    SEGMENT.blendPixelColor(i, newcolor, 64);
  }
  SEGENV.step = sPseudotime;
  SEGENV.aux0 = sHue16;

  return FRAMETIME;
}
static const char _data_FX_MODE_PRIDE_2015[] PROGMEM = "Pride 2015@!;;";


//eight colored dots, weaving in and out of sync with each other
uint16_t mode_juggle(void) {
  if (SEGLEN == 1) return mode_static();

  SEGMENT.fadeToBlackBy(192 - (3*SEGMENT.intensity/4));
  CRGB fastled_col;
  byte dothue = 0;
  for (int i = 0; i < 8; i++) {
    int index = 0 + beatsin88_t((16 + SEGMENT.speed)*(i + 7), 0, SEGLEN -1);
    fastled_col = CRGB(SEGMENT.getPixelColor(index));
    fastled_col |= (SEGMENT.palette==0)?CHSV(dothue, 220, 255):CRGB(ColorFromPalette(SEGPALETTE, dothue, 255));
    SEGMENT.setPixelColor(index, fastled_col);
    dothue += 32;
  }
  return FRAMETIME;
}
static const char _data_FX_MODE_JUGGLE[] PROGMEM = "Juggle@!,Trail;;!;;sx=64,ix=128";


uint16_t mode_palette() {
  // Set up some compile time constants so that we can handle integer and float based modes using the same code base.
#ifdef ESP8266
  using mathType = int32_t;
  using wideMathType = int64_t;
  using angleType = unsigned;
  constexpr mathType sInt16Scale             = 0x7FFF;
  constexpr mathType maxAngle                = 0x8000;
  constexpr mathType staticRotationScale     = 256;
  constexpr mathType animatedRotationScale   = 1;
  constexpr int16_t (*sinFunction)(uint16_t) = &sin16_t;
  constexpr int16_t (*cosFunction)(uint16_t) = &cos16_t;
#else
  using mathType = float;
  using wideMathType = float;
  using angleType = float;
  constexpr mathType sInt16Scale           = 1.0f;
  constexpr mathType maxAngle              = M_PI / 256.0;
  constexpr mathType staticRotationScale   = 1.0f;
  constexpr mathType animatedRotationScale = M_TWOPI / double(0xFFFF);
  constexpr float (*sinFunction)(float)    = &sin_t;
  constexpr float (*cosFunction)(float)    = &cos_t;
#endif
  const bool isMatrix = strip.isMatrix;
  const int cols = SEG_W;
  const int rows = isMatrix ? SEG_H : strip.getActiveSegmentsNum();

  const int  inputShift           = SEGMENT.speed;
  const int  inputSize            = SEGMENT.intensity;
  const int  inputRotation        = SEGMENT.custom1;
  const bool inputAnimateShift    = SEGMENT.check1;
  const bool inputAnimateRotation = SEGMENT.check2;
  const bool inputAssumeSquare    = SEGMENT.check3;

  const angleType theta = (!inputAnimateRotation) ? ((inputRotation + 128) * maxAngle / staticRotationScale) : (((strip.now * ((inputRotation >> 4) +1)) & 0xFFFF) * animatedRotationScale);
  const mathType sinTheta = sinFunction(theta);
  const mathType cosTheta = cosFunction(theta);

  const mathType maxX    = std::max(1, cols-1);
  const mathType maxY    = std::max(1, rows-1);
  // Set up some parameters according to inputAssumeSquare, so that we can handle anamorphic mode using the same code base.
  const mathType maxXIn  =  inputAssumeSquare ? maxX : mathType(1);
  const mathType maxYIn  =  inputAssumeSquare ? maxY : mathType(1);
  const mathType maxXOut = !inputAssumeSquare ? maxX : mathType(1);
  const mathType maxYOut = !inputAssumeSquare ? maxY : mathType(1);
  const mathType centerX = sInt16Scale * maxXOut / mathType(2);
  const mathType centerY = sInt16Scale * maxYOut / mathType(2);
  // The basic idea for this effect is to rotate a rectangle that is filled with the palette along one axis, then map our
  // display to it, to find what color a pixel should have.
  // However, we want a) no areas of solid color (in front of or behind the palette), and b) we want to make use of the full palette.
  // So the rectangle needs to have exactly the right size. That size depends on the rotation.
  // This scale computation here only considers one dimension. You can think of it like the rectangle is always scaled so that
  // the left and right most points always match the left and right side of the display.
  const mathType scale = std::abs(sinTheta) + (std::abs(cosTheta) * maxYOut / maxXOut);
  // 2D simulation:
  // If we are dealing with a 1D setup, we assume that each segment represents one line on a 2-dimensional display.
  // The function is called once per segments, so we need to handle one line at a time.
  const int yFrom = isMatrix ? 0 : strip.getCurrSegmentId();
  const int yTo   = isMatrix ? maxY : yFrom;
  for (int y = yFrom; y <= yTo; ++y) {
    // translate, scale, rotate
    const mathType ytCosTheta = mathType((wideMathType(cosTheta) * wideMathType(y * sInt16Scale - centerY * maxYIn))/wideMathType(maxYIn * scale));
    for (int x = 0; x < cols; ++x) {
      // translate, scale, rotate
      const mathType xtSinTheta = mathType((wideMathType(sinTheta) * wideMathType(x * sInt16Scale - centerX * maxXIn))/wideMathType(maxXIn * scale));
      // Map the pixel coordinate to an imaginary-rectangle-coordinate.
      // The y coordinate doesn't actually matter, as our imaginary rectangle is filled with the palette from left to right,
      // so all points at a given x-coordinate have the same color.
      const mathType sourceX = xtSinTheta + ytCosTheta + centerX;
      // The computation was scaled just right so that the result should always be in range [0, maxXOut], but enforce this anyway
      // to account for imprecision. Then scale it so that the range is [0, 255], which we can use with the palette.
      int colorIndex = (std::min(std::max(sourceX, mathType(0)), maxXOut * sInt16Scale) * 255) / (sInt16Scale * maxXOut);
      // inputSize determines by how much we want to scale the palette:
      // values < 128 display a fraction of a palette,
      // values > 128 display multiple palettes.
      if (inputSize <= 128) {
        colorIndex = (colorIndex * inputSize) / 128;
      } else {
        // Linear function that maps colorIndex 128=>1, 256=>9.
        // With this function every full palette repetition is exactly 16 configuration steps wide.
        // That allows displaying exactly 2 repetitions for example.
        colorIndex = ((inputSize - 112) * colorIndex) / 16;
      }
      // Finally, shift the palette a bit.
      const int paletteOffset = (!inputAnimateShift) ? (inputShift) : (((strip.now * ((inputShift >> 3) +1)) & 0xFFFF) >> 8);
      colorIndex -= paletteOffset;
      const uint32_t color = SEGMENT.color_wheel((uint8_t)colorIndex);
      if (isMatrix) {
        SEGMENT.setPixelColorXY(x, y, color);
      } else {
        SEGMENT.setPixelColor(x, color);
      }
    }
  }
  return FRAMETIME;
}
static const char _data_FX_MODE_PALETTE[] PROGMEM = "Palette@Shift,Size,Rotation,,,Animate Shift,Animate Rotation,Anamorphic;;!;12;ix=112,c1=0,o1=1,o2=0,o3=1";


// WLED limitation: Analog Clock overlay will NOT work when Fire2012 is active
// Fire2012 by Mark Kriegsman, July 2012
// as part of "Five Elements" shown here: http://youtu.be/knWiGsmgycY
////
// This basic one-dimensional 'fire' simulation works roughly as follows:
// There's a underlying array of 'heat' cells, that model the temperature
// at each point along the line.  Every cycle through the simulation,
// four steps are performed:
//  1) All cells cool down a little bit, losing heat to the air
//  2) The heat from each cell drifts 'up' and diffuses a little
//  3) Sometimes randomly new 'sparks' of heat are added at the bottom
//  4) The heat from each cell is rendered as a color into the leds array
//     The heat-to-color mapping uses a black-body radiation approximation.
//
// Temperature is in arbitrary units from 0 (cold black) to 255 (white hot).
//
// This simulation scales it self a bit depending on SEGLEN; it should look
// "OK" on anywhere from 20 to 100 LEDs without too much tweaking.
//
// I recommend running this simulation at anywhere from 30-100 frames per second,
// meaning an interframe delay of about 10-35 milliseconds.
//
// Looks best on a high-density LED setup (60+ pixels/meter).
//
//
// There are two main parameters you can play with to control the look and
// feel of your fire: COOLING (used in step 1 above) (Speed = COOLING), and SPARKING (used
// in step 3 above) (Effect Intensity = Sparking).
uint16_t mode_fire_2012() {
  if (SEGLEN == 1) return mode_static();
  const unsigned strips = SEGMENT.nrOfVStrips();
  if (!SEGENV.allocateData(strips * SEGLEN)) return mode_static(); //allocation failed
  byte* heat = SEGENV.data;

  const uint32_t it = strip.now >> 5; //div 32

  struct virtualStrip {
    static void runStrip(uint16_t stripNr, byte* heat, uint32_t it) {

      const uint8_t ignition = MAX(3,SEGLEN/10);  // ignition area: 10% of segment length or minimum 3 pixels

      // Step 1.  Cool down every cell a little
      for (unsigned i = 0; i < SEGLEN; i++) {
        uint8_t cool = (it != SEGENV.step) ? hw_random8((((20 + SEGMENT.speed/3) * 16) / SEGLEN)+2) : hw_random8(4);
        uint8_t minTemp = (i<ignition) ? (ignition-i)/4 + 16 : 0;  // should not become black in ignition area
        uint8_t temp = qsub8(heat[i], cool);
        heat[i] = temp<minTemp ? minTemp : temp;
      }

      if (it != SEGENV.step) {
        // Step 2.  Heat from each cell drifts 'up' and diffuses a little
        for (int k = SEGLEN -1; k > 1; k--) {
          heat[k] = (heat[k - 1] + (heat[k - 2]<<1) ) / 3;  // heat[k-2] multiplied by 2
        }

        // Step 3.  Randomly ignite new 'sparks' of heat near the bottom
        if (hw_random8() <= SEGMENT.intensity) {
          uint8_t y = hw_random8(ignition);
          uint8_t boost = (17+SEGMENT.custom3) * (ignition - y/2) / ignition; // integer math!
          heat[y] = qadd8(heat[y], hw_random8(96+2*boost,207+boost));
        }
      }

      // Step 4.  Map from heat cells to LED colors
      for (unsigned j = 0; j < SEGLEN; j++) {
        SEGMENT.setPixelColor(indexToVStrip(j, stripNr), ColorFromPalette(SEGPALETTE, min(heat[j], byte(240)), 255, NOBLEND));
      }
    }
  };

  for (unsigned stripNr=0; stripNr<strips; stripNr++)
    virtualStrip::runStrip(stripNr, &heat[stripNr * SEGLEN], it);

  if (SEGMENT.is2D()) {
    uint8_t blurAmount = SEGMENT.custom2 >> 2;
    if (blurAmount > 48) blurAmount += blurAmount-48;             // extra blur when slider > 192  (bush burn)
    if (blurAmount < 16) SEGMENT.blurCols(SEGMENT.custom2 >> 1);  // no side-burn when slider < 64 (faster)
    else SEGMENT.blur(blurAmount);
  }

  if (it != SEGENV.step)
    SEGENV.step = it;

  return FRAMETIME;
}
static const char _data_FX_MODE_FIRE_2012[] PROGMEM = "Fire 2012@Cooling,Spark rate,,2D Blur,Boost;;!;1;pal=35,sx=64,ix=160,m12=1,c2=128"; // bars


// ColorWavesWithPalettes by Mark Kriegsman: https://gist.github.com/kriegsman/8281905786e8b2632aeb
// This function draws color waves with an ever-changing,
// widely-varying set of parameters, using a color palette.
uint16_t mode_colorwaves() {
  unsigned duration = 10 + SEGMENT.speed;
  unsigned sPseudotime = SEGENV.step;
  unsigned sHue16 = SEGENV.aux0;

  unsigned brightdepth = beatsin88_t(341, 96, 224);
  unsigned brightnessthetainc16 = beatsin88_t( 203, (25 * 256), (40 * 256));
  unsigned msmultiplier = beatsin88_t(147, 23, 60);

  unsigned hue16 = sHue16;//gHue * 256;
  unsigned hueinc16 = beatsin88_t(113, 60, 300)*SEGMENT.intensity*10/255;  // Use the Intensity Slider for the hues

  sPseudotime += duration * msmultiplier;
  sHue16 += duration * beatsin88_t(400, 5, 9);
  unsigned brightnesstheta16 = sPseudotime;

  for (unsigned i = 0 ; i < SEGLEN; i++) {
    hue16 += hueinc16;
    uint8_t hue8 = hue16 >> 8;
    unsigned h16_128 = hue16 >> 7;
    if ( h16_128 & 0x100) {
      hue8 = 255 - (h16_128 >> 1);
    } else {
      hue8 = h16_128 >> 1;
    }

    brightnesstheta16  += brightnessthetainc16;
    unsigned b16 = sin16_t(brightnesstheta16) + 32768;

    unsigned bri16 = (uint32_t)((uint32_t)b16 * (uint32_t)b16) / 65536;
    uint8_t bri8 = (uint32_t)(((uint32_t)bri16) * brightdepth) / 65536;
    bri8 += (255 - brightdepth);

    SEGMENT.blendPixelColor(i, SEGMENT.color_from_palette(hue8, false, PALETTE_SOLID_WRAP, 0, bri8), 128); // 50/50 mix
  }
  SEGENV.step = sPseudotime;
  SEGENV.aux0 = sHue16;

  return FRAMETIME;
}
static const char _data_FX_MODE_COLORWAVES[] PROGMEM = "Colorwaves@!,Hue;!;!;;pal=26";


// colored stripes pulsing at a defined Beats-Per-Minute (BPM)
uint16_t mode_bpm() {
  uint32_t stp = (strip.now / 20) & 0xFF;
  uint8_t beat = beatsin8_t(SEGMENT.speed, 64, 255);
  for (unsigned i = 0; i < SEGLEN; i++) {
    SEGMENT.setPixelColor(i, SEGMENT.color_from_palette(stp + (i * 2), false, PALETTE_SOLID_WRAP, 0, beat - stp + (i * 10)));
  }

  return FRAMETIME;
}
static const char _data_FX_MODE_BPM[] PROGMEM = "Bpm@!;!;!;;sx=64";


uint16_t mode_fillnoise8() {
  if (SEGENV.call == 0) SEGENV.step = hw_random();
  for (unsigned i = 0; i < SEGLEN; i++) {
    unsigned index = inoise8(i * SEGLEN, SEGENV.step + i * SEGLEN);
    SEGMENT.setPixelColor(i, SEGMENT.color_from_palette(index, false, PALETTE_SOLID_WRAP, 0));
  }
  SEGENV.step += beatsin8_t(SEGMENT.speed, 1, 6); //10,1,4

  return FRAMETIME;
}
static const char _data_FX_MODE_FILLNOISE8[] PROGMEM = "Fill Noise@!;!;!";


uint16_t mode_noise16_1() {
  unsigned scale = 320;                                       // the "zoom factor" for the noise
  SEGENV.step += (1 + SEGMENT.speed/16);

  for (unsigned i = 0; i < SEGLEN; i++) {
    unsigned shift_x = beatsin8_t(11);                          // the x position of the noise field swings @ 17 bpm
    unsigned shift_y = SEGENV.step/42;                        // the y position becomes slowly incremented
    unsigned real_x = (i + shift_x) * scale;                  // the x position of the noise field swings @ 17 bpm
    unsigned real_y = (i + shift_y) * scale;                  // the y position becomes slowly incremented
    uint32_t real_z = SEGENV.step;                            // the z position becomes quickly incremented
    unsigned noise = inoise16(real_x, real_y, real_z) >> 8;   // get the noise data and scale it down
    unsigned index = sin8_t(noise * 3);                         // map LED color based on noise data

    SEGMENT.setPixelColor(i, SEGMENT.color_from_palette(index, false, PALETTE_SOLID_WRAP, 0));
  }

  return FRAMETIME;
}
static const char _data_FX_MODE_NOISE16_1[] PROGMEM = "Noise 1@!;!;!;;pal=20";


uint16_t mode_noise16_2() {
  unsigned scale = 1000;                                        // the "zoom factor" for the noise
  SEGENV.step += (1 + (SEGMENT.speed >> 1));

  for (unsigned i = 0; i < SEGLEN; i++) {
    unsigned shift_x = SEGENV.step >> 6;                        // x as a function of time
    uint32_t real_x = (i + shift_x) * scale;                    // calculate the coordinates within the noise field
    unsigned noise = inoise16(real_x, 0, 4223) >> 8;            // get the noise data and scale it down
    unsigned index = sin8_t(noise * 3);                           // map led color based on noise data

    SEGMENT.setPixelColor(i, SEGMENT.color_from_palette(index, false, PALETTE_SOLID_WRAP, 0, noise));
  }

  return FRAMETIME;
}
static const char _data_FX_MODE_NOISE16_2[] PROGMEM = "Noise 2@!;!;!;;pal=43";


uint16_t mode_noise16_3() {
  unsigned scale = 800;                                       // the "zoom factor" for the noise
  SEGENV.step += (1 + SEGMENT.speed);

  for (unsigned i = 0; i < SEGLEN; i++) {
    unsigned shift_x = 4223;                                  // no movement along x and y
    unsigned shift_y = 1234;
    uint32_t real_x = (i + shift_x) * scale;                  // calculate the coordinates within the noise field
    uint32_t real_y = (i + shift_y) * scale;                  // based on the precalculated positions
    uint32_t real_z = SEGENV.step*8;
    unsigned noise = inoise16(real_x, real_y, real_z) >> 8;   // get the noise data and scale it down
    unsigned index = sin8_t(noise * 3);                         // map led color based on noise data

    SEGMENT.setPixelColor(i, SEGMENT.color_from_palette(index, false, PALETTE_SOLID_WRAP, 0, noise));
  }

  return FRAMETIME;
}
static const char _data_FX_MODE_NOISE16_3[] PROGMEM = "Noise 3@!;!;!;;pal=35";


//https://github.com/aykevl/ledstrip-spark/blob/master/ledstrip.ino
uint16_t mode_noise16_4() {
  uint32_t stp = (strip.now * SEGMENT.speed) >> 7;
  for (unsigned i = 0; i < SEGLEN; i++) {
    int index = inoise16(uint32_t(i) << 12, stp);
    SEGMENT.setPixelColor(i, SEGMENT.color_from_palette(index, false, PALETTE_SOLID_WRAP, 0));
  }
  return FRAMETIME;
}
static const char _data_FX_MODE_NOISE16_4[] PROGMEM = "Noise 4@!;!;!;;pal=26";


//based on https://gist.github.com/kriegsman/5408ecd397744ba0393e
uint16_t mode_colortwinkle() {
  unsigned dataSize = (SEGLEN+7) >> 3; //1 bit per LED
  if (!SEGENV.allocateData(dataSize)) return mode_static(); //allocation failed

  CRGBW col, prev;
  fract8 fadeUpAmount = strip.getBrightness()>28 ? 8 + (SEGMENT.speed>>2) : 68-strip.getBrightness();
  fract8 fadeDownAmount = strip.getBrightness()>28 ? 8 + (SEGMENT.speed>>3) : 68-strip.getBrightness();
  for (unsigned i = 0; i < SEGLEN; i++) {
    CRGBW cur = SEGMENT.getPixelColor(i);
    prev = cur;
    unsigned index = i >> 3;
    unsigned  bitNum = i & 0x07;
    bool fadeUp = bitRead(SEGENV.data[index], bitNum);

    if (fadeUp) {
      CRGBW incrementalColor = color_fade(cur, fadeUpAmount, true);
      col = color_add(cur, incrementalColor);

      if (col.r == 255 || col.g == 255 || col.b == 255) {
        bitWrite(SEGENV.data[index], bitNum, false);
      }

      if (cur == prev) {  //fix "stuck" pixels
        color_add(col, col);
        SEGMENT.setPixelColor(i, col);
      }
      else SEGMENT.setPixelColor(i, col);
    }
    else {
      col = color_fade(cur, 255 - fadeDownAmount);
      SEGMENT.setPixelColor(i, col);
    }
  }

  for (unsigned j = 0; j <= SEGLEN / 50; j++) {
    if (hw_random8() <= SEGMENT.intensity) {
      for (unsigned times = 0; times < 5; times++) { //attempt to spawn a new pixel 5 times
        int i = hw_random16(SEGLEN);
        if (SEGMENT.getPixelColor(i) == 0) {
          unsigned index = i >> 3;
          unsigned  bitNum = i & 0x07;
          bitWrite(SEGENV.data[index], bitNum, true);
          SEGMENT.setPixelColor(i, ColorFromPalette(SEGPALETTE, hw_random8(), 64, NOBLEND));
          break; //only spawn 1 new pixel per frame per 50 LEDs
        }
      }
    }
  }
  return FRAMETIME_FIXED;
}
static const char _data_FX_MODE_COLORTWINKLE[] PROGMEM = "Colortwinkles@Fade speed,Spawn speed;;!;;m12=0"; //pixels


//Calm effect, like a lake at night
uint16_t mode_lake() {
  unsigned sp = SEGMENT.speed/10;
  int wave1 = beatsin8_t(sp +2, -64,64);
  int wave2 = beatsin8_t(sp +1, -64,64);
  int wave3 = beatsin8_t(sp +2,   0,80);

  for (unsigned i = 0; i < SEGLEN; i++)
  {
    int index = cos8_t((i*15)+ wave1)/2 + cubicwave8((i*23)+ wave2)/2;
    uint8_t lum = (index > wave3) ? index - wave3 : 0;
    SEGMENT.setPixelColor(i, SEGMENT.color_from_palette(index, false, false, 0, lum));
  }

  return FRAMETIME;
}
static const char _data_FX_MODE_LAKE[] PROGMEM = "Lake@!;Fx;!";


// meteor effect & meteor smooth (merged by @dedehai)
// send a meteor from begining to to the end of the strip with a trail that randomly decays.
// adapted from https://www.tweaking4all.com/hardware/arduino/adruino-led-strip-effects/#LEDStripEffectMeteorRain
uint16_t mode_meteor() {
  if (SEGLEN == 1) return mode_static();
  if (!SEGENV.allocateData(SEGLEN)) return mode_static(); //allocation failed
  const bool meteorSmooth = SEGMENT.check3;
  byte* trail = SEGENV.data;

  const unsigned meteorSize = 1 + SEGLEN / 20; // 5%
  uint16_t meteorstart;
  if(meteorSmooth) meteorstart = map((SEGENV.step >> 6 & 0xFF), 0, 255, 0, SEGLEN -1);
  else {
    unsigned counter = strip.now * ((SEGMENT.speed >> 2) + 8);
    meteorstart = (counter * SEGLEN) >> 16;
  }

  const int max = SEGMENT.palette==5 || !SEGMENT.check1 ? 240 : 255;
  // fade all leds to colors[1] in LEDs one step
  for (unsigned i = 0; i < SEGLEN; i++) {
    uint32_t col;
    if (hw_random8() <= 255 - SEGMENT.intensity) {
      if(meteorSmooth) { 
        int change = trail[i] + 4 - hw_random8(24); //change each time between -20 and +4
        trail[i] = constrain(change, 0, max);
        col = SEGMENT.check1 ? SEGMENT.color_from_palette(i, true, false, 0,  trail[i]) : SEGMENT.color_from_palette(trail[i], false, true, 255);
        }
        else {
        trail[i] = scale8(trail[i], 128 + hw_random8(127));
        int index = trail[i];
        int idx = 255;
        int bri = SEGMENT.palette==35 || SEGMENT.palette==36 ? 255 : trail[i];
        if (!SEGMENT.check1) {
          idx = 0;
          index = map(i,0,SEGLEN,0,max);
          bri = trail[i];
        }
        col = SEGMENT.color_from_palette(index, false, false, idx, bri);  // full brightness for Fire
      }
      SEGMENT.setPixelColor(i, col);
    }
  }

  // draw meteor
  for (unsigned j = 0; j < meteorSize; j++) {
    unsigned index = (meteorstart + j) % SEGLEN;
    if(meteorSmooth) {
        trail[index] = max;
        uint32_t col = SEGMENT.check1 ? SEGMENT.color_from_palette(index, true, false, 0, trail[index]) : SEGMENT.color_from_palette(trail[index], false, true, 255);
        SEGMENT.setPixelColor(index, col);
    }
    else{
      int idx = 255;
      int i = trail[index] = max;
      if (!SEGMENT.check1) {
        i = map(index,0,SEGLEN,0,max);
        idx = 0;
      }
      uint32_t col = SEGMENT.color_from_palette(i, false, false, idx, 255); // full brightness
      SEGMENT.setPixelColor(index, col);
    }
  }

  SEGENV.step += SEGMENT.speed +1;
  return FRAMETIME;
}
static const char _data_FX_MODE_METEOR[] PROGMEM = "Meteor@!,Trail,,,,Gradient,,Smooth;;!;1";


//Railway Crossing / Christmas Fairy lights
uint16_t mode_railway() {
  if (SEGLEN == 1) return mode_static();
  unsigned dur = (256 - SEGMENT.speed) * 40;
  uint16_t rampdur = (dur * SEGMENT.intensity) >> 8;
  if (SEGENV.step > dur)
  {
    //reverse direction
    SEGENV.step = 0;
    SEGENV.aux0 = !SEGENV.aux0;
  }
  unsigned pos = 255;
  if (rampdur != 0)
  {
    unsigned p0 = (SEGENV.step * 255) / rampdur;
    if (p0 < 255) pos = p0;
  }
  if (SEGENV.aux0) pos = 255 - pos;
  for (unsigned i = 0; i < SEGLEN; i += 2)
  {
    SEGMENT.setPixelColor(i, SEGMENT.color_from_palette(255 - pos, false, false, 255)); // do not use color 1 or 2, always use palette
    if (i < SEGLEN -1)
    {
      SEGMENT.setPixelColor(i + 1, SEGMENT.color_from_palette(pos, false, false, 255)); // do not use color 1 or 2, always use palette
    }
  }
  SEGENV.step += FRAMETIME;
  return FRAMETIME;
}
static const char _data_FX_MODE_RAILWAY[] PROGMEM = "Railway@!,Smoothness;1,2;!;;pal=3";


//Water ripple
//propagation velocity from speed
//drop rate from intensity

//4 bytes
typedef struct Ripple {
  uint8_t state;
  uint8_t color;
  uint16_t pos;
} ripple;

#ifdef ESP8266
  #define MAX_RIPPLES   56
#else
  #define MAX_RIPPLES  100
#endif
static uint16_t ripple_base(uint8_t blurAmount = 0) {
  unsigned maxRipples = min(1 + (int)(SEGLEN >> 2), MAX_RIPPLES);  // 56 max for 16 segment ESP8266
  unsigned dataSize = sizeof(ripple) * maxRipples;

  if (!SEGENV.allocateData(dataSize)) return mode_static(); //allocation failed

  Ripple* ripples = reinterpret_cast<Ripple*>(SEGENV.data);

  //draw wave
  for (unsigned i = 0; i < maxRipples; i++) {
    unsigned ripplestate = ripples[i].state;
    if (ripplestate) {
      unsigned rippledecay = (SEGMENT.speed >> 4) +1; //faster decay if faster propagation
      unsigned rippleorigin = ripples[i].pos;
      uint32_t col = SEGMENT.color_from_palette(ripples[i].color, false, false, 255);
      unsigned propagation = ((ripplestate/rippledecay - 1) * (SEGMENT.speed + 1));
      int propI = propagation >> 8;
      unsigned propF = propagation & 0xFF;
      unsigned amp = (ripplestate < 17) ? triwave8((ripplestate-1)*8) : map(ripplestate,17,255,255,2);

      #ifndef WLED_DISABLE_2D
      if (SEGMENT.is2D()) {
        propI /= 2;
        unsigned cx = rippleorigin >> 8;
        unsigned cy = rippleorigin & 0xFF;
        unsigned mag = scale8(sin8_t((propF>>2)), amp);
        if (propI > 0) SEGMENT.drawCircle(cx, cy, propI, color_blend(SEGMENT.getPixelColorXY(cx + propI, cy), col, mag), true);
      } else
      #endif
      {
        int left = rippleorigin - propI -1;
        int right = rippleorigin + propI +2;
        for (int v = 0; v < 4; v++) {
          uint8_t mag = scale8(cubicwave8((propF>>2) + v * 64), amp);
          SEGMENT.setPixelColor(left + v, color_blend(SEGMENT.getPixelColor(left + v), col, mag)); // TODO
          SEGMENT.setPixelColor(right - v, color_blend(SEGMENT.getPixelColor(right - v), col, mag)); // TODO
        }
      }
      ripplestate += rippledecay;
      ripples[i].state = (ripplestate > 254) ? 0 : ripplestate;
    } else {//randomly create new wave
      if (hw_random16(IBN + 10000) <= (SEGMENT.intensity >> (SEGMENT.is2D()*3))) {
        ripples[i].state = 1;
        ripples[i].pos = SEGMENT.is2D() ? ((hw_random8(SEG_W)<<8) | (hw_random8(SEG_H))) : hw_random16(SEGLEN);
        ripples[i].color = hw_random8(); //color
      }
    }
  }
  SEGMENT.blur(blurAmount);
  return FRAMETIME;
}
#undef MAX_RIPPLES


uint16_t mode_ripple(void) {
  if (SEGLEN == 1) return mode_static();
  if(SEGMENT.custom1 || SEGMENT.check2) // blur or overlay
    SEGMENT.fade_out(250);
  else
    SEGMENT.fill(SEGCOLOR(1));

  return ripple_base(SEGMENT.custom1>>1);
}
static const char _data_FX_MODE_RIPPLE[] PROGMEM = "Ripple@!,Wave #,Blur,,,,Overlay;,!;!;12;c1=0";


uint16_t mode_ripple_rainbow(void) {
  if (SEGLEN == 1) return mode_static();
  if (SEGENV.call ==0) {
    SEGENV.aux0 = hw_random8();
    SEGENV.aux1 = hw_random8();
  }
  if (SEGENV.aux0 == SEGENV.aux1) {
    SEGENV.aux1 = hw_random8();
  } else if (SEGENV.aux1 > SEGENV.aux0) {
    SEGENV.aux0++;
  } else {
    SEGENV.aux0--;
  }
  SEGMENT.fill(color_blend(SEGMENT.color_wheel(SEGENV.aux0),BLACK,uint8_t(235)));
  return ripple_base();
}
static const char _data_FX_MODE_RIPPLE_RAINBOW[] PROGMEM = "Ripple Rainbow@!,Wave #;;!;12";


//  TwinkleFOX by Mark Kriegsman: https://gist.github.com/kriegsman/756ea6dcae8e30845b5a
//
//  TwinkleFOX: Twinkling 'holiday' lights that fade in and out.
//  Colors are chosen from a palette. Read more about this effect using the link above!
static CRGB twinklefox_one_twinkle(uint32_t ms, uint8_t salt, bool cat)
{
  // Overall twinkle speed (changed)
  unsigned ticks = ms / SEGENV.aux0;
  unsigned fastcycle8 = uint8_t(ticks);
  uint16_t slowcycle16 = (ticks >> 8) + salt;
<<<<<<< HEAD
  slowcycle16 += sin8(slowcycle16);
=======
  slowcycle16 += sin8_t(slowcycle16);
>>>>>>> 099d3f7b
  slowcycle16 = (slowcycle16 * 2053) + 1384;
  uint8_t slowcycle8 = (slowcycle16 & 0xFF) + (slowcycle16 >> 8);

  // Overall twinkle density.
  // 0 (NONE lit) to 8 (ALL lit at once).
  // Default is 5.
  unsigned twinkleDensity = (SEGMENT.intensity >> 5) +1;

  unsigned bright = 0;
  if (((slowcycle8 & 0x0E)/2) < twinkleDensity) {
    unsigned ph = fastcycle8;
    // This is like 'triwave8', which produces a
    // symmetrical up-and-down triangle sawtooth waveform, except that this
    // function produces a triangle wave with a faster attack and a slower decay
    if (cat) //twinklecat, variant where the leds instantly turn on
    {
      bright = 255 - ph;
    } else { //vanilla twinklefox
      if (ph < 86) {
      bright = ph * 3;
      } else {
        ph -= 86;
        bright = 255 - (ph + (ph/2));
      }
    }
  }

  unsigned hue = slowcycle8 - salt;
  CRGB c;
  if (bright > 0) {
    c = ColorFromPalette(SEGPALETTE, hue, bright, NOBLEND);
    if (!SEGMENT.check1) {
      // This code takes a pixel, and if its in the 'fading down'
      // part of the cycle, it adjusts the color a little bit like the
      // way that incandescent bulbs fade toward 'red' as they dim.
      if (fastcycle8 >= 128)
      {
        unsigned cooling = (fastcycle8 - 128) >> 4;
        c.g = qsub8(c.g, cooling);
        c.b = qsub8(c.b, cooling * 2);
      }
    }
  } else {
    c = CRGB::Black;
  }
  return c;
}

//  This function loops over each pixel, calculates the
//  adjusted 'clock' that this pixel should use, and calls
//  "CalculateOneTwinkle" on each pixel.  It then displays
//  either the twinkle color of the background color,
//  whichever is brighter.
static uint16_t twinklefox_base(bool cat)
{
  // "PRNG16" is the pseudorandom number generator
  // It MUST be reset to the same starting value each time
  // this function is called, so that the sequence of 'random'
  // numbers that it generates is (paradoxically) stable.
  uint16_t PRNG16 = 11337;

  // Calculate speed
  if (SEGMENT.speed > 100) SEGENV.aux0 = 3 + ((255 - SEGMENT.speed) >> 3);
  else SEGENV.aux0 = 22 + ((100 - SEGMENT.speed) >> 1);

  // Set up the background color, "bg".
  CRGB bg = CRGB(SEGCOLOR(1));
  unsigned bglight = bg.getAverageLight();
  if (bglight > 64) {
    bg.nscale8_video(16); // very bright, so scale to 1/16th
  } else if (bglight > 16) {
    bg.nscale8_video(64); // not that bright, so scale to 1/4th
  } else {
    bg.nscale8_video(86); // dim, scale to 1/3rd.
  }

  unsigned backgroundBrightness = bg.getAverageLight();

  for (unsigned i = 0; i < SEGLEN; i++) {

    PRNG16 = (uint16_t)(PRNG16 * 2053) + 1384; // next 'random' number
    unsigned myclockoffset16= PRNG16; // use that number as clock offset
    PRNG16 = (uint16_t)(PRNG16 * 2053) + 1384; // next 'random' number
    // use that number as clock speed adjustment factor (in 8ths, from 8/8ths to 23/8ths)
    unsigned myspeedmultiplierQ5_3 =  ((((PRNG16 & 0xFF)>>4) + (PRNG16 & 0x0F)) & 0x0F) + 0x08;
    uint32_t myclock30 = (uint32_t)((strip.now * myspeedmultiplierQ5_3) >> 3) + myclockoffset16;
    unsigned  myunique8 = PRNG16 >> 8; // get 'salt' value for this pixel

    // We now have the adjusted 'clock' for this pixel, now we call
    // the function that computes what color the pixel should be based
    // on the "brightness = f( time )" idea.
    CRGB c = twinklefox_one_twinkle(myclock30, myunique8, cat);

    unsigned cbright = c.getAverageLight();
    int deltabright = cbright - backgroundBrightness;
    if (deltabright >= 32 || (!bg)) {
      // If the new pixel is significantly brighter than the background color,
      // use the new color.
      SEGMENT.setPixelColor(i, c);
    } else if (deltabright > 0) {
      // If the new pixel is just slightly brighter than the background color,
      // mix a blend of the new color and the background color
      SEGMENT.setPixelColor(i, color_blend(RGBW32(bg.r,bg.g,bg.b,0), RGBW32(c.r,c.g,c.b,0), uint8_t(deltabright * 8)));
    } else {
      // if the new pixel is not at all brighter than the background color,
      // just use the background color.
      SEGMENT.setPixelColor(i, bg);
    }
  }
  return FRAMETIME;
}


uint16_t mode_twinklefox()
{
  return twinklefox_base(false);
}
static const char _data_FX_MODE_TWINKLEFOX[] PROGMEM = "Twinklefox@!,Twinkle rate,,,,Cool;!,!;!";


uint16_t mode_twinklecat()
{
  return twinklefox_base(true);
}
static const char _data_FX_MODE_TWINKLECAT[] PROGMEM = "Twinklecat@!,Twinkle rate,,,,Cool;!,!;!";


uint16_t mode_halloween_eyes()
{
  enum eyeState : uint8_t {
    initializeOn = 0,
    on,
    blink,
    initializeOff,
    off,

    count
  };
  struct EyeData {
    eyeState state;
    uint8_t color;
    uint16_t startPos;
    // duration + endTime could theoretically be replaced by a single endTime, however we would lose
    // the ability to end the animation early when the user reduces the animation time.
    uint16_t duration;
    uint32_t startTime;
    uint32_t blinkEndTime;
  };

  if (SEGLEN == 1) return mode_static();
  const unsigned maxWidth = strip.isMatrix ? SEG_W : SEGLEN;
  const unsigned HALLOWEEN_EYE_SPACE = MAX(2, strip.isMatrix ? SEG_W>>4: SEGLEN>>5);
  const unsigned HALLOWEEN_EYE_WIDTH = HALLOWEEN_EYE_SPACE/2;
  unsigned eyeLength = (2*HALLOWEEN_EYE_WIDTH) + HALLOWEEN_EYE_SPACE;
  if (eyeLength >= maxWidth) return mode_static(); //bail if segment too short

  if (!SEGENV.allocateData(sizeof(EyeData))) return mode_static(); //allocation failed
  EyeData& data = *reinterpret_cast<EyeData*>(SEGENV.data);

  if (!SEGMENT.check2) SEGMENT.fill(SEGCOLOR(1)); //fill background

  data.state = static_cast<eyeState>(data.state % eyeState::count);
  unsigned duration = max(uint16_t{1u}, data.duration);
  const uint32_t elapsedTime = strip.now - data.startTime;

  switch (data.state) {
    case eyeState::initializeOn: {
      // initialize the eyes-on state:
      // - select eye position and color
      // - select a duration
      // - immediately switch to eyes on state.

      data.startPos = hw_random16(0, maxWidth - eyeLength - 1);
      data.color = hw_random8();
      if (strip.isMatrix) SEGMENT.offset = hw_random16(SEG_H-1); // a hack: reuse offset since it is not used in matrices
      duration = 128u + hw_random16(SEGMENT.intensity*64u);
      data.duration = duration;
      data.state = eyeState::on;
      [[fallthrough]];
    }
    case eyeState::on: {
      // eyes-on steate:
      // - fade eyes in for some time
      // - keep eyes on until the pre-selected duration is over
      // - randomly switch to the blink (sub-)state, and initialize it with a blink duration (more precisely, a blink end time stamp)
      // - never switch to the blink state if the animation just started or is about to end

      unsigned start2ndEye = data.startPos + HALLOWEEN_EYE_WIDTH + HALLOWEEN_EYE_SPACE;
      // If the user reduces the input while in this state, limit the duration.
      duration = min(duration, (128u + (SEGMENT.intensity * 64u)));

      constexpr uint32_t minimumOnTimeBegin = 1024u;
      constexpr uint32_t minimumOnTimeEnd = 1024u;
      const uint32_t fadeInAnimationState = elapsedTime * uint32_t{256u * 8u} / duration;
      const uint32_t backgroundColor = SEGCOLOR(1);
      const uint32_t eyeColor = SEGMENT.color_from_palette(data.color, false, false, 0);
      uint32_t c = eyeColor;
      if (fadeInAnimationState < 256u) {
        c = color_blend(backgroundColor, eyeColor, uint8_t(fadeInAnimationState));
      } else if (elapsedTime > minimumOnTimeBegin) {
        const uint32_t remainingTime = (elapsedTime >= duration) ? 0u : (duration - elapsedTime);
        if (remainingTime > minimumOnTimeEnd) {
          if (hw_random8() < 4u)
          {
            c = backgroundColor;
            data.state = eyeState::blink;
            data.blinkEndTime = strip.now + hw_random8(8, 128);
          }
        }
      }

      if (c != backgroundColor) {
        // render eyes
        for (unsigned i = 0; i < HALLOWEEN_EYE_WIDTH; i++) {
          if (strip.isMatrix) {
            SEGMENT.setPixelColorXY(data.startPos + i, (unsigned)SEGMENT.offset, c);
            SEGMENT.setPixelColorXY(start2ndEye   + i, (unsigned)SEGMENT.offset, c);
          } else {
            SEGMENT.setPixelColor(data.startPos + i, c);
            SEGMENT.setPixelColor(start2ndEye   + i, c);
          }
        }
      }
      break;
    }
    case eyeState::blink: {
      // eyes-on but currently blinking state:
      // - wait until the blink time is over, then switch back to eyes-on

      if (strip.now >= data.blinkEndTime) {
        data.state = eyeState::on;
      }
      break;
    }
    case eyeState::initializeOff: {
      // initialize eyes-off state:
      // - select a duration
      // - immediately switch to eyes-off state

      const unsigned eyeOffTimeBase = SEGMENT.speed*128u;
      duration = eyeOffTimeBase + hw_random16(eyeOffTimeBase);
      data.duration = duration;
      data.state = eyeState::off;
      [[fallthrough]];
    }
    case eyeState::off: {
      // eyes-off state:
      // - not much to do here

      // If the user reduces the input while in this state, limit the duration.
      const unsigned eyeOffTimeBase = SEGMENT.speed*128u;
      duration = min(duration, (2u * eyeOffTimeBase));
      break;
    }
    case eyeState::count: {
      // Can't happen, not an actual state.
      data.state = eyeState::initializeOn;
      break;
    }
  }

  if (elapsedTime > duration) {
    // The current state duration is over, switch to the next state.
    switch (data.state) {
      case eyeState::initializeOn:
      case eyeState::on:
      case eyeState::blink:
        data.state = eyeState::initializeOff;
        break;
      case eyeState::initializeOff:
      case eyeState::off:
      case eyeState::count:
      default:
        data.state = eyeState::initializeOn;
        break;
    }
    data.startTime = strip.now;
  }

  return FRAMETIME;
}
static const char _data_FX_MODE_HALLOWEEN_EYES[] PROGMEM = "Halloween Eyes@Eye off time,Eye on time,,,,,Overlay;!,!;!;12";


//Speed slider sets amount of LEDs lit, intensity sets unlit
uint16_t mode_static_pattern()
{
  unsigned lit = 1 + SEGMENT.speed;
  unsigned unlit = 1 + SEGMENT.intensity;
  bool drawingLit = true;
  unsigned cnt = 0;

  for (unsigned i = 0; i < SEGLEN; i++) {
    SEGMENT.setPixelColor(i, (drawingLit) ? SEGMENT.color_from_palette(i, true, PALETTE_SOLID_WRAP, 0) : SEGCOLOR(1));
    cnt++;
    if (cnt >= ((drawingLit) ? lit : unlit)) {
      cnt = 0;
      drawingLit = !drawingLit;
    }
  }

  return FRAMETIME;
}
static const char _data_FX_MODE_STATIC_PATTERN[] PROGMEM = "Solid Pattern@Fg size,Bg size;Fg,!;!;;pal=0";


uint16_t mode_tri_static_pattern()
{
  unsigned segSize = (SEGMENT.intensity >> 5) +1;
  unsigned currSeg = 0;
  unsigned currSegCount = 0;

  for (unsigned i = 0; i < SEGLEN; i++) {
    if ( currSeg % 3 == 0 ) {
      SEGMENT.setPixelColor(i, SEGCOLOR(0));
    } else if( currSeg % 3 == 1) {
      SEGMENT.setPixelColor(i, SEGCOLOR(1));
    } else {
      SEGMENT.setPixelColor(i, SEGCOLOR(2));
    }
    currSegCount += 1;
    if (currSegCount >= segSize) {
      currSeg +=1;
      currSegCount = 0;
    }
  }

  return FRAMETIME;
}
static const char _data_FX_MODE_TRI_STATIC_PATTERN[] PROGMEM = "Solid Pattern Tri@,Size;1,2,3;;;pal=0";


static uint16_t spots_base(uint16_t threshold)
{
  if (SEGLEN == 1) return mode_static();
  if (!SEGMENT.check2) SEGMENT.fill(SEGCOLOR(1));

  unsigned maxZones = SEGLEN >> 2;
  unsigned zones = 1 + ((SEGMENT.intensity * maxZones) >> 8);
  unsigned zoneLen = SEGLEN / zones;
  unsigned offset = (SEGLEN - zones * zoneLen) >> 1;

  for (unsigned z = 0; z < zones; z++)
  {
    unsigned pos = offset + z * zoneLen;
    for (unsigned i = 0; i < zoneLen; i++)
    {
      unsigned wave = triwave16((i * 0xFFFF) / zoneLen);
      if (wave > threshold) {
        unsigned index = 0 + pos + i;
        unsigned s = (wave - threshold)*255 / (0xFFFF - threshold);
        SEGMENT.setPixelColor(index, color_blend(SEGMENT.color_from_palette(index, true, PALETTE_SOLID_WRAP, 0), SEGCOLOR(1), uint8_t(255-s)));
      }
    }
  }

  return FRAMETIME;
}


//Intensity slider sets number of "lights", speed sets LEDs per light
uint16_t mode_spots()
{
  return spots_base((255 - SEGMENT.speed) << 8);
}
static const char _data_FX_MODE_SPOTS[] PROGMEM = "Spots@Spread,Width,,,,,Overlay;!,!;!";


//Intensity slider sets number of "lights", LEDs per light fade in and out
uint16_t mode_spots_fade()
{
  unsigned counter = strip.now * ((SEGMENT.speed >> 2) +8);
  unsigned t = triwave16(counter);
  unsigned tr = (t >> 1) + (t >> 2);
  return spots_base(tr);
}
static const char _data_FX_MODE_SPOTS_FADE[] PROGMEM = "Spots Fade@Spread,Width,,,,,Overlay;!,!;!";


//each needs 12 bytes
typedef struct Ball {
  unsigned long lastBounceTime;
  float impactVelocity;
  float height;
} ball;

/*
*  Bouncing Balls Effect
*/
uint16_t mode_bouncing_balls(void) {
  if (SEGLEN == 1) return mode_static();
  //allocate segment data
  const unsigned strips = SEGMENT.nrOfVStrips(); // adapt for 2D
  const size_t maxNumBalls = 16;
  unsigned dataSize = sizeof(ball) * maxNumBalls;
  if (!SEGENV.allocateData(dataSize * strips)) return mode_static(); //allocation failed

  Ball* balls = reinterpret_cast<Ball*>(SEGENV.data);

  if (!SEGMENT.check2) SEGMENT.fill(SEGCOLOR(2) ? BLACK : SEGCOLOR(1));

  // virtualStrip idea by @ewowi (Ewoud Wijma)
  // requires virtual strip # to be embedded into upper 16 bits of index in setPixelColor()
  // the following functions will not work on virtual strips: fill(), fade_out(), fadeToBlack(), blur()
  struct virtualStrip {
    static void runStrip(size_t stripNr, Ball* balls) {
      // number of balls based on intensity setting to max of 7 (cycles colors)
      // non-chosen color is a random color
      unsigned numBalls = (SEGMENT.intensity * (maxNumBalls - 1)) / 255 + 1; // minimum 1 ball
      const float gravity = -9.81f; // standard value of gravity
      const bool hasCol2 = SEGCOLOR(2);
      const unsigned long time = strip.now;

      if (SEGENV.call == 0) {
        for (size_t i = 0; i < maxNumBalls; i++) balls[i].lastBounceTime = time;
      }

      for (size_t i = 0; i < numBalls; i++) {
        float timeSinceLastBounce = (time - balls[i].lastBounceTime)/((255-SEGMENT.speed)/64 +1);
        float timeSec = timeSinceLastBounce/1000.0f;
        balls[i].height = (0.5f * gravity * timeSec + balls[i].impactVelocity) * timeSec; // avoid use pow(x, 2) - its extremely slow !

        if (balls[i].height <= 0.0f) {
          balls[i].height = 0.0f;
          //damping for better effect using multiple balls
          float dampening = 0.9f - float(i)/float(numBalls * numBalls); // avoid use pow(x, 2) - its extremely slow !
          balls[i].impactVelocity = dampening * balls[i].impactVelocity;
          balls[i].lastBounceTime = time;

          if (balls[i].impactVelocity < 0.015f) {
            float impactVelocityStart = sqrtf(-2.0f * gravity) * hw_random8(5,11)/10.0f; // randomize impact velocity
            balls[i].impactVelocity = impactVelocityStart;
          }
        } else if (balls[i].height > 1.0f) {
          continue; // do not draw OOB ball
        }

        uint32_t color = SEGCOLOR(0);
        if (SEGMENT.palette) {
          color = SEGMENT.color_wheel(i*(256/MAX(numBalls, 8)));
        } else if (hasCol2) {
          color = SEGCOLOR(i % NUM_COLORS);
        }

        int pos = roundf(balls[i].height * (SEGLEN - 1));
        #ifdef WLED_USE_AA_PIXELS
        if (SEGLEN<32) SEGMENT.setPixelColor(indexToVStrip(pos, stripNr), color); // encode virtual strip into index
        else           SEGMENT.setPixelColor(balls[i].height + (stripNr+1)*10.0f, color);
        #else
        SEGMENT.setPixelColor(indexToVStrip(pos, stripNr), color); // encode virtual strip into index
        #endif
      }
    }
  };

  for (unsigned stripNr=0; stripNr<strips; stripNr++)
    virtualStrip::runStrip(stripNr, &balls[stripNr * maxNumBalls]);

  return FRAMETIME;
}
static const char _data_FX_MODE_BOUNCINGBALLS[] PROGMEM = "Bouncing Balls@Gravity,# of balls,,,,,Overlay;!,!,!;!;1;m12=1"; //bar


/*
 *  bouncing balls on a track track Effect modified from Aircoookie's bouncing balls
 *  Courtesy of pjhatch (https://github.com/pjhatch)
 *  https://github.com/Aircoookie/WLED/pull/1039
 */
// modified for balltrack mode
typedef struct RollingBall {
  unsigned long lastBounceUpdate;
  float mass; // could fix this to be = 1. if memory is an issue
  float velocity;
  float height;
} rball_t;

static uint16_t rolling_balls(void) {
  //allocate segment data
  const unsigned maxNumBalls = 16; // 255/16 + 1
  unsigned dataSize = sizeof(rball_t) * maxNumBalls;
  if (!SEGENV.allocateData(dataSize)) return mode_static(); //allocation failed

  rball_t *balls = reinterpret_cast<rball_t *>(SEGENV.data);

  // number of balls based on intensity setting to max of 16 (cycles colors)
  // non-chosen color is a random color
  unsigned numBalls = SEGMENT.intensity/16 + 1;
  bool hasCol2 = SEGCOLOR(2);

  if (SEGENV.call == 0) {
    SEGMENT.fill(hasCol2 ? BLACK : SEGCOLOR(1));                    // start clean
    for (unsigned i = 0; i < maxNumBalls; i++) {
      balls[i].lastBounceUpdate = strip.now;
      balls[i].velocity = 20.0f * float(hw_random16(1000, 10000))/10000.0f;  // number from 1 to 10
      if (hw_random8()<128) balls[i].velocity = -balls[i].velocity;    // 50% chance of reverse direction
      balls[i].height = (float(hw_random16(0, 10000)) / 10000.0f);     // from 0. to 1.
      balls[i].mass   = (float(hw_random16(1000, 10000)) / 10000.0f);  // from .1 to 1.
    }
  }

  float cfac = float(scale8(8, 255-SEGMENT.speed) +1)*20000.0f; // this uses the Aircoookie conversion factor for scaling time using speed slider

  if (SEGMENT.check3) SEGMENT.fade_out(250); // 2-8 pixel trails (optional)
  else {
  	if (!SEGMENT.check2) SEGMENT.fill(hasCol2 ? BLACK : SEGCOLOR(1)); // don't fill with background color if user wants to see trails
  }

  for (unsigned i = 0; i < numBalls; i++) {
    float timeSinceLastUpdate = float((strip.now - balls[i].lastBounceUpdate))/cfac;
    float thisHeight = balls[i].height + balls[i].velocity * timeSinceLastUpdate; // this method keeps higher resolution
    // test if intensity level was increased and some balls are way off the track then put them back
    if (thisHeight < -0.5f || thisHeight > 1.5f) {
      thisHeight = balls[i].height = (float(hw_random16(0, 10000)) / 10000.0f); // from 0. to 1.
      balls[i].lastBounceUpdate = strip.now;
    }
    // check if reached ends of the strip
    if ((thisHeight <= 0.0f && balls[i].velocity < 0.0f) || (thisHeight >= 1.0f && balls[i].velocity > 0.0f)) {
      balls[i].velocity = -balls[i].velocity; // reverse velocity
      balls[i].lastBounceUpdate = strip.now;
      balls[i].height = thisHeight;
    }
    // check for collisions
    if (SEGMENT.check1) {
      for (unsigned j = i+1; j < numBalls; j++) {
        if (balls[j].velocity != balls[i].velocity) {
          //  tcollided + balls[j].lastBounceUpdate is acutal time of collision (this keeps precision with long to float conversions)
          float tcollided = (cfac*(balls[i].height - balls[j].height) +
                balls[i].velocity*float(balls[j].lastBounceUpdate - balls[i].lastBounceUpdate))/(balls[j].velocity - balls[i].velocity);

          if ((tcollided > 2.0f) && (tcollided < float(strip.now - balls[j].lastBounceUpdate))) { // 2ms minimum to avoid duplicate bounces
            balls[i].height = balls[i].height + balls[i].velocity*(tcollided + float(balls[j].lastBounceUpdate - balls[i].lastBounceUpdate))/cfac;
            balls[j].height = balls[i].height;
            balls[i].lastBounceUpdate = (unsigned long)(tcollided + 0.5f) + balls[j].lastBounceUpdate;
            balls[j].lastBounceUpdate = balls[i].lastBounceUpdate;
            float vtmp = balls[i].velocity;
            balls[i].velocity = ((balls[i].mass - balls[j].mass)*vtmp              + 2.0f*balls[j].mass*balls[j].velocity)/(balls[i].mass + balls[j].mass);
            balls[j].velocity = ((balls[j].mass - balls[i].mass)*balls[j].velocity + 2.0f*balls[i].mass*vtmp)             /(balls[i].mass + balls[j].mass);
            thisHeight = balls[i].height + balls[i].velocity*(strip.now - balls[i].lastBounceUpdate)/cfac;
          }
        }
      }
    }

    uint32_t color = SEGCOLOR(0);
    if (SEGMENT.palette) {
      //color = SEGMENT.color_wheel(i*(256/MAX(numBalls, 8)));
      color = SEGMENT.color_from_palette(i*255/numBalls, false, PALETTE_SOLID_WRAP, 0);
    } else if (hasCol2) {
      color = SEGCOLOR(i % NUM_COLORS);
    }

    if (thisHeight < 0.0f) thisHeight = 0.0f;
    if (thisHeight > 1.0f) thisHeight = 1.0f;
    unsigned pos = round(thisHeight * (SEGLEN - 1));
    SEGMENT.setPixelColor(pos, color);
    balls[i].lastBounceUpdate = strip.now;
    balls[i].height = thisHeight;
  }

  return FRAMETIME;
}
static const char _data_FX_MODE_ROLLINGBALLS[] PROGMEM = "Rolling Balls@!,# of balls,,,,Collisions,Overlay,Trails;!,!,!;!;1;m12=1"; //bar


/*
* Sinelon stolen from FASTLED examples
*/
static uint16_t sinelon_base(bool dual, bool rainbow=false) {
  if (SEGLEN == 1) return mode_static();
  SEGMENT.fade_out(SEGMENT.intensity);
  unsigned pos = beatsin16_t(SEGMENT.speed/10,0,SEGLEN-1);
  if (SEGENV.call == 0) SEGENV.aux0 = pos;
  uint32_t color1 = SEGMENT.color_from_palette(pos, true, false, 0);
  uint32_t color2 = SEGCOLOR(2);
  if (rainbow) {
    color1 = SEGMENT.color_wheel((pos & 0x07) * 32);
  }
  SEGMENT.setPixelColor(pos, color1);
  if (dual) {
    if (!color2) color2 = SEGMENT.color_from_palette(pos, true, false, 0);
    if (rainbow) color2 = color1; //rainbow
    SEGMENT.setPixelColor(SEGLEN-1-pos, color2);
  }
  if (SEGENV.aux0 != pos) {
    if (SEGENV.aux0 < pos) {
      for (unsigned i = SEGENV.aux0; i < pos ; i++) {
        SEGMENT.setPixelColor(i, color1);
        if (dual) SEGMENT.setPixelColor(SEGLEN-1-i, color2);
      }
    } else {
      for (unsigned i = SEGENV.aux0; i > pos ; i--) {
        SEGMENT.setPixelColor(i, color1);
        if (dual) SEGMENT.setPixelColor(SEGLEN-1-i, color2);
      }
    }
    SEGENV.aux0 = pos;
  }

  return FRAMETIME;
}


uint16_t mode_sinelon(void) {
  return sinelon_base(false);
}
static const char _data_FX_MODE_SINELON[] PROGMEM = "Sinelon@!,Trail;!,!,!;!";


uint16_t mode_sinelon_dual(void) {
  return sinelon_base(true);
}
static const char _data_FX_MODE_SINELON_DUAL[] PROGMEM = "Sinelon Dual@!,Trail;!,!,!;!";


uint16_t mode_sinelon_rainbow(void) {
  return sinelon_base(false, true);
}
static const char _data_FX_MODE_SINELON_RAINBOW[] PROGMEM = "Sinelon Rainbow@!,Trail;,,!;!";


// utility function that will add random glitter to SEGMENT
void glitter_base(uint8_t intensity, uint32_t col = ULTRAWHITE) {
  if (intensity > hw_random8()) SEGMENT.setPixelColor(hw_random16(SEGLEN), col);
}

//Glitter with palette background, inspired by https://gist.github.com/kriegsman/062e10f7f07ba8518af6
uint16_t mode_glitter()
{
  if (!SEGMENT.check2) { // use "* Color 1" palette for solid background (replacing "Solid glitter")
    unsigned counter = 0;
    if (SEGMENT.speed != 0) {
      counter = (strip.now * ((SEGMENT.speed >> 3) +1)) & 0xFFFF;
      counter = counter >> 8;
    }

    bool noWrap = (strip.paletteBlend == 2 || (strip.paletteBlend == 0 && SEGMENT.speed == 0));
    for (unsigned i = 0; i < SEGLEN; i++) {
      unsigned colorIndex = (i * 255 / SEGLEN) - counter;
      if (noWrap) colorIndex = map(colorIndex, 0, 255, 0, 240); //cut off blend at palette "end"
      SEGMENT.setPixelColor(i, SEGMENT.color_from_palette(colorIndex, false, true, 255));
    }
  }
  glitter_base(SEGMENT.intensity, SEGCOLOR(2) ? SEGCOLOR(2) : ULTRAWHITE);
  return FRAMETIME;
}
static const char _data_FX_MODE_GLITTER[] PROGMEM = "Glitter@!,!,,,,,Overlay;,,Glitter color;!;;pal=11,m12=0"; //pixels


//Solid colour background with glitter (can be replaced by Glitter)
uint16_t mode_solid_glitter()
{
  SEGMENT.fill(SEGCOLOR(0));
  glitter_base(SEGMENT.intensity, SEGCOLOR(2) ? SEGCOLOR(2) : ULTRAWHITE);
  return FRAMETIME;
}
static const char _data_FX_MODE_SOLID_GLITTER[] PROGMEM = "Solid Glitter@,!;Bg,,Glitter color;;;m12=0";


//each needs 20 bytes
//Spark type is used for popcorn, 1D fireworks, and drip
typedef struct Spark {
  float pos, posX;
  float vel, velX;
  uint16_t col;
  uint8_t colIndex;
} spark;

#define maxNumPopcorn 21 // max 21 on 16 segment ESP8266
/*
*  POPCORN
*  modified from https://github.com/kitesurfer1404/WS2812FX/blob/master/src/custom/Popcorn.h
*/
uint16_t mode_popcorn(void) {
  if (SEGLEN == 1) return mode_static();
  //allocate segment data
  unsigned strips = SEGMENT.nrOfVStrips();
  unsigned usablePopcorns = maxNumPopcorn;
  if (usablePopcorns * strips * sizeof(spark) > FAIR_DATA_PER_SEG) usablePopcorns = FAIR_DATA_PER_SEG / (strips * sizeof(spark)) + 1; // at least 1 popcorn per vstrip
  unsigned dataSize = sizeof(spark) * usablePopcorns; // on a matrix 64x64 this could consume a little less than 27kB when Bar expansion is used
  if (!SEGENV.allocateData(dataSize * strips)) return mode_static(); //allocation failed

  Spark* popcorn = reinterpret_cast<Spark*>(SEGENV.data);

  bool hasCol2 = SEGCOLOR(2);
  if (!SEGMENT.check2) SEGMENT.fill(hasCol2 ? BLACK : SEGCOLOR(1));

  struct virtualStrip {
    static void runStrip(uint16_t stripNr, Spark* popcorn, unsigned usablePopcorns) {
      float gravity = -0.0001f - (SEGMENT.speed/200000.0f); // m/s/s
      gravity *= SEGLEN;

      unsigned numPopcorn = SEGMENT.intensity * usablePopcorns / 255;
      if (numPopcorn == 0) numPopcorn = 1;

      for(unsigned i = 0; i < numPopcorn; i++) {
        if (popcorn[i].pos >= 0.0f) { // if kernel is active, update its position
          popcorn[i].pos += popcorn[i].vel;
          popcorn[i].vel += gravity;
        } else { // if kernel is inactive, randomly pop it
          if (hw_random8() < 2) { // POP!!!
            popcorn[i].pos = 0.01f;

            unsigned peakHeight = 128 + hw_random8(128); //0-255
            peakHeight = (peakHeight * (SEGLEN -1)) >> 8;
            popcorn[i].vel = sqrtf(-2.0f * gravity * peakHeight);

            if (SEGMENT.palette)
            {
              popcorn[i].colIndex = hw_random8();
            } else {
              byte col = hw_random8(0, NUM_COLORS);
              if (!SEGCOLOR(2) || !SEGCOLOR(col)) col = 0;
              popcorn[i].colIndex = col;
            }
          }
        }
        if (popcorn[i].pos >= 0.0f) { // draw now active popcorn (either active before or just popped)
          uint32_t col = SEGMENT.color_wheel(popcorn[i].colIndex);
          if (!SEGMENT.palette && popcorn[i].colIndex < NUM_COLORS) col = SEGCOLOR(popcorn[i].colIndex);
          unsigned ledIndex = popcorn[i].pos;
          if (ledIndex < SEGLEN) SEGMENT.setPixelColor(indexToVStrip(ledIndex, stripNr), col);
        }
      }
    }
  };

  for (unsigned stripNr=0; stripNr<strips; stripNr++)
    virtualStrip::runStrip(stripNr, &popcorn[stripNr * usablePopcorns], usablePopcorns);

  return FRAMETIME;
}
static const char _data_FX_MODE_POPCORN[] PROGMEM = "Popcorn@!,!,,,,,Overlay;!,!,!;!;;m12=1"; //bar


//values close to 100 produce 5Hz flicker, which looks very candle-y
//Inspired by https://github.com/avanhanegem/ArduinoCandleEffectNeoPixel
//and https://cpldcpu.wordpress.com/2016/01/05/reverse-engineering-a-real-candle/

uint16_t candle(bool multi)
{
  if (multi && SEGLEN > 1) {
    //allocate segment data
    unsigned dataSize = max(1, (int)SEGLEN -1) *3; //max. 1365 pixels (ESP8266)
    if (!SEGENV.allocateData(dataSize)) return candle(false); //allocation failed
  }

  //max. flicker range controlled by intensity
  unsigned valrange = SEGMENT.intensity;
  unsigned rndval = valrange >> 1; //max 127

  //step (how much to move closer to target per frame) coarsely set by speed
  unsigned speedFactor = 4;
  if (SEGMENT.speed > 252) { //epilepsy
    speedFactor = 1;
  } else if (SEGMENT.speed > 99) { //regular candle (mode called every ~25 ms, so 4 frames to have a new target every 100ms)
    speedFactor = 2;
  } else if (SEGMENT.speed > 49) { //slower fade
    speedFactor = 3;
  } //else 4 (slowest)

  unsigned numCandles = (multi) ? SEGLEN : 1;

  for (unsigned i = 0; i < numCandles; i++)
  {
    unsigned d = 0; //data location

    unsigned s = SEGENV.aux0, s_target = SEGENV.aux1, fadeStep = SEGENV.step;
    if (i > 0) {
      d = (i-1) *3;
      s = SEGENV.data[d]; s_target = SEGENV.data[d+1]; fadeStep = SEGENV.data[d+2];
    }
    if (fadeStep == 0) { //init vals
      s = 128; s_target = 130 + hw_random8(4); fadeStep = 1;
    }

    bool newTarget = false;
    if (s_target > s) { //fade up
      s = qadd8(s, fadeStep);
      if (s >= s_target) newTarget = true;
    } else {
      s = qsub8(s, fadeStep);
      if (s <= s_target) newTarget = true;
    }

    if (newTarget) {
      s_target = hw_random8(rndval) + hw_random8(rndval); //between 0 and rndval*2 -2 = 252
      if (s_target < (rndval >> 1)) s_target = (rndval >> 1) + hw_random8(rndval);
      unsigned offset = (255 - valrange);
      s_target += offset;

      unsigned dif = (s_target > s) ? s_target - s : s - s_target;

      fadeStep = dif >> speedFactor;
      if (fadeStep == 0) fadeStep = 1;
    }

    if (i > 0) {
      SEGMENT.setPixelColor(i, color_blend(SEGCOLOR(1), SEGMENT.color_from_palette(i, true, PALETTE_SOLID_WRAP, 0), uint8_t(s)));

      SEGENV.data[d] = s; SEGENV.data[d+1] = s_target; SEGENV.data[d+2] = fadeStep;
    } else {
      for (unsigned j = 0; j < SEGLEN; j++) {
        SEGMENT.setPixelColor(j, color_blend(SEGCOLOR(1), SEGMENT.color_from_palette(j, true, PALETTE_SOLID_WRAP, 0), uint8_t(s)));
      }

      SEGENV.aux0 = s; SEGENV.aux1 = s_target; SEGENV.step = fadeStep;
    }
  }

  return FRAMETIME_FIXED;
}


uint16_t mode_candle()
{
  return candle(false);
}
static const char _data_FX_MODE_CANDLE[] PROGMEM = "Candle@!,!;!,!;!;01;sx=96,ix=224,pal=0";


uint16_t mode_candle_multi()
{
  return candle(true);
}
static const char _data_FX_MODE_CANDLE_MULTI[] PROGMEM = "Candle Multi@!,!;!,!;!;;sx=96,ix=224,pal=0";


/*
/ Fireworks in starburst effect
/ based on the video: https://www.reddit.com/r/arduino/comments/c3sd46/i_made_this_fireworks_effect_for_my_led_strips/
/ Speed sets frequency of new starbursts, intensity is the intensity of the burst
*/
#ifdef ESP8266
  #define STARBURST_MAX_FRAG   8 //52 bytes / star
#else
  #define STARBURST_MAX_FRAG  10 //60 bytes / star
#endif
//each needs 20+STARBURST_MAX_FRAG*4 bytes
typedef struct particle {
  CRGB     color;
  uint32_t birth  =0;
  uint32_t last   =0;
  float    vel    =0;
  uint16_t pos    =-1;
  float    fragment[STARBURST_MAX_FRAG];
} star;

uint16_t mode_starburst(void) {
  if (SEGLEN == 1) return mode_static();
  unsigned maxData = FAIR_DATA_PER_SEG; //ESP8266: 256 ESP32: 640
  unsigned segs = strip.getActiveSegmentsNum();
  if (segs <= (strip.getMaxSegments() /2)) maxData *= 2; //ESP8266: 512 if <= 8 segs ESP32: 1280 if <= 16 segs
  if (segs <= (strip.getMaxSegments() /4)) maxData *= 2; //ESP8266: 1024 if <= 4 segs ESP32: 2560 if <= 8 segs
  unsigned maxStars = maxData / sizeof(star); //ESP8266: max. 4/9/19 stars/seg, ESP32: max. 10/21/42 stars/seg

  unsigned numStars = 1 + (SEGLEN >> 3);
  if (numStars > maxStars) numStars = maxStars;
  unsigned dataSize = sizeof(star) * numStars;

  if (!SEGENV.allocateData(dataSize)) return mode_static(); //allocation failed

  uint32_t it = strip.now;

  star* stars = reinterpret_cast<star*>(SEGENV.data);

  float          maxSpeed                = 375.0f;  // Max velocity
  float          particleIgnition        = 250.0f;  // How long to "flash"
  float          particleFadeTime        = 1500.0f; // Fade out time

  for (unsigned j = 0; j < numStars; j++)
  {
    // speed to adjust chance of a burst, max is nearly always.
    if (hw_random8((144-(SEGMENT.speed >> 1))) == 0 && stars[j].birth == 0)
    {
      // Pick a random color and location.
      unsigned startPos = hw_random16(SEGLEN-1);
      float multiplier = (float)(hw_random8())/255.0f * 1.0f;

      stars[j].color = CRGB(SEGMENT.color_wheel(hw_random8()));
      stars[j].pos = startPos;
      stars[j].vel = maxSpeed * (float)(hw_random8())/255.0f * multiplier;
      stars[j].birth = it;
      stars[j].last = it;
      // more fragments means larger burst effect
      int num = hw_random8(3,6 + (SEGMENT.intensity >> 5));

      for (int i=0; i < STARBURST_MAX_FRAG; i++) {
        if (i < num) stars[j].fragment[i] = startPos;
        else stars[j].fragment[i] = -1;
      }
    }
  }

  if (!SEGMENT.check2) SEGMENT.fill(SEGCOLOR(1));

  for (unsigned j=0; j<numStars; j++)
  {
    if (stars[j].birth != 0) {
      float dt = (it-stars[j].last)/1000.0;

      for (int i=0; i < STARBURST_MAX_FRAG; i++) {
        int var = i >> 1;

        if (stars[j].fragment[i] > 0) {
          //all fragments travel right, will be mirrored on other side
          stars[j].fragment[i] += stars[j].vel * dt * (float)var/3.0;
        }
      }
      stars[j].last = it;
      stars[j].vel -= 3*stars[j].vel*dt;
    }

    CRGB c = stars[j].color;

    // If the star is brand new, it flashes white briefly.
    // Otherwise it just fades over time.
    float fade = 0.0f;
    float age = it-stars[j].birth;

    if (age < particleIgnition) {
      c = CRGB(color_blend(WHITE, RGBW32(c.r,c.g,c.b,0), uint8_t(254.5f*((age / particleIgnition)))));
    } else {
      // Figure out how much to fade and shrink the star based on
      // its age relative to its lifetime
      if (age > particleIgnition + particleFadeTime) {
        fade = 1.0f;                  // Black hole, all faded out
        stars[j].birth = 0;
        c = CRGB(SEGCOLOR(1));
      } else {
        age -= particleIgnition;
        fade = (age / particleFadeTime);  // Fading star
        c = CRGB(color_blend(RGBW32(c.r,c.g,c.b,0), SEGCOLOR(1), uint8_t(254.5f*fade)));
      }
    }

    float particleSize = (1.0f - fade) * 2.0f;

    for (size_t index=0; index < STARBURST_MAX_FRAG*2; index++) {
      bool mirrored = index & 0x1;
      unsigned i = index >> 1;
      if (stars[j].fragment[i] > 0) {
        float loc = stars[j].fragment[i];
        if (mirrored) loc -= (loc-stars[j].pos)*2;
        unsigned start = loc - particleSize;
        unsigned end = loc + particleSize;
        if (start < 0) start = 0;
        if (start == end) end++;
        if (end > SEGLEN) end = SEGLEN;
        for (unsigned p = start; p < end; p++) {
          SEGMENT.setPixelColor(p, c);
        }
      }
    }
  }
  return FRAMETIME;
}
#undef STARBURST_MAX_FRAG
static const char _data_FX_MODE_STARBURST[] PROGMEM = "Fireworks Starburst@Chance,Fragments,,,,,Overlay;,!;!;;pal=11,m12=0";


/*
 * Exploding fireworks effect
 * adapted from: http://www.anirama.com/1000leds/1d-fireworks/
 * adapted for 2D WLED by blazoncek (Blaz Kristan (AKA blazoncek))
 */
uint16_t mode_exploding_fireworks(void)
{
  if (SEGLEN == 1) return mode_static();
  const int cols = SEGMENT.is2D() ? SEG_W : 1;
  const int rows = SEGMENT.is2D() ? SEG_H : SEGLEN;

  //allocate segment data
  unsigned maxData = FAIR_DATA_PER_SEG; //ESP8266: 256 ESP32: 640
  unsigned segs = strip.getActiveSegmentsNum();
  if (segs <= (strip.getMaxSegments() /2)) maxData *= 2; //ESP8266: 512 if <= 8 segs ESP32: 1280 if <= 16 segs
  if (segs <= (strip.getMaxSegments() /4)) maxData *= 2; //ESP8266: 1024 if <= 4 segs ESP32: 2560 if <= 8 segs
  int maxSparks = maxData / sizeof(spark); //ESP8266: max. 21/42/85 sparks/seg, ESP32: max. 53/106/213 sparks/seg

  unsigned numSparks = min(5 + ((rows*cols) >> 1), maxSparks);
  unsigned dataSize = sizeof(spark) * numSparks;
  if (!SEGENV.allocateData(dataSize + sizeof(float))) return mode_static(); //allocation failed
  float *dying_gravity = reinterpret_cast<float*>(SEGENV.data + dataSize);

  if (dataSize != SEGENV.aux1) { //reset to flare if sparks were reallocated (it may be good idea to reset segment if bounds change)
    *dying_gravity = 0.0f;
    SEGENV.aux0 = 0;
    SEGENV.aux1 = dataSize;
  }

  SEGMENT.fade_out(252);

  Spark* sparks = reinterpret_cast<Spark*>(SEGENV.data);
  Spark* flare = sparks; //first spark is flare data

  float gravity = -0.0004f - (SEGMENT.speed/800000.0f); // m/s/s
  gravity *= rows;

  if (SEGENV.aux0 < 2) { //FLARE
    if (SEGENV.aux0 == 0) { //init flare
      flare->pos = 0;
      flare->posX = SEGMENT.is2D() ? hw_random16(2,cols-3) : (SEGMENT.intensity > hw_random8()); // will enable random firing side on 1D
      unsigned peakHeight = 75 + hw_random8(180); //0-255
      peakHeight = (peakHeight * (rows -1)) >> 8;
      flare->vel = sqrtf(-2.0f * gravity * peakHeight);
      flare->velX = SEGMENT.is2D() ? (hw_random8(9)-4)/64.0f : 0; // no X velocity on 1D
      flare->col = 255; //brightness
      SEGENV.aux0 = 1;
    }

    // launch
    if (flare->vel > 12 * gravity) {
      // flare
      if (SEGMENT.is2D()) SEGMENT.setPixelColorXY(unsigned(flare->posX), rows - uint16_t(flare->pos) - 1, flare->col, flare->col, flare->col);
      else                SEGMENT.setPixelColor((flare->posX > 0.0f) ? rows - int(flare->pos) - 1 : int(flare->pos), flare->col, flare->col, flare->col);
      flare->pos  += flare->vel;
      flare->pos  = constrain(flare->pos, 0, rows-1);
      if (SEGMENT.is2D()) {
        flare->posX += flare->velX;
        flare->posX = constrain(flare->posX, 0, cols-1);
      }
      flare->vel  += gravity;
      flare->col  -= 2;
    } else {
      SEGENV.aux0 = 2;  // ready to explode
    }
  } else if (SEGENV.aux0 < 4) {
    /*
     * Explode!
     *
     * Explosion happens where the flare ended.
     * Size is proportional to the height.
     */
<<<<<<< HEAD
    unsigned nSparks = flare->pos + random8(4);
=======
    unsigned nSparks = flare->pos + hw_random8(4);
>>>>>>> 099d3f7b
    nSparks = std::max(nSparks, 4U);  // This is not a standard constrain; numSparks is not guaranteed to be at least 4
    nSparks = std::min(nSparks, numSparks);

    // initialize sparks
    if (SEGENV.aux0 == 2) {
      for (unsigned i = 1; i < nSparks; i++) {
        sparks[i].pos  = flare->pos;
        sparks[i].posX = flare->posX;
        sparks[i].vel  = (float(hw_random16(20001)) / 10000.0f) - 0.9f; // from -0.9 to 1.1
        sparks[i].vel *= rows<32 ? 0.5f : 1; // reduce velocity for smaller strips
        sparks[i].velX = SEGMENT.is2D() ? (float(hw_random16(20001)) / 10000.0f) - 1.0f : 0; // from -1 to 1
        sparks[i].col  = 345;//abs(sparks[i].vel * 750.0); // set colors before scaling velocity to keep them bright
        //sparks[i].col = constrain(sparks[i].col, 0, 345);
        sparks[i].colIndex = hw_random8();
        sparks[i].vel  *= flare->pos/rows; // proportional to height
        sparks[i].velX *= SEGMENT.is2D() ? flare->posX/cols : 0; // proportional to width
        sparks[i].vel  *= -gravity *50;
      }
      //sparks[1].col = 345; // this will be our known spark
      *dying_gravity = gravity/2;
      SEGENV.aux0 = 3;
    }

    if (sparks[1].col > 4) {//&& sparks[1].pos > 0) { // as long as our known spark is lit, work with all the sparks
      for (unsigned i = 1; i < nSparks; i++) {
        sparks[i].pos  += sparks[i].vel;
        sparks[i].posX += sparks[i].velX;
        sparks[i].vel  += *dying_gravity;
        sparks[i].velX += SEGMENT.is2D() ? *dying_gravity : 0;
        if (sparks[i].col > 3) sparks[i].col -= 4;

        if (sparks[i].pos > 0 && sparks[i].pos < rows) {
          if (SEGMENT.is2D() && !(sparks[i].posX >= 0 && sparks[i].posX < cols)) continue;
          unsigned prog = sparks[i].col;
          uint32_t spColor = (SEGMENT.palette) ? SEGMENT.color_wheel(sparks[i].colIndex) : SEGCOLOR(0);
          CRGBW c = BLACK; //HeatColor(sparks[i].col);
          if (prog > 300) { //fade from white to spark color
            c = color_blend(spColor, WHITE, uint8_t((prog - 300)*5));
          } else if (prog > 45) { //fade from spark color to black
            c = color_blend(BLACK, spColor, uint8_t(prog - 45));
            unsigned cooling = (300 - prog) >> 5;
            c.g = qsub8(c.g, cooling);
            c.b = qsub8(c.b, cooling * 2);
          }
          if (SEGMENT.is2D()) SEGMENT.setPixelColorXY(int(sparks[i].posX), rows - int(sparks[i].pos) - 1, c);
          else                SEGMENT.setPixelColor(int(sparks[i].posX) ? rows - int(sparks[i].pos) - 1 : int(sparks[i].pos), c);
        }
      }
      if (SEGMENT.check3) SEGMENT.blur(16);
      *dying_gravity *= .8f; // as sparks burn out they fall slower
    } else {
      SEGENV.aux0 = 6 + hw_random8(10); //wait for this many frames
    }
  } else {
    SEGENV.aux0--;
    if (SEGENV.aux0 < 4) {
      SEGENV.aux0 = 0; //back to flare
    }
  }

  return FRAMETIME;
}
#undef MAX_SPARKS
static const char _data_FX_MODE_EXPLODING_FIREWORKS[] PROGMEM = "Fireworks 1D@Gravity,Firing side,,,,,,Blur;!,!;!;12;pal=11,ix=128";


/*
 * Drip Effect
 * ported of: https://www.youtube.com/watch?v=sru2fXh4r7k
 */
uint16_t mode_drip(void)
{
  if (SEGLEN == 1) return mode_static();
  //allocate segment data
  unsigned strips = SEGMENT.nrOfVStrips();
  const int maxNumDrops = 4;
  unsigned dataSize = sizeof(spark) * maxNumDrops;
  if (!SEGENV.allocateData(dataSize * strips)) return mode_static(); //allocation failed
  Spark* drops = reinterpret_cast<Spark*>(SEGENV.data);

  if (!SEGMENT.check2) SEGMENT.fill(SEGCOLOR(1));

  struct virtualStrip {
    static void runStrip(uint16_t stripNr, Spark* drops) {

      unsigned numDrops = 1 + (SEGMENT.intensity >> 6); // 255>>6 = 3

      float gravity = -0.0005f - (SEGMENT.speed/50000.0f);
      gravity *= max(1, (int)SEGLEN-1);
      int sourcedrop = 12;

      for (unsigned j=0;j<numDrops;j++) {
        if (drops[j].colIndex == 0) { //init
          drops[j].pos = SEGLEN-1;    // start at end
          drops[j].vel = 0;           // speed
          drops[j].col = sourcedrop;  // brightness
          drops[j].colIndex = 1;      // drop state (0 init, 1 forming, 2 falling, 5 bouncing)
        }

        SEGMENT.setPixelColor(indexToVStrip(SEGLEN-1, stripNr), color_blend(BLACK,SEGCOLOR(0), uint8_t(sourcedrop)));// water source
        if (drops[j].colIndex==1) {
          if (drops[j].col>255) drops[j].col=255;
          SEGMENT.setPixelColor(indexToVStrip(uint16_t(drops[j].pos), stripNr), color_blend(BLACK,SEGCOLOR(0),uint8_t(drops[j].col)));

          drops[j].col += map(SEGMENT.speed, 0, 255, 1, 6); // swelling

          if (hw_random8() < drops[j].col/10) {               // random drop
            drops[j].colIndex=2;               //fall
            drops[j].col=255;
          }
        }
        if (drops[j].colIndex > 1) {           // falling
          if (drops[j].pos > 0) {              // fall until end of segment
            drops[j].pos += drops[j].vel;
            if (drops[j].pos < 0) drops[j].pos = 0;
            drops[j].vel += gravity;           // gravity is negative

            for (int i=1;i<7-drops[j].colIndex;i++) { // some minor math so we don't expand bouncing droplets
              unsigned pos = constrain(unsigned(drops[j].pos) +i, 0, SEGLEN-1); //this is BAD, returns a pos >= SEGLEN occasionally
              SEGMENT.setPixelColor(indexToVStrip(pos, stripNr), color_blend(BLACK,SEGCOLOR(0),uint8_t(drops[j].col/i))); //spread pixel with fade while falling
            }

            if (drops[j].colIndex > 2) {       // during bounce, some water is on the floor
              SEGMENT.setPixelColor(indexToVStrip(0, stripNr), color_blend(SEGCOLOR(0),BLACK,uint8_t(drops[j].col)));
            }
          } else {                             // we hit bottom
            if (drops[j].colIndex > 2) {       // already hit once, so back to forming
              drops[j].colIndex = 0;
              drops[j].col = sourcedrop;

            } else {

              if (drops[j].colIndex==2) {      // init bounce
                drops[j].vel = -drops[j].vel/4;// reverse velocity with damping
                drops[j].pos += drops[j].vel;
              }
              drops[j].col = sourcedrop*2;
              drops[j].colIndex = 5;           // bouncing
            }
          }
        }
      }
    }
  };

  for (unsigned stripNr=0; stripNr<strips; stripNr++)
    virtualStrip::runStrip(stripNr, &drops[stripNr*maxNumDrops]);

  return FRAMETIME;
}
static const char _data_FX_MODE_DRIP[] PROGMEM = "Drip@Gravity,# of drips,,,,,Overlay;!,!;!;;m12=1"; //bar


/*
 * Tetris or Stacking (falling bricks) Effect
 * by Blaz Kristan (AKA blazoncek) (https://github.com/blazoncek, https://blaz.at/home)
 */
//20 bytes
typedef struct Tetris {
  float    pos;
  float    speed;
  uint8_t  col;   // color index
  uint16_t brick; // brick size in pixels
  uint16_t stack; // stack size in pixels
  uint32_t step;  // 2D-fication of SEGENV.step (state)
} tetris;

uint16_t mode_tetrix(void) {
  if (SEGLEN == 1) return mode_static();
  unsigned strips = SEGMENT.nrOfVStrips(); // allow running on virtual strips (columns in 2D segment)
  unsigned dataSize = sizeof(tetris);
  if (!SEGENV.allocateData(dataSize * strips)) return mode_static(); //allocation failed
  Tetris* drops = reinterpret_cast<Tetris*>(SEGENV.data);

  //if (SEGENV.call == 0) SEGMENT.fill(SEGCOLOR(1));  // will fill entire segment (1D or 2D), then use drop->step = 0 below

  // virtualStrip idea by @ewowi (Ewoud Wijma)
  // requires virtual strip # to be embedded into upper 16 bits of index in setPixelcolor()
  // the following functions will not work on virtual strips: fill(), fade_out(), fadeToBlack(), blur()
  struct virtualStrip {
    static void runStrip(size_t stripNr, Tetris *drop) {
      // initialize dropping on first call or segment full
      if (SEGENV.call == 0) {
        drop->stack = 0;                  // reset brick stack size
        drop->step = strip.now + 2000;     // start by fading out strip
        if (SEGMENT.check1) drop->col = 0;// use only one color from palette
      }

      if (drop->step == 0) {              // init brick
        // speed calculation: a single brick should reach bottom of strip in X seconds
        // if the speed is set to 1 this should take 5s and at 255 it should take 0.25s
        // as this is dependant on SEGLEN it should be taken into account and the fact that effect runs every FRAMETIME s
        int speed = SEGMENT.speed ? SEGMENT.speed : hw_random8(1,255);
        speed = map(speed, 1, 255, 5000, 250); // time taken for full (SEGLEN) drop
        drop->speed = float(SEGLEN * FRAMETIME) / float(speed); // set speed
        drop->pos   = SEGLEN;             // start at end of segment (no need to subtract 1)
        if (!SEGMENT.check1) drop->col = hw_random8(0,15)<<4;   // limit color choices so there is enough HUE gap
        drop->step  = 1;                  // drop state (0 init, 1 forming, 2 falling)
        drop->brick = (SEGMENT.intensity ? (SEGMENT.intensity>>5)+1 : hw_random8(1,5)) * (1+(SEGLEN>>6));  // size of brick
      }

      if (drop->step == 1) {              // forming
        if (hw_random8()>>6) {               // random drop
          drop->step = 2;                 // fall
        }
      }

      if (drop->step == 2) {              // falling
        if (drop->pos > drop->stack) {    // fall until top of stack
          drop->pos -= drop->speed;       // may add gravity as: speed += gravity
          if (int(drop->pos) < int(drop->stack)) drop->pos = drop->stack;
          for (unsigned i = unsigned(drop->pos); i < SEGLEN; i++) {
            uint32_t col = i < unsigned(drop->pos)+drop->brick ? SEGMENT.color_from_palette(drop->col, false, false, 0) : SEGCOLOR(1);
            SEGMENT.setPixelColor(indexToVStrip(i, stripNr), col);
          }
        } else {                          // we hit bottom
          drop->step = 0;                 // proceed with next brick, go back to init
          drop->stack += drop->brick;     // increase the stack size
          if (drop->stack >= SEGLEN) drop->step = strip.now + 2000; // fade out stack
        }
      }

      if (drop->step > 2) {               // fade strip
        drop->brick = 0;                  // reset brick size (no more growing)
        if (drop->step > strip.now) {
          // allow fading of virtual strip
          for (unsigned i = 0; i < SEGLEN; i++) SEGMENT.blendPixelColor(indexToVStrip(i, stripNr), SEGCOLOR(1), 25); // 10% blend
        } else {
          drop->stack = 0;                // reset brick stack size
          drop->step = 0;                 // proceed with next brick
          if (SEGMENT.check1) drop->col += 8;   // gradually increase palette index
        }
      }
    }
  };

  for (unsigned stripNr=0; stripNr<strips; stripNr++)
    virtualStrip::runStrip(stripNr, &drops[stripNr]);

  return FRAMETIME;
}
static const char _data_FX_MODE_TETRIX[] PROGMEM = "Tetrix@!,Width,,,,One color;!,!;!;;sx=0,ix=0,pal=11,m12=1";


/*
/ Plasma Effect
/ adapted from https://github.com/atuline/FastLED-Demos/blob/master/plasma/plasma.ino
*/
uint16_t mode_plasma(void) {
  // initialize phases on start
  if (SEGENV.call == 0) {
    SEGENV.aux0 = hw_random8(0,2);  // add a bit of randomness
  }
  unsigned thisPhase = beatsin8_t(6+SEGENV.aux0,-64,64);
  unsigned thatPhase = beatsin8_t(7+SEGENV.aux0,-64,64);

  for (unsigned i = 0; i < SEGLEN; i++) {   // For each of the LED's in the strand, set color &  brightness based on a wave as follows:
    unsigned colorIndex = cubicwave8((i*(2+ 3*(SEGMENT.speed >> 5))+thisPhase) & 0xFF)/2   // factor=23 // Create a wave and add a phase change and add another wave with its own phase change.
                              + cos8_t((i*(1+ 2*(SEGMENT.speed >> 5))+thatPhase) & 0xFF)/2;  // factor=15 // Hey, you can even change the frequencies if you wish.
    unsigned thisBright = qsub8(colorIndex, beatsin8_t(7,0, (128 - (SEGMENT.intensity>>1))));
    SEGMENT.setPixelColor(i, SEGMENT.color_from_palette(colorIndex, false, PALETTE_SOLID_WRAP, 0, thisBright));
  }

  return FRAMETIME;
}
static const char _data_FX_MODE_PLASMA[] PROGMEM = "Plasma@Phase,!;!;!";


/*
 * Percentage display
 * Intensity values from 0-100 turn on the leds.
 */
uint16_t mode_percent(void) {

  unsigned percent = SEGMENT.intensity;
  percent = constrain(percent, 0, 200);
  unsigned active_leds = (percent < 100) ? roundf(SEGLEN * percent / 100.0f)
                                         : roundf(SEGLEN * (200 - percent) / 100.0f);

  unsigned size = (1 + ((SEGMENT.speed * SEGLEN) >> 11));
  if (SEGMENT.speed == 255) size = 255;

  if (percent <= 100) {
    for (unsigned i = 0; i < SEGLEN; i++) {
    	if (i < SEGENV.aux1) {
        if (SEGMENT.check1)
          SEGMENT.setPixelColor(i, SEGMENT.color_from_palette(map(percent,0,100,0,255), false, false, 0));
        else
          SEGMENT.setPixelColor(i, SEGMENT.color_from_palette(i, true, PALETTE_SOLID_WRAP, 0));
    	}
    	else {
        SEGMENT.setPixelColor(i, SEGCOLOR(1));
    	}
    }
  } else {
    for (unsigned i = 0; i < SEGLEN; i++) {
    	if (i < (SEGLEN - SEGENV.aux1)) {
        SEGMENT.setPixelColor(i, SEGCOLOR(1));
    	}
    	else {
        if (SEGMENT.check1)
          SEGMENT.setPixelColor(i, SEGMENT.color_from_palette(map(percent,100,200,255,0), false, false, 0));
        else
          SEGMENT.setPixelColor(i, SEGMENT.color_from_palette(i, true, PALETTE_SOLID_WRAP, 0));
    	}
    }
  }

  if(active_leds > SEGENV.aux1) {  // smooth transition to the target value
    SEGENV.aux1 += size;
    if (SEGENV.aux1 > active_leds) SEGENV.aux1 = active_leds;
  } else if (active_leds < SEGENV.aux1) {
    if (SEGENV.aux1 > size) SEGENV.aux1 -= size; else SEGENV.aux1 = 0;
    if (SEGENV.aux1 < active_leds) SEGENV.aux1 = active_leds;
  }

 	return FRAMETIME;
}
static const char _data_FX_MODE_PERCENT[] PROGMEM = "Percent@,% of fill,,,,One color;!,!;!";


/*
 * Modulates the brightness similar to a heartbeat
 * (unimplemented?) tries to draw an ECG approximation on a 2D matrix
 */
uint16_t mode_heartbeat(void) {
  unsigned bpm = 40 + (SEGMENT.speed >> 3);
  uint32_t msPerBeat = (60000L / bpm);
  uint32_t secondBeat = (msPerBeat / 3);
  uint32_t bri_lower = SEGENV.aux1;
  unsigned long beatTimer = strip.now - SEGENV.step;

  bri_lower = bri_lower * 2042 / (2048 + SEGMENT.intensity);
  SEGENV.aux1 = bri_lower;

  if ((beatTimer > secondBeat) && !SEGENV.aux0) { // time for the second beat?
    SEGENV.aux1 = UINT16_MAX; //3/4 bri
    SEGENV.aux0 = 1;
  }
  if (beatTimer > msPerBeat) { // time to reset the beat timer?
    SEGENV.aux1 = UINT16_MAX; //full bri
    SEGENV.aux0 = 0;
    SEGENV.step = strip.now;
  }

  for (unsigned i = 0; i < SEGLEN; i++) {
    SEGMENT.setPixelColor(i, color_blend(SEGMENT.color_from_palette(i, true, PALETTE_SOLID_WRAP, 0), SEGCOLOR(1), uint8_t(255 - (SEGENV.aux1 >> 8))));
  }

  return FRAMETIME;
}
static const char _data_FX_MODE_HEARTBEAT[] PROGMEM = "Heartbeat@!,!;!,!;!;01;m12=1";


//  "Pacifica"
//  Gentle, blue-green ocean waves.
//  December 2019, Mark Kriegsman and Mary Corey March.
//  For Dan.
//
//
// In this animation, there are four "layers" of waves of light.
//
// Each layer moves independently, and each is scaled separately.
//
// All four wave layers are added together on top of each other, and then
// another filter is applied that adds "whitecaps" of brightness where the
// waves line up with each other more.  Finally, another pass is taken
// over the led array to 'deepen' (dim) the blues and greens.
//
// The speed and scale and motion each layer varies slowly within independent
// hand-chosen ranges, which is why the code has a lot of low-speed 'beatsin8' functions
// with a lot of oddly specific numeric ranges.
//
// These three custom blue-green color palettes were inspired by the colors found in
// the waters off the southern coast of California, https://goo.gl/maps/QQgd97jjHesHZVxQ7
//
// Modified for WLED, based on https://github.com/FastLED/FastLED/blob/master/examples/Pacifica/Pacifica.ino
//
// Add one layer of waves into the led array
static CRGB pacifica_one_layer(uint16_t i, CRGBPalette16& p, uint16_t cistart, uint16_t wavescale, uint8_t bri, uint16_t ioff)
{
  unsigned ci = cistart;
  unsigned waveangle = ioff;
  unsigned wavescale_half = (wavescale >> 1) + 20;

  waveangle += ((120 + SEGMENT.intensity) * i); //original 250 * i
  unsigned s16 = sin16_t(waveangle) + 32768;
  unsigned cs = scale16(s16, wavescale_half) + wavescale_half;
  ci += (cs * i);
  unsigned sindex16 = sin16_t(ci) + 32768;
  unsigned sindex8 = scale16(sindex16, 240);
  return CRGB(ColorFromPalette(p, sindex8, bri, LINEARBLEND));
}

uint16_t mode_pacifica()
{
  uint32_t nowOld = strip.now;

  CRGBPalette16 pacifica_palette_1 =
    { 0x000507, 0x000409, 0x00030B, 0x00030D, 0x000210, 0x000212, 0x000114, 0x000117,
      0x000019, 0x00001C, 0x000026, 0x000031, 0x00003B, 0x000046, 0x14554B, 0x28AA50 };
  CRGBPalette16 pacifica_palette_2 =
    { 0x000507, 0x000409, 0x00030B, 0x00030D, 0x000210, 0x000212, 0x000114, 0x000117,
      0x000019, 0x00001C, 0x000026, 0x000031, 0x00003B, 0x000046, 0x0C5F52, 0x19BE5F };
  CRGBPalette16 pacifica_palette_3 =
    { 0x000208, 0x00030E, 0x000514, 0x00061A, 0x000820, 0x000927, 0x000B2D, 0x000C33,
      0x000E39, 0x001040, 0x001450, 0x001860, 0x001C70, 0x002080, 0x1040BF, 0x2060FF };

  if (SEGMENT.palette) {
    pacifica_palette_1 = SEGPALETTE;
    pacifica_palette_2 = SEGPALETTE;
    pacifica_palette_3 = SEGPALETTE;
  }

  // Increment the four "color index start" counters, one for each wave layer.
  // Each is incremented at a different speed, and the speeds vary over time.
  unsigned sCIStart1 = SEGENV.aux0, sCIStart2 = SEGENV.aux1, sCIStart3 = SEGENV.step & 0xFFFF, sCIStart4 = (SEGENV.step >> 16);
  uint32_t deltams = (FRAMETIME >> 2) + ((FRAMETIME * SEGMENT.speed) >> 7);
  uint64_t deltat = (strip.now >> 2) + ((strip.now * SEGMENT.speed) >> 7);
  strip.now = deltat;

  unsigned speedfactor1 = beatsin16_t(3, 179, 269);
  unsigned speedfactor2 = beatsin16_t(4, 179, 269);
  uint32_t deltams1 = (deltams * speedfactor1) / 256;
  uint32_t deltams2 = (deltams * speedfactor2) / 256;
  uint32_t deltams21 = (deltams1 + deltams2) / 2;
  sCIStart1 += (deltams1 * beatsin88_t(1011,10,13));
  sCIStart2 -= (deltams21 * beatsin88_t(777,8,11));
  sCIStart3 -= (deltams1 * beatsin88_t(501,5,7));
  sCIStart4 -= (deltams2 * beatsin88_t(257,4,6));
  SEGENV.aux0 = sCIStart1; SEGENV.aux1 = sCIStart2;
  SEGENV.step = (sCIStart4 << 16) | (sCIStart3 & 0xFFFF);

  // Clear out the LED array to a dim background blue-green
  //SEGMENT.fill(132618);

  unsigned basethreshold = beatsin8_t( 9, 55, 65);
  unsigned wave = beat8( 7 );

  for (unsigned i = 0; i < SEGLEN; i++) {
    CRGB c = CRGB(2, 6, 10);
    // Render each of four layers, with different scales and speeds, that vary over time
    c += pacifica_one_layer(i, pacifica_palette_1, sCIStart1, beatsin16_t(3, 11 * 256, 14 * 256), beatsin8_t(10, 70, 130), 0-beat16(301));
    c += pacifica_one_layer(i, pacifica_palette_2, sCIStart2, beatsin16_t(4,  6 * 256,  9 * 256), beatsin8_t(17, 40,  80),   beat16(401));
    c += pacifica_one_layer(i, pacifica_palette_3, sCIStart3,                         6 * 256 , beatsin8_t(9, 10,38)   , 0-beat16(503));
    c += pacifica_one_layer(i, pacifica_palette_3, sCIStart4,                         5 * 256 , beatsin8_t(8, 10,28)   ,   beat16(601));

    // Add extra 'white' to areas where the four layers of light have lined up brightly
    unsigned threshold = scale8( sin8_t( wave), 20) + basethreshold;
    wave += 7;
    unsigned l = c.getAverageLight();
    if (l > threshold) {
      unsigned overage = l - threshold;
      unsigned overage2 = qadd8(overage, overage);
      c += CRGB(overage, overage2, qadd8(overage2, overage2));
    }

    //deepen the blues and greens
    c.blue  = scale8(c.blue,  145);
    c.green = scale8(c.green, 200);
    c |= CRGB( 2, 5, 7);

    SEGMENT.setPixelColor(i, c);
  }

  strip.now = nowOld;
  return FRAMETIME;
}
static const char _data_FX_MODE_PACIFICA[] PROGMEM = "Pacifica@!,Angle;;!;;pal=51";


/*
 * Mode simulates a gradual sunrise
 */
uint16_t mode_sunrise() {
  if (SEGLEN == 1) return mode_static();
  //speed 0 - static sun
  //speed 1 - 60: sunrise time in minutes
  //speed 60 - 120 : sunset time in minutes - 60;
  //speed above: "breathing" rise and set
  if (SEGENV.call == 0 || SEGMENT.speed != SEGENV.aux0) {
    SEGENV.step = millis(); //save starting time, millis() because strip.now can change from sync
    SEGENV.aux0 = SEGMENT.speed;
  }

  SEGMENT.fill(BLACK);
  unsigned stage = 0xFFFF;

  uint32_t s10SinceStart = (millis() - SEGENV.step) /100; //tenths of seconds

  if (SEGMENT.speed > 120) { //quick sunrise and sunset
    unsigned counter = (strip.now >> 1) * (((SEGMENT.speed -120) >> 1) +1);
    stage = triwave16(counter);
  } else if (SEGMENT.speed) { //sunrise
    unsigned durMins = SEGMENT.speed;
    if (durMins > 60) durMins -= 60;
    uint32_t s10Target = durMins * 600;
    if (s10SinceStart > s10Target) s10SinceStart = s10Target;
    stage = map(s10SinceStart, 0, s10Target, 0, 0xFFFF);
    if (SEGMENT.speed > 60) stage = 0xFFFF - stage; //sunset
  }

  for (unsigned i = 0; i <= SEGLEN/2; i++)
  {
    //default palette is Fire    
    unsigned wave = triwave16((i * stage) / SEGLEN);
    wave = (wave >> 8) + ((wave * SEGMENT.intensity) >> 15);
    uint32_t c;
    if (wave > 240) { //clipped, full white sun
      c = SEGMENT.color_from_palette( 240, false, true, 255);
    } else { //transition
      c = SEGMENT.color_from_palette(wave, false, true, 255);
    }
    SEGMENT.setPixelColor(i, c);
    SEGMENT.setPixelColor(SEGLEN - i - 1, c);
  }

  return FRAMETIME;
}
static const char _data_FX_MODE_SUNRISE[] PROGMEM = "Sunrise@Time [min],Width;;!;;pal=35,sx=60";


/*
 * Effects by Andrew Tuline
 */
static uint16_t phased_base(uint8_t moder) {                  // We're making sine waves here. By Andrew Tuline.

  unsigned allfreq = 16;                                          // Base frequency.
  float *phase = reinterpret_cast<float*>(&SEGENV.step);         // Phase change value gets calculated (float fits into unsigned long).
  unsigned cutOff = (255-SEGMENT.intensity);                      // You can change the number of pixels.  AKA INTENSITY (was 192).
  unsigned modVal = 5;//SEGMENT.fft1/8+1;                         // You can change the modulus. AKA FFT1 (was 5).

  unsigned index = strip.now/64;                                  // Set color rotation speed
  *phase += SEGMENT.speed/32.0;                                  // You can change the speed of the wave. AKA SPEED (was .4)

  for (unsigned i = 0; i < SEGLEN; i++) {
    if (moder == 1) modVal = (inoise8(i*10 + i*10) /16);         // Let's randomize our mod length with some Perlin noise.
    unsigned val = (i+1) * allfreq;                              // This sets the frequency of the waves. The +1 makes sure that led 0 is used.
    if (modVal == 0) modVal = 1;
    val += *phase * (i % modVal +1) /2;                          // This sets the varying phase change of the waves. By Andrew Tuline.
    unsigned b = cubicwave8(val);                                 // Now we make an 8 bit sinewave.
    b = (b > cutOff) ? (b - cutOff) : 0;                         // A ternary operator to cutoff the light.
    SEGMENT.setPixelColor(i, color_blend(SEGCOLOR(1), SEGMENT.color_from_palette(index, false, false, 0), uint8_t(b)));
    index += 256 / SEGLEN;
    if (SEGLEN > 256) index ++;                                  // Correction for segments longer than 256 LEDs
  }

  return FRAMETIME;
}


uint16_t mode_phased(void) {
  return phased_base(0);
}
static const char _data_FX_MODE_PHASED[] PROGMEM = "Phased@!,!;!,!;!";


uint16_t mode_phased_noise(void) {
  return phased_base(1);
}
static const char _data_FX_MODE_PHASEDNOISE[] PROGMEM = "Phased Noise@!,!;!,!;!";


uint16_t mode_twinkleup(void) {                 // A very short twinkle routine with fade-in and dual controls. By Andrew Tuline.
  unsigned prevSeed = random16_get_seed();      // save seed so we can restore it at the end of the function
  random16_set_seed(535);                       // The randomizer needs to be re-set each time through the loop in order for the same 'random' numbers to be the same each time through.

  for (unsigned i = 0; i < SEGLEN; i++) {
    unsigned ranstart = random8();               // The starting value (aka brightness) for each pixel. Must be consistent each time through the loop for this to work.
    unsigned pixBri = sin8_t(ranstart + 16 * strip.now/(256-SEGMENT.speed));
    if (random8() > SEGMENT.intensity) pixBri = 0;
    SEGMENT.setPixelColor(i, color_blend(SEGCOLOR(1), SEGMENT.color_from_palette(random8()+strip.now/100, false, PALETTE_SOLID_WRAP, 0), pixBri));
  }

  random16_set_seed(prevSeed); // restore original seed so other effects can use "random" PRNG
  return FRAMETIME;
}
static const char _data_FX_MODE_TWINKLEUP[] PROGMEM = "Twinkleup@!,Intensity;!,!;!;;m12=0";


// Peaceful noise that's slow and with gradually changing palettes. Does not support WLED palettes or default colours or controls.
uint16_t mode_noisepal(void) {                                    // Slow noise palette by Andrew Tuline.
  unsigned scale = 15 + (SEGMENT.intensity >> 2); //default was 30
  //#define scale 30

  unsigned dataSize = sizeof(CRGBPalette16) * 2; //allocate space for 2 Palettes (2 * 16 * 3 = 96 bytes)
  if (!SEGENV.allocateData(dataSize)) return mode_static(); //allocation failed

  CRGBPalette16* palettes = reinterpret_cast<CRGBPalette16*>(SEGENV.data);

  unsigned changePaletteMs = 4000 + SEGMENT.speed *10; //between 4 - 6.5sec
  if (strip.now - SEGENV.step > changePaletteMs)
  {
    SEGENV.step = strip.now;

    unsigned baseI = hw_random8();
    palettes[1] = CRGBPalette16(CHSV(baseI+hw_random8(64), 255, hw_random8(128,255)), CHSV(baseI+128, 255, hw_random8(128,255)), CHSV(baseI+hw_random8(92), 192, hw_random8(128,255)), CHSV(baseI+hw_random8(92), 255, hw_random8(128,255)));
  }

  //EVERY_N_MILLIS(10) { //(don't have to time this, effect function is only called every 24ms)
  nblendPaletteTowardPalette(palettes[0], palettes[1], 48);               // Blend towards the target palette over 48 iterations.

  if (SEGMENT.palette > 0) palettes[0] = SEGPALETTE;

  for (unsigned i = 0; i < SEGLEN; i++) {
    unsigned index = inoise8(i*scale, SEGENV.aux0+i*scale);                // Get a value from the noise function. I'm using both x and y axis.
    SEGMENT.setPixelColor(i,  ColorFromPalette(palettes[0], index, 255, LINEARBLEND));  // Use my own palette.
  }

  SEGENV.aux0 += beatsin8_t(10,1,4);                                        // Moving along the distance. Vary it a bit with a sine wave.

  return FRAMETIME;
}
static const char _data_FX_MODE_NOISEPAL[] PROGMEM = "Noise Pal@!,Scale;;!";


// Sine waves that have controllable phase change speed, frequency and cutoff. By Andrew Tuline.
// SEGMENT.speed ->Speed, SEGMENT.intensity -> Frequency (SEGMENT.fft1 -> Color change, SEGMENT.fft2 -> PWM cutoff)
//
uint16_t mode_sinewave(void) {             // Adjustable sinewave. By Andrew Tuline
  //#define qsuba(x, b)  ((x>b)?x-b:0)               // Analog Unsigned subtraction macro. if result <0, then => 0

  unsigned colorIndex = strip.now /32;//(256 - SEGMENT.fft1);  // Amount of colour change.

  SEGENV.step += SEGMENT.speed/16;                   // Speed of animation.
  unsigned freq = SEGMENT.intensity/4;//SEGMENT.fft2/8;                       // Frequency of the signal.

  for (unsigned i = 0; i < SEGLEN; i++) {                 // For each of the LED's in the strand, set a brightness based on a wave as follows:
    uint8_t pixBri = cubicwave8((i*freq)+SEGENV.step);//qsuba(cubicwave8((i*freq)+SEGENV.step), (255-SEGMENT.intensity)); // qsub sets a minimum value called thiscutoff. If < thiscutoff, then bright = 0. Otherwise, bright = 128 (as defined in qsub)..
    //setPixCol(i, i*colorIndex/255, pixBri);
    SEGMENT.setPixelColor(i, color_blend(SEGCOLOR(1), SEGMENT.color_from_palette(i*colorIndex/255, false, PALETTE_SOLID_WRAP, 0), pixBri));
  }

  return FRAMETIME;
}
static const char _data_FX_MODE_SINEWAVE[] PROGMEM = "Sine@!,Scale;;!";


/*
 * Best of both worlds from Palette and Spot effects. By Aircoookie
 */
uint16_t mode_flow(void)
{
  unsigned counter = 0;
  if (SEGMENT.speed != 0)
  {
    counter = strip.now * ((SEGMENT.speed >> 2) +1);
    counter = counter >> 8;
  }

  unsigned maxZones = SEGLEN / 6; //only looks good if each zone has at least 6 LEDs
  unsigned zones = (SEGMENT.intensity * maxZones) >> 8;
  if (zones & 0x01) zones++; //zones must be even
  if (zones < 2) zones = 2;
  unsigned zoneLen = SEGLEN / zones;
  unsigned offset = (SEGLEN - zones * zoneLen) >> 1;

  SEGMENT.fill(SEGMENT.color_from_palette(-counter, false, true, 255));

  for (unsigned z = 0; z < zones; z++)
  {
    unsigned pos = offset + z * zoneLen;
    for (unsigned i = 0; i < zoneLen; i++)
    {
      unsigned colorIndex = (i * 255 / zoneLen) - counter;
      unsigned led = (z & 0x01) ? i : (zoneLen -1) -i;
      if (SEGMENT.reverse) led = (zoneLen -1) -led;
      SEGMENT.setPixelColor(pos + led, SEGMENT.color_from_palette(colorIndex, false, true, 255));
    }
  }

  return FRAMETIME;
}
static const char _data_FX_MODE_FLOW[] PROGMEM = "Flow@!,Zones;;!;;m12=1"; //vertical


/*
 * Dots waving around in a sine/pendulum motion.
 * Little pixel birds flying in a circle. By Aircoookie
 */
uint16_t mode_chunchun(void)
{
  if (SEGLEN == 1) return mode_static();
  SEGMENT.fade_out(254); // add a bit of trail
  unsigned counter = strip.now * (6 + (SEGMENT.speed >> 4));
  unsigned numBirds = 2 + (SEGLEN >> 3);  // 2 + 1/8 of a segment
  unsigned span = (SEGMENT.intensity << 8) / numBirds;

  for (unsigned i = 0; i < numBirds; i++)
  {
    counter -= span;
    unsigned megumin = sin16_t(counter) + 0x8000;
    unsigned bird = uint32_t(megumin * SEGLEN) >> 16;
    bird = constrain(bird, 0U, SEGLEN-1U);
    SEGMENT.setPixelColor(bird, SEGMENT.color_from_palette((i * 255)/ numBirds, false, false, 0)); // no palette wrapping
  }
  return FRAMETIME;
}
static const char _data_FX_MODE_CHUNCHUN[] PROGMEM = "Chunchun@!,Gap size;!,!;!";


//13 bytes
typedef struct Spotlight {
  float speed;
  uint8_t colorIdx;
  int16_t position;
  unsigned long lastUpdateTime;
  uint8_t width;
  uint8_t type;
} spotlight;

#define SPOT_TYPE_SOLID       0
#define SPOT_TYPE_GRADIENT    1
#define SPOT_TYPE_2X_GRADIENT 2
#define SPOT_TYPE_2X_DOT      3
#define SPOT_TYPE_3X_DOT      4
#define SPOT_TYPE_4X_DOT      5
#define SPOT_TYPES_COUNT      6
#ifdef ESP8266
  #define SPOT_MAX_COUNT 17          //Number of simultaneous waves
#else
  #define SPOT_MAX_COUNT 49          //Number of simultaneous waves
#endif

/*
 * Spotlights moving back and forth that cast dancing shadows.
 * Shine this through tree branches/leaves or other close-up objects that cast
 * interesting shadows onto a ceiling or tarp.
 *
 * By Steve Pomeroy @xxv
 */
uint16_t mode_dancing_shadows(void)
{
  if (SEGLEN == 1) return mode_static();
  unsigned numSpotlights = map(SEGMENT.intensity, 0, 255, 2, SPOT_MAX_COUNT);  // 49 on 32 segment ESP32, 17 on 16 segment ESP8266
  bool initialize = SEGENV.aux0 != numSpotlights;
  SEGENV.aux0 = numSpotlights;

  unsigned dataSize = sizeof(spotlight) * numSpotlights;
  if (!SEGENV.allocateData(dataSize)) return mode_static(); //allocation failed
  Spotlight* spotlights = reinterpret_cast<Spotlight*>(SEGENV.data);

  SEGMENT.fill(BLACK);

  unsigned long time = strip.now;
  bool respawn = false;

  for (size_t i = 0; i < numSpotlights; i++) {
    if (!initialize) {
      // advance the position of the spotlight
      int delta = (float)(time - spotlights[i].lastUpdateTime) *
                  (spotlights[i].speed * ((1.0 + SEGMENT.speed)/100.0));

      if (abs(delta) >= 1) {
        spotlights[i].position += delta;
        spotlights[i].lastUpdateTime = time;
      }

      respawn = (spotlights[i].speed > 0.0 && spotlights[i].position > (int)(SEGLEN + 2))
             || (spotlights[i].speed < 0.0 && spotlights[i].position < -(spotlights[i].width + 2));
    }

    if (initialize || respawn) {
      spotlights[i].colorIdx = hw_random8();
      spotlights[i].width = hw_random8(1, 10);

      spotlights[i].speed = 1.0/hw_random8(4, 50);

      if (initialize) {
        spotlights[i].position = hw_random16(SEGLEN);
        spotlights[i].speed *= hw_random8(2) ? 1.0 : -1.0;
      } else {
        if (hw_random8(2)) {
          spotlights[i].position = SEGLEN + spotlights[i].width;
          spotlights[i].speed *= -1.0;
        }else {
          spotlights[i].position = -spotlights[i].width;
        }
      }

      spotlights[i].lastUpdateTime = time;
      spotlights[i].type = hw_random8(SPOT_TYPES_COUNT);
    }

    uint32_t color = SEGMENT.color_from_palette(spotlights[i].colorIdx, false, false, 255);
    int start = spotlights[i].position;

    if (spotlights[i].width <= 1) {
      if (start >= 0 && start < (int)SEGLEN) {
        SEGMENT.blendPixelColor(start, color, 128);
      }
    } else {
      switch (spotlights[i].type) {
        case SPOT_TYPE_SOLID:
          for (size_t j = 0; j < spotlights[i].width; j++) {
            if ((start + j) >= 0 && (start + j) < SEGLEN) {
              SEGMENT.blendPixelColor(start + j, color, 128);
            }
          }
        break;

        case SPOT_TYPE_GRADIENT:
          for (size_t j = 0; j < spotlights[i].width; j++) {
            if ((start + j) >= 0 && (start + j) < SEGLEN) {
              SEGMENT.blendPixelColor(start + j, color, cubicwave8(map(j, 0, spotlights[i].width - 1, 0, 255)));
            }
          }
        break;

        case SPOT_TYPE_2X_GRADIENT:
          for (size_t j = 0; j < spotlights[i].width; j++) {
            if ((start + j) >= 0 && (start + j) < SEGLEN) {
              SEGMENT.blendPixelColor(start + j, color, cubicwave8(2 * map(j, 0, spotlights[i].width - 1, 0, 255)));
            }
          }
        break;

        case SPOT_TYPE_2X_DOT:
          for (size_t j = 0; j < spotlights[i].width; j += 2) {
            if ((start + j) >= 0 && (start + j) < SEGLEN) {
              SEGMENT.blendPixelColor(start + j, color, 128);
            }
          }
        break;

        case SPOT_TYPE_3X_DOT:
          for (size_t j = 0; j < spotlights[i].width; j += 3) {
            if ((start + j) >= 0 && (start + j) < SEGLEN) {
              SEGMENT.blendPixelColor(start + j, color, 128);
            }
          }
        break;

        case SPOT_TYPE_4X_DOT:
          for (size_t j = 0; j < spotlights[i].width; j += 4) {
            if ((start + j) >= 0 && (start + j) < SEGLEN) {
              SEGMENT.blendPixelColor(start + j, color, 128);
            }
          }
        break;
      }
    }
  }

  return FRAMETIME;
}
static const char _data_FX_MODE_DANCING_SHADOWS[] PROGMEM = "Dancing Shadows@!,# of shadows;!;!";


/*
  Imitates a washing machine, rotating same waves forward, then pause, then backward.
  By Stefan Seegel
*/
uint16_t mode_washing_machine(void) {
  int speed = tristate_square8(strip.now >> 7, 90, 15);

  SEGENV.step += (speed * 2048) / (512 - SEGMENT.speed);

  for (unsigned i = 0; i < SEGLEN; i++) {
    uint8_t col = sin8_t(((SEGMENT.intensity / 25 + 1) * 255 * i / SEGLEN) + (SEGENV.step >> 7));
    SEGMENT.setPixelColor(i, SEGMENT.color_from_palette(col, false, PALETTE_SOLID_WRAP, 3));
  }

  return FRAMETIME;
}
static const char _data_FX_MODE_WASHING_MACHINE[] PROGMEM = "Washing Machine@!,!;;!";


/*
  Blends random colors across palette
  Modified, originally by Mark Kriegsman https://gist.github.com/kriegsman/1f7ccbbfa492a73c015e
*/
uint16_t mode_blends(void) {
  unsigned pixelLen = SEGLEN > UINT8_MAX ? UINT8_MAX : SEGLEN;
  unsigned dataSize = sizeof(uint32_t) * (pixelLen + 1);  // max segment length of 56 pixels on 16 segment ESP8266
  if (!SEGENV.allocateData(dataSize)) return mode_static(); //allocation failed
  uint32_t* pixels = reinterpret_cast<uint32_t*>(SEGENV.data);
  uint8_t blendSpeed = map(SEGMENT.intensity, 0, UINT8_MAX, 10, 128);
  unsigned shift = (strip.now * ((SEGMENT.speed >> 3) +1)) >> 8;

  for (unsigned i = 0; i < pixelLen; i++) {
    pixels[i] = color_blend(pixels[i], SEGMENT.color_from_palette(shift + quadwave8((i + 1) * 16), false, PALETTE_SOLID_WRAP, 255), blendSpeed);
    shift += 3;
  }

  unsigned offset = 0;
  for (unsigned i = 0; i < SEGLEN; i++) {
    SEGMENT.setPixelColor(i, pixels[offset++]);
    if (offset >= pixelLen) offset = 0;
  }

  return FRAMETIME;
}
static const char _data_FX_MODE_BLENDS[] PROGMEM = "Blends@Shift speed,Blend speed;;!";


/*
  TV Simulator
  Modified and adapted to WLED by Def3nder, based on "Fake TV Light for Engineers" by Phillip Burgess https://learn.adafruit.com/fake-tv-light-for-engineers/arduino-sketch
*/
//43 bytes
typedef struct TvSim {
  uint32_t totalTime = 0;
  uint32_t fadeTime  = 0;
  uint32_t startTime = 0;
  uint32_t elapsed   = 0;
  uint32_t pixelNum  = 0;
  uint16_t sliderValues = 0;
  uint32_t sceeneStart    = 0;
  uint32_t sceeneDuration = 0;
  uint16_t sceeneColorHue = 0;
  uint8_t  sceeneColorSat = 0;
  uint8_t  sceeneColorBri = 0;
  uint8_t  actualColorR = 0;
  uint8_t  actualColorG = 0;
  uint8_t  actualColorB = 0;
  uint16_t pr = 0; // Prev R, G, B
  uint16_t pg = 0;
  uint16_t pb = 0;
} tvSim;

uint16_t mode_tv_simulator(void) {
  int nr, ng, nb, r, g, b, i, hue;
  uint8_t  sat, bri, j;

  if (!SEGENV.allocateData(sizeof(tvSim))) return mode_static(); //allocation failed
  TvSim* tvSimulator = reinterpret_cast<TvSim*>(SEGENV.data);

  uint8_t colorSpeed     = map(SEGMENT.speed,     0, UINT8_MAX,  1, 20);
  uint8_t colorIntensity = map(SEGMENT.intensity, 0, UINT8_MAX, 10, 30);

  i = SEGMENT.speed << 8 | SEGMENT.intensity;
  if (i != tvSimulator->sliderValues) {
    tvSimulator->sliderValues = i;
    SEGENV.aux1 = 0;
  }

    // create a new sceene
    if (((strip.now - tvSimulator->sceeneStart) >= tvSimulator->sceeneDuration) || SEGENV.aux1 == 0) {
      tvSimulator->sceeneStart    = strip.now;                                               // remember the start of the new sceene
      tvSimulator->sceeneDuration = hw_random16(60* 250* colorSpeed, 60* 750 * colorSpeed);    // duration of a "movie sceene" which has similar colors (5 to 15 minutes with max speed slider)
      tvSimulator->sceeneColorHue = hw_random16(   0, 768);                                    // random start color-tone for the sceene
      tvSimulator->sceeneColorSat = hw_random8 ( 100, 130 + colorIntensity);                   // random start color-saturation for the sceene
      tvSimulator->sceeneColorBri = hw_random8 ( 200, 240);                                    // random start color-brightness for the sceene
      SEGENV.aux1 = 1;
      SEGENV.aux0 = 0;
    }

    // slightly change the color-tone in this sceene
    if (SEGENV.aux0 == 0) {
      // hue change in both directions
      j = hw_random8(4 * colorIntensity);
      hue = (hw_random8() < 128) ? ((j < tvSimulator->sceeneColorHue)       ? tvSimulator->sceeneColorHue - j : 767 - tvSimulator->sceeneColorHue - j) :  // negative
                                ((j + tvSimulator->sceeneColorHue) < 767 ? tvSimulator->sceeneColorHue + j : tvSimulator->sceeneColorHue + j - 767) ;  // positive

      // saturation
      j = hw_random8(2 * colorIntensity);
      sat = (tvSimulator->sceeneColorSat - j) < 0 ? 0 : tvSimulator->sceeneColorSat - j;

      // brightness
      j = hw_random8(100);
      bri = (tvSimulator->sceeneColorBri - j) < 0 ? 0 : tvSimulator->sceeneColorBri - j;

      // calculate R,G,B from HSV
      // Source: https://blog.adafruit.com/2012/03/14/constant-brightness-hsb-to-rgb-algorithm/
      { // just to create a local scope for  the variables
        uint8_t temp[5], n = (hue >> 8) % 3;
        uint8_t x = ((((hue & 255) * sat) >> 8) * bri) >> 8;
        uint8_t s = (  (256 - sat) * bri) >> 8;
        temp[0] = temp[3] =       s;
        temp[1] = temp[4] =   x + s;
        temp[2] =           bri - x;
        tvSimulator->actualColorR = temp[n + 2];
        tvSimulator->actualColorG = temp[n + 1];
        tvSimulator->actualColorB = temp[n    ];
      }
    }
    // Apply gamma correction, further expand to 16/16/16
    nr = (uint8_t)gamma8(tvSimulator->actualColorR) * 257; // New R/G/B
    ng = (uint8_t)gamma8(tvSimulator->actualColorG) * 257;
    nb = (uint8_t)gamma8(tvSimulator->actualColorB) * 257;

  if (SEGENV.aux0 == 0) {  // initialize next iteration
    SEGENV.aux0 = 1;

    // randomize total duration and fade duration for the actual color
    tvSimulator->totalTime = hw_random16(250, 2500);                   // Semi-random pixel-to-pixel time
    tvSimulator->fadeTime  = hw_random16(0, tvSimulator->totalTime);   // Pixel-to-pixel transition time
    if (hw_random8(10) < 3) tvSimulator->fadeTime = 0;                 // Force scene cut 30% of time

    tvSimulator->startTime = strip.now;
  } // end of initialization

  // how much time is elapsed ?
  tvSimulator->elapsed = strip.now - tvSimulator->startTime;

  // fade from prev color to next color
  if (tvSimulator->elapsed < tvSimulator->fadeTime) {
    r = map(tvSimulator->elapsed, 0, tvSimulator->fadeTime, tvSimulator->pr, nr);
    g = map(tvSimulator->elapsed, 0, tvSimulator->fadeTime, tvSimulator->pg, ng);
    b = map(tvSimulator->elapsed, 0, tvSimulator->fadeTime, tvSimulator->pb, nb);
  } else { // Avoid divide-by-zero in map()
    r = nr;
    g = ng;
    b = nb;
  }

  // set strip color
  for (i = 0; i < (int)SEGLEN; i++) {
    SEGMENT.setPixelColor(i, r >> 8, g >> 8, b >> 8);  // Quantize to 8-bit
  }

  // if total duration has passed, remember last color and restart the loop
  if ( tvSimulator->elapsed >= tvSimulator->totalTime) {
    tvSimulator->pr = nr; // Prev RGB = new RGB
    tvSimulator->pg = ng;
    tvSimulator->pb = nb;
    SEGENV.aux0 = 0;
  }

  return FRAMETIME;
}
static const char _data_FX_MODE_TV_SIMULATOR[] PROGMEM = "TV Simulator@!,!;;!;01";


/*
  Aurora effect
*/

//CONFIG
#ifdef ESP8266
  #define W_MAX_COUNT  9          //Number of simultaneous waves
#else
  #define W_MAX_COUNT 20          //Number of simultaneous waves
#endif
#define W_MAX_SPEED 6             //Higher number, higher speed
#define W_WIDTH_FACTOR 6          //Higher number, smaller waves

//24 bytes
class AuroraWave {
  private:
    uint16_t ttl;
    CRGB basecolor;
    float basealpha;
    uint16_t age;
    uint16_t width;
    float center;
    bool goingleft;
    float speed_factor;
    bool alive = true;

  public:
    void init(uint32_t segment_length, CRGB color) {
      ttl = hw_random16(500, 1501);
      basecolor = color;
      basealpha = hw_random8(60, 101) / (float)100;
      age = 0;
      width = hw_random16(segment_length / 20, segment_length / W_WIDTH_FACTOR); //half of width to make math easier
      if (!width) width = 1;
      center = hw_random8(101) / (float)100 * segment_length;
      goingleft = hw_random8(0, 2) == 0;
      speed_factor = (hw_random8(10, 31) / (float)100 * W_MAX_SPEED / 255);
      alive = true;
    }

    CRGB getColorForLED(int ledIndex) {
      if(ledIndex < center - width || ledIndex > center + width) return 0; //Position out of range of this wave

      CRGB rgb;

      //Offset of this led from center of wave
      //The further away from the center, the dimmer the LED
      float offset = ledIndex - center;
      if (offset < 0) offset = -offset;
      float offsetFactor = offset / width;

      //The age of the wave determines it brightness.
      //At half its maximum age it will be the brightest.
      float ageFactor = 0.1;
      if((float)age / ttl < 0.5) {
        ageFactor = (float)age / (ttl / 2);
      } else {
        ageFactor = (float)(ttl - age) / ((float)ttl * 0.5);
      }

      //Calculate color based on above factors and basealpha value
      float factor = (1 - offsetFactor) * ageFactor * basealpha;
      rgb.r = basecolor.r * factor;
      rgb.g = basecolor.g * factor;
      rgb.b = basecolor.b * factor;

      return rgb;
    };

    //Change position and age of wave
    //Determine if its sill "alive"
    void update(uint32_t segment_length, uint32_t speed) {
      if(goingleft) {
        center -= speed_factor * speed;
      } else {
        center += speed_factor * speed;
      }

      age++;

      if(age > ttl) {
        alive = false;
      } else {
        if(goingleft) {
          if(center + width < 0) {
            alive = false;
          }
        } else {
          if(center - width > segment_length) {
            alive = false;
          }
        }
      }
    };

    bool stillAlive() {
      return alive;
    };
};

uint16_t mode_aurora(void) {
  //aux1 = Wavecount
  //aux2 = Intensity in last loop

  AuroraWave* waves;

//TODO: I am not sure this is a correct way of handling memory allocation since if it fails on 1st run
// it will display static effect but on second run it may crash ESP since data will be nullptr

  if(SEGENV.aux0 != SEGMENT.intensity || SEGENV.call == 0) {
    //Intensity slider changed or first call
    SEGENV.aux1 = map(SEGMENT.intensity, 0, 255, 2, W_MAX_COUNT);
    SEGENV.aux0 = SEGMENT.intensity;

    if(!SEGENV.allocateData(sizeof(AuroraWave) * SEGENV.aux1)) { // 26 on 32 segment ESP32, 9 on 16 segment ESP8266
      return mode_static(); //allocation failed
    }

    waves = reinterpret_cast<AuroraWave*>(SEGENV.data);

    for (int i = 0; i < SEGENV.aux1; i++) {
      waves[i].init(SEGLEN, CRGB(SEGMENT.color_from_palette(hw_random8(), false, false, hw_random8(0, 3))));
    }
  } else {
    waves = reinterpret_cast<AuroraWave*>(SEGENV.data);
  }

  for (int i = 0; i < SEGENV.aux1; i++) {
    //Update values of wave
    waves[i].update(SEGLEN, SEGMENT.speed);

    if(!(waves[i].stillAlive())) {
      //If a wave dies, reinitialize it starts over.
      waves[i].init(SEGLEN, CRGB(SEGMENT.color_from_palette(hw_random8(), false, false, hw_random8(0, 3))));
    }
  }

  uint8_t backlight = 1; //dimmer backlight if less active colors
  if (SEGCOLOR(0)) backlight++;
  if (SEGCOLOR(1)) backlight++;
  if (SEGCOLOR(2)) backlight++;
  //Loop through LEDs to determine color
  for (unsigned i = 0; i < SEGLEN; i++) {
    CRGB mixedRgb = CRGB(backlight, backlight, backlight);

    //For each LED we must check each wave if it is "active" at this position.
    //If there are multiple waves active on a LED we multiply their values.
    for (int  j = 0; j < SEGENV.aux1; j++) {
      CRGB rgb = waves[j].getColorForLED(i);

      if(rgb != CRGB(0)) {
        mixedRgb += rgb;
      }
    }

    SEGMENT.setPixelColor(i, mixedRgb[0], mixedRgb[1], mixedRgb[2]);
  }

  return FRAMETIME;
}
static const char _data_FX_MODE_AURORA[] PROGMEM = "Aurora@!,!;1,2,3;!;;sx=24,pal=50";

// WLED-SR effects

/////////////////////////
//     Perlin Move     //
/////////////////////////
// 16 bit perlinmove. Use Perlin Noise instead of sinewaves for movement. By Andrew Tuline.
// Controls are speed, # of pixels, faderate.
uint16_t mode_perlinmove(void) {
  if (SEGLEN == 1) return mode_static();
  SEGMENT.fade_out(255-SEGMENT.custom1);
  for (int i = 0; i < SEGMENT.intensity/16 + 1; i++) {
    unsigned locn = inoise16(strip.now*128/(260-SEGMENT.speed)+i*15000, strip.now*128/(260-SEGMENT.speed)); // Get a new pixel location from moving noise.
    unsigned pixloc = map(locn, 50*256, 192*256, 0, SEGLEN-1);                                            // Map that to the length of the strand, and ensure we don't go over.
    SEGMENT.setPixelColor(pixloc, SEGMENT.color_from_palette(pixloc%255, false, PALETTE_SOLID_WRAP, 0));
  }

  return FRAMETIME;
} // mode_perlinmove()
static const char _data_FX_MODE_PERLINMOVE[] PROGMEM = "Perlin Move@!,# of pixels,Fade rate;!,!;!";


/////////////////////////
//     Waveins         //
/////////////////////////
// Uses beatsin8() + phase shifting. By: Andrew Tuline
uint16_t mode_wavesins(void) {

  for (unsigned i = 0; i < SEGLEN; i++) {
    uint8_t bri = sin8_t(strip.now/4 + i * SEGMENT.intensity);
    uint8_t index = beatsin8_t(SEGMENT.speed, SEGMENT.custom1, SEGMENT.custom1+SEGMENT.custom2, 0, i * (SEGMENT.custom3<<3)); // custom3 is reduced resolution slider
    //SEGMENT.setPixelColor(i, ColorFromPalette(SEGPALETTE, index, bri, LINEARBLEND));
    SEGMENT.setPixelColor(i, SEGMENT.color_from_palette(index, false, PALETTE_SOLID_WRAP, 0, bri));
  }

  return FRAMETIME;
} // mode_waveins()
static const char _data_FX_MODE_WAVESINS[] PROGMEM = "Wavesins@!,Brightness variation,Starting color,Range of colors,Color variation;!;!";


//////////////////////////////
//     Flow Stripe          //
//////////////////////////////
// By: ldirko  https://editor.soulmatelights.com/gallery/392-flow-led-stripe , modifed by: Andrew Tuline
uint16_t mode_FlowStripe(void) {
  if (SEGLEN == 1) return mode_static();
  const int hl = SEGLEN * 10 / 13;
  uint8_t hue = strip.now / (SEGMENT.speed+1);
  uint32_t t = strip.now / (SEGMENT.intensity/8+1);

  for (unsigned i = 0; i < SEGLEN; i++) {
    int c = (abs((int)i - hl) / hl) * 127;
    c = sin8_t(c);
    c = sin8_t(c / 2 + t);
    byte b = sin8_t(c + t/8);
    SEGMENT.setPixelColor(i, CHSV(b + hue, 255, 255));
  }

  return FRAMETIME;
} // mode_FlowStripe()
static const char _data_FX_MODE_FLOWSTRIPE[] PROGMEM = "Flow Stripe@Hue speed,Effect speed;;";


#ifndef WLED_DISABLE_2D
///////////////////////////////////////////////////////////////////////////////
//***************************  2D routines  ***********************************
#define XY(x,y) SEGMENT.XY(x,y)


// Black hole
uint16_t mode_2DBlackHole(void) {            // By: Stepko https://editor.soulmatelights.com/gallery/1012 , Modified by: Andrew Tuline
  if (!strip.isMatrix || !SEGMENT.is2D()) return mode_static(); // not a 2D set-up

  const int cols = SEG_W;
  const int rows = SEG_H;
  int x, y;

  SEGMENT.fadeToBlackBy(16 + (SEGMENT.speed>>3)); // create fading trails
  unsigned long t = strip.now/128;                 // timebase
  // outer stars
  for (size_t i = 0; i < 8; i++) {
    x = beatsin8_t(SEGMENT.custom1>>3,   0, cols - 1, 0, ((i % 2) ? 128 : 0) + t * i);
    y = beatsin8_t(SEGMENT.intensity>>3, 0, rows - 1, 0, ((i % 2) ? 192 : 64) + t * i);
    SEGMENT.addPixelColorXY(x, y, SEGMENT.color_from_palette(i*32, false, PALETTE_SOLID_WRAP, SEGMENT.check1?0:255));
  }
  // inner stars
  for (size_t i = 0; i < 4; i++) {
    x = beatsin8_t(SEGMENT.custom2>>3, cols/4, cols - 1 - cols/4, 0, ((i % 2) ? 128 : 0) + t * i);
    y = beatsin8_t(SEGMENT.custom3   , rows/4, rows - 1 - rows/4, 0, ((i % 2) ? 192 : 64) + t * i);
    SEGMENT.addPixelColorXY(x, y, SEGMENT.color_from_palette(255-i*64, false, PALETTE_SOLID_WRAP, SEGMENT.check1?0:255));
  }
  // central white dot
  SEGMENT.setPixelColorXY(cols/2, rows/2, WHITE);
  // blur everything a bit
  if (SEGMENT.check3) SEGMENT.blur(16, cols*rows < 100);

  return FRAMETIME;
} // mode_2DBlackHole()
static const char _data_FX_MODE_2DBLACKHOLE[] PROGMEM = "Black Hole@Fade rate,Outer Y freq.,Outer X freq.,Inner X freq.,Inner Y freq.,Solid,,Blur;!;!;2;pal=11";


////////////////////////////
//     2D Colored Bursts  //
////////////////////////////
uint16_t mode_2DColoredBursts() {              // By: ldirko   https://editor.soulmatelights.com/gallery/819-colored-bursts , modified by: Andrew Tuline
  if (!strip.isMatrix || !SEGMENT.is2D()) return mode_static(); // not a 2D set-up

  const int cols = SEG_W;
  const int rows = SEG_H;

  if (SEGENV.call == 0) {
    SEGENV.aux0 = 0; // start with red hue
  }

  bool dot = SEGMENT.check3;
  bool grad = SEGMENT.check1;

  byte numLines = SEGMENT.intensity/16 + 1;

  SEGENV.aux0++;  // hue
  SEGMENT.fadeToBlackBy(40 - SEGMENT.check2 * 8);
  for (size_t i = 0; i < numLines; i++) {
    byte x1 = beatsin8_t(2 + SEGMENT.speed/16, 0, (cols - 1));
    byte x2 = beatsin8_t(1 + SEGMENT.speed/16, 0, (rows - 1));
    byte y1 = beatsin8_t(5 + SEGMENT.speed/16, 0, (cols - 1), 0, i * 24);
    byte y2 = beatsin8_t(3 + SEGMENT.speed/16, 0, (rows - 1), 0, i * 48 + 64);
    uint32_t color = ColorFromPalette(SEGPALETTE, i * 255 / numLines + (SEGENV.aux0&0xFF), 255, LINEARBLEND);

    byte xsteps = abs8(x1 - y1) + 1;
    byte ysteps = abs8(x2 - y2) + 1;
    byte steps = xsteps >= ysteps ? xsteps : ysteps;
    //Draw gradient line
    for (size_t j = 1; j <= steps; j++) {
      uint8_t rate = j * 255 / steps;
      byte dx = lerp8by8(x1, y1, rate);
      byte dy = lerp8by8(x2, y2, rate);
      //SEGMENT.setPixelColorXY(dx, dy, grad ? color.nscale8_video(255-rate) : color); // use addPixelColorXY for different look
      SEGMENT.addPixelColorXY(dx, dy, color); // use setPixelColorXY for different look
      if (grad) SEGMENT.fadePixelColorXY(dx, dy, rate);
    }

    if (dot) { //add white point at the ends of line
      SEGMENT.setPixelColorXY(x1, x2, WHITE);
      SEGMENT.setPixelColorXY(y1, y2, DARKSLATEGRAY);
    }
  }
  SEGMENT.blur(SEGMENT.custom3>>1, SEGMENT.check2);

  return FRAMETIME;
} // mode_2DColoredBursts()
static const char _data_FX_MODE_2DCOLOREDBURSTS[] PROGMEM = "Colored Bursts@Speed,# of lines,,,Blur,Gradient,Smear,Dots;;!;2;c3=16";


/////////////////////
//      2D DNA     //
/////////////////////
uint16_t mode_2Ddna(void) {         // dna originally by by ldirko at https://pastebin.com/pCkkkzcs. Updated by Preyy. WLED conversion by Andrew Tuline.
  if (!strip.isMatrix || !SEGMENT.is2D()) return mode_static(); // not a 2D set-up

  const int cols = SEG_W;
  const int rows = SEG_H;

  SEGMENT.fadeToBlackBy(64);
  for (int i = 0; i < cols; i++) {
    SEGMENT.setPixelColorXY(i, beatsin8_t(SEGMENT.speed/8, 0, rows-1, 0, i*4    ), ColorFromPalette(SEGPALETTE, i*5+strip.now/17, beatsin8_t(5, 55, 255, 0, i*10), LINEARBLEND));
    SEGMENT.setPixelColorXY(i, beatsin8_t(SEGMENT.speed/8, 0, rows-1, 0, i*4+128), ColorFromPalette(SEGPALETTE, i*5+128+strip.now/17, beatsin8_t(5, 55, 255, 0, i*10+128), LINEARBLEND));
  }
  SEGMENT.blur(SEGMENT.intensity / (8 - (SEGMENT.check1 * 2)), SEGMENT.check1);

  return FRAMETIME;
} // mode_2Ddna()
static const char _data_FX_MODE_2DDNA[] PROGMEM = "DNA@Scroll speed,Blur,,,,Smear;;!;2;ix=0";

/////////////////////////
//     2D DNA Spiral   //
/////////////////////////
uint16_t mode_2DDNASpiral() {               // By: ldirko  https://editor.soulmatelights.com/gallery/512-dna-spiral-variation , modified by: Andrew Tuline
  if (!strip.isMatrix || !SEGMENT.is2D()) return mode_static(); // not a 2D set-up

  const int cols = SEG_W;
  const int rows = SEG_H;

  if (SEGENV.call == 0) {
    SEGMENT.fill(BLACK);
  }

  unsigned speeds = SEGMENT.speed/2 + 7;
  unsigned freq = SEGMENT.intensity/8;

  uint32_t ms = strip.now / 20;
  SEGMENT.fadeToBlackBy(135);

  for (int i = 0; i < rows; i++) {
    int x  = beatsin8_t(speeds, 0, cols - 1, 0, i * freq) + beatsin8_t(speeds - 7, 0, cols - 1, 0, i * freq + 128);
    int x1 = beatsin8_t(speeds, 0, cols - 1, 0, 128 + i * freq) + beatsin8_t(speeds - 7, 0, cols - 1, 0, 128 + 64 + i * freq);
    unsigned hue = (i * 128 / rows) + ms;
    // skip every 4th row every now and then (fade it more)
    if ((i + ms / 8) & 3) {
      // draw a gradient line between x and x1
      x = x / 2; x1 = x1 / 2;
      unsigned steps = abs8(x - x1) + 1;
      bool positive = (x1 >= x);                         // direction of drawing
      for (size_t k = 1; k <= steps; k++) {
        unsigned rate = k * 255 / steps;
        //unsigned dx = lerp8by8(x, x1, rate);
        unsigned dx = positive? (x + k-1) : (x - k+1);   // behaves the same as "lerp8by8" but does not create holes
        //SEGMENT.setPixelColorXY(dx, i, ColorFromPalette(SEGPALETTE, hue, 255, LINEARBLEND).nscale8_video(rate));
        SEGMENT.addPixelColorXY(dx, i, ColorFromPalette(SEGPALETTE, hue, 255, LINEARBLEND)); // use setPixelColorXY for different look
        SEGMENT.fadePixelColorXY(dx, i, rate);
      }
      SEGMENT.setPixelColorXY(x, i, DARKSLATEGRAY);
      SEGMENT.setPixelColorXY(x1, i, WHITE);
    }
  }
  SEGMENT.blur(((uint16_t)SEGMENT.custom1 * 3) / (6 + SEGMENT.check1), SEGMENT.check1);

  return FRAMETIME;
} // mode_2DDNASpiral()
static const char _data_FX_MODE_2DDNASPIRAL[] PROGMEM = "DNA Spiral@Scroll speed,Y frequency,Blur,,,Smear;;!;2;c1=0";


/////////////////////////
//     2D Drift        //
/////////////////////////
uint16_t mode_2DDrift() {              // By: Stepko   https://editor.soulmatelights.com/gallery/884-drift , Modified by: Andrew Tuline
  if (!strip.isMatrix || !SEGMENT.is2D()) return mode_static(); // not a 2D set-up

  const int cols = SEG_W;
  const int rows = SEG_H;

  const int colsCenter = (cols>>1) + (cols%2);
  const int rowsCenter = (rows>>1) + (rows%2);

  SEGMENT.fadeToBlackBy(128);
  const float maxDim = MAX(cols, rows)/2;
  unsigned long t = strip.now / (32 - (SEGMENT.speed>>3));
  unsigned long t_20 = t/20; // softhack007: pre-calculating this gives about 10% speedup
  for (float i = 1.0f; i < maxDim; i += 0.25f) {
    float angle = radians(t * (maxDim - i));
    int mySin = sin_t(angle) * i;
    int myCos = cos_t(angle) * i;
    SEGMENT.setPixelColorXY(colsCenter + mySin, rowsCenter + myCos, ColorFromPalette(SEGPALETTE, (i * 20) + t_20, 255, LINEARBLEND));
    if (SEGMENT.check1) SEGMENT.setPixelColorXY(colsCenter + myCos, rowsCenter + mySin, ColorFromPalette(SEGPALETTE, (i * 20) + t_20, 255, LINEARBLEND));
  }
  SEGMENT.blur(SEGMENT.intensity>>(3 - SEGMENT.check2), SEGMENT.check2);

  return FRAMETIME;
} // mode_2DDrift()
static const char _data_FX_MODE_2DDRIFT[] PROGMEM = "Drift@Rotation speed,Blur,,,,Twin,Smear;;!;2;ix=0";


//////////////////////////
//     2D Firenoise     //
//////////////////////////
uint16_t mode_2Dfirenoise(void) {               // firenoise2d. By Andrew Tuline. Yet another short routine.
  if (!strip.isMatrix || !SEGMENT.is2D()) return mode_static(); // not a 2D set-up

  const int cols = SEG_W;
  const int rows = SEG_H;

  if (SEGENV.call == 0) {
    SEGMENT.fill(BLACK);
  }

  unsigned xscale = SEGMENT.intensity*4;
  unsigned yscale = SEGMENT.speed*8;
  unsigned indexx = 0;

  CRGBPalette16 pal = SEGMENT.check1 ? SEGPALETTE : SEGMENT.loadPalette(pal, 35);  
  for (int j=0; j < cols; j++) {
    for (int i=0; i < rows; i++) {
      indexx = inoise8(j*yscale*rows/255, i*xscale+strip.now/4);                                               // We're moving along our Perlin map.
      SEGMENT.setPixelColorXY(j, i, ColorFromPalette(pal, min(i*indexx/11, 225U), i*255/rows, LINEARBLEND));   // With that value, look up the 8 bit colour palette value and assign it to the current LED.    
    } // for i
  } // for j

  return FRAMETIME;
} // mode_2Dfirenoise()
static const char _data_FX_MODE_2DFIRENOISE[] PROGMEM = "Firenoise@X scale,Y scale,,,,Palette;;!;2;pal=66";


//////////////////////////////
//     2D Frizzles          //
//////////////////////////////
uint16_t mode_2DFrizzles(void) {                 // By: Stepko https://editor.soulmatelights.com/gallery/640-color-frizzles , Modified by: Andrew Tuline
  if (!strip.isMatrix || !SEGMENT.is2D()) return mode_static(); // not a 2D set-up

  const int cols = SEG_W;
  const int rows = SEG_H;

  SEGMENT.fadeToBlackBy(16 + SEGMENT.check1 * 10);
  for (size_t i = 8; i > 0; i--) {
    SEGMENT.addPixelColorXY(beatsin8_t(SEGMENT.speed/8 + i, 0, cols - 1),
                            beatsin8_t(SEGMENT.intensity/8 - i, 0, rows - 1),
                            ColorFromPalette(SEGPALETTE, beatsin8_t(12, 0, 255), 255, LINEARBLEND));
  }
  SEGMENT.blur(SEGMENT.custom1 >> (3 + SEGMENT.check1), SEGMENT.check1);
  return FRAMETIME;
} // mode_2DFrizzles()
static const char _data_FX_MODE_2DFRIZZLES[] PROGMEM = "Frizzles@X frequency,Y frequency,Blur,,,Smear;;!;2";


///////////////////////////////////////////
//   2D Cellular Automata Game of life   //
///////////////////////////////////////////
typedef struct ColorCount {
  CRGB color;
  int8_t count;
} colorCount;

uint16_t mode_2Dgameoflife(void) { // Written by Ewoud Wijma, inspired by https://natureofcode.com/book/chapter-7-cellular-automata/ and https://github.com/DougHaber/nlife-color
  if (!strip.isMatrix || !SEGMENT.is2D()) return mode_static(); // not a 2D set-up

  const int cols = SEG_W;
  const int rows = SEG_H;
  const unsigned dataSize = sizeof(CRGB) * SEGMENT.length();  // using width*height prevents reallocation if mirroring is enabled
  const int crcBufferLen = 2; //(SEGMENT.width() + SEGMENT.height())*71/100; // roughly sqrt(2)/2 for better repetition detection (Ewowi)

  if (!SEGENV.allocateData(dataSize + sizeof(uint16_t)*crcBufferLen)) return mode_static(); //allocation failed
  CRGB *prevLeds = reinterpret_cast<CRGB*>(SEGENV.data);
  uint16_t *crcBuffer = reinterpret_cast<uint16_t*>(SEGENV.data + dataSize); 

  CRGB backgroundColor = SEGCOLOR(1);

  if (SEGENV.call == 0 || strip.now - SEGMENT.step > 3000) {
    SEGENV.step = strip.now;
    SEGENV.aux0 = 0;

    //give the leds random state and colors (based on intensity, colors from palette or all posible colors are chosen)
    for (int x = 0; x < cols; x++) for (int y = 0; y < rows; y++) {
      unsigned state = hw_random8()%2;
      if (state == 0)
        SEGMENT.setPixelColorXY(x,y, backgroundColor);
      else
        SEGMENT.setPixelColorXY(x,y, SEGMENT.color_from_palette(hw_random8(), false, PALETTE_SOLID_WRAP, 255));
    }

    for (int y = 0; y < rows; y++) for (int x = 0; x < cols; x++) prevLeds[XY(x,y)] = CRGB::Black;
    memset(crcBuffer, 0, sizeof(uint16_t)*crcBufferLen);
  } else if (strip.now - SEGENV.step < FRAMETIME_FIXED * (uint32_t)map(SEGMENT.speed,0,255,64,4)) {
    // update only when appropriate time passes (in 42 FPS slots)
    return FRAMETIME;
  }

  //copy previous leds (save previous generation)
  //NOTE: using lossy getPixelColor() is a benefit as endlessly repeating patterns will eventually fade out causing a reset
  for (int x = 0; x < cols; x++) for (int y = 0; y < rows; y++) prevLeds[XY(x,y)] = SEGMENT.getPixelColorXY(x,y);

  //calculate new leds
  for (int x = 0; x < cols; x++) for (int y = 0; y < rows; y++) {

    colorCount colorsCount[9]; // count the different colors in the 3*3 matrix
    for (int i=0; i<9; i++) colorsCount[i] = {backgroundColor, 0}; // init colorsCount

    // iterate through neighbors and count them and their different colors
    int neighbors = 0;
    for (int i = -1; i <= 1; i++) for (int j = -1; j <= 1; j++) { // iterate through 3*3 matrix
      if (i==0 && j==0) continue; // ignore itself
      // wrap around segment
      int xx = x+i, yy = y+j;
      if (x+i < 0) xx = cols-1; else if (x+i >= cols) xx = 0;
      if (y+j < 0) yy = rows-1; else if (y+j >= rows) yy = 0;

      unsigned xy = XY(xx, yy); // previous cell xy to check
      // count different neighbours and colors
      if (prevLeds[xy] != backgroundColor) {
        neighbors++;
        bool colorFound = false;
        int k;
        for (k=0; k<9 && colorsCount[i].count != 0; k++)
          if (colorsCount[k].color == prevLeds[xy]) {
            colorsCount[k].count++;
            colorFound = true;
          }
        if (!colorFound) colorsCount[k] = {prevLeds[xy], 1}; //add new color found in the array
      }
    } // i,j

    // Rules of Life
    uint32_t col = uint32_t(prevLeds[XY(x,y)]) & 0x00FFFFFF;  // uint32_t operator returns RGBA, we want RGBW -> cut off "alpha" byte
    uint32_t bgc = RGBW32(backgroundColor.r, backgroundColor.g, backgroundColor.b, 0);
    if      ((col != bgc) && (neighbors <  2)) SEGMENT.setPixelColorXY(x,y, bgc); // Loneliness
    else if ((col != bgc) && (neighbors >  3)) SEGMENT.setPixelColorXY(x,y, bgc); // Overpopulation
    else if ((col == bgc) && (neighbors == 3)) {                                  // Reproduction
      // find dominant color and assign it to a cell
      colorCount dominantColorCount = {backgroundColor, 0};
      for (int i=0; i<9 && colorsCount[i].count != 0; i++)
        if (colorsCount[i].count > dominantColorCount.count) dominantColorCount = colorsCount[i];
      // assign the dominant color w/ a bit of randomness to avoid "gliders"
      if (dominantColorCount.count > 0 && hw_random8(128)) SEGMENT.setPixelColorXY(x,y, dominantColorCount.color);
    } else if ((col == bgc) && (neighbors == 2) && !hw_random8(128)) {               // Mutation
      SEGMENT.setPixelColorXY(x,y, SEGMENT.color_from_palette(hw_random8(), false, PALETTE_SOLID_WRAP, 255));
    }
    // else do nothing!
  } //x,y

  // calculate CRC16 of leds
  uint16_t crc = crc16((const unsigned char*)prevLeds, dataSize);
  // check if we had same CRC and reset if needed
  bool repetition = false;
  for (int i=0; i<crcBufferLen && !repetition; i++) repetition = (crc == crcBuffer[i]); // (Ewowi)
  // same CRC would mean image did not change or was repeating itself
  if (!repetition) SEGENV.step = strip.now; //if no repetition avoid reset
  // remember CRCs across frames
  crcBuffer[SEGENV.aux0] = crc;
  ++SEGENV.aux0 %= crcBufferLen;

  return FRAMETIME;
} // mode_2Dgameoflife()
static const char _data_FX_MODE_2DGAMEOFLIFE[] PROGMEM = "Game Of Life@!;!,!;!;2";


/////////////////////////
//     2D Hiphotic     //
/////////////////////////
uint16_t mode_2DHiphotic() {                        //  By: ldirko  https://editor.soulmatelights.com/gallery/810 , Modified by: Andrew Tuline
  if (!strip.isMatrix || !SEGMENT.is2D()) return mode_static(); // not a 2D set-up

  const int cols = SEG_W;
  const int rows = SEG_H;
  const uint32_t a = strip.now / ((SEGMENT.custom3>>1)+1);

  for (int x = 0; x < cols; x++) {
    for (int y = 0; y < rows; y++) {
      SEGMENT.setPixelColorXY(x, y, SEGMENT.color_from_palette(sin8_t(cos8_t(x * SEGMENT.speed/16 + a / 3) + sin8_t(y * SEGMENT.intensity/16 + a / 4) + a), false, PALETTE_SOLID_WRAP, 0));
    }
  }

  return FRAMETIME;
} // mode_2DHiphotic()
static const char _data_FX_MODE_2DHIPHOTIC[] PROGMEM = "Hiphotic@X scale,Y scale,,,Speed;!;!;2";


/////////////////////////
//     2D Julia        //
/////////////////////////
// Sliders are:
// intensity = Maximum number of iterations per pixel.
// Custom1 = Location of X centerpoint
// Custom2 = Location of Y centerpoint
// Custom3 = Size of the area (small value = smaller area)
typedef struct Julia {
  float xcen;
  float ycen;
  float xymag;
} julia;

uint16_t mode_2DJulia(void) {                           // An animated Julia set by Andrew Tuline.
  if (!strip.isMatrix || !SEGMENT.is2D()) return mode_static(); // not a 2D set-up

  const int cols = SEG_W;
  const int rows = SEG_H;

  if (!SEGENV.allocateData(sizeof(julia))) return mode_static();
  Julia* julias = reinterpret_cast<Julia*>(SEGENV.data);

  float reAl;
  float imAg;

  if (SEGENV.call == 0) {           // Reset the center if we've just re-started this animation.
    julias->xcen = 0.;
    julias->ycen = 0.;
    julias->xymag = 1.0;

    SEGMENT.custom1 = 128;              // Make sure the location widgets are centered to start.
    SEGMENT.custom2 = 128;
    SEGMENT.custom3 = 16;
    SEGMENT.intensity = 24;
  }

  julias->xcen  = julias->xcen  + (float)(SEGMENT.custom1 - 128)/100000.f;
  julias->ycen  = julias->ycen  + (float)(SEGMENT.custom2 - 128)/100000.f;
  julias->xymag = julias->xymag + (float)((SEGMENT.custom3 - 16)<<3)/100000.f; // reduced resolution slider
  if (julias->xymag < 0.01f) julias->xymag = 0.01f;
  if (julias->xymag > 1.0f) julias->xymag = 1.0f;

  float xmin = julias->xcen - julias->xymag;
  float xmax = julias->xcen + julias->xymag;
  float ymin = julias->ycen - julias->xymag;
  float ymax = julias->ycen + julias->xymag;

  // Whole set should be within -1.2,1.2 to -.8 to 1.
  xmin = constrain(xmin, -1.2f, 1.2f);
  xmax = constrain(xmax, -1.2f, 1.2f);
  ymin = constrain(ymin, -0.8f, 1.0f);
  ymax = constrain(ymax, -0.8f, 1.0f);

  float dx;                       // Delta x is mapped to the matrix size.
  float dy;                       // Delta y is mapped to the matrix size.

  int maxIterations = 15;         // How many iterations per pixel before we give up. Make it 8 bits to match our range of colours.
  float maxCalc = 16.0;           // How big is each calculation allowed to be before we give up.

  maxIterations = SEGMENT.intensity/2;


  // Resize section on the fly for some animaton.
  reAl = -0.94299f;               // PixelBlaze example
  imAg = 0.3162f;

  reAl += (float)sin16_t(strip.now * 34) / 655340.f;
  imAg += (float)sin16_t(strip.now * 26) / 655340.f;

  dx = (xmax - xmin) / (cols);     // Scale the delta x and y values to our matrix size.
  dy = (ymax - ymin) / (rows);

  // Start y
  float y = ymin;
  for (int j = 0; j < rows; j++) {

    // Start x
    float x = xmin;
    for (int i = 0; i < cols; i++) {

      // Now we test, as we iterate z = z^2 + c does z tend towards infinity?
      float a = x;
      float b = y;
      int iter = 0;

      while (iter < maxIterations) {    // Here we determine whether or not we're out of bounds.
        float aa = a * a;
        float bb = b * b;
        float len = aa + bb;
        if (len > maxCalc) {            // |z| = sqrt(a^2+b^2) OR z^2 = a^2+b^2 to save on having to perform a square root.
          break;  // Bail
        }

       // This operation corresponds to z -> z^2+c where z=a+ib c=(x,y). Remember to use 'foil'.
        b = 2*a*b + imAg;
        a = aa - bb + reAl;
        iter++;
      } // while

      // We color each pixel based on how long it takes to get to infinity, or black if it never gets there.
      if (iter == maxIterations) {
        SEGMENT.setPixelColorXY(i, j, 0);
      } else {
        SEGMENT.setPixelColorXY(i, j, SEGMENT.color_from_palette(iter*255/maxIterations, false, PALETTE_SOLID_WRAP, 0));
      }
      x += dx;
    }
    y += dy;
  }
  if(SEGMENT.check1)
    SEGMENT.blur(100, true);

  return FRAMETIME;
} // mode_2DJulia()
static const char _data_FX_MODE_2DJULIA[] PROGMEM = "Julia@,Max iterations per pixel,X center,Y center,Area size, Blur;!;!;2;ix=24,c1=128,c2=128,c3=16";


//////////////////////////////
//     2D Lissajous         //
//////////////////////////////
uint16_t mode_2DLissajous(void) {            // By: Andrew Tuline
  if (!strip.isMatrix || !SEGMENT.is2D()) return mode_static(); // not a 2D set-up

  const int cols = SEG_W;
  const int rows = SEG_H;

  SEGMENT.fadeToBlackBy(SEGMENT.intensity);
  uint_fast16_t phase = (strip.now * (1 + SEGENV.custom3)) /32;  // allow user to control rotation speed

  //for (int i=0; i < 4*(cols+rows); i ++) {
  for (int i=0; i < 256; i ++) {
    //float xlocn = float(sin8_t(now/4+i*(SEGMENT.speed>>5))) / 255.0f;
    //float ylocn = float(cos8_t(now/4+i*2)) / 255.0f;
    uint_fast8_t xlocn = sin8_t(phase/2 + (i*SEGMENT.speed)/32);
    uint_fast8_t ylocn = cos8_t(phase/2 + i*2);
    xlocn = (cols < 2) ? 1 : (map(2*xlocn, 0,511, 0,2*(cols-1)) +1) /2;    // softhack007: "(2* ..... +1) /2" for proper rounding
    ylocn = (rows < 2) ? 1 : (map(2*ylocn, 0,511, 0,2*(rows-1)) +1) /2;    // "rows > 1" is needed to avoid div/0 in map()
    SEGMENT.setPixelColorXY((uint8_t)xlocn, (uint8_t)ylocn, SEGMENT.color_from_palette(strip.now/100+i, false, PALETTE_SOLID_WRAP, 0));
  }
  SEGMENT.blur(SEGMENT.custom1 >> (1 + SEGMENT.check1 * 3), SEGMENT.check1);

  return FRAMETIME;
} // mode_2DLissajous()
static const char _data_FX_MODE_2DLISSAJOUS[] PROGMEM = "Lissajous@X frequency,Fade rate,Blur,,Speed,Smear;!;!;2;c1=0";


///////////////////////
//    2D Matrix      //
///////////////////////
uint16_t mode_2Dmatrix(void) {                  // Matrix2D. By Jeremy Williams. Adapted by Andrew Tuline & improved by merkisoft and ewowi, and softhack007.
  if (!strip.isMatrix || !SEGMENT.is2D()) return mode_static(); // not a 2D set-up

  const int cols = SEG_W;
  const int rows = SEG_H;

  unsigned dataSize = (SEGMENT.length()+7) >> 3; //1 bit per LED for trails
  if (!SEGENV.allocateData(dataSize)) return mode_static(); //allocation failed

  if (SEGENV.call == 0) {
    SEGMENT.fill(BLACK);
    SEGENV.step = 0;
  }

  uint8_t fade = map(SEGMENT.custom1, 0, 255, 50, 250);    // equals trail size
  uint8_t speed = (256-SEGMENT.speed) >> map(min(rows, 150), 0, 150, 0, 3);    // slower speeds for small displays

  uint32_t spawnColor;
  uint32_t trailColor;
  if (SEGMENT.check1) {
    spawnColor = SEGCOLOR(0);
    trailColor = SEGCOLOR(1);
  } else {
    spawnColor = RGBW32(175,255,175,0);
    trailColor = RGBW32(27,130,39,0);
  }

  bool emptyScreen = true;
  if (strip.now - SEGENV.step >= speed) {
    SEGENV.step = strip.now;
    // move pixels one row down. Falling codes keep color and add trail pixels; all others pixels are faded
    // TODO: it would be better to paint trails idividually instead of relying on fadeToBlackBy()
    SEGMENT.fadeToBlackBy(fade);
    for (int row = rows-1; row >= 0; row--) {
      for (int col = 0; col < cols; col++) {
        unsigned index = XY(col, row) >> 3;
        unsigned bitNum = XY(col, row) & 0x07;
        if (bitRead(SEGENV.data[index], bitNum)) {
          SEGMENT.setPixelColorXY(col, row, trailColor);  // create trail
          bitClear(SEGENV.data[index], bitNum);
          if (row < rows-1) {
            SEGMENT.setPixelColorXY(col, row+1, spawnColor);
            index = XY(col, row+1) >> 3;
            bitNum = XY(col, row+1) & 0x07;
            bitSet(SEGENV.data[index], bitNum);
            emptyScreen = false;
          }
        }
      }
    }

    // spawn new falling code
    if (hw_random8() <= SEGMENT.intensity || emptyScreen) {
      uint8_t spawnX = hw_random8(cols);
      SEGMENT.setPixelColorXY(spawnX, 0, spawnColor);
      // update hint for next run
      unsigned index = XY(spawnX, 0) >> 3;
      unsigned bitNum = XY(spawnX, 0) & 0x07;
      bitSet(SEGENV.data[index], bitNum);
    }
  }

  return FRAMETIME;
} // mode_2Dmatrix()
static const char _data_FX_MODE_2DMATRIX[] PROGMEM = "Matrix@!,Spawning rate,Trail,,,Custom color;Spawn,Trail;;2";


/////////////////////////
//     2D Metaballs    //
/////////////////////////
uint16_t mode_2Dmetaballs(void) {   // Metaballs by Stefan Petrick. Cannot have one of the dimensions be 2 or less. Adapted by Andrew Tuline.
  if (!strip.isMatrix || !SEGMENT.is2D()) return mode_static(); // not a 2D set-up

  const int cols = SEG_W;
  const int rows = SEG_H;

  float speed = 0.25f * (1+(SEGMENT.speed>>6));

  // get some 2 random moving points
  int x2 = map(inoise8(strip.now * speed, 25355, 685), 0, 255, 0, cols-1);
  int y2 = map(inoise8(strip.now * speed, 355, 11685), 0, 255, 0, rows-1);

  int x3 = map(inoise8(strip.now * speed, 55355, 6685), 0, 255, 0, cols-1);
  int y3 = map(inoise8(strip.now * speed, 25355, 22685), 0, 255, 0, rows-1);

  // and one Lissajou function
  int x1 = beatsin8_t(23 * speed, 0, cols-1);
  int y1 = beatsin8_t(28 * speed, 0, rows-1);

  for (int y = 0; y < rows; y++) {
    for (int x = 0; x < cols; x++) {
      // calculate distances of the 3 points from actual pixel
      // and add them together with weightening
      unsigned dx = abs(x - x1);
      unsigned dy = abs(y - y1);
      unsigned dist = 2 * sqrt16((dx * dx) + (dy * dy));

      dx = abs(x - x2);
      dy = abs(y - y2);
      dist += sqrt16((dx * dx) + (dy * dy));

      dx = abs(x - x3);
      dy = abs(y - y3);
      dist += sqrt16((dx * dx) + (dy * dy));

      // inverse result
      int color = dist ? 1000 / dist : 255;

      // map color between thresholds
      if (color > 0 and color < 60) {
        SEGMENT.setPixelColorXY(x, y, SEGMENT.color_from_palette(map(color * 9, 9, 531, 0, 255), false, PALETTE_SOLID_WRAP, 0));
      } else {
        SEGMENT.setPixelColorXY(x, y, SEGMENT.color_from_palette(0, false, PALETTE_SOLID_WRAP, 0));
      }
      // show the 3 points, too
      SEGMENT.setPixelColorXY(x1, y1, WHITE);
      SEGMENT.setPixelColorXY(x2, y2, WHITE);
      SEGMENT.setPixelColorXY(x3, y3, WHITE);
    }
  }

  return FRAMETIME;
} // mode_2Dmetaballs()
static const char _data_FX_MODE_2DMETABALLS[] PROGMEM = "Metaballs@!;;!;2";


//////////////////////
//    2D Noise      //
//////////////////////
uint16_t mode_2Dnoise(void) {                  // By Andrew Tuline
  if (!strip.isMatrix || !SEGMENT.is2D()) return mode_static(); // not a 2D set-up

  const int cols = SEG_W;
  const int rows = SEG_H;

  const unsigned scale  = SEGMENT.intensity+2;

  for (int y = 0; y < rows; y++) {
    for (int x = 0; x < cols; x++) {
      uint8_t pixelHue8 = inoise8(x * scale, y * scale, strip.now / (16 - SEGMENT.speed/16));
      SEGMENT.setPixelColorXY(x, y, ColorFromPalette(SEGPALETTE, pixelHue8));
    }
  }

  return FRAMETIME;
} // mode_2Dnoise()
static const char _data_FX_MODE_2DNOISE[] PROGMEM = "Noise2D@!,Scale;;!;2";


//////////////////////////////
//     2D Plasma Ball       //
//////////////////////////////
uint16_t mode_2DPlasmaball(void) {                   // By: Stepko https://editor.soulmatelights.com/gallery/659-plasm-ball , Modified by: Andrew Tuline
  if (!strip.isMatrix || !SEGMENT.is2D()) return mode_static(); // not a 2D set-up

  const int cols = SEG_W;
  const int rows = SEG_H;

  SEGMENT.fadeToBlackBy(SEGMENT.custom1>>2);
  uint_fast32_t t = (strip.now * 8) / (256 - SEGMENT.speed);  // optimized to avoid float
  for (int i = 0; i < cols; i++) {
    unsigned thisVal = inoise8(i * 30, t, t);
    unsigned thisMax = map(thisVal, 0, 255, 0, cols-1);
    for (int j = 0; j < rows; j++) {
      unsigned thisVal_ = inoise8(t, j * 30, t);
      unsigned thisMax_ = map(thisVal_, 0, 255, 0, rows-1);
      int x = (i + thisMax_ - cols / 2);
      int y = (j + thisMax - cols / 2);
      int cx = (i + thisMax_);
      int cy = (j + thisMax);

      SEGMENT.addPixelColorXY(i, j, ((x - y > -2) && (x - y < 2)) ||
                                    ((cols - 1 - x - y) > -2 && (cols - 1 - x - y < 2)) ||
                                    (cols - cx == 0) ||
                                    (cols - 1 - cx == 0) ||
                                    ((rows - cy == 0) ||
                                    (rows - 1 - cy == 0)) ? ColorFromPalette(SEGPALETTE, beat8(5), thisVal, LINEARBLEND) : CRGB::Black);
    }
  }
  SEGMENT.blur(SEGMENT.custom2>>5);

  return FRAMETIME;
} // mode_2DPlasmaball()
static const char _data_FX_MODE_2DPLASMABALL[] PROGMEM = "Plasma Ball@Speed,,Fade,Blur;;!;2";


////////////////////////////////
//  2D Polar Lights           //
////////////////////////////////

uint16_t mode_2DPolarLights(void) {        // By: Kostyantyn Matviyevskyy  https://editor.soulmatelights.com/gallery/762-polar-lights , Modified by: Andrew Tuline & @dedehai (palette support)
  if (!strip.isMatrix || !SEGMENT.is2D()) return mode_static(); // not a 2D set-up

  const int cols = SEG_W;
  const int rows = SEG_H;

  if (SEGENV.call == 0) {
    SEGMENT.fill(BLACK);
    SEGENV.step = 0;
  }

  float adjustHeight = (float)map(rows, 8, 32, 28, 12); // maybe use mapf() ???
  unsigned adjScale = map(cols, 8, 64, 310, 63);
  unsigned _scale = map(SEGMENT.intensity, 0, 255, 30, adjScale);
  int _speed = map(SEGMENT.speed, 0, 255, 128, 16);

  for (int x = 0; x < cols; x++) {
    for (int y = 0; y < rows; y++) {
      SEGENV.step++;
      uint8_t palindex = qsub8(inoise8((SEGENV.step%2) + x * _scale, y * 16 + SEGENV.step % 16, SEGENV.step / _speed), fabsf((float)rows / 2.0f - (float)y) * adjustHeight);
      uint8_t palbrightness = palindex;
      if(SEGMENT.check1) palindex = 255 - palindex; //flip palette
      SEGMENT.setPixelColorXY(x, y, SEGMENT.color_from_palette(palindex, false, false, 255, palbrightness));
    }
  }

  return FRAMETIME;
} // mode_2DPolarLights()
static const char _data_FX_MODE_2DPOLARLIGHTS[] PROGMEM = "Polar Lights@!,Scale,,,,Flip Palette;;!;2;pal=71";


/////////////////////////
//     2D Pulser       //
/////////////////////////
uint16_t mode_2DPulser(void) {                       // By: ldirko   https://editor.soulmatelights.com/gallery/878-pulse-test , modifed by: Andrew Tuline
  if (!strip.isMatrix || !SEGMENT.is2D()) return mode_static(); // not a 2D set-up

  const int cols = SEG_W;
  const int rows = SEG_H;

  SEGMENT.fadeToBlackBy(8 - (SEGMENT.intensity>>5));
  uint32_t a = strip.now / (18 - SEGMENT.speed / 16);
  int x = (a / 14) % cols;
  int y = map((sin8_t(a * 5) + sin8_t(a * 4) + sin8_t(a * 2)), 0, 765, rows-1, 0);
  SEGMENT.setPixelColorXY(x, y, ColorFromPalette(SEGPALETTE, map(y, 0, rows-1, 0, 255), 255, LINEARBLEND));

  SEGMENT.blur(SEGMENT.intensity>>4);

  return FRAMETIME;
} // mode_2DPulser()
static const char _data_FX_MODE_2DPULSER[] PROGMEM = "Pulser@!,Blur;;!;2";


/////////////////////////
//     2D Sindots      //
/////////////////////////
uint16_t mode_2DSindots(void) {                             // By: ldirko   https://editor.soulmatelights.com/gallery/597-sin-dots , modified by: Andrew Tuline
  if (!strip.isMatrix || !SEGMENT.is2D()) return mode_static(); // not a 2D set-up

  const int cols = SEG_W;
  const int rows = SEG_H;

  if (SEGENV.call == 0) {
    SEGMENT.fill(BLACK);
  }

  SEGMENT.fadeToBlackBy((SEGMENT.custom1>>3) + (SEGMENT.check1 * 24));

  byte t1 = strip.now / (257 - SEGMENT.speed); // 20;
  byte t2 = sin8_t(t1) / 4 * 2;
  for (int i = 0; i < 13; i++) {
    int x = sin8_t(t1 + i * SEGMENT.intensity/8)*(cols-1)/255;  // max index now 255x15/255=15!
    int y = sin8_t(t2 + i * SEGMENT.intensity/8)*(rows-1)/255;  // max index now 255x15/255=15!
    SEGMENT.setPixelColorXY(x, y, ColorFromPalette(SEGPALETTE, i * 255 / 13, 255, LINEARBLEND));
  }
  SEGMENT.blur(SEGMENT.custom2 >> (3 + SEGMENT.check1), SEGMENT.check1);

  return FRAMETIME;
} // mode_2DSindots()
static const char _data_FX_MODE_2DSINDOTS[] PROGMEM = "Sindots@!,Dot distance,Fade rate,Blur,,Smear;;!;2;";


//////////////////////////////
//     2D Squared Swirl     //
//////////////////////////////
// custom3 affects the blur amount.
uint16_t mode_2Dsquaredswirl(void) {            // By: Mark Kriegsman. https://gist.github.com/kriegsman/368b316c55221134b160
                                                          // Modifed by: Andrew Tuline
  if (!strip.isMatrix || !SEGMENT.is2D()) return mode_static(); // not a 2D set-up

  const int cols = SEG_W;
  const int rows = SEG_H;

  const uint8_t kBorderWidth = 2;

  SEGMENT.fadeToBlackBy(1 + SEGMENT.intensity / 5);
  SEGMENT.blur(SEGMENT.custom3>>1);

  // Use two out-of-sync sine waves
  int i = beatsin8_t(19, kBorderWidth, cols-kBorderWidth);
  int j = beatsin8_t(22, kBorderWidth, cols-kBorderWidth);
  int k = beatsin8_t(17, kBorderWidth, cols-kBorderWidth);
  int m = beatsin8_t(18, kBorderWidth, rows-kBorderWidth);
  int n = beatsin8_t(15, kBorderWidth, rows-kBorderWidth);
  int p = beatsin8_t(20, kBorderWidth, rows-kBorderWidth);

  SEGMENT.addPixelColorXY(i, m, ColorFromPalette(SEGPALETTE, strip.now/29, 255, LINEARBLEND));
  SEGMENT.addPixelColorXY(j, n, ColorFromPalette(SEGPALETTE, strip.now/41, 255, LINEARBLEND));
  SEGMENT.addPixelColorXY(k, p, ColorFromPalette(SEGPALETTE, strip.now/73, 255, LINEARBLEND));

  return FRAMETIME;
} // mode_2Dsquaredswirl()
static const char _data_FX_MODE_2DSQUAREDSWIRL[] PROGMEM = "Squared Swirl@,Fade,,,Blur;;!;2";


//////////////////////////////
//     2D Sun Radiation     //
//////////////////////////////
uint16_t mode_2DSunradiation(void) {                   // By: ldirko https://editor.soulmatelights.com/gallery/599-sun-radiation  , modified by: Andrew Tuline
  if (!strip.isMatrix || !SEGMENT.is2D()) return mode_static(); // not a 2D set-up

  const int cols = SEG_W;
  const int rows = SEG_H;

  if (!SEGENV.allocateData(sizeof(byte)*(cols+2)*(rows+2))) return mode_static(); //allocation failed
  byte *bump = reinterpret_cast<byte*>(SEGENV.data);

  if (SEGENV.call == 0) {
    SEGMENT.fill(BLACK);
  }

  unsigned long t = strip.now / 4;
  unsigned index = 0;
  uint8_t someVal = SEGMENT.speed/4;             // Was 25.
  for (int j = 0; j < (rows + 2); j++) {
    for (int i = 0; i < (cols + 2); i++) {
      byte col = (inoise8_raw(i * someVal, j * someVal, t)) / 2;
      bump[index++] = col;
    }
  }

  int yindex = cols + 3;
  int vly = -(rows / 2 + 1);
  for (int y = 0; y < rows; y++) {
    ++vly;
    int vlx = -(cols / 2 + 1);
    for (int x = 0; x < cols; x++) {
      ++vlx;
      int nx = bump[x + yindex + 1] - bump[x + yindex - 1];
      int ny = bump[x + yindex + (cols + 2)] - bump[x + yindex - (cols + 2)];
      unsigned difx = abs8(vlx * 7 - nx);
      unsigned dify = abs8(vly * 7 - ny);
      int temp = difx * difx + dify * dify;
      int col = 255 - temp / 8; //8 its a size of effect
      if (col < 0) col = 0;
      SEGMENT.setPixelColorXY(x, y, HeatColor(col / (3.0f-(float)(SEGMENT.intensity)/128.f)));
    }
    yindex += (cols + 2);
  }

  return FRAMETIME;
} // mode_2DSunradiation()
static const char _data_FX_MODE_2DSUNRADIATION[] PROGMEM = "Sun Radiation@Variance,Brightness;;;2";


/////////////////////////
//     2D Tartan       //
/////////////////////////
uint16_t mode_2Dtartan(void) {          // By: Elliott Kember  https://editor.soulmatelights.com/gallery/3-tartan , Modified by: Andrew Tuline
  if (!strip.isMatrix || !SEGMENT.is2D()) return mode_static(); // not a 2D set-up

  const int cols = SEG_W;
  const int rows = SEG_H;

  if (SEGENV.call == 0) {
    SEGMENT.fill(BLACK);
  }

  uint8_t hue, bri;
  size_t intensity;
  int offsetX = beatsin16_t(3, -360, 360);
  int offsetY = beatsin16_t(2, -360, 360);
  int sharpness = SEGMENT.custom3 / 8; // 0-3

  for (int x = 0; x < cols; x++) {
    for (int y = 0; y < rows; y++) {
      hue = x * beatsin16_t(10, 1, 10) + offsetY;
      intensity = bri = sin8_t(x * SEGMENT.speed/2 + offsetX);
      for (int i=0; i<sharpness; i++) intensity *= bri;
      intensity >>= 8*sharpness;
      SEGMENT.setPixelColorXY(x, y, ColorFromPalette(SEGPALETTE, hue, intensity, LINEARBLEND));
      hue = y * 3 + offsetX;
      intensity = bri = sin8_t(y * SEGMENT.intensity/2 + offsetY);
      for (int i=0; i<sharpness; i++) intensity *= bri;
      intensity >>= 8*sharpness;
      SEGMENT.addPixelColorXY(x, y, ColorFromPalette(SEGPALETTE, hue, intensity, LINEARBLEND));
    }
  }

  return FRAMETIME;
} // mode_2DTartan()
static const char _data_FX_MODE_2DTARTAN[] PROGMEM = "Tartan@X scale,Y scale,,,Sharpness;;!;2";


/////////////////////////
//     2D spaceships   //
/////////////////////////
uint16_t mode_2Dspaceships(void) {    //// Space ships by stepko (c)05.02.21 [https://editor.soulmatelights.com/gallery/639-space-ships], adapted by Blaz Kristan (AKA blazoncek)
  if (!strip.isMatrix || !SEGMENT.is2D()) return mode_static(); // not a 2D set-up

  const int cols = SEG_W;
  const int rows = SEG_H;

  uint32_t tb = strip.now >> 12;  // every ~4s
  if (tb > SEGENV.step) {
    int dir = ++SEGENV.aux0;
    dir  += (int)hw_random8(3)-1;
    if      (dir > 7) SEGENV.aux0 = 0;
    else if (dir < 0) SEGENV.aux0 = 7;
    else              SEGENV.aux0 = dir;
    SEGENV.step = tb + hw_random8(4);
  }

  SEGMENT.fadeToBlackBy(map(SEGMENT.speed, 0, 255, 248, 16));
  SEGMENT.move(SEGENV.aux0, 1);

  for (size_t i = 0; i < 8; i++) {
    int x = beatsin8_t(12 + i, 2, cols - 3);
    int y = beatsin8_t(15 + i, 2, rows - 3);
    uint32_t color = ColorFromPalette(SEGPALETTE, beatsin8_t(12 + i, 0, 255), 255);
    SEGMENT.addPixelColorXY(x, y, color);
    if (cols > 24 || rows > 24) {
      SEGMENT.addPixelColorXY(x+1, y, color);
      SEGMENT.addPixelColorXY(x-1, y, color);
      SEGMENT.addPixelColorXY(x, y+1, color);
      SEGMENT.addPixelColorXY(x, y-1, color);
    }
  }
  SEGMENT.blur(SEGMENT.intensity >> 3, SEGMENT.check1);

  return FRAMETIME;
}
static const char _data_FX_MODE_2DSPACESHIPS[] PROGMEM = "Spaceships@!,Blur,,,,Smear;;!;2";


/////////////////////////
//     2D Crazy Bees   //
/////////////////////////
//// Crazy bees by stepko (c)12.02.21 [https://editor.soulmatelights.com/gallery/651-crazy-bees], adapted by Blaz Kristan (AKA blazoncek), improved by @dedehai
#define MAX_BEES 5
uint16_t mode_2Dcrazybees(void) {
  if (!strip.isMatrix || !SEGMENT.is2D()) return mode_static(); // not a 2D set-up

  const int cols = SEG_W;
  const int rows = SEG_H;

  byte n = MIN(MAX_BEES, (rows * cols) / 256 + 1);

  typedef struct Bee {
    uint8_t posX, posY, aimX, aimY, hue;
    int8_t deltaX, deltaY, signX, signY, error;
    void aimed(uint16_t w, uint16_t h) {
      //random16_set_seed(millis());
      aimX   = random8(0, w);
      aimY   = random8(0, h);
      hue    = random8();
      deltaX = abs(aimX - posX);
      deltaY = abs(aimY - posY);
      signX  = posX < aimX ? 1 : -1;
      signY  = posY < aimY ? 1 : -1;
      error  = deltaX - deltaY;
    };
  } bee_t;

  if (!SEGENV.allocateData(sizeof(bee_t)*MAX_BEES)) return mode_static(); //allocation failed
  bee_t *bee = reinterpret_cast<bee_t*>(SEGENV.data);

  if (SEGENV.call == 0) {
    random16_set_seed(strip.now);
    for (size_t i = 0; i < n; i++) {
      bee[i].posX = random8(0, cols);
      bee[i].posY = random8(0, rows);
      bee[i].aimed(cols, rows);
    }
  }

  if (strip.now > SEGENV.step) {
    SEGENV.step = strip.now + (FRAMETIME * 16 / ((SEGMENT.speed>>4)+1));
    SEGMENT.fadeToBlackBy(32 + ((SEGMENT.check1*SEGMENT.intensity) / 25));
    SEGMENT.blur(SEGMENT.intensity / (2 + SEGMENT.check1 * 9), SEGMENT.check1);
    for (size_t i = 0; i < n; i++) {
      uint32_t flowerCcolor = SEGMENT.color_from_palette(bee[i].hue, false, true, 255);
      SEGMENT.addPixelColorXY(bee[i].aimX + 1, bee[i].aimY, flowerCcolor);
      SEGMENT.addPixelColorXY(bee[i].aimX, bee[i].aimY + 1, flowerCcolor);
      SEGMENT.addPixelColorXY(bee[i].aimX - 1, bee[i].aimY, flowerCcolor);
      SEGMENT.addPixelColorXY(bee[i].aimX, bee[i].aimY - 1, flowerCcolor);
      if (bee[i].posX != bee[i].aimX || bee[i].posY != bee[i].aimY) {
        SEGMENT.setPixelColorXY(bee[i].posX, bee[i].posY, CRGB(CHSV(bee[i].hue, 60, 255)));
        int error2 = bee[i].error * 2;
        if (error2 > -bee[i].deltaY) {
          bee[i].error -= bee[i].deltaY;
          bee[i].posX += bee[i].signX;
        }
        if (error2 < bee[i].deltaX) {
          bee[i].error += bee[i].deltaX;
          bee[i].posY += bee[i].signY;
        }
      } else {
        bee[i].aimed(cols, rows);
      }
    }
  }
  return FRAMETIME;
}
static const char _data_FX_MODE_2DCRAZYBEES[] PROGMEM = "Crazy Bees@!,Blur,,,,Smear;;!;2;pal=11,ix=0";
#undef MAX_BEES


/////////////////////////
//     2D Ghost Rider  //
/////////////////////////
//// Ghost Rider by stepko (c)2021 [https://editor.soulmatelights.com/gallery/716-ghost-rider], adapted by Blaz Kristan (AKA blazoncek)
#define LIGHTERS_AM 64  // max lighters (adequate for 32x32 matrix)
uint16_t mode_2Dghostrider(void) {
  if (!strip.isMatrix || !SEGMENT.is2D()) return mode_static(); // not a 2D set-up

  const int cols = SEG_W;
  const int rows = SEG_H;

  typedef struct Lighter {
    int16_t  gPosX;
    int16_t  gPosY;
    uint16_t gAngle;
    int8_t   angleSpeed;
    uint16_t lightersPosX[LIGHTERS_AM];
    uint16_t lightersPosY[LIGHTERS_AM];
    uint16_t Angle[LIGHTERS_AM];
    uint16_t time[LIGHTERS_AM];
    bool     reg[LIGHTERS_AM];
    int8_t   Vspeed;
  } lighter_t;

  if (!SEGENV.allocateData(sizeof(lighter_t))) return mode_static(); //allocation failed
  lighter_t *lighter = reinterpret_cast<lighter_t*>(SEGENV.data);

  const size_t maxLighters = min(cols + rows, LIGHTERS_AM);

  if (SEGENV.aux0 != cols || SEGENV.aux1 != rows) {
    SEGENV.aux0 = cols;
    SEGENV.aux1 = rows;
    lighter->angleSpeed = hw_random8(0,20) - 10;
    lighter->gAngle = hw_random16();
    lighter->Vspeed = 5;
    lighter->gPosX = (cols/2) * 10;
    lighter->gPosY = (rows/2) * 10;
    for (size_t i = 0; i < maxLighters; i++) {
      lighter->lightersPosX[i] = lighter->gPosX;
      lighter->lightersPosY[i] = lighter->gPosY + i;
      lighter->time[i] = i * 2;
      lighter->reg[i] = false;
    }
  }

  if (strip.now > SEGENV.step) {
    SEGENV.step = strip.now + 1024 / (cols+rows);

    SEGMENT.fadeToBlackBy((SEGMENT.speed>>2)+64);

    CRGB color = CRGB::White;
    SEGMENT.wu_pixel(lighter->gPosX * 256 / 10, lighter->gPosY * 256 / 10, color);

    lighter->gPosX += lighter->Vspeed * sin_t(radians(lighter->gAngle));
    lighter->gPosY += lighter->Vspeed * cos_t(radians(lighter->gAngle));
    lighter->gAngle += lighter->angleSpeed;
    if (lighter->gPosX < 0)               lighter->gPosX = (cols - 1) * 10;
    if (lighter->gPosX > (cols - 1) * 10) lighter->gPosX = 0;
    if (lighter->gPosY < 0)               lighter->gPosY = (rows - 1) * 10;
    if (lighter->gPosY > (rows - 1) * 10) lighter->gPosY = 0;
    for (size_t i = 0; i < maxLighters; i++) {
      lighter->time[i] += hw_random8(5, 20);
      if (lighter->time[i] >= 255 ||
        (lighter->lightersPosX[i] <= 0) ||
          (lighter->lightersPosX[i] >= (cols - 1) * 10) ||
          (lighter->lightersPosY[i] <= 0) ||
          (lighter->lightersPosY[i] >= (rows - 1) * 10)) {
        lighter->reg[i] = true;
      }
      if (lighter->reg[i]) {
        lighter->lightersPosY[i] = lighter->gPosY;
        lighter->lightersPosX[i] = lighter->gPosX;
        lighter->Angle[i] = lighter->gAngle + ((int)hw_random8(20) - 10);
        lighter->time[i] = 0;
        lighter->reg[i] = false;
      } else {
        lighter->lightersPosX[i] += -7 * sin_t(radians(lighter->Angle[i]));
        lighter->lightersPosY[i] += -7 * cos_t(radians(lighter->Angle[i]));
      }
      SEGMENT.wu_pixel(lighter->lightersPosX[i] * 256 / 10, lighter->lightersPosY[i] * 256 / 10, ColorFromPalette(SEGPALETTE, (256 - lighter->time[i])));
    }
    SEGMENT.blur(SEGMENT.intensity>>3);
  }

  return FRAMETIME;
}
static const char _data_FX_MODE_2DGHOSTRIDER[] PROGMEM = "Ghost Rider@Fade rate,Blur;;!;2";
#undef LIGHTERS_AM

////////////////////////////
//     2D Floating Blobs  //
////////////////////////////
//// Floating Blobs by stepko (c)2021 [https://editor.soulmatelights.com/gallery/573-blobs], adapted by Blaz Kristan (AKA blazoncek)
#define MAX_BLOBS 8
uint16_t mode_2Dfloatingblobs(void) {
  if (!strip.isMatrix || !SEGMENT.is2D()) return mode_static(); // not a 2D set-up

  const int cols = SEG_W;
  const int rows = SEG_H;

  typedef struct Blob {
    float x[MAX_BLOBS], y[MAX_BLOBS];
    float sX[MAX_BLOBS], sY[MAX_BLOBS]; // speed
    float r[MAX_BLOBS];
    bool grow[MAX_BLOBS];
    byte color[MAX_BLOBS];
  } blob_t;

  size_t Amount = (SEGMENT.intensity>>5) + 1; // NOTE: be sure to update MAX_BLOBS if you change this

  if (!SEGENV.allocateData(sizeof(blob_t))) return mode_static(); //allocation failed
  blob_t *blob = reinterpret_cast<blob_t*>(SEGENV.data);

  if (SEGENV.aux0 != cols || SEGENV.aux1 != rows) {
    SEGENV.aux0 = cols; // re-initialise if virtual size changes
    SEGENV.aux1 = rows;
    //SEGMENT.fill(BLACK);
    for (size_t i = 0; i < MAX_BLOBS; i++) {
      blob->r[i]  = hw_random8(1, cols>8 ? (cols/4) : 2);
      blob->sX[i] = (float) hw_random8(3, cols) / (float)(256 - SEGMENT.speed); // speed x
      blob->sY[i] = (float) hw_random8(3, rows) / (float)(256 - SEGMENT.speed); // speed y
      blob->x[i]  = hw_random8(0, cols-1);
      blob->y[i]  = hw_random8(0, rows-1);
      blob->color[i] = hw_random8();
      blob->grow[i]  = (blob->r[i] < 1.f);
      if (blob->sX[i] == 0) blob->sX[i] = 1;
      if (blob->sY[i] == 0) blob->sY[i] = 1;
    }
  }

  SEGMENT.fadeToBlackBy((SEGMENT.custom2>>3)+1);

  // Bounce balls around
  for (size_t i = 0; i < Amount; i++) {
    if (SEGENV.step < strip.now) blob->color[i] = add8(blob->color[i], 4); // slowly change color
    // change radius if needed
    if (blob->grow[i]) {
      // enlarge radius until it is >= 4
      blob->r[i] += (fabsf(blob->sX[i]) > fabsf(blob->sY[i]) ? fabsf(blob->sX[i]) : fabsf(blob->sY[i])) * 0.05f;
      if (blob->r[i] >= MIN(cols/4.f,2.f)) {
        blob->grow[i] = false;
      }
    } else {
      // reduce radius until it is < 1
      blob->r[i] -= (fabsf(blob->sX[i]) > fabsf(blob->sY[i]) ? fabsf(blob->sX[i]) : fabsf(blob->sY[i])) * 0.05f;
      if (blob->r[i] < 1.f) {
        blob->grow[i] = true;
      }
    }
    uint32_t c = SEGMENT.color_from_palette(blob->color[i], false, false, 0);
    if (blob->r[i] > 1.f) SEGMENT.fillCircle(roundf(blob->x[i]), roundf(blob->y[i]), roundf(blob->r[i]), c);
    else                  SEGMENT.setPixelColorXY((int)roundf(blob->x[i]), (int)roundf(blob->y[i]), c);
    // move x
    if (blob->x[i] + blob->r[i] >= cols - 1) blob->x[i] += (blob->sX[i] * ((cols - 1 - blob->x[i]) / blob->r[i] + 0.005f));
    else if (blob->x[i] - blob->r[i] <= 0)   blob->x[i] += (blob->sX[i] * (blob->x[i] / blob->r[i] + 0.005f));
    else                                     blob->x[i] += blob->sX[i];
    // move y
    if (blob->y[i] + blob->r[i] >= rows - 1) blob->y[i] += (blob->sY[i] * ((rows - 1 - blob->y[i]) / blob->r[i] + 0.005f));
    else if (blob->y[i] - blob->r[i] <= 0)   blob->y[i] += (blob->sY[i] * (blob->y[i] / blob->r[i] + 0.005f));
    else                                     blob->y[i] += blob->sY[i];
    // bounce x
    if (blob->x[i] < 0.01f) {
      blob->sX[i] = (float)hw_random8(3, cols) / (256 - SEGMENT.speed);
      blob->x[i]  = 0.01f;
    } else if (blob->x[i] > (float)cols - 1.01f) {
      blob->sX[i] = (float)hw_random8(3, cols) / (256 - SEGMENT.speed);
      blob->sX[i] = -blob->sX[i];
      blob->x[i]  = (float)cols - 1.01f;
    }
    // bounce y
    if (blob->y[i] < 0.01f) {
      blob->sY[i] = (float)hw_random8(3, rows) / (256 - SEGMENT.speed);
      blob->y[i]  = 0.01f;
    } else if (blob->y[i] > (float)rows - 1.01f) {
      blob->sY[i] = (float)hw_random8(3, rows) / (256 - SEGMENT.speed);
      blob->sY[i] = -blob->sY[i];
      blob->y[i]  = (float)rows - 1.01f;
    }
  }
  SEGMENT.blur(SEGMENT.custom1>>2);

  if (SEGENV.step < strip.now) SEGENV.step = strip.now + 2000; // change colors every 2 seconds

  return FRAMETIME;
}
static const char _data_FX_MODE_2DBLOBS[] PROGMEM = "Blobs@!,# blobs,Blur,Trail;!;!;2;c1=8";
#undef MAX_BLOBS


////////////////////////////
//     2D Scrolling text  //
////////////////////////////
uint16_t mode_2Dscrollingtext(void) {
  if (!strip.isMatrix || !SEGMENT.is2D()) return mode_static(); // not a 2D set-up

  const int cols = SEG_W;
  const int rows = SEG_H;

  unsigned letterWidth, rotLW;
  unsigned letterHeight, rotLH;
  switch (map(SEGMENT.custom2, 0, 255, 1, 5)) {
    default:
    case 1: letterWidth = 4; letterHeight =  6; break;
    case 2: letterWidth = 5; letterHeight =  8; break;
    case 3: letterWidth = 6; letterHeight =  8; break;
    case 4: letterWidth = 7; letterHeight =  9; break;
    case 5: letterWidth = 5; letterHeight = 12; break;
  }
  // letters are rotated
  if (((SEGMENT.custom3+1)>>3) % 2) {
    rotLH = letterWidth;
    rotLW = letterHeight;
  } else {
    rotLW = letterWidth;
    rotLH = letterHeight;
  }

  char text[WLED_MAX_SEGNAME_LEN+1] = {'\0'};
  if (SEGMENT.name) for (size_t i=0,j=0; i<strlen(SEGMENT.name); i++) if (SEGMENT.name[i]>31 && SEGMENT.name[i]<128) text[j++] = SEGMENT.name[i];
  const bool zero = strchr(text, '0') != nullptr;

  char sec[5];
  int  AmPmHour = hour(localTime);
  bool isitAM = true;
  if (useAMPM) {
    if (AmPmHour > 11) { AmPmHour -= 12; isitAM = false; }
    if (AmPmHour == 0) { AmPmHour  = 12; }
    sprintf_P(sec, PSTR(" %2s"), (isitAM ? "AM" : "PM"));
  } else {
    sprintf_P(sec, PSTR(":%02d"), second(localTime));
  }

  if (!strlen(text)) { // fallback if empty segment name: display date and time
    sprintf_P(text, PSTR("%s %d, %d %d:%02d%s"), monthShortStr(month(localTime)), day(localTime), year(localTime), AmPmHour, minute(localTime), sec);
  } else {
    if      (!strncmp_P(text,PSTR("#DATE"),5)) sprintf_P(text, zero?PSTR("%02d.%02d.%04d"):PSTR("%d.%d.%d"),   day(localTime),   month(localTime),  year(localTime));
    else if (!strncmp_P(text,PSTR("#DDMM"),5)) sprintf_P(text, zero?PSTR("%02d.%02d")     :PSTR("%d.%d"),      day(localTime),   month(localTime));
    else if (!strncmp_P(text,PSTR("#MMDD"),5)) sprintf_P(text, zero?PSTR("%02d/%02d")     :PSTR("%d/%d"),      month(localTime), day(localTime));
    else if (!strncmp_P(text,PSTR("#TIME"),5)) sprintf_P(text, zero?PSTR("%02d:%02d%s")   :PSTR("%2d:%02d%s"), AmPmHour,         minute(localTime), sec);
    else if (!strncmp_P(text,PSTR("#HHMM"),5)) sprintf_P(text, zero?PSTR("%02d:%02d")     :PSTR("%d:%02d"),    AmPmHour,         minute(localTime));
    else if (!strncmp_P(text,PSTR("#HH"),3))   sprintf_P(text, zero?PSTR("%02d")          :PSTR("%d"),         AmPmHour);
    else if (!strncmp_P(text,PSTR("#MM"),3))   sprintf_P(text, zero?PSTR("%02d")          :PSTR("%d"),         minute(localTime));
  }

  const int  numberOfLetters = strlen(text);
  int width = (numberOfLetters * rotLW);
  int yoffset = map(SEGMENT.intensity, 0, 255, -rows/2, rows/2) + (rows-rotLH)/2;
  if (width <= cols) {
    // scroll vertically (e.g. ^^ Way out ^^) if it fits
    int speed = map(SEGMENT.speed, 0, 255, 5000, 1000);
    int frac = strip.now % speed + 1;
    if (SEGMENT.intensity == 255) {
      yoffset = (2 * frac * rows)/speed - rows;
    } else if (SEGMENT.intensity == 0) {
      yoffset = rows - (2 * frac * rows)/speed;
    }
  }

  if (SEGENV.step < strip.now) {
    // calculate start offset
    if (width > cols) {
      if (SEGMENT.check3) {
        if (SEGENV.aux0 == 0) SEGENV.aux0  = width + cols - 1;
        else                --SEGENV.aux0;
      } else                ++SEGENV.aux0 %= width + cols;
    } else                    SEGENV.aux0  = (cols + width)/2;
    ++SEGENV.aux1 &= 0xFF; // color shift
    SEGENV.step = strip.now + map(SEGMENT.speed, 0, 255, 250, 50); // shift letters every ~250ms to ~50ms
  }

  if (!SEGMENT.check2) SEGMENT.fade_out(255 - (SEGMENT.custom1>>4));  // trail
  bool usePaletteGradient = false;
  uint32_t col1 = SEGMENT.color_from_palette(SEGENV.aux1, false, PALETTE_SOLID_WRAP, 0);
  uint32_t col2 = BLACK;
  if (SEGMENT.check1) { // use gradient
    if(SEGMENT.palette == 0) { // use colors for gradient
    col1 = SEGCOLOR(0);
    col2 = SEGCOLOR(2);
    }
    else usePaletteGradient = true;
  }

  for (int i = 0; i < numberOfLetters; i++) {
    int xoffset = int(cols) - int(SEGENV.aux0) + rotLW*i;
    if (xoffset + rotLW < 0) continue; // don't draw characters off-screen
    SEGMENT.drawCharacter(text[i], xoffset, yoffset, letterWidth, letterHeight, col1, col2, map(SEGMENT.custom3, 0, 31, -2, 2), usePaletteGradient);
  }

  return FRAMETIME;
}
static const char _data_FX_MODE_2DSCROLLTEXT[] PROGMEM = "Scrolling Text@!,Y Offset,Trail,Font size,Rotate,Gradient,Overlay,Reverse;!,!,Gradient;!;2;ix=128,c1=0,rev=0,mi=0,rY=0,mY=0";


////////////////////////////
//     2D Drift Rose      //
////////////////////////////
//// Drift Rose by stepko (c)2021 [https://editor.soulmatelights.com/gallery/1369-drift-rose-pattern], adapted by Blaz Kristan (AKA blazoncek) improved by @dedehai
uint16_t mode_2Ddriftrose(void) {
  if (!strip.isMatrix || !SEGMENT.is2D()) return mode_static(); // not a 2D set-up

  const int cols = SEG_W;
  const int rows = SEG_H;

  const float CX = (cols-cols%2)/2.f - .5f;
  const float CY = (rows-rows%2)/2.f - .5f;
  const float L = min(cols, rows) / 2.f;

  SEGMENT.fadeToBlackBy(32+(SEGMENT.speed>>3));
  for (size_t i = 1; i < 37; i++) {
    float angle = radians(i * 10);
    uint32_t x = (CX + (sin_t(angle) * (beatsin8_t(i, 0, L*2)-L))) * 255.f;
    uint32_t y = (CY + (cos_t(angle) * (beatsin8_t(i, 0, L*2)-L))) * 255.f;
    if(SEGMENT.palette == 0) SEGMENT.wu_pixel(x, y, CHSV(i * 10, 255, 255));
    else SEGMENT.wu_pixel(x, y, ColorFromPalette(SEGPALETTE, i * 10));
  }
  SEGMENT.blur(SEGMENT.intensity >> 4, SEGMENT.check1);

  return FRAMETIME;
}
static const char _data_FX_MODE_2DDRIFTROSE[] PROGMEM = "Drift Rose@Fade,Blur,,,,Smear;;!;2;pal=11";

/////////////////////////////
//  2D PLASMA ROTOZOOMER   //
/////////////////////////////
// Plasma Rotozoomer by ldirko (c)2020 [https://editor.soulmatelights.com/gallery/457-plasma-rotozoomer], adapted for WLED by Blaz Kristan (AKA blazoncek)
uint16_t mode_2Dplasmarotozoom() {
  if (!strip.isMatrix || !SEGMENT.is2D()) return mode_static(); // not a 2D set-up

  const int cols = SEG_W;
  const int rows = SEG_H;

  unsigned dataSize = SEGMENT.length() + sizeof(float);
  if (!SEGENV.allocateData(dataSize)) return mode_static(); //allocation failed
  float *a = reinterpret_cast<float*>(SEGENV.data);
  byte *plasma = reinterpret_cast<byte*>(SEGENV.data+sizeof(float));

  unsigned ms = strip.now/15;  

  // plasma
  for (int j = 0; j < rows; j++) {
    int index = j*cols;
    for (int i = 0; i < cols; i++) {
      if (SEGMENT.check1) plasma[index+i] = (i * 4 ^ j * 4) + ms / 6;
      else                plasma[index+i] = inoise8(i * 40, j * 40, ms);
    }
  }

  // rotozoom
  float f       = (sin_t(*a/2)+((128-SEGMENT.intensity)/128.0f)+1.1f)/1.5f;  // scale factor
  float kosinus = cos_t(*a) * f;
  float sinus   = sin_t(*a) * f;
  for (int i = 0; i < cols; i++) {
    float u1 = i * kosinus;
    float v1 = i * sinus;
    for (int j = 0; j < rows; j++) {
        byte u = abs8(u1 - j * sinus) % cols;
        byte v = abs8(v1 + j * kosinus) % rows;
        SEGMENT.setPixelColorXY(i, j, SEGMENT.color_from_palette(plasma[v*cols+u], false, PALETTE_SOLID_WRAP, 255));
    }
  }
  *a -= 0.03f + float(SEGENV.speed-128)*0.0002f;  // rotation speed
  if(*a < -6283.18530718f) *a += 6283.18530718f; // 1000*2*PI, protect sin/cos from very large input float values (will give wrong results)

  return FRAMETIME;
}
static const char _data_FX_MODE_2DPLASMAROTOZOOM[] PROGMEM = "Rotozoomer@!,Scale,,,,Alt;;!;2;pal=54";

#endif // WLED_DISABLE_2D


///////////////////////////////////////////////////////////////////////////////
/********************     audio enhanced routines     ************************/
///////////////////////////////////////////////////////////////////////////////


/////////////////////////////////
//     * Ripple Peak           //
/////////////////////////////////
uint16_t mode_ripplepeak(void) {                // * Ripple peak. By Andrew Tuline.
                                                          // This currently has no controls.
  #define MAXSTEPS 16                                     // Case statement wouldn't allow a variable.

  unsigned maxRipples = 16;
  unsigned dataSize = sizeof(Ripple) * maxRipples;
  if (!SEGENV.allocateData(dataSize)) return mode_static(); //allocation failed
  Ripple* ripples = reinterpret_cast<Ripple*>(SEGENV.data);

  um_data_t *um_data = getAudioData();
  uint8_t samplePeak    = *(uint8_t*)um_data->u_data[3];
  #ifdef ESP32
  float   FFT_MajorPeak = *(float*)  um_data->u_data[4];
  #endif
  uint8_t *maxVol       =  (uint8_t*)um_data->u_data[6];
  uint8_t *binNum       =  (uint8_t*)um_data->u_data[7];

  // printUmData();

  if (SEGENV.call == 0) {
    SEGMENT.custom1 = *binNum;
    SEGMENT.custom2 = *maxVol * 2;
  }

  *binNum = SEGMENT.custom1;                              // Select a bin.
  *maxVol = SEGMENT.custom2 / 2;                          // Our volume comparator.

  SEGMENT.fade_out(240);                                  // Lower frame rate means less effective fading than FastLED
  SEGMENT.fade_out(240);

  for (int i = 0; i < SEGMENT.intensity/16; i++) {   // Limit the number of ripples.
    if (samplePeak) ripples[i].state = 255;

    switch (ripples[i].state) {
      case 254:     // Inactive mode
        break;

      case 255:                                           // Initialize ripple variables.
        ripples[i].pos = hw_random16(SEGLEN);
        #ifdef ESP32
          if (FFT_MajorPeak > 1)                          // log10(0) is "forbidden" (throws exception)
          ripples[i].color = (int)(log10f(FFT_MajorPeak)*128);
          else ripples[i].color = 0;
        #else
          ripples[i].color = hw_random8();
        #endif
        ripples[i].state = 0;
        break;

      case 0:
        SEGMENT.setPixelColor(ripples[i].pos, SEGMENT.color_from_palette(ripples[i].color, false, PALETTE_SOLID_WRAP, 0));
        ripples[i].state++;
        break;

      case MAXSTEPS:                                      // At the end of the ripples. 254 is an inactive mode.
        ripples[i].state = 254;
        break;

      default:                                            // Middle of the ripples.
        SEGMENT.setPixelColor((ripples[i].pos + ripples[i].state + SEGLEN) % SEGLEN, color_blend(SEGCOLOR(1), SEGMENT.color_from_palette(ripples[i].color, false, PALETTE_SOLID_WRAP, 0), uint8_t(2*255/ripples[i].state)));
        SEGMENT.setPixelColor((ripples[i].pos - ripples[i].state + SEGLEN) % SEGLEN, color_blend(SEGCOLOR(1), SEGMENT.color_from_palette(ripples[i].color, false, PALETTE_SOLID_WRAP, 0), uint8_t(2*255/ripples[i].state)));
        ripples[i].state++;                               // Next step.
        break;
    } // switch step
  } // for i

  return FRAMETIME;
} // mode_ripplepeak()
static const char _data_FX_MODE_RIPPLEPEAK[] PROGMEM = "Ripple Peak@Fade rate,Max # of ripples,Select bin,Volume (min);!,!;!;1v;c2=0,m12=0,si=0"; // Pixel, Beatsin


#ifndef WLED_DISABLE_2D
/////////////////////////
//    * 2D Swirl       //
/////////////////////////
// By: Mark Kriegsman https://gist.github.com/kriegsman/5adca44e14ad025e6d3b , modified by Andrew Tuline
uint16_t mode_2DSwirl(void) {
  if (!strip.isMatrix || !SEGMENT.is2D()) return mode_static(); // not a 2D set-up

  const int cols = SEG_W;
  const int rows = SEG_H;

  if (SEGENV.call == 0) {
    SEGMENT.fill(BLACK);
  }

  const uint8_t borderWidth = 2;

  SEGMENT.blur(SEGMENT.custom1);

  int  i = beatsin8_t( 27*SEGMENT.speed/255, borderWidth, cols - borderWidth);
  int  j = beatsin8_t( 41*SEGMENT.speed/255, borderWidth, rows - borderWidth);
  int ni = (cols - 1) - i;
  int nj = (cols - 1) - j;

  um_data_t *um_data = getAudioData();
  float volumeSmth  = *(float*)   um_data->u_data[0]; //ewowi: use instead of sampleAvg???
  int   volumeRaw   = *(int16_t*) um_data->u_data[1];

  SEGMENT.addPixelColorXY( i, j, ColorFromPalette(SEGPALETTE, (strip.now / 11 + volumeSmth*4), volumeRaw * SEGMENT.intensity / 64, LINEARBLEND)); //CHSV( ms / 11, 200, 255);
  SEGMENT.addPixelColorXY( j, i, ColorFromPalette(SEGPALETTE, (strip.now / 13 + volumeSmth*4), volumeRaw * SEGMENT.intensity / 64, LINEARBLEND)); //CHSV( ms / 13, 200, 255);
  SEGMENT.addPixelColorXY(ni,nj, ColorFromPalette(SEGPALETTE, (strip.now / 17 + volumeSmth*4), volumeRaw * SEGMENT.intensity / 64, LINEARBLEND)); //CHSV( ms / 17, 200, 255);
  SEGMENT.addPixelColorXY(nj,ni, ColorFromPalette(SEGPALETTE, (strip.now / 29 + volumeSmth*4), volumeRaw * SEGMENT.intensity / 64, LINEARBLEND)); //CHSV( ms / 29, 200, 255);
  SEGMENT.addPixelColorXY( i,nj, ColorFromPalette(SEGPALETTE, (strip.now / 37 + volumeSmth*4), volumeRaw * SEGMENT.intensity / 64, LINEARBLEND)); //CHSV( ms / 37, 200, 255);
  SEGMENT.addPixelColorXY(ni, j, ColorFromPalette(SEGPALETTE, (strip.now / 41 + volumeSmth*4), volumeRaw * SEGMENT.intensity / 64, LINEARBLEND)); //CHSV( ms / 41, 200, 255);

  return FRAMETIME;
} // mode_2DSwirl()
static const char _data_FX_MODE_2DSWIRL[] PROGMEM = "Swirl@!,Sensitivity,Blur;,Bg Swirl;!;2v;ix=64,si=0"; // Beatsin // TODO: color 1 unused?


/////////////////////////
//    * 2D Waverly     //
/////////////////////////
// By: Stepko, https://editor.soulmatelights.com/gallery/652-wave , modified by Andrew Tuline
uint16_t mode_2DWaverly(void) {
  if (!strip.isMatrix || !SEGMENT.is2D()) return mode_static(); // not a 2D set-up

  const int cols = SEG_W;
  const int rows = SEG_H;

  um_data_t *um_data = getAudioData();
  float   volumeSmth  = *(float*)   um_data->u_data[0];

  SEGMENT.fadeToBlackBy(SEGMENT.speed);

  long t = strip.now / 2;
  for (int i = 0; i < cols; i++) {
    unsigned thisVal = (1 + SEGMENT.intensity/64) * inoise8(i * 45 , t , t)/2;
    // use audio if available
    if (um_data) {
      thisVal /= 32; // reduce intensity of inoise8()
      thisVal *= volumeSmth;
    }
    int thisMax = map(thisVal, 0, 512, 0, rows);

    for (int j = 0; j < thisMax; j++) {
      SEGMENT.addPixelColorXY(i, j, ColorFromPalette(SEGPALETTE, map(j, 0, thisMax, 250, 0), 255, LINEARBLEND));
      SEGMENT.addPixelColorXY((cols - 1) - i, (rows - 1) - j, ColorFromPalette(SEGPALETTE, map(j, 0, thisMax, 250, 0), 255, LINEARBLEND));
    }
  }
  if (SEGMENT.check3) SEGMENT.blur(16, cols*rows < 100);

  return FRAMETIME;
} // mode_2DWaverly()
static const char _data_FX_MODE_2DWAVERLY[] PROGMEM = "Waverly@Amplification,Sensitivity,,,,,Blur;;!;2v;ix=64,si=0"; // Beatsin

#endif // WLED_DISABLE_2D

// Gravity struct requited for GRAV* effects
typedef struct Gravity {
  int    topLED;
  int    gravityCounter;
} gravity;

///////////////////////
//   * GRAVCENTER    //
///////////////////////
// Gravcenter effects By Andrew Tuline.
// Gravcenter base function for Gravcenter (0), Gravcentric (1), Gravimeter (2), Gravfreq (3) (merged by @dedehai)

uint16_t mode_gravcenter_base(unsigned mode) {
  if (SEGLEN == 1) return mode_static();

  const unsigned dataSize = sizeof(gravity);
  if (!SEGENV.allocateData(dataSize)) return mode_static(); //allocation failed
  Gravity* gravcen = reinterpret_cast<Gravity*>(SEGENV.data);

  um_data_t *um_data = getAudioData();
  float   volumeSmth  = *(float*)  um_data->u_data[0];

  if(mode == 1) SEGMENT.fade_out(253);  // //Gravcentric
  else if(mode == 2) SEGMENT.fade_out(249);  // Gravimeter
  else if(mode == 3) SEGMENT.fade_out(250);  // Gravfreq
  else SEGMENT.fade_out(251);  // Gravcenter

  float mySampleAvg;
  int tempsamp;
  float segmentSampleAvg = volumeSmth * (float)SEGMENT.intensity / 255.0f;

  if(mode == 2) { //Gravimeter
    segmentSampleAvg *= 0.25; // divide by 4, to compensate for later "sensitivity" upscaling
    mySampleAvg = mapf(segmentSampleAvg*2.0, 0, 64, 0, (SEGLEN-1)); // map to pixels availeable in current segment
    tempsamp = constrain(mySampleAvg,0,SEGLEN-1);       // Keep the sample from overflowing.
  }
  else { // Gravcenter or Gravcentric or Gravfreq
    segmentSampleAvg *= 0.125f; // divide by 8, to compensate for later "sensitivity" upscaling
    mySampleAvg = mapf(segmentSampleAvg*2.0, 0.0f, 32.0f, 0.0f, (float)SEGLEN/2.0f); // map to pixels availeable in current segment
    tempsamp = constrain(mySampleAvg, 0, SEGLEN/2);     // Keep the sample from overflowing.
  }

  uint8_t gravity = 8 - SEGMENT.speed/32;
  int offset = 1;
  if(mode == 2) offset = 0;  // Gravimeter
  if (tempsamp >= gravcen->topLED) gravcen->topLED = tempsamp-offset;
  else if (gravcen->gravityCounter % gravity == 0) gravcen->topLED--;
  
  if(mode == 1) {  //Gravcentric
    for (int i=0; i<tempsamp; i++) {
      uint8_t index = segmentSampleAvg*24+strip.now/200;
      SEGMENT.setPixelColor(i+SEGLEN/2, SEGMENT.color_from_palette(index, false, PALETTE_SOLID_WRAP, 0));
      SEGMENT.setPixelColor(SEGLEN/2-1-i, SEGMENT.color_from_palette(index, false, PALETTE_SOLID_WRAP, 0));
    }
    if (gravcen->topLED >= 0) {
      SEGMENT.setPixelColor(gravcen->topLED+SEGLEN/2, CRGB::Gray);
      SEGMENT.setPixelColor(SEGLEN/2-1-gravcen->topLED, CRGB::Gray);
    }
  }
  else if(mode == 2) { //Gravimeter
    for (int i=0; i<tempsamp; i++) {
      uint8_t index = inoise8(i*segmentSampleAvg+strip.now, 5000+i*segmentSampleAvg);
      SEGMENT.setPixelColor(i, color_blend(SEGCOLOR(1), SEGMENT.color_from_palette(index, false, PALETTE_SOLID_WRAP, 0), uint8_t(segmentSampleAvg*8)));
    }
    if (gravcen->topLED > 0) {
      SEGMENT.setPixelColor(gravcen->topLED, SEGMENT.color_from_palette(strip.now, false, PALETTE_SOLID_WRAP, 0));
    }
  }
  else if(mode == 3) { //Gravfreq
    for (int i=0; i<tempsamp; i++) {
      float   FFT_MajorPeak = *(float*)um_data->u_data[4]; // used in mode 3: Gravfreq
      if (FFT_MajorPeak < 1) FFT_MajorPeak = 1;
      uint8_t index = (log10f(FFT_MajorPeak) - (MAX_FREQ_LOG10 - 1.78f)) * 255;
      SEGMENT.setPixelColor(i+SEGLEN/2, SEGMENT.color_from_palette(index, false, PALETTE_SOLID_WRAP, 0));
      SEGMENT.setPixelColor(SEGLEN/2-i-1, SEGMENT.color_from_palette(index, false, PALETTE_SOLID_WRAP, 0));
    }
    if (gravcen->topLED >= 0) {
      SEGMENT.setPixelColor(gravcen->topLED+SEGLEN/2, CRGB::Gray);
      SEGMENT.setPixelColor(SEGLEN/2-1-gravcen->topLED, CRGB::Gray);
    }
  }
  else { //Gravcenter
    for (int i=0; i<tempsamp; i++) {
      uint8_t index = inoise8(i*segmentSampleAvg+strip.now, 5000+i*segmentSampleAvg);
      SEGMENT.setPixelColor(i+SEGLEN/2, color_blend(SEGCOLOR(1), SEGMENT.color_from_palette(index, false, PALETTE_SOLID_WRAP, 0), uint8_t(segmentSampleAvg*8)));
      SEGMENT.setPixelColor(SEGLEN/2-i-1, color_blend(SEGCOLOR(1), SEGMENT.color_from_palette(index, false, PALETTE_SOLID_WRAP, 0), uint8_t(segmentSampleAvg*8)));
    }
    if (gravcen->topLED >= 0) {
      SEGMENT.setPixelColor(gravcen->topLED+SEGLEN/2, SEGMENT.color_from_palette(strip.now, false, PALETTE_SOLID_WRAP, 0));
      SEGMENT.setPixelColor(SEGLEN/2-1-gravcen->topLED, SEGMENT.color_from_palette(strip.now, false, PALETTE_SOLID_WRAP, 0));
    }
  } 
  gravcen->gravityCounter = (gravcen->gravityCounter + 1) % gravity;

  return FRAMETIME;
}

uint16_t mode_gravcenter(void) {                // Gravcenter. By Andrew Tuline.
  return mode_gravcenter_base(0);
}
static const char _data_FX_MODE_GRAVCENTER[] PROGMEM = "Gravcenter@Rate of fall,Sensitivity;!,!;!;1v;ix=128,m12=2,si=0"; // Circle, Beatsin

///////////////////////
//   * GRAVCENTRIC   //
///////////////////////
uint16_t mode_gravcentric(void) {               // Gravcentric. By Andrew Tuline.
  return mode_gravcenter_base(1);
}
static const char _data_FX_MODE_GRAVCENTRIC[] PROGMEM = "Gravcentric@Rate of fall,Sensitivity;!,!;!;1v;ix=128,m12=3,si=0"; // Corner, Beatsin


///////////////////////
//   * GRAVIMETER    //
///////////////////////
uint16_t mode_gravimeter(void) {                // Gravmeter. By Andrew Tuline.
 return mode_gravcenter_base(2);
}
static const char _data_FX_MODE_GRAVIMETER[] PROGMEM = "Gravimeter@Rate of fall,Sensitivity;!,!;!;1v;ix=128,m12=2,si=0"; // Circle, Beatsin


///////////////////////
//    ** Gravfreq    //
///////////////////////
uint16_t mode_gravfreq(void) {                  // Gravfreq. By Andrew Tuline.
  return mode_gravcenter_base(3);
}
static const char _data_FX_MODE_GRAVFREQ[] PROGMEM = "Gravfreq@Rate of fall,Sensitivity;!,!;!;1f;ix=128,m12=0,si=0"; // Pixels, Beatsin


//////////////////////
//   * JUGGLES      //
//////////////////////
uint16_t mode_juggles(void) {                   // Juggles. By Andrew Tuline.
  um_data_t *um_data = getAudioData();
  float   volumeSmth   = *(float*)  um_data->u_data[0];

  SEGMENT.fade_out(224); // 6.25%
  uint8_t my_sampleAgc = fmax(fmin(volumeSmth, 255.0), 0);

  for (size_t i=0; i<SEGMENT.intensity/32+1U; i++) {
    // if SEGLEN equals 1, we will always set color to the first and only pixel, but the effect is still good looking
    SEGMENT.setPixelColor(beatsin16_t(SEGMENT.speed/4+i*2,0,SEGLEN-1), color_blend(SEGCOLOR(1), SEGMENT.color_from_palette(strip.now/4+i*2, false, PALETTE_SOLID_WRAP, 0), my_sampleAgc));
  }

  return FRAMETIME;
} // mode_juggles()
static const char _data_FX_MODE_JUGGLES[] PROGMEM = "Juggles@!,# of balls;!,!;!;01v;m12=0,si=0"; // Pixels, Beatsin


//////////////////////
//   * MATRIPIX     //
//////////////////////
uint16_t mode_matripix(void) {                  // Matripix. By Andrew Tuline.
  if (SEGLEN == 1) return mode_static();
  // even with 1D effect we have to take logic for 2D segments for allocation as fill_solid() fills whole segment

  um_data_t *um_data = getAudioData();
  int volumeRaw    = *(int16_t*)um_data->u_data[1];

  if (SEGENV.call == 0) {
    SEGMENT.fill(BLACK);
  }

  uint8_t secondHand = micros()/(256-SEGMENT.speed)/500 % 16;
  if(SEGENV.aux0 != secondHand) {
    SEGENV.aux0 = secondHand;

    uint8_t pixBri = volumeRaw * SEGMENT.intensity / 64;
    for (unsigned i = 0; i < SEGLEN-1; i++) SEGMENT.setPixelColor(i, SEGMENT.getPixelColor(i+1)); // shift left
    SEGMENT.setPixelColor(SEGLEN-1, color_blend(SEGCOLOR(1), SEGMENT.color_from_palette(strip.now, false, PALETTE_SOLID_WRAP, 0), pixBri));
  }

  return FRAMETIME;
} // mode_matripix()
static const char _data_FX_MODE_MATRIPIX[] PROGMEM = "Matripix@!,Brightness;!,!;!;1v;ix=64,m12=2,si=1"; //,rev=1,mi=1,rY=1,mY=1 Circle, WeWillRockYou, reverseX


//////////////////////
//   * MIDNOISE     //
//////////////////////
uint16_t mode_midnoise(void) {                  // Midnoise. By Andrew Tuline.
  if (SEGLEN == 1) return mode_static();
// Changing xdist to SEGENV.aux0 and ydist to SEGENV.aux1.

  um_data_t *um_data = getAudioData();
  float   volumeSmth   = *(float*)  um_data->u_data[0];

  SEGMENT.fade_out(SEGMENT.speed);
  SEGMENT.fade_out(SEGMENT.speed);

  float tmpSound2 = volumeSmth * (float)SEGMENT.intensity / 256.0;  // Too sensitive.
  tmpSound2 *= (float)SEGMENT.intensity / 128.0;              // Reduce sensitivity/length.

  unsigned maxLen = mapf(tmpSound2, 0, 127, 0, SEGLEN/2);
  if (maxLen >SEGLEN/2) maxLen = SEGLEN/2;

  for (unsigned i=(SEGLEN/2-maxLen); i<(SEGLEN/2+maxLen); i++) {
    uint8_t index = inoise8(i*volumeSmth+SEGENV.aux0, SEGENV.aux1+i*volumeSmth);  // Get a value from the noise function. I'm using both x and y axis.
    SEGMENT.setPixelColor(i, SEGMENT.color_from_palette(index, false, PALETTE_SOLID_WRAP, 0));
  }

  SEGENV.aux0=SEGENV.aux0+beatsin8_t(5,0,10);
  SEGENV.aux1=SEGENV.aux1+beatsin8_t(4,0,10);

  return FRAMETIME;
} // mode_midnoise()
static const char _data_FX_MODE_MIDNOISE[] PROGMEM = "Midnoise@Fade rate,Max. length;!,!;!;1v;ix=128,m12=1,si=0"; // Bar, Beatsin


//////////////////////
//   * NOISEFIRE    //
//////////////////////
// I am the god of hellfire. . . Volume (only) reactive fire routine. Oh, look how short this is.
uint16_t mode_noisefire(void) {                 // Noisefire. By Andrew Tuline.
  CRGBPalette16 myPal = CRGBPalette16(CHSV(0,255,2),    CHSV(0,255,4),    CHSV(0,255,8), CHSV(0, 255, 8),  // Fire palette definition. Lower value = darker.
                                      CHSV(0, 255, 16), CRGB::Red,        CRGB::Red,     CRGB::Red,
                                      CRGB::DarkOrange, CRGB::DarkOrange, CRGB::Orange,  CRGB::Orange,
                                      CRGB::Yellow,     CRGB::Orange,     CRGB::Yellow,  CRGB::Yellow);

  um_data_t *um_data = getAudioData();
  float   volumeSmth   = *(float*)  um_data->u_data[0];

  if (SEGENV.call == 0) SEGMENT.fill(BLACK);

  for (unsigned i = 0; i < SEGLEN; i++) {
    unsigned index = inoise8(i*SEGMENT.speed/64,strip.now*SEGMENT.speed/64*SEGLEN/255);  // X location is constant, but we move along the Y at the rate of millis(). By Andrew Tuline.
    index = (255 - i*256/SEGLEN) * index/(256-SEGMENT.intensity);                       // Now we need to scale index so that it gets blacker as we get close to one of the ends.
                                                                                        // This is a simple y=mx+b equation that's been scaled. index/128 is another scaling.

    SEGMENT.setPixelColor(i, ColorFromPalette(myPal, index, volumeSmth*2, LINEARBLEND)); // Use my own palette.
  }

  return FRAMETIME;
} // mode_noisefire()
static const char _data_FX_MODE_NOISEFIRE[] PROGMEM = "Noisefire@!,!;;;01v;m12=2,si=0"; // Circle, Beatsin


///////////////////////
//   * Noisemeter    //
///////////////////////
uint16_t mode_noisemeter(void) {                // Noisemeter. By Andrew Tuline.

  um_data_t *um_data = getAudioData();
  float   volumeSmth   = *(float*)  um_data->u_data[0];
  int volumeRaw    = *(int16_t*)um_data->u_data[1];

  //uint8_t fadeRate = map(SEGMENT.speed,0,255,224,255);
  uint8_t fadeRate = map(SEGMENT.speed,0,255,200,254);
  SEGMENT.fade_out(fadeRate);

  float tmpSound2 = volumeRaw * 2.0 * (float)SEGMENT.intensity / 255.0;
  unsigned maxLen = mapf(tmpSound2, 0, 255, 0, SEGLEN); // map to pixels availeable in current segment              // Still a bit too sensitive.
  if (maxLen < 0) maxLen = 0;
  if (maxLen > SEGLEN) maxLen = SEGLEN;

  for (unsigned i=0; i<maxLen; i++) {                                    // The louder the sound, the wider the soundbar. By Andrew Tuline.
    uint8_t index = inoise8(i*volumeSmth+SEGENV.aux0, SEGENV.aux1+i*volumeSmth);  // Get a value from the noise function. I'm using both x and y axis.
    SEGMENT.setPixelColor(i, SEGMENT.color_from_palette(index, false, PALETTE_SOLID_WRAP, 0));
  }

  SEGENV.aux0+=beatsin8_t(5,0,10);
  SEGENV.aux1+=beatsin8_t(4,0,10);

  return FRAMETIME;
} // mode_noisemeter()
static const char _data_FX_MODE_NOISEMETER[] PROGMEM = "Noisemeter@Fade rate,Width;!,!;!;1v;ix=128,m12=2,si=0"; // Circle, Beatsin


//////////////////////
//   * PIXELWAVE    //
//////////////////////
uint16_t mode_pixelwave(void) {                 // Pixelwave. By Andrew Tuline.
  if (SEGLEN == 1) return mode_static();
  // even with 1D effect we have to take logic for 2D segments for allocation as fill_solid() fills whole segment

  if (SEGENV.call == 0) {
    SEGMENT.fill(BLACK);
  }

  um_data_t *um_data = getAudioData();
  int volumeRaw    = *(int16_t*)um_data->u_data[1];

  uint8_t secondHand = micros()/(256-SEGMENT.speed)/500+1 % 16;
  if (SEGENV.aux0 != secondHand) {
    SEGENV.aux0 = secondHand;

    uint8_t pixBri = volumeRaw * SEGMENT.intensity / 64;

    SEGMENT.setPixelColor(SEGLEN/2, color_blend(SEGCOLOR(1), SEGMENT.color_from_palette(strip.now, false, PALETTE_SOLID_WRAP, 0), pixBri));
    for (unsigned i = SEGLEN - 1; i > SEGLEN/2; i--) SEGMENT.setPixelColor(i, SEGMENT.getPixelColor(i-1)); //move to the left
    for (unsigned i = 0; i < SEGLEN/2; i++)          SEGMENT.setPixelColor(i, SEGMENT.getPixelColor(i+1)); // move to the right
  }

  return FRAMETIME;
} // mode_pixelwave()
static const char _data_FX_MODE_PIXELWAVE[] PROGMEM = "Pixelwave@!,Sensitivity;!,!;!;1v;ix=64,m12=2,si=0"; // Circle, Beatsin


//////////////////////
//   * PLASMOID     //
//////////////////////
typedef struct Plasphase {
  int16_t    thisphase;
  int16_t    thatphase;
} plasphase;

uint16_t mode_plasmoid(void) {                  // Plasmoid. By Andrew Tuline.
  // even with 1D effect we have to take logic for 2D segments for allocation as fill_solid() fills whole segment
  if (!SEGENV.allocateData(sizeof(plasphase))) return mode_static(); //allocation failed
  Plasphase* plasmoip = reinterpret_cast<Plasphase*>(SEGENV.data);

  um_data_t *um_data = getAudioData();
  float   volumeSmth   = *(float*)  um_data->u_data[0];

  SEGMENT.fadeToBlackBy(32);

  plasmoip->thisphase += beatsin8_t(6,-4,4);                          // You can change direction and speed individually.
  plasmoip->thatphase += beatsin8_t(7,-4,4);                          // Two phase values to make a complex pattern. By Andrew Tuline.

  for (unsigned i = 0; i < SEGLEN; i++) {                          // For each of the LED's in the strand, set a brightness based on a wave as follows.
    // updated, similar to "plasma" effect - softhack007
    uint8_t thisbright = cubicwave8(((i*(1 + (3*SEGMENT.speed/32)))+plasmoip->thisphase) & 0xFF)/2;
    thisbright += cos8_t(((i*(97 +(5*SEGMENT.speed/32)))+plasmoip->thatphase) & 0xFF)/2; // Let's munge the brightness a bit and animate it all with the phases.

    uint8_t colorIndex=thisbright;
    if (volumeSmth * SEGMENT.intensity / 64 < thisbright) {thisbright = 0;}

    SEGMENT.addPixelColor(i, color_blend(SEGCOLOR(1), SEGMENT.color_from_palette(colorIndex, false, PALETTE_SOLID_WRAP, 0), thisbright));
  }

  return FRAMETIME;
} // mode_plasmoid()
static const char _data_FX_MODE_PLASMOID[] PROGMEM = "Plasmoid@Phase,# of pixels;!,!;!;01v;sx=128,ix=128,m12=0,si=0"; // Pixels, Beatsin


//////////////////////
//   * PUDDLES      //
//////////////////////
// Puddles/Puddlepeak By Andrew Tuline. Merged by @dedehai
uint16_t mode_puddles_base(bool peakdetect) {
  if (SEGLEN == 1) return mode_static();
  unsigned size = 0;
  uint8_t fadeVal = map(SEGMENT.speed, 0, 255, 224, 254);
  unsigned pos = hw_random16(SEGLEN);                          // Set a random starting position.
  SEGMENT.fade_out(fadeVal);

  um_data_t *um_data = getAudioData();
  int volumeRaw    = *(int16_t*)um_data->u_data[1];
  uint8_t samplePeak = *(uint8_t*)um_data->u_data[3];
  uint8_t *maxVol    =  (uint8_t*)um_data->u_data[6];
  uint8_t *binNum    =  (uint8_t*)um_data->u_data[7];
  float   volumeSmth   = *(float*)  um_data->u_data[0];

  if(peakdetect) {                                          // puddles peak
    *binNum = SEGMENT.custom1;                              // Select a bin.
    *maxVol = SEGMENT.custom2 / 2;                          // Our volume comparator.
    if (samplePeak == 1) {
      size = volumeSmth * SEGMENT.intensity /256 /4 + 1;    // Determine size of the flash based on the volume.
      if (pos+size>= SEGLEN) size = SEGLEN - pos;
    }
  }
  else {                                                    // puddles  
    if (volumeRaw > 1) {
      size = volumeRaw * SEGMENT.intensity /256 /8 + 1;     // Determine size of the flash based on the volume.
      if (pos+size >= SEGLEN) size = SEGLEN - pos;
    } 
  }
  
  for (unsigned i=0; i<size; i++) {                          // Flash the LED's.
    SEGMENT.setPixelColor(pos+i, SEGMENT.color_from_palette(strip.now, false, PALETTE_SOLID_WRAP, 0));
  }

  return FRAMETIME;
} 

uint16_t mode_puddlepeak(void) {                // Puddlepeak. By Andrew Tuline.
  return mode_puddles_base(true);
} 
static const char _data_FX_MODE_PUDDLEPEAK[] PROGMEM = "Puddlepeak@Fade rate,Puddle size,Select bin,Volume (min);!,!;!;1v;c2=0,m12=0,si=0"; // Pixels, Beatsin

uint16_t mode_puddles(void) {                   // Puddles. By Andrew Tuline.
  return mode_puddles_base(false);
} 
static const char _data_FX_MODE_PUDDLES[] PROGMEM = "Puddles@Fade rate,Puddle size;!,!;!;1v;m12=0,si=0"; // Pixels, Beatsin


//////////////////////
//     * PIXELS     //
//////////////////////
uint16_t mode_pixels(void) {                    // Pixels. By Andrew Tuline.
  if (SEGLEN == 1) return mode_static();

  if (!SEGENV.allocateData(32*sizeof(uint8_t))) return mode_static(); //allocation failed
  uint8_t *myVals = reinterpret_cast<uint8_t*>(SEGENV.data); // Used to store a pile of samples because WLED frame rate and WLED sample rate are not synchronized. Frame rate is too low.

  um_data_t *um_data;
  if (!UsermodManager::getUMData(&um_data, USERMOD_ID_AUDIOREACTIVE)) {
    um_data = simulateSound(SEGMENT.soundSim);
  }
  float   volumeSmth   = *(float*)  um_data->u_data[0];

  myVals[strip.now%32] = volumeSmth;    // filling values semi randomly

  SEGMENT.fade_out(64+(SEGMENT.speed>>1));

  for (int i=0; i <SEGMENT.intensity/8; i++) {
    unsigned segLoc = hw_random16(SEGLEN);                    // 16 bit for larger strands of LED's.
    SEGMENT.setPixelColor(segLoc, color_blend(SEGCOLOR(1), SEGMENT.color_from_palette(myVals[i%32]+i*4, false, PALETTE_SOLID_WRAP, 0), uint8_t(volumeSmth)));
  }

  return FRAMETIME;
} // mode_pixels()
static const char _data_FX_MODE_PIXELS[] PROGMEM = "Pixels@Fade rate,# of pixels;!,!;!;1v;m12=0,si=0"; // Pixels, Beatsin

//////////////////////
//    ** Blurz      //
//////////////////////
uint16_t mode_blurz(void) {                    // Blurz. By Andrew Tuline.
  if (SEGLEN == 1) return mode_static();
  // even with 1D effect we have to take logic for 2D segments for allocation as fill_solid() fills whole segment

  um_data_t *um_data = getAudioData();
  uint8_t *fftResult = (uint8_t*)um_data->u_data[2];

  if (SEGENV.call == 0) {
    SEGMENT.fill(BLACK);
    SEGENV.aux0 = 0;
  }

  int fadeoutDelay = (256 - SEGMENT.speed) / 32;
  if ((fadeoutDelay <= 1 ) || ((SEGENV.call % fadeoutDelay) == 0)) SEGMENT.fade_out(SEGMENT.speed);

  SEGENV.step += FRAMETIME;
  if (SEGENV.step > SPEED_FORMULA_L) {
    unsigned segLoc = hw_random16(SEGLEN);
    SEGMENT.setPixelColor(segLoc, color_blend(SEGCOLOR(1), SEGMENT.color_from_palette(2*fftResult[SEGENV.aux0%16]*240/max(1, (int)SEGLEN-1), false, PALETTE_SOLID_WRAP, 0), uint8_t(2*fftResult[SEGENV.aux0%16])));
    ++(SEGENV.aux0) %= 16; // make sure it doesn't cross 16

    SEGENV.step = 1;
    SEGMENT.blur(SEGMENT.intensity); // note: blur > 210 results in a alternating pattern, this could be fixed by mapping but some may like it (very old bug)
  }

  return FRAMETIME;
} // mode_blurz()
static const char _data_FX_MODE_BLURZ[] PROGMEM = "Blurz@Fade rate,Blur;!,Color mix;!;1f;m12=0,si=0"; // Pixels, Beatsin


/////////////////////////
//   ** DJLight        //
/////////////////////////
uint16_t mode_DJLight(void) {                   // Written by ??? Adapted by Will Tatam.
  // No need to prevent from executing on single led strips, only mid will be set (mid = 0)
  const int mid = SEGLEN / 2;

  um_data_t *um_data = getAudioData();
  uint8_t *fftResult = (uint8_t*)um_data->u_data[2];

  if (SEGENV.call == 0) {
    SEGMENT.fill(BLACK);
  }

  uint8_t secondHand = micros()/(256-SEGMENT.speed)/500+1 % 64;
  if (SEGENV.aux0 != secondHand) {                        // Triggered millis timing.
    SEGENV.aux0 = secondHand;

    CRGB color = CRGB(fftResult[15]/2, fftResult[5]/2, fftResult[0]/2); // 16-> 15 as 16 is out of bounds
    SEGMENT.setPixelColor(mid, color.fadeToBlackBy(map(fftResult[4], 0, 255, 255, 4)));     // TODO - Update

    // if SEGLEN equals 1 these loops won't execute
    for (int i = SEGLEN - 1; i > mid; i--)   SEGMENT.setPixelColor(i, SEGMENT.getPixelColor(i-1)); // move to the left
    for (int i = 0; i < mid; i++)            SEGMENT.setPixelColor(i, SEGMENT.getPixelColor(i+1)); // move to the right
  }

  return FRAMETIME;
} // mode_DJLight()
static const char _data_FX_MODE_DJLIGHT[] PROGMEM = "DJ Light@Speed;;;01f;m12=2,si=0"; // Circle, Beatsin


////////////////////
//   ** Freqmap   //
////////////////////
uint16_t mode_freqmap(void) {                   // Map FFT_MajorPeak to SEGLEN. Would be better if a higher framerate.
  if (SEGLEN == 1) return mode_static();
  // Start frequency = 60 Hz and log10(60) = 1.78
  // End frequency = MAX_FREQUENCY in Hz and lo10(MAX_FREQUENCY) = MAX_FREQ_LOG10

  um_data_t *um_data = getAudioData();
  float FFT_MajorPeak = *(float*)um_data->u_data[4];
  float my_magnitude  = *(float*)um_data->u_data[5] / 4.0f;
  if (FFT_MajorPeak < 1) FFT_MajorPeak = 1;                                         // log10(0) is "forbidden" (throws exception)

  if (SEGENV.call == 0) SEGMENT.fill(BLACK);
  int fadeoutDelay = (256 - SEGMENT.speed) / 32;
  if ((fadeoutDelay <= 1 ) || ((SEGENV.call % fadeoutDelay) == 0)) SEGMENT.fade_out(SEGMENT.speed);

  int locn = (log10f((float)FFT_MajorPeak) - 1.78f) * (float)SEGLEN/(MAX_FREQ_LOG10 - 1.78f);  // log10 frequency range is from 1.78 to 3.71. Let's scale to SEGLEN.
  if (locn < 1) locn = 0; // avoid underflow

  if (locn >= (int)SEGLEN) locn = SEGLEN-1;
  unsigned pixCol = (log10f(FFT_MajorPeak) - 1.78f) * 255.0f/(MAX_FREQ_LOG10 - 1.78f);   // Scale log10 of frequency values to the 255 colour index.
  if (FFT_MajorPeak < 61.0f) pixCol = 0;                                                 // handle underflow

  uint8_t bright = (uint8_t)my_magnitude;

  SEGMENT.setPixelColor(locn, color_blend(SEGCOLOR(1), SEGMENT.color_from_palette(SEGMENT.intensity+pixCol, false, PALETTE_SOLID_WRAP, 0), bright));

  return FRAMETIME;
} // mode_freqmap()
static const char _data_FX_MODE_FREQMAP[] PROGMEM = "Freqmap@Fade rate,Starting color;!,!;!;1f;m12=0,si=0"; // Pixels, Beatsin


///////////////////////
//   ** Freqmatrix   //
///////////////////////
uint16_t mode_freqmatrix(void) {                // Freqmatrix. By Andreas Pleschung.
  // No need to prevent from executing on single led strips, we simply change pixel 0 each time and avoid the shift
  um_data_t *um_data = getAudioData();
  float FFT_MajorPeak = *(float*)um_data->u_data[4];
  float volumeSmth    = *(float*)um_data->u_data[0];

  if (SEGENV.call == 0) {
    SEGMENT.fill(BLACK);
  }

  uint8_t secondHand = micros()/(256-SEGMENT.speed)/500 % 16;
  if(SEGENV.aux0 != secondHand) {
    SEGENV.aux0 = secondHand;

    uint8_t sensitivity = map(SEGMENT.custom3, 0, 31, 1, 10); // reduced resolution slider
    int pixVal = (volumeSmth * SEGMENT.intensity * sensitivity) / 256.0f;
    if (pixVal > 255) pixVal = 255;

    float intensity = map(pixVal, 0, 255, 0, 100) / 100.0f;  // make a brightness from the last avg

    CRGB color = CRGB::Black;

    if (FFT_MajorPeak > MAX_FREQUENCY) FFT_MajorPeak = 1;
    // MajorPeak holds the freq. value which is most abundant in the last sample.
    // With our sampling rate of 10240Hz we have a usable freq range from roughly 80Hz to 10240/2 Hz
    // we will treat everything with less than 65Hz as 0

    if (FFT_MajorPeak < 80) {
      color = CRGB::Black;
    } else {
      int upperLimit = 80 + 42 * SEGMENT.custom2;
      int lowerLimit = 80 + 3 * SEGMENT.custom1;
      uint8_t i =  lowerLimit!=upperLimit ? map(FFT_MajorPeak, lowerLimit, upperLimit, 0, 255) : FFT_MajorPeak;  // may under/overflow - so we enforce uint8_t
      unsigned b = 255 * intensity;
      if (b > 255) b = 255;
      color = CHSV(i, 240, (uint8_t)b); // implicit conversion to RGB supplied by FastLED
    }

    // shift the pixels one pixel up
    SEGMENT.setPixelColor(0, color);
    // if SEGLEN equals 1 this loop won't execute
    for (int i = SEGLEN - 1; i > 0; i--) SEGMENT.setPixelColor(i, SEGMENT.getPixelColor(i-1)); //move to the left
  }

  return FRAMETIME;
} // mode_freqmatrix()
static const char _data_FX_MODE_FREQMATRIX[] PROGMEM = "Freqmatrix@Speed,Sound effect,Low bin,High bin,Sensitivity;;;01f;m12=3,si=0"; // Corner, Beatsin


//////////////////////
//   ** Freqpixels  //
//////////////////////
// Start frequency = 60 Hz and log10(60) = 1.78
// End frequency = 5120 Hz and lo10(5120) = 3.71
//  SEGMENT.speed select faderate
//  SEGMENT.intensity select colour index
uint16_t mode_freqpixels(void) {                // Freqpixel. By Andrew Tuline.
  um_data_t *um_data = getAudioData();
  float FFT_MajorPeak = *(float*)um_data->u_data[4];
  float my_magnitude  = *(float*)um_data->u_data[5] / 16.0f;
  if (FFT_MajorPeak < 1) FFT_MajorPeak = 1.0f; // log10(0) is "forbidden" (throws exception)

  // this code translates to speed * (2 - speed/255) which is a) speed*2 or b) speed (when speed is 255)
  // and since fade_out() can only take 0-255 it will behave incorrectly when speed > 127
  //uint16_t fadeRate = 2*SEGMENT.speed - SEGMENT.speed*SEGMENT.speed/255;    // Get to 255 as quick as you can.
  unsigned fadeRate = SEGMENT.speed*SEGMENT.speed; // Get to 255 as quick as you can.
  fadeRate = map(fadeRate, 0, 65535, 1, 255);

  int fadeoutDelay = (256 - SEGMENT.speed) / 64;
  if ((fadeoutDelay <= 1 ) || ((SEGENV.call % fadeoutDelay) == 0)) SEGMENT.fade_out(fadeRate);

  uint8_t pixCol = (log10f(FFT_MajorPeak) - 1.78f) * 255.0f/(MAX_FREQ_LOG10 - 1.78f);  // Scale log10 of frequency values to the 255 colour index.
  if (FFT_MajorPeak < 61.0f) pixCol = 0;                                               // handle underflow
  for (int i=0; i < SEGMENT.intensity/32+1; i++) {
    unsigned locn = hw_random16(0,SEGLEN);
    SEGMENT.setPixelColor(locn, color_blend(SEGCOLOR(1), SEGMENT.color_from_palette(SEGMENT.intensity+pixCol, false, PALETTE_SOLID_WRAP, 0), (uint8_t)my_magnitude));
  }

  return FRAMETIME;
} // mode_freqpixels()
static const char _data_FX_MODE_FREQPIXELS[] PROGMEM = "Freqpixels@Fade rate,Starting color and # of pixels;!,!,;!;1f;m12=0,si=0"; // Pixels, Beatsin


//////////////////////
//   ** Freqwave    //
//////////////////////
// Assign a color to the central (starting pixels) based on the predominant frequencies and the volume. The color is being determined by mapping the MajorPeak from the FFT
// and then mapping this to the HSV color circle. Currently we are sampling at 10240 Hz, so the highest frequency we can look at is 5120Hz.
//
// SEGMENT.custom1: the lower cut off point for the FFT. (many, most time the lowest values have very little information since they are FFT conversion artifacts. Suggested value is close to but above 0
// SEGMENT.custom2: The high cut off point. This depends on your sound profile. Most music looks good when this slider is between 50% and 100%.
// SEGMENT.custom3: "preamp" for the audio signal for audio10.
//
// I suggest that for this effect you turn the brightness to 95%-100% but again it depends on your soundprofile you find yourself in.
// Instead of using colorpalettes, This effect works on the HSV color circle with red being the lowest frequency
//
// As a compromise between speed and accuracy we are currently sampling with 10240Hz, from which we can then determine with a 512bin FFT our max frequency is 5120Hz.
// Depending on the music stream you have you might find it useful to change the frequency mapping.
uint16_t mode_freqwave(void) {                  // Freqwave. By Andreas Pleschung.
  // As before, this effect can also work on single pixels, we just lose the shifting effect
  um_data_t *um_data = getAudioData();
  float FFT_MajorPeak = *(float*)um_data->u_data[4];
  float volumeSmth    = *(float*)um_data->u_data[0];

  if (SEGENV.call == 0) {
    SEGMENT.fill(BLACK);
  }

  uint8_t secondHand = micros()/(256-SEGMENT.speed)/500 % 16;
  if(SEGENV.aux0 != secondHand) {
    SEGENV.aux0 = secondHand;

    float sensitivity = mapf(SEGMENT.custom3, 1, 31, 1, 10); // reduced resolution slider
    float pixVal = min(255.0f, volumeSmth * (float)SEGMENT.intensity / 256.0f * sensitivity);
    float intensity = mapf(pixVal, 0.0f, 255.0f, 0.0f, 100.0f) / 100.0f;  // make a brightness from the last avg

    CRGB color = 0;

    if (FFT_MajorPeak > MAX_FREQUENCY) FFT_MajorPeak = 1.0f;
    // MajorPeak holds the freq. value which is most abundant in the last sample.
    // With our sampling rate of 10240Hz we have a usable freq range from roughly 80Hz to 10240/2 Hz
    // we will treat everything with less than 65Hz as 0

    if (FFT_MajorPeak < 80) {
      color = CRGB::Black;
    } else {
      int upperLimit = 80 + 42 * SEGMENT.custom2;
      int lowerLimit = 80 + 3 * SEGMENT.custom1;
      uint8_t i =  lowerLimit!=upperLimit ? map(FFT_MajorPeak, lowerLimit, upperLimit, 0, 255) : FFT_MajorPeak; // may under/overflow - so we enforce uint8_t
      unsigned b = min(255.0f, 255.0f * intensity);
      color = CHSV(i, 240, (uint8_t)b); // implicit conversion to RGB supplied by FastLED
    }

    SEGMENT.setPixelColor(SEGLEN/2, color);

    // shift the pixels one pixel outwards
    // if SEGLEN equals 1 these loops won't execute
    for (unsigned i = SEGLEN - 1; i > SEGLEN/2; i--) SEGMENT.setPixelColor(i, SEGMENT.getPixelColor(i-1)); //move to the left
    for (unsigned i = 0; i < SEGLEN/2; i++)          SEGMENT.setPixelColor(i, SEGMENT.getPixelColor(i+1)); // move to the right
  }

  return FRAMETIME;
} // mode_freqwave()
static const char _data_FX_MODE_FREQWAVE[] PROGMEM = "Freqwave@Speed,Sound effect,Low bin,High bin,Pre-amp;;;01f;m12=2,si=0"; // Circle, Beatsin


//////////////////////
//   ** Noisemove   //
//////////////////////
uint16_t mode_noisemove(void) {                 // Noisemove.    By: Andrew Tuline
  um_data_t *um_data = getAudioData();
  uint8_t *fftResult = (uint8_t*)um_data->u_data[2];

  int fadeoutDelay = (256 - SEGMENT.speed) / 96;
  if ((fadeoutDelay <= 1 ) || ((SEGENV.call % fadeoutDelay) == 0)) SEGMENT.fadeToBlackBy(4+ SEGMENT.speed/4);

  uint8_t numBins = map(SEGMENT.intensity,0,255,0,16);    // Map slider to fftResult bins.
  for (int i=0; i<numBins; i++) {                         // How many active bins are we using.
    unsigned locn = inoise16(strip.now*SEGMENT.speed+i*50000, strip.now*SEGMENT.speed);   // Get a new pixel location from moving noise.
    // if SEGLEN equals 1 locn will be always 0, hence we set the first pixel only
    locn = map(locn, 7500, 58000, 0, SEGLEN-1);           // Map that to the length of the strand, and ensure we don't go over.
    SEGMENT.setPixelColor(locn, color_blend(SEGCOLOR(1), SEGMENT.color_from_palette(i*64, false, PALETTE_SOLID_WRAP, 0), uint8_t(fftResult[i % 16]*4)));
  }

  return FRAMETIME;
} // mode_noisemove()
static const char _data_FX_MODE_NOISEMOVE[] PROGMEM = "Noisemove@Move speed,Fade rate;!,!;!;01f;m12=0,si=0"; // Pixels, Beatsin


//////////////////////
//   ** Rocktaves   //
//////////////////////
uint16_t mode_rocktaves(void) {                 // Rocktaves. Same note from each octave is same colour.    By: Andrew Tuline
  um_data_t *um_data = getAudioData();
  float   FFT_MajorPeak = *(float*)  um_data->u_data[4];
  float   my_magnitude  = *(float*)   um_data->u_data[5] / 16.0f;

  SEGMENT.fadeToBlackBy(16);                              // Just in case something doesn't get faded.

  float frTemp = FFT_MajorPeak;
  uint8_t octCount = 0;                                   // Octave counter.
  uint8_t volTemp = 0;

  volTemp = 32.0f + my_magnitude * 1.5f;                  // brightness = volume (overflows are handled in next lines)
  if (my_magnitude < 48) volTemp = 0;                     // We need to squelch out the background noise.
  if (my_magnitude > 144) volTemp = 255;                  // everything above this is full brightness

  while ( frTemp > 249 ) {
    octCount++;                                           // This should go up to 5.
    frTemp = frTemp/2;
  }

  frTemp -= 132.0f;                                       // This should give us a base musical note of C3
  frTemp  = fabsf(frTemp * 2.1f);                         // Fudge factors to compress octave range starting at 0 and going to 255;

  unsigned i = map(beatsin8_t(8+octCount*4, 0, 255, 0, octCount*8), 0, 255, 0, SEGLEN-1);
  i = constrain(i, 0U, SEGLEN-1U);
  SEGMENT.addPixelColor(i, color_blend(SEGCOLOR(1), SEGMENT.color_from_palette((uint8_t)frTemp, false, PALETTE_SOLID_WRAP, 0), volTemp));

  return FRAMETIME;
} // mode_rocktaves()
static const char _data_FX_MODE_ROCKTAVES[] PROGMEM = "Rocktaves@;!,!;!;01f;m12=1,si=0"; // Bar, Beatsin


///////////////////////
//   ** Waterfall    //
///////////////////////
// Combines peak detection with FFT_MajorPeak and FFT_Magnitude.
uint16_t mode_waterfall(void) {                   // Waterfall. By: Andrew Tuline
  // effect can work on single pixels, we just lose the shifting effect
  
  um_data_t *um_data = getAudioData();
  uint8_t samplePeak    = *(uint8_t*)um_data->u_data[3];
  float   FFT_MajorPeak = *(float*)  um_data->u_data[4];
  uint8_t *maxVol       =  (uint8_t*)um_data->u_data[6];
  uint8_t *binNum       =  (uint8_t*)um_data->u_data[7];
  float   my_magnitude  = *(float*)   um_data->u_data[5] / 8.0f;

  if (FFT_MajorPeak < 1) FFT_MajorPeak = 1;                                         // log10(0) is "forbidden" (throws exception)

  if (SEGENV.call == 0) {
    SEGMENT.fill(BLACK);
    SEGENV.aux0 = 255;
    SEGMENT.custom1 = *binNum;
    SEGMENT.custom2 = *maxVol * 2;
  }

  *binNum = SEGMENT.custom1;                              // Select a bin.
  *maxVol = SEGMENT.custom2 / 2;                          // Our volume comparator.

  uint8_t secondHand = micros() / (256-SEGMENT.speed)/500 + 1 % 16;
  if (SEGENV.aux0 != secondHand) {                        // Triggered millis timing.
    SEGENV.aux0 = secondHand;

    //uint8_t pixCol = (log10f((float)FFT_MajorPeak) - 2.26f) * 177;  // 10Khz sampling - log10 frequency range is from 2.26 (182hz) to 3.7 (5012hz). Let's scale accordingly.
    uint8_t pixCol = (log10f(FFT_MajorPeak) - 2.26f) * 150;           // 22Khz sampling - log10 frequency range is from 2.26 (182hz) to 3.967 (9260hz). Let's scale accordingly.
    if (FFT_MajorPeak < 182.0f) pixCol = 0;                           // handle underflow

    if (samplePeak) {
      SEGMENT.setPixelColor(SEGLEN-1, CHSV(92,92,92));
    } else {
      SEGMENT.setPixelColor(SEGLEN-1, color_blend(SEGCOLOR(1), SEGMENT.color_from_palette(pixCol+SEGMENT.intensity, false, PALETTE_SOLID_WRAP, 0), (uint8_t)my_magnitude));
    }
    // loop will not execute if SEGLEN equals 1
    for (unsigned i = 0; i < SEGLEN-1; i++) SEGMENT.setPixelColor(i, SEGMENT.getPixelColor(i+1)); // shift left
  }

  return FRAMETIME;
} // mode_waterfall()
static const char _data_FX_MODE_WATERFALL[] PROGMEM = "Waterfall@!,Adjust color,Select bin,Volume (min);!,!;!;01f;c2=0,m12=2,si=0"; // Circles, Beatsin


#ifndef WLED_DISABLE_2D
/////////////////////////
//     ** 2D GEQ       //
/////////////////////////
uint16_t mode_2DGEQ(void) { // By Will Tatam. Code reduction by Ewoud Wijma.
  if (!strip.isMatrix || !SEGMENT.is2D()) return mode_static(); // not a 2D set-up

  const int NUM_BANDS = map(SEGMENT.custom1, 0, 255, 1, 16);
  const int cols = SEG_W;
  const int rows = SEG_H;

  if (!SEGENV.allocateData(cols*sizeof(uint16_t))) return mode_static(); //allocation failed
  uint16_t *previousBarHeight = reinterpret_cast<uint16_t*>(SEGENV.data); //array of previous bar heights per frequency band

  um_data_t *um_data = getAudioData();
  uint8_t *fftResult = (uint8_t*)um_data->u_data[2];

  if (SEGENV.call == 0) for (int i=0; i<cols; i++) previousBarHeight[i] = 0;

  bool rippleTime = false;
  if (strip.now - SEGENV.step >= (256U - SEGMENT.intensity)) {
    SEGENV.step = strip.now;
    rippleTime = true;
  }

  int fadeoutDelay = (256 - SEGMENT.speed) / 64;
  if ((fadeoutDelay <= 1 ) || ((SEGENV.call % fadeoutDelay) == 0)) SEGMENT.fadeToBlackBy(SEGMENT.speed);

  for (int x=0; x < cols; x++) {
    uint8_t  band       = map(x, 0, cols, 0, NUM_BANDS);
    if (NUM_BANDS < 16) band = map(band, 0, NUM_BANDS - 1, 0, 15); // always use full range. comment out this line to get the previous behaviour.
    band = constrain(band, 0, 15);
    unsigned colorIndex = band * 17;
    int barHeight  = map(fftResult[band], 0, 255, 0, rows); // do not subtract -1 from rows here
    if (barHeight > previousBarHeight[x]) previousBarHeight[x] = barHeight; //drive the peak up

    uint32_t ledColor = BLACK;
    for (int y=0; y < barHeight; y++) {
      if (SEGMENT.check1) //color_vertical / color bars toggle
        colorIndex = map(y, 0, rows-1, 0, 255);

      ledColor = SEGMENT.color_from_palette(colorIndex, false, PALETTE_SOLID_WRAP, 0);
      SEGMENT.setPixelColorXY(x, rows-1 - y, ledColor);
    }
    if (previousBarHeight[x] > 0)
      SEGMENT.setPixelColorXY(x, rows - previousBarHeight[x], (SEGCOLOR(2) != BLACK) ? SEGCOLOR(2) : ledColor);

    if (rippleTime && previousBarHeight[x]>0) previousBarHeight[x]--;    //delay/ripple effect
  }

  return FRAMETIME;
} // mode_2DGEQ()
static const char _data_FX_MODE_2DGEQ[] PROGMEM = "GEQ@Fade speed,Ripple decay,# of bands,,,Color bars;!,,Peaks;!;2f;c1=255,c2=64,pal=11,si=0"; // Beatsin


/////////////////////////
//  ** 2D Funky plank  //
/////////////////////////
uint16_t mode_2DFunkyPlank(void) {              // Written by ??? Adapted by Will Tatam.
  if (!strip.isMatrix || !SEGMENT.is2D()) return mode_static(); // not a 2D set-up

  const int cols = SEG_W;
  const int rows = SEG_H;

  int NUMB_BANDS = map(SEGMENT.custom1, 0, 255, 1, 16);
  int barWidth = (cols / NUMB_BANDS);
  int bandInc = 1;
  if (barWidth == 0) {
    // Matrix narrower than fft bands
    barWidth = 1;
    bandInc = (NUMB_BANDS / cols);
  }

  um_data_t *um_data = getAudioData();
  uint8_t *fftResult = (uint8_t*)um_data->u_data[2];

  if (SEGENV.call == 0) {
    SEGMENT.fill(BLACK);
  }

  uint8_t secondHand = micros()/(256-SEGMENT.speed)/500+1 % 64;
  if (SEGENV.aux0 != secondHand) {                        // Triggered millis timing.
    SEGENV.aux0 = secondHand;

    // display values of
    int b = 0;
    for (int band = 0; band < NUMB_BANDS; band += bandInc, b++) {
      int hue = fftResult[band % 16];
      int v = map(fftResult[band % 16], 0, 255, 10, 255);
      for (int w = 0; w < barWidth; w++) {
         int xpos = (barWidth * b) + w;
         SEGMENT.setPixelColorXY(xpos, 0, CHSV(hue, 255, v));
      }
    }

    // Update the display:
    for (int i = (rows - 1); i > 0; i--) {
      for (int j = (cols - 1); j >= 0; j--) {
        SEGMENT.setPixelColorXY(j, i, SEGMENT.getPixelColorXY(j, i-1));
      }
    }
  }

  return FRAMETIME;
} // mode_2DFunkyPlank
static const char _data_FX_MODE_2DFUNKYPLANK[] PROGMEM = "Funky Plank@Scroll speed,,# of bands;;;2f;si=0"; // Beatsin


/////////////////////////
//     2D Akemi        //
/////////////////////////
static uint8_t akemi[] PROGMEM = {
  0,0,0,0,0,0,0,0,0,0,0,0,0,0,0,0,0,0,0,0,0,0,0,0,0,0,0,0,0,0,0,0,
  0,0,0,0,0,0,0,0,0,0,0,0,0,2,2,2,2,2,2,0,0,0,0,0,0,0,0,0,0,0,0,0,
  0,0,0,0,0,0,0,0,0,0,0,2,2,3,3,3,3,3,3,2,2,0,0,0,0,0,0,0,0,0,0,0,
  0,0,0,0,0,0,0,0,0,0,2,3,3,0,0,0,0,0,0,3,3,2,0,0,0,0,0,0,0,0,0,0,
  0,0,0,0,0,0,0,0,0,2,3,0,0,0,6,5,5,4,0,0,0,3,2,0,0,0,0,0,0,0,0,0,
  0,0,0,0,0,0,0,0,2,3,0,0,6,6,5,5,5,5,4,4,0,0,3,2,0,0,0,0,0,0,0,0,
  0,0,0,0,0,0,0,0,2,3,0,6,5,5,5,5,5,5,5,5,4,0,3,2,0,0,0,0,0,0,0,0,
  0,0,0,0,0,0,0,2,3,0,6,5,5,5,5,5,5,5,5,5,5,4,0,3,2,0,0,0,0,0,0,0,
  0,0,0,0,0,0,0,3,2,0,6,5,5,5,5,5,5,5,5,5,5,4,0,2,3,0,0,0,0,0,0,0,
  0,0,0,0,0,0,3,2,3,6,5,5,7,7,5,5,5,5,7,7,5,5,4,3,2,3,0,0,0,0,0,0,
  0,0,0,0,0,2,3,1,3,6,5,1,7,7,7,5,5,1,7,7,7,5,4,3,1,3,2,0,0,0,0,0,
  0,0,0,0,0,8,3,1,3,6,5,1,7,7,7,5,5,1,7,7,7,5,4,3,1,3,8,0,0,0,0,0,
  0,0,0,0,0,8,3,1,3,6,5,5,1,1,5,5,5,5,1,1,5,5,4,3,1,3,8,0,0,0,0,0,
  0,0,0,0,0,2,3,1,3,6,5,5,5,5,5,5,5,5,5,5,5,5,4,3,1,3,2,0,0,0,0,0,
  0,0,0,0,0,0,3,2,3,6,5,5,5,5,5,5,5,5,5,5,5,5,4,3,2,3,0,0,0,0,0,0,
  0,0,0,0,0,0,0,0,0,6,5,5,5,5,5,7,7,5,5,5,5,5,4,0,0,0,0,0,0,0,0,0,
  0,0,0,0,0,0,0,0,0,6,5,5,5,5,5,5,5,5,5,5,5,5,4,0,0,0,0,0,0,0,0,0,
  1,0,0,0,0,0,0,0,0,6,5,5,5,5,5,5,5,5,5,5,5,5,4,0,0,0,0,0,0,0,0,2,
  0,2,2,2,0,0,0,0,0,6,5,5,5,5,5,5,5,5,5,5,5,5,4,0,0,0,0,0,2,2,2,0,
  0,0,0,3,2,0,0,0,6,5,4,4,4,4,4,4,4,4,4,4,4,4,4,4,0,0,0,2,2,0,0,0,
  0,0,0,3,2,0,0,0,6,5,5,5,5,5,5,5,5,5,5,5,5,5,5,4,0,0,0,2,3,0,0,0,
  0,0,0,0,3,2,0,0,0,0,3,3,0,3,3,0,0,3,3,0,3,3,0,0,0,0,2,2,0,0,0,0,
  0,0,0,0,3,2,0,0,0,0,3,2,0,3,2,0,0,3,2,0,3,2,0,0,0,0,2,3,0,0,0,0,
  0,0,0,0,0,3,2,0,0,3,2,0,0,3,2,0,0,3,2,0,0,3,2,0,0,2,3,0,0,0,0,0,
  0,0,0,0,0,3,2,2,2,2,0,0,0,3,2,0,0,3,2,0,0,0,3,2,2,2,3,0,0,0,0,0,
  0,0,0,0,0,0,3,3,3,0,0,0,0,3,2,0,0,3,2,0,0,0,0,3,3,3,0,0,0,0,0,0,
  0,0,0,0,0,0,0,0,0,0,0,0,0,3,2,0,0,3,2,0,0,0,0,0,0,0,0,0,0,0,0,0,
  0,0,0,0,0,0,0,0,0,0,0,0,0,3,2,0,0,3,2,0,0,0,0,0,0,0,0,0,0,0,0,0,
  0,0,0,0,0,0,0,0,0,0,0,0,0,3,2,0,0,3,2,0,0,0,0,0,0,0,0,0,0,0,0,0,
  0,0,0,0,0,0,0,0,0,0,0,0,0,3,2,0,0,3,2,0,0,0,0,0,0,0,0,0,0,0,0,0,
  0,0,0,0,0,0,0,0,0,0,0,0,0,3,2,0,0,0,0,0,0,0,0,0,0,0,0,0,0,0,0,0,
  0,0,0,0,0,0,0,0,0,0,0,0,0,3,2,0,0,0,0,0,0,0,0,0,0,0,0,0,0,0,0,0
};

uint16_t mode_2DAkemi(void) {
  if (!strip.isMatrix || !SEGMENT.is2D()) return mode_static(); // not a 2D set-up

  const int cols = SEG_W;
  const int rows = SEG_H;

  unsigned counter = (strip.now * ((SEGMENT.speed >> 2) +2)) & 0xFFFF;
  counter = counter >> 8;

  const float lightFactor  = 0.15f;
  const float normalFactor = 0.4f;

  um_data_t *um_data;
  if (!UsermodManager::getUMData(&um_data, USERMOD_ID_AUDIOREACTIVE)) {
    um_data = simulateSound(SEGMENT.soundSim);
  }
  uint8_t *fftResult = (uint8_t*)um_data->u_data[2];
  float base = fftResult[0]/255.0f;

  //draw and color Akemi
  for (int y=0; y < rows; y++) for (int x=0; x < cols; x++) {
    CRGB color;
    CRGB soundColor = CRGB::Orange;
    CRGB faceColor  = CRGB(SEGMENT.color_wheel(counter));
    CRGB armsAndLegsColor = CRGB(SEGCOLOR(1) > 0 ? SEGCOLOR(1) : 0xFFE0A0); //default warmish white 0xABA8FF; //0xFF52e5;//
    uint8_t ak = pgm_read_byte_near(akemi + ((y * 32)/rows) * 32 + (x * 32)/cols); // akemi[(y * 32)/rows][(x * 32)/cols]
    switch (ak) {
      case 3: armsAndLegsColor.r *= lightFactor;  armsAndLegsColor.g *= lightFactor;  armsAndLegsColor.b *= lightFactor;  color = armsAndLegsColor; break; //light arms and legs 0x9B9B9B
      case 2: armsAndLegsColor.r *= normalFactor; armsAndLegsColor.g *= normalFactor; armsAndLegsColor.b *= normalFactor; color = armsAndLegsColor; break; //normal arms and legs 0x888888
      case 1: color = armsAndLegsColor; break; //dark arms and legs 0x686868
      case 6: faceColor.r *= lightFactor;  faceColor.g *= lightFactor;  faceColor.b *= lightFactor;  color=faceColor; break; //light face 0x31AAFF
      case 5: faceColor.r *= normalFactor; faceColor.g *= normalFactor; faceColor.b *= normalFactor; color=faceColor; break; //normal face 0x0094FF
      case 4: color = faceColor; break; //dark face 0x007DC6
      case 7: color = SEGCOLOR(2) > 0 ? SEGCOLOR(2) : 0xFFFFFF; break; //eyes and mouth default white
      case 8: if (base > 0.4) {soundColor.r *= base; soundColor.g *= base; soundColor.b *= base; color=soundColor;} else color = armsAndLegsColor; break;
      default: color = BLACK; break;
    }

    if (SEGMENT.intensity > 128 && fftResult && fftResult[0] > 128) { //dance if base is high
      SEGMENT.setPixelColorXY(x, 0, BLACK);
      SEGMENT.setPixelColorXY(x, y+1, color);
    } else
      SEGMENT.setPixelColorXY(x, y, color);
  }

  //add geq left and right
  if (um_data && fftResult) {
    int xMax = cols/8;
    for (int x=0; x < xMax; x++) {
      unsigned band = map(x, 0, max(xMax,4), 0, 15);  // map 0..cols/8 to 16 GEQ bands
      band = constrain(band, 0, 15);
      int barHeight = map(fftResult[band], 0, 255, 0, 17*rows/32);
      uint32_t color = SEGMENT.color_from_palette((band * 35), false, PALETTE_SOLID_WRAP, 0);

      for (int y=0; y < barHeight; y++) {
        SEGMENT.setPixelColorXY(x, rows/2-y, color);
        SEGMENT.setPixelColorXY(cols-1-x, rows/2-y, color);
      }
    }
  }

  return FRAMETIME;
} // mode_2DAkemi
static const char _data_FX_MODE_2DAKEMI[] PROGMEM = "Akemi@Color speed,Dance;Head palette,Arms & Legs,Eyes & Mouth;Face palette;2f;si=0"; //beatsin


// Distortion waves - ldirko
// https://editor.soulmatelights.com/gallery/1089-distorsion-waves
// adapted for WLED by @blazoncek
uint16_t mode_2Ddistortionwaves() {
  if (!strip.isMatrix || !SEGMENT.is2D()) return mode_static(); // not a 2D set-up

  const int cols = SEG_W;
  const int rows = SEG_H;

  uint8_t speed = SEGMENT.speed/32;
  uint8_t scale = SEGMENT.intensity/32;

  uint8_t  w = 2;

  unsigned a  = strip.now/32;
  unsigned a2 = a/2;
  unsigned a3 = a/3;

  unsigned cx =  beatsin8_t(10-speed,0,cols-1)*scale;
  unsigned cy =  beatsin8_t(12-speed,0,rows-1)*scale;
  unsigned cx1 = beatsin8_t(13-speed,0,cols-1)*scale;
  unsigned cy1 = beatsin8_t(15-speed,0,rows-1)*scale;
  unsigned cx2 = beatsin8_t(17-speed,0,cols-1)*scale;
  unsigned cy2 = beatsin8_t(14-speed,0,rows-1)*scale;
  
  unsigned xoffs = 0;
  for (int x = 0; x < cols; x++) {
    xoffs += scale;
    unsigned yoffs = 0;

    for (int y = 0; y < rows; y++) {
       yoffs += scale;

      byte rdistort = cos8_t((cos8_t(((x<<3)+a )&255)+cos8_t(((y<<3)-a2)&255)+a3   )&255)>>1; 
      byte gdistort = cos8_t((cos8_t(((x<<3)-a2)&255)+cos8_t(((y<<3)+a3)&255)+a+32 )&255)>>1; 
      byte bdistort = cos8_t((cos8_t(((x<<3)+a3)&255)+cos8_t(((y<<3)-a) &255)+a2+64)&255)>>1; 

      byte valueR = rdistort+ w*  (a- ( ((xoffs - cx)  * (xoffs - cx)  + (yoffs - cy)  * (yoffs - cy))>>7  ));
      byte valueG = gdistort+ w*  (a2-( ((xoffs - cx1) * (xoffs - cx1) + (yoffs - cy1) * (yoffs - cy1))>>7 ));
      byte valueB = bdistort+ w*  (a3-( ((xoffs - cx2) * (xoffs - cx2) + (yoffs - cy2) * (yoffs - cy2))>>7 ));

      valueR = gamma8(cos8_t(valueR));
      valueG = gamma8(cos8_t(valueG));
      valueB = gamma8(cos8_t(valueB));

      SEGMENT.setPixelColorXY(x, y, RGBW32(valueR, valueG, valueB, 0)); 
    }
  }

  return FRAMETIME;
}
static const char _data_FX_MODE_2DDISTORTIONWAVES[] PROGMEM = "Distortion Waves@!,Scale;;;2";


//Soap
//@Stepko
//Idea from https://www.youtube.com/watch?v=DiHBgITrZck&ab_channel=StefanPetrick
// adapted for WLED by @blazoncek
uint16_t mode_2Dsoap() {
  if (!strip.isMatrix || !SEGMENT.is2D()) return mode_static(); // not a 2D set-up

  const int cols = SEG_W;
  const int rows = SEG_H;

  const size_t dataSize = SEGMENT.width() * SEGMENT.height() * sizeof(uint8_t); // prevent reallocation if mirrored or grouped
  if (!SEGENV.allocateData(dataSize + sizeof(uint32_t)*3)) return mode_static(); //allocation failed

  uint8_t  *noise3d   = reinterpret_cast<uint8_t*>(SEGENV.data);
  uint32_t *noise32_x = reinterpret_cast<uint32_t*>(SEGENV.data + dataSize);
  uint32_t *noise32_y = reinterpret_cast<uint32_t*>(SEGENV.data + dataSize + sizeof(uint32_t));
  uint32_t *noise32_z = reinterpret_cast<uint32_t*>(SEGENV.data + dataSize + sizeof(uint32_t)*2);
  const uint32_t scale32_x = 160000U/cols;
  const uint32_t scale32_y = 160000U/rows;
  const uint32_t mov = MIN(cols,rows)*(SEGMENT.speed+2)/2;
  const uint8_t  smoothness = MIN(250,SEGMENT.intensity); // limit as >250 produces very little changes

  // init
  if (SEGENV.call == 0) {
    *noise32_x = hw_random();
    *noise32_y = hw_random();
    *noise32_z = hw_random();
  } else {
    *noise32_x += mov;
    *noise32_y += mov;
    *noise32_z += mov;
  }

  for (int i = 0; i < cols; i++) {
    int32_t ioffset = scale32_x * (i - cols / 2);
    for (int j = 0; j < rows; j++) {
      int32_t joffset = scale32_y * (j - rows / 2);
      uint8_t data = inoise16(*noise32_x + ioffset, *noise32_y + joffset, *noise32_z) >> 8;
      noise3d[XY(i,j)] = scale8(noise3d[XY(i,j)], smoothness) + scale8(data, 255 - smoothness);
    }
  }
  // init also if dimensions changed
  if (SEGENV.call == 0 || SEGMENT.aux0 != cols || SEGMENT.aux1 != rows) {
    SEGMENT.aux0 = cols;
    SEGMENT.aux1 = rows;
    for (int i = 0; i < cols; i++) {
      for (int j = 0; j < rows; j++) {
        SEGMENT.setPixelColorXY(i, j, ColorFromPalette(SEGPALETTE,~noise3d[XY(i,j)]*3));
      }
    }
  }

  int zD;
  int zF;
  int amplitude;
  int shiftX = 0; //(SEGMENT.custom1 - 128) / 4;
  int shiftY = 0; //(SEGMENT.custom2 - 128) / 4;
  CRGB ledsbuff[MAX(cols,rows)];

  amplitude = (cols >= 16) ? (cols-8)/8 : 1;
  for (int y = 0; y < rows; y++) {
    int amount   = ((int)noise3d[XY(0,y)] - 128) * 2 * amplitude + 256*shiftX;
    int delta    = abs(amount) >> 8;
    int fraction = abs(amount) & 255;
    for (int x = 0; x < cols; x++) {
      if (amount < 0) {
        zD = x - delta;
        zF = zD - 1;
      } else {
        zD = x + delta;
        zF = zD + 1;
      }
      CRGB PixelA = CRGB::Black;
      if ((zD >= 0) && (zD < cols)) PixelA = SEGMENT.getPixelColorXY(zD, y);
      else                          PixelA = ColorFromPalette(SEGPALETTE, ~noise3d[XY(abs(zD),y)]*3);
      CRGB PixelB = CRGB::Black;
      if ((zF >= 0) && (zF < cols)) PixelB = SEGMENT.getPixelColorXY(zF, y);
      else                          PixelB = ColorFromPalette(SEGPALETTE, ~noise3d[XY(abs(zF),y)]*3);
      ledsbuff[x] = (PixelA.nscale8(ease8InOutApprox(255 - fraction))) + (PixelB.nscale8(ease8InOutApprox(fraction)));
    }
    for (int x = 0; x < cols; x++) SEGMENT.setPixelColorXY(x, y, ledsbuff[x]);
  }

  amplitude = (rows >= 16) ? (rows-8)/8 : 1;
  for (int x = 0; x < cols; x++) {
    int amount   = ((int)noise3d[XY(x,0)] - 128) * 2 * amplitude + 256*shiftY;
    int delta    = abs(amount) >> 8;
    int fraction = abs(amount) & 255;
    for (int y = 0; y < rows; y++) {
      if (amount < 0) {
        zD = y - delta;
        zF = zD - 1;
      } else {
        zD = y + delta;
        zF = zD + 1;
      }
      CRGB PixelA = CRGB::Black;
      if ((zD >= 0) && (zD < rows)) PixelA = SEGMENT.getPixelColorXY(x, zD);
      else                          PixelA = ColorFromPalette(SEGPALETTE, ~noise3d[XY(x,abs(zD))]*3); 
      CRGB PixelB = CRGB::Black;
      if ((zF >= 0) && (zF < rows)) PixelB = SEGMENT.getPixelColorXY(x, zF);
      else                          PixelB = ColorFromPalette(SEGPALETTE, ~noise3d[XY(x,abs(zF))]*3);
      ledsbuff[y] = (PixelA.nscale8(ease8InOutApprox(255 - fraction))) + (PixelB.nscale8(ease8InOutApprox(fraction)));
    }
    for (int y = 0; y < rows; y++) SEGMENT.setPixelColorXY(x, y, ledsbuff[y]);
  }

  return FRAMETIME;
}
static const char _data_FX_MODE_2DSOAP[] PROGMEM = "Soap@!,Smoothness;;!;2;pal=11";


//Idea from https://www.youtube.com/watch?v=HsA-6KIbgto&ab_channel=GreatScott%21
//Octopus (https://editor.soulmatelights.com/gallery/671-octopus)
//Stepko and Sutaburosu
// adapted for WLED by @blazoncek
uint16_t mode_2Doctopus() {
  if (!strip.isMatrix || !SEGMENT.is2D()) return mode_static(); // not a 2D set-up

  const int cols = SEG_W;
  const int rows = SEG_H;
  const uint8_t mapp = 180 / MAX(cols,rows);

  typedef struct {
    uint8_t angle;
    uint8_t radius;
  } map_t;

  const size_t dataSize = SEGMENT.width() * SEGMENT.height() * sizeof(map_t); // prevent reallocation if mirrored or grouped
  if (!SEGENV.allocateData(dataSize + 2)) return mode_static(); //allocation failed

  map_t *rMap = reinterpret_cast<map_t*>(SEGENV.data);
  uint8_t *offsX = reinterpret_cast<uint8_t*>(SEGENV.data + dataSize);
  uint8_t *offsY = reinterpret_cast<uint8_t*>(SEGENV.data + dataSize + 1);

  // re-init if SEGMENT dimensions or offset changed
  if (SEGENV.call == 0 || SEGENV.aux0 != cols || SEGENV.aux1 != rows || SEGMENT.custom1 != *offsX || SEGMENT.custom2 != *offsY) {
    SEGENV.step = 0; // t
    SEGENV.aux0 = cols;
    SEGENV.aux1 = rows;
    *offsX = SEGMENT.custom1;
    *offsY = SEGMENT.custom2;
    const int C_X = (cols / 2) + ((SEGMENT.custom1 - 128)*cols)/255;
    const int C_Y = (rows / 2) + ((SEGMENT.custom2 - 128)*rows)/255;
    for (int x = 0; x < cols; x++) {
      for (int y = 0; y < rows; y++) {
        int dx = (x - C_X);
        int dy = (y - C_Y);
        rMap[XY(x, y)].angle  = int(40.7436f * atan2_t(dy, dx));  // avoid 128*atan2()/PI
        rMap[XY(x, y)].radius = sqrtf(dx * dx + dy * dy) * mapp; //thanks Sutaburosu
      }
    }
  }

  SEGENV.step += SEGMENT.speed / 32 + 1;  // 1-4 range
  for (int x = 0; x < cols; x++) {
    for (int y = 0; y < rows; y++) {
      byte angle = rMap[XY(x,y)].angle;
      byte radius = rMap[XY(x,y)].radius;
      //CRGB c = CHSV(SEGENV.step / 2 - radius, 255, sin8_t(sin8_t((angle * 4 - radius) / 4 + SEGENV.step) + radius - SEGENV.step * 2 + angle * (SEGMENT.custom3/3+1)));
      unsigned intensity = sin8_t(sin8_t((angle * 4 - radius) / 4 + SEGENV.step/2) + radius - SEGENV.step + angle * (SEGMENT.custom3/4+1));
      intensity = map((intensity*intensity) & 0xFFFF, 0, 65535, 0, 255); // add a bit of non-linearity for cleaner display
      SEGMENT.setPixelColorXY(x, y, ColorFromPalette(SEGPALETTE, SEGENV.step / 2 - radius, intensity));
    }
  }
  return FRAMETIME;
}
static const char _data_FX_MODE_2DOCTOPUS[] PROGMEM = "Octopus@!,,Offset X,Offset Y,Legs,fasttan;;!;2;";


//Waving Cell
//@Stepko (https://editor.soulmatelights.com/gallery/1704-wavingcells)
// adapted for WLED by @blazoncek, improvements by @dedehai
uint16_t mode_2Dwavingcell() {
  if (!strip.isMatrix || !SEGMENT.is2D()) return mode_static(); // not a 2D set-up

  const int cols = SEG_W;
  const int rows = SEG_H;

  uint32_t t = (strip.now*(SEGMENT.speed + 1))>>3;
  uint32_t aX = SEGMENT.custom1/16 + 9;
  uint32_t aY = SEGMENT.custom2/16 + 1;
  uint32_t aZ = SEGMENT.custom3 + 1;
   for (int x = 0; x < cols; x++) {
    for (int y = 0; y < rows; y++) {
      uint32_t wave = sin8_t((x * aX) + sin8_t((((y<<8) + t) * aY)>>8)) + cos8_t(y * aZ); // bit shifts to increase temporal resolution
      uint8_t colorIndex = wave + (t>>(8-(SEGMENT.check2*3)));
      SEGMENT.setPixelColorXY(x, y, ColorFromPalette(SEGPALETTE, colorIndex));
    }
  }
  SEGMENT.blur(SEGMENT.intensity);
  return FRAMETIME;
}
static const char _data_FX_MODE_2DWAVINGCELL[] PROGMEM = "Waving Cell@!,Blur,Amplitude 1,Amplitude 2,Amplitude 3,,Flow;;!;2;ix=0";


#endif // WLED_DISABLE_2D


//////////////////////////////////////////////////////////////////////////////////////////
// mode data
static const char _data_RESERVED[] PROGMEM = "RSVD";

// add (or replace reserved) effect mode and data into vector
// use id==255 to find unallocated gaps (with "Reserved" data string)
// if vector size() is smaller than id (single) data is appended at the end (regardless of id)
// return the actual id used for the effect or 255 if the add failed.
uint8_t WS2812FX::addEffect(uint8_t id, mode_ptr mode_fn, const char *mode_name) {
  if (id == 255) { // find empty slot
    for (size_t i=1; i<_mode.size(); i++) if (_modeData[i] == _data_RESERVED) { id = i; break; }
  }
  if (id < _mode.size()) {
    if (_modeData[id] != _data_RESERVED) return 255; // do not overwrite an already added effect
    _mode[id]     = mode_fn;
    _modeData[id] = mode_name;
    return id;
  } else if(_mode.size() < 255) { // 255 is reserved for indicating the effect wasn't added
    _mode.push_back(mode_fn);
    _modeData.push_back(mode_name);
    if (_modeCount < _mode.size()) _modeCount++;
    return _mode.size() - 1;
  } else {
    return 255; // The vector is full so return 255
  }
}

void WS2812FX::setupEffectData() {
  // Solid must be first! (assuming vector is empty upon call to setup)
  _mode.push_back(&mode_static);
  _modeData.push_back(_data_FX_MODE_STATIC);
  // fill reserved word in case there will be any gaps in the array
  for (size_t i=1; i<_modeCount; i++) {
    _mode.push_back(&mode_static);
    _modeData.push_back(_data_RESERVED);
  }
  // now replace all pre-allocated effects
  // --- 1D non-audio effects ---
  addEffect(FX_MODE_BLINK, &mode_blink, _data_FX_MODE_BLINK);
  addEffect(FX_MODE_BREATH, &mode_breath, _data_FX_MODE_BREATH);
  addEffect(FX_MODE_COLOR_WIPE, &mode_color_wipe, _data_FX_MODE_COLOR_WIPE);
  addEffect(FX_MODE_COLOR_WIPE_RANDOM, &mode_color_wipe_random, _data_FX_MODE_COLOR_WIPE_RANDOM);
  addEffect(FX_MODE_RANDOM_COLOR, &mode_random_color, _data_FX_MODE_RANDOM_COLOR);
  addEffect(FX_MODE_COLOR_SWEEP, &mode_color_sweep, _data_FX_MODE_COLOR_SWEEP);
  addEffect(FX_MODE_DYNAMIC, &mode_dynamic, _data_FX_MODE_DYNAMIC);
  addEffect(FX_MODE_RAINBOW, &mode_rainbow, _data_FX_MODE_RAINBOW);
  addEffect(FX_MODE_RAINBOW_CYCLE, &mode_rainbow_cycle, _data_FX_MODE_RAINBOW_CYCLE);
  addEffect(FX_MODE_SCAN, &mode_scan, _data_FX_MODE_SCAN);
  addEffect(FX_MODE_DUAL_SCAN, &mode_dual_scan, _data_FX_MODE_DUAL_SCAN);
  addEffect(FX_MODE_FADE, &mode_fade, _data_FX_MODE_FADE);
  addEffect(FX_MODE_THEATER_CHASE, &mode_theater_chase, _data_FX_MODE_THEATER_CHASE);
  addEffect(FX_MODE_THEATER_CHASE_RAINBOW, &mode_theater_chase_rainbow, _data_FX_MODE_THEATER_CHASE_RAINBOW);
  addEffect(FX_MODE_RUNNING_LIGHTS, &mode_running_lights, _data_FX_MODE_RUNNING_LIGHTS);
  addEffect(FX_MODE_SAW, &mode_saw, _data_FX_MODE_SAW);
  addEffect(FX_MODE_TWINKLE, &mode_twinkle, _data_FX_MODE_TWINKLE);
  addEffect(FX_MODE_DISSOLVE, &mode_dissolve, _data_FX_MODE_DISSOLVE);
  addEffect(FX_MODE_DISSOLVE_RANDOM, &mode_dissolve_random, _data_FX_MODE_DISSOLVE_RANDOM);
  addEffect(FX_MODE_SPARKLE, &mode_sparkle, _data_FX_MODE_SPARKLE);
  addEffect(FX_MODE_FLASH_SPARKLE, &mode_flash_sparkle, _data_FX_MODE_FLASH_SPARKLE);
  addEffect(FX_MODE_HYPER_SPARKLE, &mode_hyper_sparkle, _data_FX_MODE_HYPER_SPARKLE);
  addEffect(FX_MODE_STROBE, &mode_strobe, _data_FX_MODE_STROBE);
  addEffect(FX_MODE_STROBE_RAINBOW, &mode_strobe_rainbow, _data_FX_MODE_STROBE_RAINBOW);
  addEffect(FX_MODE_MULTI_STROBE, &mode_multi_strobe, _data_FX_MODE_MULTI_STROBE);
  addEffect(FX_MODE_BLINK_RAINBOW, &mode_blink_rainbow, _data_FX_MODE_BLINK_RAINBOW);
  addEffect(FX_MODE_ANDROID, &mode_android, _data_FX_MODE_ANDROID);
  addEffect(FX_MODE_CHASE_COLOR, &mode_chase_color, _data_FX_MODE_CHASE_COLOR);
  addEffect(FX_MODE_CHASE_RANDOM, &mode_chase_random, _data_FX_MODE_CHASE_RANDOM);
  addEffect(FX_MODE_CHASE_RAINBOW, &mode_chase_rainbow, _data_FX_MODE_CHASE_RAINBOW);
  addEffect(FX_MODE_CHASE_FLASH, &mode_chase_flash, _data_FX_MODE_CHASE_FLASH);
  addEffect(FX_MODE_CHASE_FLASH_RANDOM, &mode_chase_flash_random, _data_FX_MODE_CHASE_FLASH_RANDOM);
  addEffect(FX_MODE_CHASE_RAINBOW_WHITE, &mode_chase_rainbow_white, _data_FX_MODE_CHASE_RAINBOW_WHITE);
  addEffect(FX_MODE_COLORFUL, &mode_colorful, _data_FX_MODE_COLORFUL);
  addEffect(FX_MODE_TRAFFIC_LIGHT, &mode_traffic_light, _data_FX_MODE_TRAFFIC_LIGHT);
  addEffect(FX_MODE_COLOR_SWEEP_RANDOM, &mode_color_sweep_random, _data_FX_MODE_COLOR_SWEEP_RANDOM);
  addEffect(FX_MODE_RUNNING_COLOR, &mode_running_color, _data_FX_MODE_RUNNING_COLOR);
  addEffect(FX_MODE_AURORA, &mode_aurora, _data_FX_MODE_AURORA);
  addEffect(FX_MODE_RUNNING_RANDOM, &mode_running_random, _data_FX_MODE_RUNNING_RANDOM);
  addEffect(FX_MODE_LARSON_SCANNER, &mode_larson_scanner, _data_FX_MODE_LARSON_SCANNER);
  addEffect(FX_MODE_COMET, &mode_comet, _data_FX_MODE_COMET);
  addEffect(FX_MODE_FIREWORKS, &mode_fireworks, _data_FX_MODE_FIREWORKS);
  addEffect(FX_MODE_RAIN, &mode_rain, _data_FX_MODE_RAIN);
  addEffect(FX_MODE_TETRIX, &mode_tetrix, _data_FX_MODE_TETRIX);
  addEffect(FX_MODE_FIRE_FLICKER, &mode_fire_flicker, _data_FX_MODE_FIRE_FLICKER);
  addEffect(FX_MODE_GRADIENT, &mode_gradient, _data_FX_MODE_GRADIENT);
  addEffect(FX_MODE_LOADING, &mode_loading, _data_FX_MODE_LOADING);
  addEffect(FX_MODE_ROLLINGBALLS, &rolling_balls, _data_FX_MODE_ROLLINGBALLS);

  addEffect(FX_MODE_FAIRY, &mode_fairy, _data_FX_MODE_FAIRY);
  addEffect(FX_MODE_TWO_DOTS, &mode_two_dots, _data_FX_MODE_TWO_DOTS);
  addEffect(FX_MODE_FAIRYTWINKLE, &mode_fairytwinkle, _data_FX_MODE_FAIRYTWINKLE);
  addEffect(FX_MODE_RUNNING_DUAL, &mode_running_dual, _data_FX_MODE_RUNNING_DUAL);

  addEffect(FX_MODE_TRICOLOR_CHASE, &mode_tricolor_chase, _data_FX_MODE_TRICOLOR_CHASE);
  addEffect(FX_MODE_TRICOLOR_WIPE, &mode_tricolor_wipe, _data_FX_MODE_TRICOLOR_WIPE);
  addEffect(FX_MODE_TRICOLOR_FADE, &mode_tricolor_fade, _data_FX_MODE_TRICOLOR_FADE);
  addEffect(FX_MODE_LIGHTNING, &mode_lightning, _data_FX_MODE_LIGHTNING);
  addEffect(FX_MODE_ICU, &mode_icu, _data_FX_MODE_ICU);
  addEffect(FX_MODE_MULTI_COMET, &mode_multi_comet, _data_FX_MODE_MULTI_COMET);
  addEffect(FX_MODE_DUAL_LARSON_SCANNER, &mode_dual_larson_scanner, _data_FX_MODE_DUAL_LARSON_SCANNER);
  addEffect(FX_MODE_RANDOM_CHASE, &mode_random_chase, _data_FX_MODE_RANDOM_CHASE);
  addEffect(FX_MODE_OSCILLATE, &mode_oscillate, _data_FX_MODE_OSCILLATE);
  addEffect(FX_MODE_PRIDE_2015, &mode_pride_2015, _data_FX_MODE_PRIDE_2015);
  addEffect(FX_MODE_JUGGLE, &mode_juggle, _data_FX_MODE_JUGGLE);
  addEffect(FX_MODE_PALETTE, &mode_palette, _data_FX_MODE_PALETTE);
  addEffect(FX_MODE_FIRE_2012, &mode_fire_2012, _data_FX_MODE_FIRE_2012);
  addEffect(FX_MODE_COLORWAVES, &mode_colorwaves, _data_FX_MODE_COLORWAVES);
  addEffect(FX_MODE_BPM, &mode_bpm, _data_FX_MODE_BPM);
  addEffect(FX_MODE_FILLNOISE8, &mode_fillnoise8, _data_FX_MODE_FILLNOISE8);
  addEffect(FX_MODE_NOISE16_1, &mode_noise16_1, _data_FX_MODE_NOISE16_1);
  addEffect(FX_MODE_NOISE16_2, &mode_noise16_2, _data_FX_MODE_NOISE16_2);
  addEffect(FX_MODE_NOISE16_3, &mode_noise16_3, _data_FX_MODE_NOISE16_3);
  addEffect(FX_MODE_NOISE16_4, &mode_noise16_4, _data_FX_MODE_NOISE16_4);
  addEffect(FX_MODE_COLORTWINKLE, &mode_colortwinkle, _data_FX_MODE_COLORTWINKLE);
  addEffect(FX_MODE_LAKE, &mode_lake, _data_FX_MODE_LAKE);
  addEffect(FX_MODE_METEOR, &mode_meteor, _data_FX_MODE_METEOR);
  //addEffect(FX_MODE_METEOR_SMOOTH, &mode_meteor_smooth, _data_FX_MODE_METEOR_SMOOTH); // merged with mode_meteor 
  addEffect(FX_MODE_RAILWAY, &mode_railway, _data_FX_MODE_RAILWAY);
  addEffect(FX_MODE_RIPPLE, &mode_ripple, _data_FX_MODE_RIPPLE);
  addEffect(FX_MODE_TWINKLEFOX, &mode_twinklefox, _data_FX_MODE_TWINKLEFOX);
  addEffect(FX_MODE_TWINKLECAT, &mode_twinklecat, _data_FX_MODE_TWINKLECAT);
  addEffect(FX_MODE_HALLOWEEN_EYES, &mode_halloween_eyes, _data_FX_MODE_HALLOWEEN_EYES);
  addEffect(FX_MODE_STATIC_PATTERN, &mode_static_pattern, _data_FX_MODE_STATIC_PATTERN);
  addEffect(FX_MODE_TRI_STATIC_PATTERN, &mode_tri_static_pattern, _data_FX_MODE_TRI_STATIC_PATTERN);
  addEffect(FX_MODE_SPOTS, &mode_spots, _data_FX_MODE_SPOTS);
  addEffect(FX_MODE_SPOTS_FADE, &mode_spots_fade, _data_FX_MODE_SPOTS_FADE);
  addEffect(FX_MODE_GLITTER, &mode_glitter, _data_FX_MODE_GLITTER);
  addEffect(FX_MODE_CANDLE, &mode_candle, _data_FX_MODE_CANDLE);
  addEffect(FX_MODE_STARBURST, &mode_starburst, _data_FX_MODE_STARBURST);
  addEffect(FX_MODE_EXPLODING_FIREWORKS, &mode_exploding_fireworks, _data_FX_MODE_EXPLODING_FIREWORKS);
  addEffect(FX_MODE_BOUNCINGBALLS, &mode_bouncing_balls, _data_FX_MODE_BOUNCINGBALLS);
  addEffect(FX_MODE_SINELON, &mode_sinelon, _data_FX_MODE_SINELON);
  addEffect(FX_MODE_SINELON_DUAL, &mode_sinelon_dual, _data_FX_MODE_SINELON_DUAL);
  addEffect(FX_MODE_SINELON_RAINBOW, &mode_sinelon_rainbow, _data_FX_MODE_SINELON_RAINBOW);
  addEffect(FX_MODE_POPCORN, &mode_popcorn, _data_FX_MODE_POPCORN);
  addEffect(FX_MODE_DRIP, &mode_drip, _data_FX_MODE_DRIP);
  addEffect(FX_MODE_PLASMA, &mode_plasma, _data_FX_MODE_PLASMA);
  addEffect(FX_MODE_PERCENT, &mode_percent, _data_FX_MODE_PERCENT);
  addEffect(FX_MODE_RIPPLE_RAINBOW, &mode_ripple_rainbow, _data_FX_MODE_RIPPLE_RAINBOW);
  addEffect(FX_MODE_HEARTBEAT, &mode_heartbeat, _data_FX_MODE_HEARTBEAT);
  addEffect(FX_MODE_PACIFICA, &mode_pacifica, _data_FX_MODE_PACIFICA);
  addEffect(FX_MODE_CANDLE_MULTI, &mode_candle_multi, _data_FX_MODE_CANDLE_MULTI);
  addEffect(FX_MODE_SOLID_GLITTER, &mode_solid_glitter, _data_FX_MODE_SOLID_GLITTER);
  addEffect(FX_MODE_SUNRISE, &mode_sunrise, _data_FX_MODE_SUNRISE);
  addEffect(FX_MODE_PHASED, &mode_phased, _data_FX_MODE_PHASED);
  addEffect(FX_MODE_TWINKLEUP, &mode_twinkleup, _data_FX_MODE_TWINKLEUP);
  addEffect(FX_MODE_NOISEPAL, &mode_noisepal, _data_FX_MODE_NOISEPAL);
  addEffect(FX_MODE_SINEWAVE, &mode_sinewave, _data_FX_MODE_SINEWAVE);
  addEffect(FX_MODE_PHASEDNOISE, &mode_phased_noise, _data_FX_MODE_PHASEDNOISE);
  addEffect(FX_MODE_FLOW, &mode_flow, _data_FX_MODE_FLOW);
  addEffect(FX_MODE_CHUNCHUN, &mode_chunchun, _data_FX_MODE_CHUNCHUN);
  addEffect(FX_MODE_DANCING_SHADOWS, &mode_dancing_shadows, _data_FX_MODE_DANCING_SHADOWS);
  addEffect(FX_MODE_WASHING_MACHINE, &mode_washing_machine, _data_FX_MODE_WASHING_MACHINE);

  addEffect(FX_MODE_BLENDS, &mode_blends, _data_FX_MODE_BLENDS);
  addEffect(FX_MODE_TV_SIMULATOR, &mode_tv_simulator, _data_FX_MODE_TV_SIMULATOR);
  addEffect(FX_MODE_DYNAMIC_SMOOTH, &mode_dynamic_smooth, _data_FX_MODE_DYNAMIC_SMOOTH);

  // --- 1D audio effects ---
  addEffect(FX_MODE_PIXELS, &mode_pixels, _data_FX_MODE_PIXELS);
  addEffect(FX_MODE_PIXELWAVE, &mode_pixelwave, _data_FX_MODE_PIXELWAVE);
  addEffect(FX_MODE_JUGGLES, &mode_juggles, _data_FX_MODE_JUGGLES);
  addEffect(FX_MODE_MATRIPIX, &mode_matripix, _data_FX_MODE_MATRIPIX);
  addEffect(FX_MODE_GRAVIMETER, &mode_gravimeter, _data_FX_MODE_GRAVIMETER);
  addEffect(FX_MODE_PLASMOID, &mode_plasmoid, _data_FX_MODE_PLASMOID);
  addEffect(FX_MODE_PUDDLES, &mode_puddles, _data_FX_MODE_PUDDLES);
  addEffect(FX_MODE_MIDNOISE, &mode_midnoise, _data_FX_MODE_MIDNOISE);
  addEffect(FX_MODE_NOISEMETER, &mode_noisemeter, _data_FX_MODE_NOISEMETER);
  addEffect(FX_MODE_FREQWAVE, &mode_freqwave, _data_FX_MODE_FREQWAVE);
  addEffect(FX_MODE_FREQMATRIX, &mode_freqmatrix, _data_FX_MODE_FREQMATRIX);

  addEffect(FX_MODE_WATERFALL, &mode_waterfall, _data_FX_MODE_WATERFALL);
  addEffect(FX_MODE_FREQPIXELS, &mode_freqpixels, _data_FX_MODE_FREQPIXELS);

  addEffect(FX_MODE_NOISEFIRE, &mode_noisefire, _data_FX_MODE_NOISEFIRE);
  addEffect(FX_MODE_PUDDLEPEAK, &mode_puddlepeak, _data_FX_MODE_PUDDLEPEAK);
  addEffect(FX_MODE_NOISEMOVE, &mode_noisemove, _data_FX_MODE_NOISEMOVE);

  addEffect(FX_MODE_PERLINMOVE, &mode_perlinmove, _data_FX_MODE_PERLINMOVE);
  addEffect(FX_MODE_RIPPLEPEAK, &mode_ripplepeak, _data_FX_MODE_RIPPLEPEAK);

  addEffect(FX_MODE_FREQMAP, &mode_freqmap, _data_FX_MODE_FREQMAP);
  addEffect(FX_MODE_GRAVCENTER, &mode_gravcenter, _data_FX_MODE_GRAVCENTER);
  addEffect(FX_MODE_GRAVCENTRIC, &mode_gravcentric, _data_FX_MODE_GRAVCENTRIC);
  addEffect(FX_MODE_GRAVFREQ, &mode_gravfreq, _data_FX_MODE_GRAVFREQ);
  addEffect(FX_MODE_DJLIGHT, &mode_DJLight, _data_FX_MODE_DJLIGHT);

  addEffect(FX_MODE_BLURZ, &mode_blurz, _data_FX_MODE_BLURZ);

  addEffect(FX_MODE_FLOWSTRIPE, &mode_FlowStripe, _data_FX_MODE_FLOWSTRIPE);

  addEffect(FX_MODE_WAVESINS, &mode_wavesins, _data_FX_MODE_WAVESINS);
  addEffect(FX_MODE_ROCKTAVES, &mode_rocktaves, _data_FX_MODE_ROCKTAVES);

  // --- 2D  effects ---
#ifndef WLED_DISABLE_2D
  addEffect(FX_MODE_2DPLASMAROTOZOOM, &mode_2Dplasmarotozoom, _data_FX_MODE_2DPLASMAROTOZOOM);
  addEffect(FX_MODE_2DSPACESHIPS, &mode_2Dspaceships, _data_FX_MODE_2DSPACESHIPS);
  addEffect(FX_MODE_2DCRAZYBEES, &mode_2Dcrazybees, _data_FX_MODE_2DCRAZYBEES);
  addEffect(FX_MODE_2DGHOSTRIDER, &mode_2Dghostrider, _data_FX_MODE_2DGHOSTRIDER);
  addEffect(FX_MODE_2DBLOBS, &mode_2Dfloatingblobs, _data_FX_MODE_2DBLOBS);
  addEffect(FX_MODE_2DSCROLLTEXT, &mode_2Dscrollingtext, _data_FX_MODE_2DSCROLLTEXT);
  addEffect(FX_MODE_2DDRIFTROSE, &mode_2Ddriftrose, _data_FX_MODE_2DDRIFTROSE);
  addEffect(FX_MODE_2DDISTORTIONWAVES, &mode_2Ddistortionwaves, _data_FX_MODE_2DDISTORTIONWAVES);

  addEffect(FX_MODE_2DGEQ, &mode_2DGEQ, _data_FX_MODE_2DGEQ); // audio

  addEffect(FX_MODE_2DNOISE, &mode_2Dnoise, _data_FX_MODE_2DNOISE);

  addEffect(FX_MODE_2DFIRENOISE, &mode_2Dfirenoise, _data_FX_MODE_2DFIRENOISE);
  addEffect(FX_MODE_2DSQUAREDSWIRL, &mode_2Dsquaredswirl, _data_FX_MODE_2DSQUAREDSWIRL);

  //non audio
  addEffect(FX_MODE_2DDNA, &mode_2Ddna, _data_FX_MODE_2DDNA);
  addEffect(FX_MODE_2DMATRIX, &mode_2Dmatrix, _data_FX_MODE_2DMATRIX);
  addEffect(FX_MODE_2DMETABALLS, &mode_2Dmetaballs, _data_FX_MODE_2DMETABALLS);
  addEffect(FX_MODE_2DFUNKYPLANK, &mode_2DFunkyPlank, _data_FX_MODE_2DFUNKYPLANK); // audio

  addEffect(FX_MODE_2DPULSER, &mode_2DPulser, _data_FX_MODE_2DPULSER);

  addEffect(FX_MODE_2DDRIFT, &mode_2DDrift, _data_FX_MODE_2DDRIFT);
  addEffect(FX_MODE_2DWAVERLY, &mode_2DWaverly, _data_FX_MODE_2DWAVERLY); // audio
  addEffect(FX_MODE_2DSUNRADIATION, &mode_2DSunradiation, _data_FX_MODE_2DSUNRADIATION);
  addEffect(FX_MODE_2DCOLOREDBURSTS, &mode_2DColoredBursts, _data_FX_MODE_2DCOLOREDBURSTS);
  addEffect(FX_MODE_2DJULIA, &mode_2DJulia, _data_FX_MODE_2DJULIA);

  addEffect(FX_MODE_2DGAMEOFLIFE, &mode_2Dgameoflife, _data_FX_MODE_2DGAMEOFLIFE);
  addEffect(FX_MODE_2DTARTAN, &mode_2Dtartan, _data_FX_MODE_2DTARTAN);
  addEffect(FX_MODE_2DPOLARLIGHTS, &mode_2DPolarLights, _data_FX_MODE_2DPOLARLIGHTS);
  addEffect(FX_MODE_2DSWIRL, &mode_2DSwirl, _data_FX_MODE_2DSWIRL); // audio
  addEffect(FX_MODE_2DLISSAJOUS, &mode_2DLissajous, _data_FX_MODE_2DLISSAJOUS);
  addEffect(FX_MODE_2DFRIZZLES, &mode_2DFrizzles, _data_FX_MODE_2DFRIZZLES);
  addEffect(FX_MODE_2DPLASMABALL, &mode_2DPlasmaball, _data_FX_MODE_2DPLASMABALL);

  addEffect(FX_MODE_2DHIPHOTIC, &mode_2DHiphotic, _data_FX_MODE_2DHIPHOTIC);
  addEffect(FX_MODE_2DSINDOTS, &mode_2DSindots, _data_FX_MODE_2DSINDOTS);
  addEffect(FX_MODE_2DDNASPIRAL, &mode_2DDNASpiral, _data_FX_MODE_2DDNASPIRAL);
  addEffect(FX_MODE_2DBLACKHOLE, &mode_2DBlackHole, _data_FX_MODE_2DBLACKHOLE);
  addEffect(FX_MODE_2DSOAP, &mode_2Dsoap, _data_FX_MODE_2DSOAP);
  addEffect(FX_MODE_2DOCTOPUS, &mode_2Doctopus, _data_FX_MODE_2DOCTOPUS);
  addEffect(FX_MODE_2DWAVINGCELL, &mode_2Dwavingcell, _data_FX_MODE_2DWAVINGCELL);

  addEffect(FX_MODE_2DAKEMI, &mode_2DAkemi, _data_FX_MODE_2DAKEMI); // audio
#endif // WLED_DISABLE_2D

}<|MERGE_RESOLUTION|>--- conflicted
+++ resolved
@@ -2577,11 +2577,7 @@
   unsigned ticks = ms / SEGENV.aux0;
   unsigned fastcycle8 = uint8_t(ticks);
   uint16_t slowcycle16 = (ticks >> 8) + salt;
-<<<<<<< HEAD
-  slowcycle16 += sin8(slowcycle16);
-=======
   slowcycle16 += sin8_t(slowcycle16);
->>>>>>> 099d3f7b
   slowcycle16 = (slowcycle16 * 2053) + 1384;
   uint8_t slowcycle8 = (slowcycle16 & 0xFF) + (slowcycle16 >> 8);
 
@@ -3614,11 +3610,7 @@
      * Explosion happens where the flare ended.
      * Size is proportional to the height.
      */
-<<<<<<< HEAD
-    unsigned nSparks = flare->pos + random8(4);
-=======
     unsigned nSparks = flare->pos + hw_random8(4);
->>>>>>> 099d3f7b
     nSparks = std::max(nSparks, 4U);  // This is not a standard constrain; numSparks is not guaranteed to be at least 4
     nSparks = std::min(nSparks, numSparks);
 
