/*
  WS2812FX.cpp contains all effect methods
  Harm Aldick - 2016
  www.aldick.org
  LICENSE
  The MIT License (MIT)
  Copyright (c) 2016  Harm Aldick
  Permission is hereby granted, free of charge, to any person obtaining a copy
  of this software and associated documentation files (the "Software"), to deal
  in the Software without restriction, including without limitation the rights
  to use, copy, modify, merge, publish, distribute, sublicense, and/or sell
  copies of the Software, and to permit persons to whom the Software is
  furnished to do so, subject to the following conditions:
  The above copyright notice and this permission notice shall be included in
  all copies or substantial portions of the Software.
  THE SOFTWARE IS PROVIDED "AS IS", WITHOUT WARRANTY OF ANY KIND, EXPRESS OR
  IMPLIED, INCLUDING BUT NOT LIMITED TO THE WARRANTIES OF MERCHANTABILITY,
  FITNESS FOR A PARTICULAR PURPOSE AND NONINFRINGEMENT. IN NO EVENT SHALL THE
  AUTHORS OR COPYRIGHT HOLDERS BE LIABLE FOR ANY CLAIM, DAMAGES OR OTHER
  LIABILITY, WHETHER IN AN ACTION OF CONTRACT, TORT OR OTHERWISE, ARISING FROM,
  OUT OF OR IN CONNECTION WITH THE SOFTWARE OR THE USE OR OTHER DEALINGS IN
  THE SOFTWARE.

  Modified heavily for WLED
*/

#include "FX.h"
#include "wled.h"
#include "fcn_declare.h"

#define IBN 5100
#define PALETTE_SOLID_WRAP (strip.paletteBlend == 1 || strip.paletteBlend == 3)
#define indexToVStrip(index, stripNr) ((index) | (int((stripNr)+1)<<16))

// effect utility functions
uint8_t sin_gap(uint16_t in) {
  if (in & 0x100) return 0;
  return sin8(in + 192); // correct phase shift of sine so that it starts and stops at 0
}

uint16_t triwave16(uint16_t in) {
  if (in < 0x8000) return in *2;
  return 0xFFFF - (in - 0x8000)*2;
}

/*
 * Generates a tristate square wave w/ attac & decay 
 * @param x input value 0-255
 * @param pulsewidth 0-127 
 * @param attdec attac & decay, max. pulsewidth / 2
 * @returns signed waveform value
 */
int8_t tristate_square8(uint8_t x, uint8_t pulsewidth, uint8_t attdec) {
  int8_t a = 127;
  if (x > 127) {
    a = -127;
    x -= 127;
  }

  if (x < attdec) { //inc to max
    return (int16_t) x * a / attdec;
  }
  else if (x < pulsewidth - attdec) { //max
    return a;
  }  
  else if (x < pulsewidth) { //dec to 0
    return (int16_t) (pulsewidth - x) * a / attdec;
  }
  return 0;
}

// effect functions

/*
 * No blinking. Just plain old static light.
 */
uint16_t mode_static(void) {
  SEGMENT.fill(SEGCOLOR(0));
  return 350;
}
static const char _data_FX_MODE_STATIC[] PROGMEM = "Solid";


/*
 * Blink/strobe function
 * Alternate between color1 and color2
 * if(strobe == true) then create a strobe effect
 */
uint16_t blink(uint32_t color1, uint32_t color2, bool strobe, bool do_palette) {
  uint32_t cycleTime = (255 - SEGMENT.speed)*20;
  uint32_t onTime = FRAMETIME;
  if (!strobe) onTime += ((cycleTime * SEGMENT.intensity) >> 8);
  cycleTime += FRAMETIME*2;
  uint32_t it = strip.now / cycleTime;
  uint32_t rem = strip.now % cycleTime;
  
  bool on = false;
  if (it != SEGENV.step //new iteration, force on state for one frame, even if set time is too brief
      || rem <= onTime) { 
    on = true;
  }
  
  SEGENV.step = it; //save previous iteration

  uint32_t color = on ? color1 : color2;
  if (color == color1 && do_palette)
  {
    for (int i = 0; i < SEGLEN; i++) {
      SEGMENT.setPixelColor(i, SEGMENT.color_from_palette(i, true, PALETTE_SOLID_WRAP, 0));
    }
  } else SEGMENT.fill(color);

  return FRAMETIME;
}


/*
 * Normal blinking. Intensity sets duty cycle.
 */
uint16_t mode_blink(void) {
  return blink(SEGCOLOR(0), SEGCOLOR(1), false, true);
}
static const char _data_FX_MODE_BLINK[] PROGMEM = "Blink@!,Duty cycle;!,!;!";


/*
 * Classic Blink effect. Cycling through the rainbow.
 */
uint16_t mode_blink_rainbow(void) {
  return blink(SEGMENT.color_wheel(SEGENV.call & 0xFF), SEGCOLOR(1), false, false);
}
static const char _data_FX_MODE_BLINK_RAINBOW[] PROGMEM = "Blink Rainbow@Frequency,Blink duration;!,!;!";


/*
 * Classic Strobe effect.
 */
uint16_t mode_strobe(void) {
  return blink(SEGCOLOR(0), SEGCOLOR(1), true, true);
}
static const char _data_FX_MODE_STROBE[] PROGMEM = "Strobe@!;!,!;!";


/*
 * Classic Strobe effect. Cycling through the rainbow.
 */
uint16_t mode_strobe_rainbow(void) {
  return blink(SEGMENT.color_wheel(SEGENV.call & 0xFF), SEGCOLOR(1), true, false);
}
static const char _data_FX_MODE_STROBE_RAINBOW[] PROGMEM = "Strobe Rainbow@!;,!;!";


/*
 * Color wipe function
 * LEDs are turned on (color1) in sequence, then turned off (color2) in sequence.
 * if (bool rev == true) then LEDs are turned off in reverse order
 */
uint16_t color_wipe(bool rev, bool useRandomColors) {
  uint32_t cycleTime = 750 + (255 - SEGMENT.speed)*150;
  uint32_t perc = strip.now % cycleTime;
  uint16_t prog = (perc * 65535) / cycleTime;
  bool back = (prog > 32767);
  if (back) {
    prog -= 32767;
    if (SEGENV.step == 0) SEGENV.step = 1;
  } else {
    if (SEGENV.step == 2) SEGENV.step = 3; //trigger color change
  }

  if (useRandomColors) {
    if (SEGENV.call == 0) {
      SEGENV.aux0 = random8();
      SEGENV.step = 3;
    }
    if (SEGENV.step == 1) { //if flag set, change to new random color
      SEGENV.aux1 = SEGMENT.get_random_wheel_index(SEGENV.aux0);
      SEGENV.step = 2;
    }
    if (SEGENV.step == 3) {
      SEGENV.aux0 = SEGMENT.get_random_wheel_index(SEGENV.aux1);
      SEGENV.step = 0;
    }
  }

  uint16_t ledIndex = (prog * SEGLEN) >> 15;
  uint16_t rem = 0;
  rem = (prog * SEGLEN) * 2; //mod 0xFFFF
  rem /= (SEGMENT.intensity +1);
  if (rem > 255) rem = 255;

  uint32_t col1 = useRandomColors? SEGMENT.color_wheel(SEGENV.aux1) : SEGCOLOR(1);
  for (int i = 0; i < SEGLEN; i++)
  {
    uint16_t index = (rev && back)? SEGLEN -1 -i : i;
    uint32_t col0 = useRandomColors? SEGMENT.color_wheel(SEGENV.aux0) : SEGMENT.color_from_palette(index, true, PALETTE_SOLID_WRAP, 0);
    
    if (i < ledIndex) 
    {
      SEGMENT.setPixelColor(index, back? col1 : col0);
    } else
    {
      SEGMENT.setPixelColor(index, back? col0 : col1);
      if (i == ledIndex) SEGMENT.setPixelColor(index, color_blend(back? col0 : col1, back? col1 : col0, rem));
    }
  } 
  return FRAMETIME;
}


/*
 * Lights all LEDs one after another.
 */
uint16_t mode_color_wipe(void) {
  return color_wipe(false, false);
}
static const char _data_FX_MODE_COLOR_WIPE[] PROGMEM = "Wipe@!,!;!,!;!";


/*
 * Lights all LEDs one after another. Turns off opposite
 */
uint16_t mode_color_sweep(void) {
  return color_wipe(true, false);
}
static const char _data_FX_MODE_COLOR_SWEEP[] PROGMEM = "Sweep@!,!;!,!;!";


/*
 * Turns all LEDs after each other to a random color.
 * Then starts over with another color.
 */
uint16_t mode_color_wipe_random(void) {
  return color_wipe(false, true);
}
static const char _data_FX_MODE_COLOR_WIPE_RANDOM[] PROGMEM = "Wipe Random@!;;!";


/*
 * Random color introduced alternating from start and end of strip.
 */
uint16_t mode_color_sweep_random(void) {
  return color_wipe(true, true);
}
static const char _data_FX_MODE_COLOR_SWEEP_RANDOM[] PROGMEM = "Sweep Random@!;;!";


/*
 * Lights all LEDs up in one random color. Then switches them
 * to the next random color.
 */
uint16_t mode_random_color(void) {
  uint32_t cycleTime = 200 + (255 - SEGMENT.speed)*50;
  uint32_t it = strip.now / cycleTime;
  uint32_t rem = strip.now % cycleTime;
  uint16_t fadedur = (cycleTime * SEGMENT.intensity) >> 8;

  uint32_t fade = 255;
  if (fadedur) {
    fade = (rem * 255) / fadedur;
    if (fade > 255) fade = 255;
  }

  if (SEGENV.call == 0) {
    SEGENV.aux0 = random8();
    SEGENV.step = 2;
  }
  if (it != SEGENV.step) //new color
  {
    SEGENV.aux1 = SEGENV.aux0;
    SEGENV.aux0 = SEGMENT.get_random_wheel_index(SEGENV.aux0); //aux0 will store our random color wheel index
    SEGENV.step = it;
  }

  SEGMENT.fill(color_blend(SEGMENT.color_wheel(SEGENV.aux1), SEGMENT.color_wheel(SEGENV.aux0), fade));
  return FRAMETIME;
}
static const char _data_FX_MODE_RANDOM_COLOR[] PROGMEM = "Random Colors@!,Fade time;;!";


/*
 * Lights every LED in a random color. Changes all LED at the same time
 * to new random colors.
 */
uint16_t dynamic(boolean smooth=false) {
  if (!SEGENV.allocateData(SEGLEN)) return mode_static(); //allocation failed
  
  if(SEGENV.call == 0) {
    for (int i = 0; i < SEGLEN; i++) SEGENV.data[i] = random8();
  }

  uint32_t cycleTime = 50 + (255 - SEGMENT.speed)*15;
  uint32_t it = strip.now / cycleTime;
  if (it != SEGENV.step && SEGMENT.speed != 0) //new color
  {
    for (int i = 0; i < SEGLEN; i++) {
      if (random8() <= SEGMENT.intensity) SEGENV.data[i] = random8();
    }
    SEGENV.step = it;
  }
  
  if (smooth) {
    for (int i = 0; i < SEGLEN; i++) {
      SEGMENT.blendPixelColor(i, SEGMENT.color_wheel(SEGENV.data[i]),16); // TODO
    }
  } else {
    for (int i = 0; i < SEGLEN; i++) {
      SEGMENT.setPixelColor(i, SEGMENT.color_wheel(SEGENV.data[i]));
    }
  } 
  return FRAMETIME;
}


/*
 * Original effect "Dynamic"
 */
uint16_t mode_dynamic(void) {
  return dynamic(false);
}
static const char _data_FX_MODE_DYNAMIC[] PROGMEM = "Dynamic@!,!;;!";


/*
 * effect "Dynamic" with smoth color-fading
 */
uint16_t mode_dynamic_smooth(void) {
  return dynamic(true);
 }
static const char _data_FX_MODE_DYNAMIC_SMOOTH[] PROGMEM = "Dynamic Smooth@!,!;;!";


/*
 * Does the "standby-breathing" of well known i-Devices.
 */
uint16_t mode_breath(void) {
  uint16_t var = 0;
  uint16_t counter = (strip.now * ((SEGMENT.speed >> 3) +10));
  counter = (counter >> 2) + (counter >> 4); //0-16384 + 0-2048
  if (counter < 16384) {
    if (counter > 8192) counter = 8192 - (counter - 8192);
    var = sin16(counter) / 103; //close to parabolic in range 0-8192, max val. 23170
  }
  
  uint8_t lum = 30 + var;
  for (int i = 0; i < SEGLEN; i++) {
    SEGMENT.setPixelColor(i, color_blend(SEGCOLOR(1), SEGMENT.color_from_palette(i, true, PALETTE_SOLID_WRAP, 0), lum));
  }

  return FRAMETIME;
}
static const char _data_FX_MODE_BREATH[] PROGMEM = "Breathe@!;!,!;!";


/*
 * Fades the LEDs between two colors
 */
uint16_t mode_fade(void) {
  uint16_t counter = (strip.now * ((SEGMENT.speed >> 3) +10));
  uint8_t lum = triwave16(counter) >> 8;

  for (int i = 0; i < SEGLEN; i++) {
    SEGMENT.setPixelColor(i, color_blend(SEGCOLOR(1), SEGMENT.color_from_palette(i, true, PALETTE_SOLID_WRAP, 0), lum));
  }

  return FRAMETIME;
}
static const char _data_FX_MODE_FADE[] PROGMEM = "Fade@!;!,!;!";


/*
 * Scan mode parent function
 */
uint16_t scan(bool dual)
{
  uint32_t cycleTime = 750 + (255 - SEGMENT.speed)*150;
  uint32_t perc = strip.now % cycleTime;
  uint16_t prog = (perc * 65535) / cycleTime;
  uint16_t size = 1 + ((SEGMENT.intensity * SEGLEN) >> 9);
  uint16_t ledIndex = (prog * ((SEGLEN *2) - size *2)) >> 16;

  SEGMENT.fill(SEGCOLOR(1));

  int led_offset = ledIndex - (SEGLEN - size);
  led_offset = abs(led_offset);

  if (dual) {
    for (int j = led_offset; j < led_offset + size; j++) {
      uint16_t i2 = SEGLEN -1 -j;
      SEGMENT.setPixelColor(i2, SEGMENT.color_from_palette(i2, true, PALETTE_SOLID_WRAP, (SEGCOLOR(2))? 2:0));
    }
  }

  for (int j = led_offset; j < led_offset + size; j++) {
    SEGMENT.setPixelColor(j, SEGMENT.color_from_palette(j, true, PALETTE_SOLID_WRAP, 0));
  }

  return FRAMETIME;
}


/*
 * Runs a single pixel back and forth.
 */
uint16_t mode_scan(void) {
  return scan(false);
}
static const char _data_FX_MODE_SCAN[] PROGMEM = "Scan@!,# of dots;!,!,!;!";


/*
 * Runs two pixel back and forth in opposite directions.
 */
uint16_t mode_dual_scan(void) {
  return scan(true);
}
static const char _data_FX_MODE_DUAL_SCAN[] PROGMEM = "Scan Dual@!,# of dots;!,!,!;!";


/*
 * Cycles all LEDs at once through a rainbow.
 */
uint16_t mode_rainbow(void) {
  uint16_t counter = (strip.now * ((SEGMENT.speed >> 2) +2)) & 0xFFFF;
  counter = counter >> 8;

  if (SEGMENT.intensity < 128){
    SEGMENT.fill(color_blend(SEGMENT.color_wheel(counter),WHITE,128-SEGMENT.intensity));
  } else {
    SEGMENT.fill(SEGMENT.color_wheel(counter));
  }

  return FRAMETIME;
}
static const char _data_FX_MODE_RAINBOW[] PROGMEM = "Colorloop@!,Saturation;;!";


/*
 * Cycles a rainbow over the entire string of LEDs.
 */
uint16_t mode_rainbow_cycle(void) {
  uint16_t counter = (strip.now * ((SEGMENT.speed >> 2) +2)) & 0xFFFF;
  counter = counter >> 8;
  
  for (int i = 0; i < SEGLEN; i++) {
    //intensity/29 = 0 (1/16) 1 (1/8) 2 (1/4) 3 (1/2) 4 (1) 5 (2) 6 (4) 7 (8) 8 (16)
    uint8_t index = (i * (16 << (SEGMENT.intensity /29)) / SEGLEN) + counter;
    SEGMENT.setPixelColor(i, SEGMENT.color_wheel(index));
  }

  return FRAMETIME;
}
static const char _data_FX_MODE_RAINBOW_CYCLE[] PROGMEM = "Rainbow@!,Size;;!";


/*
 * Alternating pixels running function.
 */
uint16_t running(uint32_t color1, uint32_t color2, bool theatre = false) {
  uint8_t width = (theatre ? 3 : 1) + (SEGMENT.intensity >> 4);  // window
  uint32_t cycleTime = 50 + (255 - SEGMENT.speed);
  uint32_t it = strip.now / cycleTime;
  bool usePalette = color1 == SEGCOLOR(0);
  
  for (int i = 0; i < SEGLEN; i++) {
    uint32_t col = color2;
    if (usePalette) color1 = SEGMENT.color_from_palette(i, true, PALETTE_SOLID_WRAP, 0);
    if (theatre) {
      if ((i % width) == SEGENV.aux0) col = color1;
    } else {
      int8_t pos = (i % (width<<1));
      if ((pos < SEGENV.aux0-width) || ((pos >= SEGENV.aux0) && (pos < SEGENV.aux0+width))) col = color1;
    }
    SEGMENT.setPixelColor(i,col);
  }

  if (it != SEGENV.step) {
    SEGENV.aux0 = (SEGENV.aux0 +1) % (theatre ? width : (width<<1));
    SEGENV.step = it;
  }
  return FRAMETIME;
}


/*
 * Theatre-style crawling lights.
 * Inspired by the Adafruit examples.
 */
uint16_t mode_theater_chase(void) {
  return running(SEGCOLOR(0), SEGCOLOR(1), true);
}
static const char _data_FX_MODE_THEATER_CHASE[] PROGMEM = "Theater@!,Gap size;!,!;!";


/*
 * Theatre-style crawling lights with rainbow effect.
 * Inspired by the Adafruit examples.
 */
uint16_t mode_theater_chase_rainbow(void) {
  return running(SEGMENT.color_wheel(SEGENV.step), SEGCOLOR(1), true);
}
static const char _data_FX_MODE_THEATER_CHASE_RAINBOW[] PROGMEM = "Theater Rainbow@!,Gap size;,!;!";


/*
 * Running lights effect with smooth sine transition base.
 */
uint16_t running_base(bool saw, bool dual=false) {
  uint8_t x_scale = SEGMENT.intensity >> 2;
  uint32_t counter = (strip.now * SEGMENT.speed) >> 9;

  for (int i = 0; i < SEGLEN; i++) {
    uint16_t a = i*x_scale - counter;
    if (saw) {
      a &= 0xFF;
      if (a < 16)
      {
        a = 192 + a*8;
      } else {
        a = map(a,16,255,64,192);
      }
      a = 255 - a;
    }
    uint8_t s = dual ? sin_gap(a) : sin8(a);
    uint32_t ca = color_blend(SEGCOLOR(1), SEGMENT.color_from_palette(i, true, PALETTE_SOLID_WRAP, 0), s);
    if (dual) {
      uint16_t b = (SEGLEN-1-i)*x_scale - counter;
      uint8_t t = sin_gap(b);
      uint32_t cb = color_blend(SEGCOLOR(1), SEGMENT.color_from_palette(i, true, PALETTE_SOLID_WRAP, 2), t);
      ca = color_blend(ca, cb, 127);
    }
    SEGMENT.setPixelColor(i, ca);
  }
  return FRAMETIME;
}


/*
 * Running lights in opposite directions.
 * Idea: Make the gap width controllable with a third slider in the future
 */
uint16_t mode_running_dual(void) {
  return running_base(false, true);
}
static const char _data_FX_MODE_RUNNING_DUAL[] PROGMEM = "Running Dual@!,Wave width;L,!,R;!";


/*
 * Running lights effect with smooth sine transition.
 */
uint16_t mode_running_lights(void) {
  return running_base(false);
}
static const char _data_FX_MODE_RUNNING_LIGHTS[] PROGMEM = "Running@!,Wave width;!,!;!";


/*
 * Running lights effect with sawtooth transition.
 */
uint16_t mode_saw(void) {
  return running_base(true);
}
static const char _data_FX_MODE_SAW[] PROGMEM = "Saw@!,Width;!,!;!";


/*
 * Blink several LEDs in random colors on, reset, repeat.
 * Inspired by www.tweaking4all.com/hardware/arduino/adruino-led-strip-effects/
 */
uint16_t mode_twinkle(void) {
  //SEGMENT.fill(SEGCOLOR(1));
  SEGMENT.fade_out(224);

  uint32_t cycleTime = 20 + (255 - SEGMENT.speed)*5;
  uint32_t it = strip.now / cycleTime;
  if (it != SEGENV.step)
  {
    uint16_t maxOn = map(SEGMENT.intensity, 0, 255, 1, SEGLEN); // make sure at least one LED is on
    if (SEGENV.aux0 >= maxOn)
    {
      SEGENV.aux0 = 0;
      SEGENV.aux1 = random16(); //new seed for our PRNG
    }
    SEGENV.aux0++;
    SEGENV.step = it;
  }
  
  uint16_t PRNG16 = SEGENV.aux1;

  for (uint16_t i = 0; i < SEGENV.aux0; i++)
  {
    PRNG16 = (uint16_t)(PRNG16 * 2053) + 13849; // next 'random' number
    uint32_t p = (uint32_t)SEGLEN * (uint32_t)PRNG16;
    uint16_t j = p >> 16;
    SEGMENT.setPixelColor(j, SEGMENT.color_from_palette(j, true, PALETTE_SOLID_WRAP, 0));
  }

  return FRAMETIME;
}
static const char _data_FX_MODE_TWINKLE[] PROGMEM = "Twinkle@!,!;!,!;!;;m12=0"; //pixels


/*
 * Dissolve function
 */
uint16_t dissolve(uint32_t color) {
  bool wa = (SEGCOLOR(1) != 0 && strip.getBrightness() < 255); //workaround, can't compare getPixel to color if not full brightness
  
  for (int j = 0; j <= SEGLEN / 15; j++)
  {
    if (random8() <= SEGMENT.intensity) {
      for (size_t times = 0; times < 10; times++) //attempt to spawn a new pixel 5 times
      {
        uint16_t i = random16(SEGLEN);
        if (SEGENV.aux0) { //dissolve to primary/palette
          if (SEGMENT.getPixelColor(i) == SEGCOLOR(1) || wa) { // TODO
            if (color == SEGCOLOR(0))
            {
              SEGMENT.setPixelColor(i, SEGMENT.color_from_palette(i, true, PALETTE_SOLID_WRAP, 0));
            } else { SEGMENT.setPixelColor(i, color); }     
            break; //only spawn 1 new pixel per frame per 50 LEDs
          }
        } else { //dissolve to secondary
          if (SEGMENT.getPixelColor(i) != SEGCOLOR(1)) { SEGMENT.setPixelColor(i, SEGCOLOR(1)); break; } // TODO
        }
      }
    }
  }

  if (SEGENV.call > (255 - SEGMENT.speed) + 15U) 
  {
    SEGENV.aux0 = !SEGENV.aux0;
    SEGENV.call = 0;
  }
  
  return FRAMETIME;
}


/*
 * Blink several LEDs on and then off
 */
uint16_t mode_dissolve(void) {
  return dissolve(SEGCOLOR(0));
}
static const char _data_FX_MODE_DISSOLVE[] PROGMEM = "Dissolve@Repeat speed,Dissolve speed;!,!;!";


/*
 * Blink several LEDs on and then off in random colors
 */
uint16_t mode_dissolve_random(void) {
  return dissolve(SEGMENT.color_wheel(random8()));
}
static const char _data_FX_MODE_DISSOLVE_RANDOM[] PROGMEM = "Dissolve Rnd@Repeat speed,Dissolve speed;,!;!";


/*
 * Blinks one LED at a time.
 * Inspired by www.tweaking4all.com/hardware/arduino/adruino-led-strip-effects/
 */
uint16_t mode_sparkle(void) {
  for(int i = 0; i < SEGLEN; i++) {
    SEGMENT.setPixelColor(i, SEGMENT.color_from_palette(i, true, PALETTE_SOLID_WRAP, 1));
  }
  uint32_t cycleTime = 10 + (255 - SEGMENT.speed)*2;
  uint32_t it = strip.now / cycleTime;
  if (it != SEGENV.step)
  {
    SEGENV.aux0 = random16(SEGLEN); // aux0 stores the random led index
    SEGENV.step = it;
  }
  
  SEGMENT.setPixelColor(SEGENV.aux0, SEGCOLOR(0));
  return FRAMETIME;
}
static const char _data_FX_MODE_SPARKLE[] PROGMEM = "Sparkle@!;!,!;!;;m12=0";


/*
 * Lights all LEDs in the color. Flashes single col 1 pixels randomly. (List name: Sparkle Dark)
 * Inspired by www.tweaking4all.com/hardware/arduino/adruino-led-strip-effects/
 */
uint16_t mode_flash_sparkle(void) {
  for(uint16_t i = 0; i < SEGLEN; i++) {
    SEGMENT.setPixelColor(i, SEGMENT.color_from_palette(i, true, PALETTE_SOLID_WRAP, 0));
  }

  if (strip.now - SEGENV.aux0 > SEGENV.step) {
    if(random8((255-SEGMENT.intensity) >> 4) == 0) {
      SEGMENT.setPixelColor(random16(SEGLEN), SEGCOLOR(1)); //flash
    }
    SEGENV.step = strip.now;
    SEGENV.aux0 = 255-SEGMENT.speed;
  }
  return FRAMETIME;
}
static const char _data_FX_MODE_FLASH_SPARKLE[] PROGMEM = "Sparkle Dark@!,!;Bg,Fx;!;;m12=0";


/*
 * Like flash sparkle. With more flash.
 * Inspired by www.tweaking4all.com/hardware/arduino/adruino-led-strip-effects/
 */
uint16_t mode_hyper_sparkle(void) {
  for (int i = 0; i < SEGLEN; i++) {
    SEGMENT.setPixelColor(i, SEGMENT.color_from_palette(i, true, PALETTE_SOLID_WRAP, 0));
  }

  if (strip.now - SEGENV.aux0 > SEGENV.step) {
    if (random8((255-SEGMENT.intensity) >> 4) == 0) {
      for (int i = 0; i < MAX(1, SEGLEN/3); i++) {
        SEGMENT.setPixelColor(random16(SEGLEN), SEGCOLOR(1));
      }
    }
    SEGENV.step = strip.now;
    SEGENV.aux0 = 255-SEGMENT.speed;
  }
  return FRAMETIME;
}
static const char _data_FX_MODE_HYPER_SPARKLE[] PROGMEM = "Sparkle+@!,!;Bg,Fx;!;;m12=0";


/*
 * Strobe effect with different strobe count and pause, controlled by speed.
 */
uint16_t mode_multi_strobe(void) {
  for (int i = 0; i < SEGLEN; i++) {
    SEGMENT.setPixelColor(i, SEGMENT.color_from_palette(i, true, PALETTE_SOLID_WRAP, 1));
  }

  SEGENV.aux0 = 50 + 20*(uint16_t)(255-SEGMENT.speed);
  uint16_t count = 2 * ((SEGMENT.intensity / 10) + 1);
  if(SEGENV.aux1 < count) {
    if((SEGENV.aux1 & 1) == 0) {
      SEGMENT.fill(SEGCOLOR(0));
      SEGENV.aux0 = 15;
    } else {
      SEGENV.aux0 = 50;
    }
  }

  if (strip.now - SEGENV.aux0 > SEGENV.step) {
    SEGENV.aux1++;
    if (SEGENV.aux1 > count) SEGENV.aux1 = 0;
    SEGENV.step = strip.now;
  }

  return FRAMETIME;
}
static const char _data_FX_MODE_MULTI_STROBE[] PROGMEM = "Strobe Mega@!,!;!,!;!";


/*
 * Android loading circle
 */
uint16_t mode_android(void) {
  
  for (int i = 0; i < SEGLEN; i++) {
    SEGMENT.setPixelColor(i, SEGMENT.color_from_palette(i, true, PALETTE_SOLID_WRAP, 1));
  }

  if (SEGENV.aux1 > ((float)SEGMENT.intensity/255.0)*(float)SEGLEN)
  {
    SEGENV.aux0 = 1;
  } else
  {
    if (SEGENV.aux1 < 2) SEGENV.aux0 = 0;
  }

  uint16_t a = SEGENV.step;
  
  if (SEGENV.aux0 == 0)
  {
    if (SEGENV.call %3 == 1) {a++;}
    else {SEGENV.aux1++;}
  } else
  {
    a++;
    if (SEGENV.call %3 != 1) SEGENV.aux1--;
  }
  
  if (a >= SEGLEN) a = 0;

  if (a + SEGENV.aux1 < SEGLEN)
  {
    for (int i = a; i < a+SEGENV.aux1; i++) {
      SEGMENT.setPixelColor(i, SEGCOLOR(0));
    }
  } else
  {
    for (int i = a; i < SEGLEN; i++) {
      SEGMENT.setPixelColor(i, SEGCOLOR(0));
    }
    for (int i = 0; i < SEGENV.aux1 - (SEGLEN -a); i++) {
      SEGMENT.setPixelColor(i, SEGCOLOR(0));
    }
  }
  SEGENV.step = a;

  return 3 + ((8 * (uint32_t)(255 - SEGMENT.speed)) / SEGLEN);
}
static const char _data_FX_MODE_ANDROID[] PROGMEM = "Android@!,Width;!,!;!;;m12=1"; //vertical


/*
 * color chase function.
 * color1 = background color
 * color2 and color3 = colors of two adjacent leds
 */
uint16_t chase(uint32_t color1, uint32_t color2, uint32_t color3, bool do_palette) {
  uint16_t counter = strip.now * ((SEGMENT.speed >> 2) + 1);
  uint16_t a = counter * SEGLEN  >> 16;

  bool chase_random = (SEGMENT.mode == FX_MODE_CHASE_RANDOM);
  if (chase_random) {
    if (a < SEGENV.step) //we hit the start again, choose new color for Chase random
    {
      SEGENV.aux1 = SEGENV.aux0; //store previous random color
      SEGENV.aux0 = SEGMENT.get_random_wheel_index(SEGENV.aux0);
    }
    color1 = SEGMENT.color_wheel(SEGENV.aux0);
  }
  SEGENV.step = a;

  // Use intensity setting to vary chase up to 1/2 string length
  uint8_t size = 1 + (SEGMENT.intensity * SEGLEN >> 10);

  uint16_t b = a + size; //"trail" of chase, filled with color1 
  if (b > SEGLEN) b -= SEGLEN;
  uint16_t c = b + size;
  if (c > SEGLEN) c -= SEGLEN;

  //background
  if (do_palette)
  {
    for (int i = 0; i < SEGLEN; i++) {
      SEGMENT.setPixelColor(i, SEGMENT.color_from_palette(i, true, PALETTE_SOLID_WRAP, 1));
    }
  } else SEGMENT.fill(color1);

  //if random, fill old background between a and end
  if (chase_random)
  {
    color1 = SEGMENT.color_wheel(SEGENV.aux1);
    for (int i = a; i < SEGLEN; i++)
      SEGMENT.setPixelColor(i, color1);
  }

  //fill between points a and b with color2
  if (a < b)
  {
    for (int i = a; i < b; i++)
      SEGMENT.setPixelColor(i, color2);
  } else {
    for (int i = a; i < SEGLEN; i++) //fill until end
      SEGMENT.setPixelColor(i, color2);
    for (int i = 0; i < b; i++) //fill from start until b
      SEGMENT.setPixelColor(i, color2);
  }

  //fill between points b and c with color2
  if (b < c)
  {
    for (int i = b; i < c; i++)
      SEGMENT.setPixelColor(i, color3);
  } else {
    for (int i = b; i < SEGLEN; i++) //fill until end
      SEGMENT.setPixelColor(i, color3);
    for (int i = 0; i < c; i++) //fill from start until c
      SEGMENT.setPixelColor(i, color3);
  }

  return FRAMETIME;
}


/*
 * Bicolor chase, more primary color.
 */
uint16_t mode_chase_color(void) {
  return chase(SEGCOLOR(1), (SEGCOLOR(2)) ? SEGCOLOR(2) : SEGCOLOR(0), SEGCOLOR(0), true);
}
static const char _data_FX_MODE_CHASE_COLOR[] PROGMEM = "Chase@!,Width;!,!,!;!";


/*
 * Primary running followed by random color.
 */
uint16_t mode_chase_random(void) {
  return chase(SEGCOLOR(1), (SEGCOLOR(2)) ? SEGCOLOR(2) : SEGCOLOR(0), SEGCOLOR(0), false);
}
static const char _data_FX_MODE_CHASE_RANDOM[] PROGMEM = "Chase Random@!,Width;!,,!;!";


/*
 * Primary, secondary running on rainbow.
 */
uint16_t mode_chase_rainbow(void) {
  uint8_t color_sep = 256 / SEGLEN;
  if (color_sep == 0) color_sep = 1;                                           // correction for segments longer than 256 LEDs
  uint8_t color_index = SEGENV.call & 0xFF;
  uint32_t color = SEGMENT.color_wheel(((SEGENV.step * color_sep) + color_index) & 0xFF);

  return chase(color, SEGCOLOR(0), SEGCOLOR(1), false);
}
static const char _data_FX_MODE_CHASE_RAINBOW[] PROGMEM = "Chase Rainbow@!,Width;!,!;!";


/*
 * Primary running on rainbow.
 */
uint16_t mode_chase_rainbow_white(void) {
  uint16_t n = SEGENV.step;
  uint16_t m = (SEGENV.step + 1) % SEGLEN;
  uint32_t color2 = SEGMENT.color_wheel(((n * 256 / SEGLEN) + (SEGENV.call & 0xFF)) & 0xFF);
  uint32_t color3 = SEGMENT.color_wheel(((m * 256 / SEGLEN) + (SEGENV.call & 0xFF)) & 0xFF);

  return chase(SEGCOLOR(0), color2, color3, false);
}
static const char _data_FX_MODE_CHASE_RAINBOW_WHITE[] PROGMEM = "Rainbow Runner@!,Size;Bg;!";


/*
 * Red - Amber - Green - Blue lights running
 */
uint16_t mode_colorful(void) {
  uint8_t numColors = 4; //3, 4, or 5
  uint32_t cols[9]{0x00FF0000,0x00EEBB00,0x0000EE00,0x000077CC};
  if (SEGMENT.intensity > 160 || SEGMENT.palette) { //palette or color
    if (!SEGMENT.palette) {
      numColors = 3;
      for (size_t i = 0; i < 3; i++) cols[i] = SEGCOLOR(i);
    } else {
      uint16_t fac = 80;
      if (SEGMENT.palette == 52) {numColors = 5; fac = 61;} //C9 2 has 5 colors
      for (size_t i = 0; i < numColors; i++) {
        cols[i] = SEGMENT.color_from_palette(i*fac, false, true, 255);
      }
    }
  } else if (SEGMENT.intensity < 80) //pastel (easter) colors
  {
    cols[0] = 0x00FF8040;
    cols[1] = 0x00E5D241;
    cols[2] = 0x0077FF77;
    cols[3] = 0x0077F0F0;
  }
  for (size_t i = numColors; i < numColors*2 -1U; i++) cols[i] = cols[i-numColors];
  
  uint32_t cycleTime = 50 + (8 * (uint32_t)(255 - SEGMENT.speed));
  uint32_t it = strip.now / cycleTime;
  if (it != SEGENV.step)
  {
    if (SEGMENT.speed > 0) SEGENV.aux0++;
    if (SEGENV.aux0 >= numColors) SEGENV.aux0 = 0;
    SEGENV.step = it;
  }
  
  for (int i = 0; i < SEGLEN; i+= numColors)
  {
    for (int j = 0; j < numColors; j++) SEGMENT.setPixelColor(i + j, cols[SEGENV.aux0 + j]);
  }
  
  return FRAMETIME;
}
static const char _data_FX_MODE_COLORFUL[] PROGMEM = "Colorful@!,Saturation;1,2,3;!";


/*
 * Emulates a traffic light.
 */
uint16_t mode_traffic_light(void) {
  for (int i=0; i < SEGLEN; i++)
    SEGMENT.setPixelColor(i, SEGMENT.color_from_palette(i, true, PALETTE_SOLID_WRAP, 1));
  uint32_t mdelay = 500;
  for (int i = 0; i < SEGLEN-2 ; i+=3)
  {
    switch (SEGENV.aux0)
    {
      case 0: SEGMENT.setPixelColor(i, 0x00FF0000); mdelay = 150 + (100 * (uint32_t)(255 - SEGMENT.speed));break;
      case 1: SEGMENT.setPixelColor(i, 0x00FF0000); mdelay = 150 + (20 * (uint32_t)(255 - SEGMENT.speed)); SEGMENT.setPixelColor(i+1, 0x00EECC00); break;
      case 2: SEGMENT.setPixelColor(i+2, 0x0000FF00); mdelay = 150 + (100 * (uint32_t)(255 - SEGMENT.speed));break;
      case 3: SEGMENT.setPixelColor(i+1, 0x00EECC00); mdelay = 150 + (20 * (uint32_t)(255 - SEGMENT.speed));break;
    }
  }

  if (strip.now - SEGENV.step > mdelay)
  {
    SEGENV.aux0++;
    if (SEGENV.aux0 == 1 && SEGMENT.intensity > 140) SEGENV.aux0 = 2; //skip Red + Amber, to get US-style sequence
    if (SEGENV.aux0 > 3) SEGENV.aux0 = 0;
    SEGENV.step = strip.now;
  }
  
  return FRAMETIME;
}
static const char _data_FX_MODE_TRAFFIC_LIGHT[] PROGMEM = "Traffic Light@!,US style;,!;!";


/*
 * Sec flashes running on prim.
 */
#define FLASH_COUNT 4
uint16_t mode_chase_flash(void) {
  uint8_t flash_step = SEGENV.call % ((FLASH_COUNT * 2) + 1);

  for (int i = 0; i < SEGLEN; i++) {
    SEGMENT.setPixelColor(i, SEGMENT.color_from_palette(i, true, PALETTE_SOLID_WRAP, 0));
  }

  uint16_t delay = 10 + ((30 * (uint16_t)(255 - SEGMENT.speed)) / SEGLEN);
  if(flash_step < (FLASH_COUNT * 2)) {
    if(flash_step % 2 == 0) {
      uint16_t n = SEGENV.step;
      uint16_t m = (SEGENV.step + 1) % SEGLEN;
      SEGMENT.setPixelColor( n, SEGCOLOR(1));
      SEGMENT.setPixelColor( m, SEGCOLOR(1));
      delay = 20;
    } else {
      delay = 30;
    }
  } else {
    SEGENV.step = (SEGENV.step + 1) % SEGLEN;
  }
  return delay;
}
static const char _data_FX_MODE_CHASE_FLASH[] PROGMEM = "Chase Flash@!;Bg,Fx;!";


/*
 * Prim flashes running, followed by random color.
 */
uint16_t mode_chase_flash_random(void) {
  uint8_t flash_step = SEGENV.call % ((FLASH_COUNT * 2) + 1);

  for (int i = 0; i < SEGENV.aux1; i++) {
    SEGMENT.setPixelColor(i, SEGMENT.color_wheel(SEGENV.aux0));
  }

  uint16_t delay = 1 + ((10 * (uint16_t)(255 - SEGMENT.speed)) / SEGLEN);
  if(flash_step < (FLASH_COUNT * 2)) {
    uint16_t n = SEGENV.aux1;
    uint16_t m = (SEGENV.aux1 + 1) % SEGLEN;
    if(flash_step % 2 == 0) {
      SEGMENT.setPixelColor( n, SEGCOLOR(0));
      SEGMENT.setPixelColor( m, SEGCOLOR(0));
      delay = 20;
    } else {
      SEGMENT.setPixelColor( n, SEGMENT.color_wheel(SEGENV.aux0));
      SEGMENT.setPixelColor( m, SEGCOLOR(1));
      delay = 30;
    }
  } else {
    SEGENV.aux1 = (SEGENV.aux1 + 1) % SEGLEN;

    if (SEGENV.aux1 == 0) {
      SEGENV.aux0 = SEGMENT.get_random_wheel_index(SEGENV.aux0);
    }
  }
  return delay;
}
static const char _data_FX_MODE_CHASE_FLASH_RANDOM[] PROGMEM = "Chase Flash Rnd@!;!,!;!";


/*
 * Alternating color/sec pixels running.
 */
uint16_t mode_running_color(void) {
  return running(SEGCOLOR(0), SEGCOLOR(1));
}
static const char _data_FX_MODE_RUNNING_COLOR[] PROGMEM = "Chase 2@!,Width;!,!;!";


/*
 * Random colored pixels running. ("Stream")
 */
uint16_t mode_running_random(void) {
  uint32_t cycleTime = 25 + (3 * (uint32_t)(255 - SEGMENT.speed));
  uint32_t it = strip.now / cycleTime;
  if (SEGENV.call == 0) SEGENV.aux0 = random16(); // random seed for PRNG on start

  uint8_t zoneSize = ((255-SEGMENT.intensity) >> 4) +1;
  uint16_t PRNG16 = SEGENV.aux0;

  uint8_t z = it % zoneSize;
  bool nzone = (!z && it != SEGENV.aux1);
  for (int i=SEGLEN-1; i >= 0; i--) {  // WLEDMM bugfix
    if (nzone || z >= zoneSize) {
      uint8_t lastrand = PRNG16 >> 8;
      int16_t diff = 0;
      while (abs(diff) < 42) { // make sure the difference between adjacent colors is big enough
        PRNG16 = (uint16_t)(PRNG16 * 2053) + 13849; // next zone, next 'random' number
        diff = (PRNG16 >> 8) - lastrand;
      }
      if (nzone) {
        SEGENV.aux0 = PRNG16; // save next starting seed
        nzone = false;
      }
      z = 0;
    }
    SEGMENT.setPixelColor(i, SEGMENT.color_wheel(PRNG16 >> 8));
    z++;
  }

  SEGENV.aux1 = it;
  return FRAMETIME;
}
static const char _data_FX_MODE_RUNNING_RANDOM[] PROGMEM = "Stream@!,Zone size;;!";


uint16_t larson_scanner(bool dual) {
  uint16_t counter = strip.now * ((SEGMENT.speed >> 2) +8);
  uint16_t index = counter * SEGLEN  >> 16;

  SEGMENT.fade_out(SEGMENT.intensity);

  if (SEGENV.step > index && SEGENV.step - index > SEGLEN/2) {
    SEGENV.aux0 = !SEGENV.aux0;
  }
  
  for (int i = SEGENV.step; i < index; i++) {
    uint16_t j = (SEGENV.aux0)?i:SEGLEN-1-i;
    SEGMENT.setPixelColor( j, SEGMENT.color_from_palette(j, true, PALETTE_SOLID_WRAP, 0));
  }
  if (dual) {
    uint32_t c;
    if (SEGCOLOR(2) != 0) {
      c = SEGCOLOR(2);
    } else {
      c = SEGMENT.color_from_palette(index, true, PALETTE_SOLID_WRAP, 0);
    }

    for (int i = SEGENV.step; i < index; i++) {
      uint16_t j = (SEGENV.aux0)?SEGLEN-1-i:i;
      SEGMENT.setPixelColor(j, c);
    }
  }

  SEGENV.step = index;
  return FRAMETIME;
}


/*
 * K.I.T.T.
 */
uint16_t mode_larson_scanner(void){
  return larson_scanner(false);
}
static const char _data_FX_MODE_LARSON_SCANNER[] PROGMEM = "Scanner@!,Fade rate;!,!;!;;m12=0";


/*
 * Creates two Larson scanners moving in opposite directions
 * Custom mode by Keith Lord: https://github.com/kitesurfer1404/WS2812FX/blob/master/src/custom/DualLarson.h
 */
uint16_t mode_dual_larson_scanner(void){
  return larson_scanner(true);
}
static const char _data_FX_MODE_DUAL_LARSON_SCANNER[] PROGMEM = "Scanner Dual@!,Fade rate;!,!,!;!;;m12=0";


/*
 * Firing comets from one end. "Lighthouse"
 */
uint16_t mode_comet(void) {
  uint16_t counter = strip.now * ((SEGMENT.speed >>2) +1);
  uint16_t index = (counter * SEGLEN) >> 16;
  if (SEGENV.call == 0) SEGENV.aux0 = index;

  SEGMENT.fade_out(SEGMENT.intensity);

  SEGMENT.setPixelColor( index, SEGMENT.color_from_palette(index, true, PALETTE_SOLID_WRAP, 0));
  if (index > SEGENV.aux0) {
    for (int i = SEGENV.aux0; i < index ; i++) {
       SEGMENT.setPixelColor( i, SEGMENT.color_from_palette(i, true, PALETTE_SOLID_WRAP, 0));
    }
  } else if (index < SEGENV.aux0 && index < 10) {
    for (int i = 0; i < index ; i++) {
       SEGMENT.setPixelColor( i, SEGMENT.color_from_palette(i, true, PALETTE_SOLID_WRAP, 0));
    }      
  }
  SEGENV.aux0 = index++;

  return FRAMETIME;
}
static const char _data_FX_MODE_COMET[] PROGMEM = "Lighthouse@!,Fade rate;!,!;!";


/*
 * Fireworks function.
 */
uint16_t mode_fireworks() {
  const uint16_t width  = strip.isMatrix ? SEGMENT.virtualWidth() : SEGMENT.virtualLength();
  const uint16_t height = SEGMENT.virtualHeight();

  SEGMENT.fade_out(0);

  if (SEGENV.call == 0) {
    SEGENV.aux0 = UINT16_MAX;
    SEGENV.aux1 = UINT16_MAX;
  }
  bool valid1 = (SEGENV.aux0 < width*height);
  bool valid2 = (SEGENV.aux1 < width*height);
  uint32_t sv1 = 0, sv2 = 0;
  if (valid1) sv1 = strip.isMatrix ? SEGMENT.getPixelColorXY(SEGENV.aux0%width, SEGENV.aux0/width) : SEGMENT.getPixelColor(SEGENV.aux0); // TODO get spark color
  if (valid2) sv2 = strip.isMatrix ? SEGMENT.getPixelColorXY(SEGENV.aux1%width, SEGENV.aux1/width) : SEGMENT.getPixelColor(SEGENV.aux1); // TODO
  if (!SEGENV.step) SEGMENT.blur(16);
  if (valid1) { if (strip.isMatrix) SEGMENT.setPixelColorXY(SEGENV.aux0%width, SEGENV.aux0/width, sv1); else SEGMENT.setPixelColor(SEGENV.aux0, sv1); } // restore spark color after blur
  if (valid2) { if (strip.isMatrix) SEGMENT.setPixelColorXY(SEGENV.aux1%width, SEGENV.aux1/width, sv2); else SEGMENT.setPixelColor(SEGENV.aux1, sv2); } // restore old spark color after blur

  for (int i=0; i<MAX(1, width/20); i++) {
    if (random8(129 - (SEGMENT.intensity >> 1)) == 0) {
      uint16_t index = random16(width*height);
      uint16_t j = index % width, k = index / width;
      uint32_t col = SEGMENT.color_from_palette(random8(), false, false, 0);
      if (strip.isMatrix) SEGMENT.setPixelColorXY(j, k, col);
      else                SEGMENT.setPixelColor(index, col);
      SEGENV.aux1 = SEGENV.aux0;  // old spark
      SEGENV.aux0 = index;        // remember where spark occured
    }
  }
  return FRAMETIME;
}
static const char _data_FX_MODE_FIREWORKS[] PROGMEM = "Fireworks@,Frequency;!,!;!;12;ix=192,pal=11";


//Twinkling LEDs running. Inspired by https://github.com/kitesurfer1404/WS2812FX/blob/master/src/custom/Rain.h
uint16_t mode_rain()
{
  const uint16_t width  = SEGMENT.virtualWidth();
  const uint16_t height = SEGMENT.virtualHeight();
  SEGENV.step += FRAMETIME;
  if (SEGENV.step > SPEED_FORMULA_L) {
    SEGENV.step = 1;
    if (strip.isMatrix) {
      uint32_t ctemp[width];
      for (int i = 0; i<width; i++) ctemp[i] = SEGMENT.getPixelColorXY(i, height-1);
      SEGMENT.move(6,1);  // move all pixels down
      for (int i = 0; i<width; i++) SEGMENT.setPixelColorXY(i, 0, ctemp[i]); // wrap around
      SEGENV.aux0 = (SEGENV.aux0 % width) + (SEGENV.aux0 / width + 1) * width;
      SEGENV.aux1 = (SEGENV.aux1 % width) + (SEGENV.aux1 / width + 1) * width;
    } else {
      //shift all leds left
      uint32_t ctemp = SEGMENT.getPixelColor(0); // TODO
      for (int i = 0; i < SEGLEN - 1; i++) {
        SEGMENT.setPixelColor(i, SEGMENT.getPixelColor(i+1)); // TODO
      }
      SEGMENT.setPixelColor(SEGLEN -1, ctemp); // wrap around
      SEGENV.aux0++;  // increase spark index
      SEGENV.aux1++;
    }
    if (SEGENV.aux0 == 0) SEGENV.aux0 = UINT16_MAX; // reset previous spark positiom
    if (SEGENV.aux1 == 0) SEGENV.aux0 = UINT16_MAX; // reset previous spark positiom
    if (SEGENV.aux0 >= width*height) SEGENV.aux0 = 0;     // ignore
    if (SEGENV.aux1 >= width*height) SEGENV.aux1 = 0;
  }
  return mode_fireworks();
}
static const char _data_FX_MODE_RAIN[] PROGMEM = "Rain@!,Spawning rate;!,!;!;12;ix=128,pal=0";


/*
 * Fire flicker function
 */
uint16_t mode_fire_flicker(void) {
  uint32_t cycleTime = 40 + (255 - SEGMENT.speed);
  uint32_t it = strip.now / cycleTime;
  if (SEGENV.step == it) return FRAMETIME;

  byte w = (SEGCOLOR(0) >> 24);
  byte r = (SEGCOLOR(0) >> 16);
  byte g = (SEGCOLOR(0) >>  8);
  byte b = (SEGCOLOR(0)      );
  byte lum = (SEGMENT.palette == 0) ? MAX(w, MAX(r, MAX(g, b))) : 255;
  lum /= (((256-SEGMENT.intensity)/16)+1);
  for (int i = 0; i < SEGLEN; i++) {
    byte flicker = random8(lum);
    if (SEGMENT.palette == 0) {
      SEGMENT.setPixelColor(i, MAX(r - flicker, 0), MAX(g - flicker, 0), MAX(b - flicker, 0), MAX(w - flicker, 0));
    } else {
      SEGMENT.setPixelColor(i, SEGMENT.color_from_palette(i, true, PALETTE_SOLID_WRAP, 0, 255 - flicker));
    }
  }

  SEGENV.step = it;
  return FRAMETIME;
}
static const char _data_FX_MODE_FIRE_FLICKER[] PROGMEM = "Fire Flicker@!,!;!;!";


/*
 * Gradient run base function
 */
uint16_t gradient_base(bool loading) {
  uint16_t counter = strip.now * ((SEGMENT.speed >> 2) + 1);
  uint16_t pp = counter * SEGLEN >> 16;
  if (SEGENV.call == 0) pp = 0;
  float val; //0.0 = sec 1.0 = pri
  float brd = loading ? SEGMENT.intensity : SEGMENT.intensity/2;
  if (brd <1.0) brd = 1.0;
  int p1 = pp-SEGLEN;
  int p2 = pp+SEGLEN;

  for (int i = 0; i < SEGLEN; i++)
  {
    if (loading)
    {
      val = abs(((i>pp) ? p2:pp) -i);
    } else {
      val = MIN(abs(pp-i),MIN(abs(p1-i),abs(p2-i)));
    }
    val = (brd > val) ? val/brd * 255 : 255;
    SEGMENT.setPixelColor(i, color_blend(SEGCOLOR(0), SEGMENT.color_from_palette(i, true, PALETTE_SOLID_WRAP, 1), val));
  }

  return FRAMETIME;
}


/*
 * Gradient run
 */
uint16_t mode_gradient(void) {
  return gradient_base(false);
}
static const char _data_FX_MODE_GRADIENT[] PROGMEM = "Gradient@!,Spread;!,!;!;;ix=16";


/*
 * Gradient run with hard transition
 */
uint16_t mode_loading(void) {
  return gradient_base(true);
}
static const char _data_FX_MODE_LOADING[] PROGMEM = "Loading@!,Fade;!,!;!;;ix=16";


//American Police Light with all LEDs Red and Blue 
uint16_t police_base(uint32_t color1, uint32_t color2)
{
  uint16_t delay = 1 + (FRAMETIME<<3) / SEGLEN;  // longer segments should change faster
  uint32_t it = strip.now / map(SEGMENT.speed, 0, 255, delay<<4, delay);
  uint16_t offset = it % SEGLEN;
  
  uint16_t width = ((SEGLEN*(SEGMENT.intensity+1))>>9); //max width is half the strip
  if (!width) width = 1;
  for (int i = 0; i < width; i++) {
    uint16_t indexR = (offset + i) % SEGLEN;
    uint16_t indexB = (offset + i + (SEGLEN>>1)) % SEGLEN;
    SEGMENT.setPixelColor(indexR, color1);
    SEGMENT.setPixelColor(indexB, color2);
  }
  return FRAMETIME;
}


//Police Lights Red and Blue 
//uint16_t mode_police()
//{
//  SEGMENT.fill(SEGCOLOR(1));
//  return police_base(RED, BLUE);
//}
//static const char _data_FX_MODE_POLICE[] PROGMEM = "Police@!,Width;,Bg;0";


//Police Lights with custom colors 
uint16_t mode_two_dots()
{
  SEGMENT.fill(SEGCOLOR(2));
  uint32_t color2 = (SEGCOLOR(1) == SEGCOLOR(2)) ? SEGCOLOR(0) : SEGCOLOR(1);

  return police_base(SEGCOLOR(0), color2);
}
static const char _data_FX_MODE_TWO_DOTS[] PROGMEM = "Two Dots@!,Dot size;1,2,Bg;!";


/*
 * Fairy, inspired by https://www.youtube.com/watch?v=zeOw5MZWq24
 */
//4 bytes
typedef struct Flasher {
  uint16_t stateStart;
  uint8_t stateDur;
  bool stateOn;
} flasher;

#define FLASHERS_PER_ZONE 6
#define MAX_SHIMMER 92

uint16_t mode_fairy() {
  //set every pixel to a 'random' color from palette (using seed so it doesn't change between frames)
  uint16_t PRNG16 = 5100 + strip.getCurrSegmentId();
  for (int i = 0; i < SEGLEN; i++) {
    PRNG16 = (uint16_t)(PRNG16 * 2053) + 1384; //next 'random' number
    SEGMENT.setPixelColor(i, SEGMENT.color_from_palette(PRNG16 >> 8, false, false, 0));
  }

  //amount of flasher pixels depending on intensity (0: none, 255: every LED)
  if (SEGMENT.intensity == 0) return FRAMETIME;
  uint8_t flasherDistance = ((255 - SEGMENT.intensity) / 28) +1; //1-10
  uint16_t numFlashers = (SEGLEN / flasherDistance) +1;

  uint16_t dataSize = sizeof(flasher) * numFlashers;
  if (!SEGENV.allocateData(dataSize)) return FRAMETIME; //allocation failed
  Flasher* flashers = reinterpret_cast<Flasher*>(SEGENV.data);
  uint16_t now16 = strip.now & 0xFFFF;

  //Up to 11 flashers in one brightness zone, afterwards a new zone for every 6 flashers
  uint16_t zones = numFlashers/FLASHERS_PER_ZONE;
  if (!zones) zones = 1;
  uint8_t flashersInZone = numFlashers/zones;
  uint8_t flasherBri[FLASHERS_PER_ZONE*2 -1];

  for (int z = 0; z < zones; z++) {
    uint16_t flasherBriSum = 0;
    uint16_t firstFlasher = z*flashersInZone;
    if (z == zones-1) flashersInZone = numFlashers-(flashersInZone*(zones-1));

    for (int f = firstFlasher; f < firstFlasher + flashersInZone; f++) {
      uint16_t stateTime = now16 - flashers[f].stateStart;
      //random on/off time reached, switch state
      if (stateTime > flashers[f].stateDur * 10) {
        flashers[f].stateOn = !flashers[f].stateOn;
        if (flashers[f].stateOn) {
          flashers[f].stateDur = 12 + random8(12 + ((255 - SEGMENT.speed) >> 2)); //*10, 250ms to 1250ms
        } else {
          flashers[f].stateDur = 20 + random8(6 + ((255 - SEGMENT.speed) >> 2)); //*10, 250ms to 1250ms
        }
        //flashers[f].stateDur = 51 + random8(2 + ((255 - SEGMENT.speed) >> 1));
        flashers[f].stateStart = now16;
        if (stateTime < 255) {
          flashers[f].stateStart -= 255 -stateTime; //start early to get correct bri
          flashers[f].stateDur += 26 - stateTime/10;
          stateTime = 255 - stateTime;
        } else {
          stateTime = 0;
        }
      }
      if (stateTime > 255) stateTime = 255; //for flasher brightness calculation, fades in first 255 ms of state
      //flasherBri[f - firstFlasher] = (flashers[f].stateOn) ? 255-SEGMENT.gamma8((510 - stateTime) >> 1) : SEGMENT.gamma8((510 - stateTime) >> 1);
      flasherBri[f - firstFlasher] = (flashers[f].stateOn) ? stateTime : 255 - (stateTime >> 0);
      flasherBriSum += flasherBri[f - firstFlasher];
    }
    //dim factor, to create "shimmer" as other pixels get less voltage if a lot of flashers are on
    uint8_t avgFlasherBri = flasherBriSum / flashersInZone;
    uint8_t globalPeakBri = 255 - ((avgFlasherBri * MAX_SHIMMER) >> 8); //183-255, suitable for 1/5th of LEDs flashers

    for (int f = firstFlasher; f < firstFlasher + flashersInZone; f++) {
      uint8_t bri = (flasherBri[f - firstFlasher] * globalPeakBri) / 255;
      PRNG16 = (uint16_t)(PRNG16 * 2053) + 1384; //next 'random' number
      uint16_t flasherPos = f*flasherDistance;
      SEGMENT.setPixelColor(flasherPos, color_blend(SEGCOLOR(1), SEGMENT.color_from_palette(PRNG16 >> 8, false, false, 0), bri));
      for (int i = flasherPos+1; i < flasherPos+flasherDistance && i < SEGLEN; i++) {
        PRNG16 = (uint16_t)(PRNG16 * 2053) + 1384; //next 'random' number
        SEGMENT.setPixelColor(i, SEGMENT.color_from_palette(PRNG16 >> 8, false, false, 0, globalPeakBri));
      }
    }
  }
  return FRAMETIME;
}
static const char _data_FX_MODE_FAIRY[] PROGMEM = "Fairy@!,# of flashers;!,!;!";


/*
 * Fairytwinkle. Like Colortwinkle, but starting from all lit and not relying on strip.getPixelColor
 * Warning: Uses 4 bytes of segment data per pixel
 */
uint16_t mode_fairytwinkle() {
  uint16_t dataSize = sizeof(flasher) * SEGLEN;
  if (!SEGENV.allocateData(dataSize)) return mode_static(); //allocation failed
  Flasher* flashers = reinterpret_cast<Flasher*>(SEGENV.data);
  uint16_t now16 = strip.now & 0xFFFF;
  uint16_t PRNG16 = 5100 + strip.getCurrSegmentId();

  uint16_t riseFallTime = 400 + (255-SEGMENT.speed)*3;
  uint16_t maxDur = riseFallTime/100 + ((255 - SEGMENT.intensity) >> 2) + 13 + ((255 - SEGMENT.intensity) >> 1);

  for (int f = 0; f < SEGLEN; f++) {
    uint16_t stateTime = now16 - flashers[f].stateStart;
    //random on/off time reached, switch state
    if (stateTime > flashers[f].stateDur * 100) {
      flashers[f].stateOn = !flashers[f].stateOn;
      bool init = !flashers[f].stateDur;
      if (flashers[f].stateOn) {
        flashers[f].stateDur = riseFallTime/100 + ((255 - SEGMENT.intensity) >> 2) + random8(12 + ((255 - SEGMENT.intensity) >> 1)) +1;
      } else {
        flashers[f].stateDur = riseFallTime/100 + random8(3 + ((255 - SEGMENT.speed) >> 6)) +1;
      }
      flashers[f].stateStart = now16;
      stateTime = 0;
      if (init) {
        flashers[f].stateStart -= riseFallTime; //start lit
        flashers[f].stateDur = riseFallTime/100 + random8(12 + ((255 - SEGMENT.intensity) >> 1)) +5; //fire up a little quicker
        stateTime = riseFallTime;
      }
    }
    if (flashers[f].stateOn && flashers[f].stateDur > maxDur) flashers[f].stateDur = maxDur; //react more quickly on intensity change
    if (stateTime > riseFallTime) stateTime = riseFallTime; //for flasher brightness calculation, fades in first 255 ms of state
    uint8_t fadeprog = 255 - ((stateTime * 255) / riseFallTime);
    uint8_t flasherBri = (flashers[f].stateOn) ? 255-gamma8(fadeprog) : gamma8(fadeprog);
    uint16_t lastR = PRNG16;
    uint16_t diff = 0;
    while (diff < 0x4000) { //make sure colors of two adjacent LEDs differ enough
      PRNG16 = (uint16_t)(PRNG16 * 2053) + 1384; //next 'random' number
      diff = (PRNG16 > lastR) ? PRNG16 - lastR : lastR - PRNG16;
    }
    SEGMENT.setPixelColor(f, color_blend(SEGCOLOR(1), SEGMENT.color_from_palette(PRNG16 >> 8, false, false, 0), flasherBri));
  }
  return FRAMETIME;
}
static const char _data_FX_MODE_FAIRYTWINKLE[] PROGMEM = "Fairytwinkle@!,!;!,!;!;;m12=0"; //pixels


/*
 * Tricolor chase function
 */
uint16_t tricolor_chase(uint32_t color1, uint32_t color2) {
  uint32_t cycleTime = 50 + ((255 - SEGMENT.speed)<<1);
  uint32_t it = strip.now / cycleTime;  // iterator
  uint8_t width = (1 + (SEGMENT.intensity>>4)); // value of 1-16 for each colour
  uint8_t index = it % (width*3);
  
  for (int i = 0; i < SEGLEN; i++, index++) {
    if (index > (width*3)-1) index = 0;

    uint32_t color = color1;
    if (index > (width<<1)-1) color = SEGMENT.color_from_palette(i, true, PALETTE_SOLID_WRAP, 1);
    else if (index > width-1) color = color2;

    SEGMENT.setPixelColor(SEGLEN - i -1, color);
  }
  return FRAMETIME;
}


/*
 * Tricolor chase mode
 */
uint16_t mode_tricolor_chase(void) {
  return tricolor_chase(SEGCOLOR(2), SEGCOLOR(0));
}
static const char _data_FX_MODE_TRICOLOR_CHASE[] PROGMEM = "Chase 3@!,Size;1,2,3;!";


/*
 * ICU mode
 */
uint16_t mode_icu(void) {
  uint16_t dest = SEGENV.step & 0xFFFF;
  uint8_t space = (SEGMENT.intensity >> 3) +2;

  SEGMENT.fill(SEGCOLOR(1));

  byte pindex = map(dest, 0, SEGLEN-SEGLEN/space, 0, 255);
  uint32_t col = SEGMENT.color_from_palette(pindex, false, false, 0);

  SEGMENT.setPixelColor(dest, col);
  SEGMENT.setPixelColor(dest + SEGLEN/space, col);

  if(SEGENV.aux0 == dest) { // pause between eye movements
    if(random8(6) == 0) { // blink once in a while
      SEGMENT.setPixelColor(dest, SEGCOLOR(1));
      SEGMENT.setPixelColor(dest + SEGLEN/space, SEGCOLOR(1));
      return 200;
    }
    SEGENV.aux0 = random16(SEGLEN-SEGLEN/space);
    return 1000 + random16(2000);
  }

  if(SEGENV.aux0 > SEGENV.step) {
    SEGENV.step++;
    dest++;
  } else if (SEGENV.aux0 < SEGENV.step) {
    SEGENV.step--;
    dest--;
  }

  SEGMENT.setPixelColor(dest, col);
  SEGMENT.setPixelColor(dest + SEGLEN/space, col);

  return SPEED_FORMULA_L;
}
static const char _data_FX_MODE_ICU[] PROGMEM = "ICU@!,!;!,!;!";


/*
 * Custom mode by Aircoookie. Color Wipe, but with 3 colors
 */
uint16_t mode_tricolor_wipe(void)
{
  uint32_t cycleTime = 1000 + (255 - SEGMENT.speed)*200;
  uint32_t perc = strip.now % cycleTime;
  uint16_t prog = (perc * 65535) / cycleTime;
  uint16_t ledIndex = (prog * SEGLEN * 3) >> 16;
  uint16_t ledOffset = ledIndex;

  for (int i = 0; i < SEGLEN; i++)
  {
    SEGMENT.setPixelColor(i, SEGMENT.color_from_palette(i, true, PALETTE_SOLID_WRAP, 2));
  }
  
  if(ledIndex < SEGLEN) { //wipe from 0 to 1
    for (int i = 0; i < SEGLEN; i++)
    {
      SEGMENT.setPixelColor(i, (i > ledOffset)? SEGCOLOR(0) : SEGCOLOR(1));
    }
  } else if (ledIndex < SEGLEN*2) { //wipe from 1 to 2
    ledOffset = ledIndex - SEGLEN;
    for (int i = ledOffset +1; i < SEGLEN; i++)
    {
      SEGMENT.setPixelColor(i, SEGCOLOR(1));
    }
  } else //wipe from 2 to 0
  {
    ledOffset = ledIndex - SEGLEN*2;
    for (int i = 0; i <= ledOffset; i++)
    {
      SEGMENT.setPixelColor(i, SEGCOLOR(0));
    }
  }

  return FRAMETIME;
}
static const char _data_FX_MODE_TRICOLOR_WIPE[] PROGMEM = "Tri Wipe@!;1,2,3;!";


/*
 * Fades between 3 colors
 * Custom mode by Keith Lord: https://github.com/kitesurfer1404/WS2812FX/blob/master/src/custom/TriFade.h
 * Modified by Aircoookie
 */
uint16_t mode_tricolor_fade(void)
{
  uint16_t counter = strip.now * ((SEGMENT.speed >> 3) +1);
  uint32_t prog = (counter * 768) >> 16;

  uint32_t color1 = 0, color2 = 0;
  byte stage = 0;

  if(prog < 256) {
    color1 = SEGCOLOR(0);
    color2 = SEGCOLOR(1);
    stage = 0;
  } else if(prog < 512) {
    color1 = SEGCOLOR(1);
    color2 = SEGCOLOR(2);
    stage = 1;
  } else {
    color1 = SEGCOLOR(2);
    color2 = SEGCOLOR(0);
    stage = 2;
  }

  byte stp = prog; // % 256
  for (int i = 0; i < SEGLEN; i++) {
    uint32_t color;
    if (stage == 2) {
      color = color_blend(SEGMENT.color_from_palette(i, true, PALETTE_SOLID_WRAP, 2), color2, stp);
    } else if (stage == 1) {
      color = color_blend(color1, SEGMENT.color_from_palette(i, true, PALETTE_SOLID_WRAP, 2), stp);
    } else {
      color = color_blend(color1, color2, stp);
    }
    SEGMENT.setPixelColor(i, color);
  }

  return FRAMETIME;
}
static const char _data_FX_MODE_TRICOLOR_FADE[] PROGMEM = "Tri Fade@!;1,2,3;!";


/*
 * Creates random comets
 * Custom mode by Keith Lord: https://github.com/kitesurfer1404/WS2812FX/blob/master/src/custom/MultiComet.h
 */
uint16_t mode_multi_comet(void)
{
  uint32_t cycleTime = 10 + (uint32_t)(255 - SEGMENT.speed);
  uint32_t it = strip.now / cycleTime;
  if (SEGENV.step == it) return FRAMETIME;
  if (!SEGENV.allocateData(sizeof(uint16_t) * 8)) return mode_static(); //allocation failed
  
  SEGMENT.fade_out(SEGMENT.intensity);
  
  uint16_t* comets = reinterpret_cast<uint16_t*>(SEGENV.data);

  for (int i=0; i < 8; i++) {
    if(comets[i] < SEGLEN) {
      uint16_t index = comets[i];
      if (SEGCOLOR(2) != 0)
      {
        SEGMENT.setPixelColor(index, i % 2 ? SEGMENT.color_from_palette(index, true, PALETTE_SOLID_WRAP, 0) : SEGCOLOR(2));
      } else
      {
        SEGMENT.setPixelColor(index, SEGMENT.color_from_palette(index, true, PALETTE_SOLID_WRAP, 0));
      }
      comets[i]++;
    } else {
      if(!random(SEGLEN)) {
        comets[i] = 0;
      }
    }
  }

  SEGENV.step = it;
  return FRAMETIME;
}
static const char _data_FX_MODE_MULTI_COMET[] PROGMEM = "Multi Comet";


/*
 * Running random pixels ("Stream 2")
 * Custom mode by Keith Lord: https://github.com/kitesurfer1404/WS2812FX/blob/master/src/custom/RandomChase.h
 */
uint16_t mode_random_chase(void)
{
  if (SEGENV.call == 0) {
    SEGENV.step = RGBW32(random8(), random8(), random8(), 0);
    SEGENV.aux0 = random16();
  }
  uint16_t prevSeed = random16_get_seed(); // save seed so we can restore it at the end of the function
  uint32_t cycleTime = 25 + (3 * (uint32_t)(255 - SEGMENT.speed));
  uint32_t it = strip.now / cycleTime;
  uint32_t color = SEGENV.step;
  random16_set_seed(SEGENV.aux0);

  for (int i = SEGLEN -1; i >= 0; i--) {  // WLEDMM bugfix
    uint8_t r = random8(6) != 0 ? (color >> 16 & 0xFF) : random8();
    uint8_t g = random8(6) != 0 ? (color >> 8  & 0xFF) : random8();
    uint8_t b = random8(6) != 0 ? (color       & 0xFF) : random8();
    color = RGBW32(r, g, b, 0);
    SEGMENT.setPixelColor(i, r, g, b);
    if (i == SEGLEN -1 && SEGENV.aux1 != (it & 0xFFFF)) { //new first color in next frame
      SEGENV.step = color;
      SEGENV.aux0 = random16_get_seed();
    }
  }

  SEGENV.aux1 = it & 0xFFFF;

  random16_set_seed(prevSeed); // restore original seed so other effects can use "random" PRNG
  return FRAMETIME;
}
static const char _data_FX_MODE_RANDOM_CHASE[] PROGMEM = "Stream 2@!;;";


//7 bytes
typedef struct Oscillator {
  int16_t pos;
  int8_t  size;
  int8_t  dir;
  int8_t  speed;
} oscillator;

/*
/  Oscillating bars of color, updated with standard framerate
*/
uint16_t mode_oscillate(void)
{
  uint8_t numOscillators = 3;
  uint16_t dataSize = sizeof(oscillator) * numOscillators;

  if (!SEGENV.allocateData(dataSize)) return mode_static(); //allocation failed
  
  Oscillator* oscillators = reinterpret_cast<Oscillator*>(SEGENV.data);

  if (SEGENV.call == 0)
  {
    oscillators[0] = {(int16_t)(SEGLEN/4),   (int8_t)(SEGLEN/8),  1, 1};
    oscillators[1] = {(int16_t)(SEGLEN/4*3), (int8_t)(SEGLEN/8),  1, 2};
    oscillators[2] = {(int16_t)(SEGLEN/4*2), (int8_t)(SEGLEN/8), -1, 1};
  }

  uint32_t cycleTime = 20 + (2 * (uint32_t)(255 - SEGMENT.speed));
  uint32_t it = strip.now / cycleTime;

  for (int i = 0; i < numOscillators; i++) {
    // if the counter has increased, move the oscillator by the random step
    if (it != SEGENV.step) oscillators[i].pos += oscillators[i].dir * oscillators[i].speed;
    oscillators[i].size = SEGLEN/(3+SEGMENT.intensity/8);
    if((oscillators[i].dir == -1) && (oscillators[i].pos <= 0)) {
      oscillators[i].pos = 0;
      oscillators[i].dir = 1;
      // make bigger steps for faster speeds
      oscillators[i].speed = SEGMENT.speed > 100 ? random8(2, 4):random8(1, 3);
    }
    if((oscillators[i].dir == 1) && (oscillators[i].pos >= (SEGLEN - 1))) {
      oscillators[i].pos = SEGLEN - 1;
      oscillators[i].dir = -1;
      oscillators[i].speed = SEGMENT.speed > 100 ? random8(2, 4):random8(1, 3);
    }
  }

  for (int i=0; i < SEGLEN; i++) {
    uint32_t color = BLACK;
    for (int j=0; j < numOscillators; j++) {
      if(i >= oscillators[j].pos - oscillators[j].size && i <= oscillators[j].pos + oscillators[j].size) {
        color = (color == BLACK) ? SEGCOLOR(j) : color_blend(color, SEGCOLOR(j), 128);
      }
    }
    SEGMENT.setPixelColor(i, color);
  }
 
  SEGENV.step = it;
  return FRAMETIME;
}
static const char _data_FX_MODE_OSCILLATE[] PROGMEM = "Oscillate";


//TODO
uint16_t mode_lightning(void)
{
  uint16_t ledstart = random16(SEGLEN);               // Determine starting location of flash
  uint16_t ledlen = 1 + random16(SEGLEN -ledstart);   // Determine length of flash (not to go beyond NUM_LEDS-1)
  uint8_t bri = 255/random8(1, 3);

  if (SEGENV.aux1 == 0) //init, leader flash
  {
    SEGENV.aux1 = random8(4, 4 + SEGMENT.intensity/20); //number of flashes
    SEGENV.aux1 *= 2;

    bri = 52; //leader has lower brightness
    SEGENV.aux0 = 200; //200ms delay after leader
  }

  SEGMENT.fill(SEGCOLOR(1));

  if (SEGENV.aux1 > 3 && !(SEGENV.aux1 & 0x01)) { //flash on even number >2
    for (int i = ledstart; i < ledstart + ledlen; i++)
    {
      SEGMENT.setPixelColor(i,SEGMENT.color_from_palette(i, true, PALETTE_SOLID_WRAP, 0, bri));
    }
    SEGENV.aux1--;

    SEGENV.step = millis();
    //return random8(4, 10); // each flash only lasts one frame/every 24ms... originally 4-10 milliseconds
  } else {
    if (millis() - SEGENV.step > SEGENV.aux0) {
      SEGENV.aux1--;
      if (SEGENV.aux1 < 2) SEGENV.aux1 = 0;

      SEGENV.aux0 = (50 + random8(100)); //delay between flashes
      if (SEGENV.aux1 == 2) {
        SEGENV.aux0 = (random8(255 - SEGMENT.speed) * 100); // delay between strikes
      }
      SEGENV.step = millis();
    }
  }
  return FRAMETIME;
}
static const char _data_FX_MODE_LIGHTNING[] PROGMEM = "Lightning@!,!;!,!;!";


// Pride2015
// Animated, ever-changing rainbows.
// by Mark Kriegsman: https://gist.github.com/kriegsman/964de772d64c502760e5
uint16_t mode_pride_2015(void)
{
  uint16_t duration = 10 + SEGMENT.speed;
  uint16_t sPseudotime = SEGENV.step;
  uint16_t sHue16 = SEGENV.aux0;

  uint8_t sat8 = beatsin88( 87, 220, 250);
  uint8_t brightdepth = beatsin88( 341, 96, 224);
  uint16_t brightnessthetainc16 = beatsin88( 203, (25 * 256), (40 * 256));
  uint8_t msmultiplier = beatsin88(147, 23, 60);

  uint16_t hue16 = sHue16;//gHue * 256;
  uint16_t hueinc16 = beatsin88(113, 1, 3000);

  sPseudotime += duration * msmultiplier;
  sHue16 += duration * beatsin88( 400, 5,9);
  uint16_t brightnesstheta16 = sPseudotime;
  CRGB fastled_col;

  for (int i = 0 ; i < SEGLEN; i++) {
    hue16 += hueinc16;
    uint8_t hue8 = hue16 >> 8;

    brightnesstheta16  += brightnessthetainc16;
    uint16_t b16 = sin16( brightnesstheta16  ) + 32768;

    uint16_t bri16 = (uint32_t)((uint32_t)b16 * (uint32_t)b16) / 65536;
    uint8_t bri8 = (uint32_t)(((uint32_t)bri16) * brightdepth) / 65536;
    bri8 += (255 - brightdepth);

    CRGB newcolor = CHSV( hue8, sat8, bri8);
    fastled_col = CRGB(SEGMENT.getPixelColor(i)); // TODO

    nblend(fastled_col, newcolor, 64);
    SEGMENT.setPixelColor(i, fastled_col.red, fastled_col.green, fastled_col.blue);
  }
  SEGENV.step = sPseudotime;
  SEGENV.aux0 = sHue16;
  return FRAMETIME;
}
static const char _data_FX_MODE_PRIDE_2015[] PROGMEM = "Pride 2015@!;;";


//eight colored dots, weaving in and out of sync with each other
uint16_t mode_juggle(void){
  SEGMENT.fade_out(SEGMENT.intensity);
  CRGB fastled_col;
  byte dothue = 0;
  for (int i = 0; i < 8; i++) {
    uint16_t index = 0 + beatsin88((128 + SEGMENT.speed)*(i + 7), 0, SEGLEN -1);
    fastled_col = CRGB(SEGMENT.getPixelColor(index)); // TODO
    fastled_col |= (SEGMENT.palette==0)?CHSV(dothue, 220, 255):ColorFromPalette(SEGPALETTE, dothue, 255);
    SEGMENT.setPixelColor(index, fastled_col.red, fastled_col.green, fastled_col.blue);
    dothue += 32;
  }
  return FRAMETIME;
}
static const char _data_FX_MODE_JUGGLE[] PROGMEM = "Juggle@!,Trail;;!;;sx=16,ix=240";


uint16_t mode_palette()
{
  uint16_t counter = 0;
  if (SEGMENT.speed != 0) 
  {
    counter = (strip.now * ((SEGMENT.speed >> 3) +1)) & 0xFFFF;
    counter = counter >> 8;
  }
  
  bool noWrap = (strip.paletteBlend == 2 || (strip.paletteBlend == 0 && SEGMENT.speed == 0));
  for (int i = 0; i < SEGLEN; i++)
  {
    uint8_t colorIndex = (i * 255 / SEGLEN) - counter;
    SEGMENT.setPixelColor(i, SEGMENT.color_from_palette(colorIndex, false, noWrap, 255));
  }
  return FRAMETIME;
}
static const char _data_FX_MODE_PALETTE[] PROGMEM = "Palette@Cycle speed;;!";


// WLED limitation: Analog Clock overlay will NOT work when Fire2012 is active
// Fire2012 by Mark Kriegsman, July 2012
// as part of "Five Elements" shown here: http://youtu.be/knWiGsmgycY
//// 
// This basic one-dimensional 'fire' simulation works roughly as follows:
// There's a underlying array of 'heat' cells, that model the temperature
// at each point along the line.  Every cycle through the simulation, 
// four steps are performed:
//  1) All cells cool down a little bit, losing heat to the air
//  2) The heat from each cell drifts 'up' and diffuses a little
//  3) Sometimes randomly new 'sparks' of heat are added at the bottom
//  4) The heat from each cell is rendered as a color into the leds array
//     The heat-to-color mapping uses a black-body radiation approximation.
//
// Temperature is in arbitrary units from 0 (cold black) to 255 (white hot).
//
// This simulation scales it self a bit depending on SEGLEN; it should look
// "OK" on anywhere from 20 to 100 LEDs without too much tweaking. 
//
// I recommend running this simulation at anywhere from 30-100 frames per second,
// meaning an interframe delay of about 10-35 milliseconds.
//
// Looks best on a high-density LED setup (60+ pixels/meter).
//
//
// There are two main parameters you can play with to control the look and
// feel of your fire: COOLING (used in step 1 above) (Speed = COOLING), and SPARKING (used
// in step 3 above) (Effect Intensity = Sparking).
uint16_t mode_fire_2012()
{
  uint16_t strips = SEGMENT.nrOfVStrips();
  if (!SEGENV.allocateData(strips * SEGLEN)) return mode_static(); //allocation failed
  byte* heat = SEGENV.data;

  uint32_t it = strip.now >> 5; //div 32

  struct virtualStrip {
    static void runStrip(uint16_t stripNr, byte* heat, uint32_t it) {

      if (it != SEGENV.step)
      {
        uint8_t ignition = max(3,SEGLEN/10);  // ignition area: 10% of segment length or minimum 3 pixels

        // Step 1.  Cool down every cell a little
        for (int i = 0; i < SEGLEN; i++) {
          uint8_t cool = random8((((20 + SEGMENT.speed/3) * 16) / SEGLEN)+2);
          uint8_t minTemp = 0;
          if (i<ignition) {
            //cool /= (ignition-i)/3 + 1;     // ignition area cools slower
            minTemp = (ignition-i)/4 + 16;  // and should not become black
          }
          uint8_t temp = qsub8(heat[i], cool);
          heat[i] = temp<minTemp ? minTemp : temp;
        }

        // Step 2.  Heat from each cell drifts 'up' and diffuses a little
        for (int k = SEGLEN -1; k > 1; k--) {
          heat[k] = (heat[k - 1] + (heat[k - 2]<<1) ) / 3;  // heat[k-2] multiplied by 2
        }

        // Step 3.  Randomly ignite new 'sparks' of heat near the bottom
        if (random8() <= SEGMENT.intensity) {
          uint8_t y = random8(ignition);
          heat[y] = qadd8(heat[y], random8(160,255));
        }
      }

      // Step 4.  Map from heat cells to LED colors
      for (int j = 0; j < SEGLEN; j++) {
        SEGMENT.setPixelColor(indexToVStrip(j, stripNr), ColorFromPalette(SEGPALETTE, MIN(heat[j],240), 255, NOBLEND));
      }
    }
  };

  for (int stripNr=0; stripNr<strips; stripNr++)
    virtualStrip::runStrip(stripNr, &heat[stripNr * SEGLEN], it);

  if (it != SEGENV.step)
    SEGENV.step = it;

  return FRAMETIME;
}
<<<<<<< HEAD
static const char _data_FX_MODE_FIRE_2012[] PROGMEM = "Fire 2012@Cooling,Spark rate;1,2,3;!;sx=120,ix=64,m12=1,1.5d"; //bars
=======
static const char _data_FX_MODE_FIRE_2012[] PROGMEM = "Fire 2012@Cooling,Spark rate;;!;1;sx=120,ix=64,m12=1"; // bars
>>>>>>> e629c90a


// ColorWavesWithPalettes by Mark Kriegsman: https://gist.github.com/kriegsman/8281905786e8b2632aeb
// This function draws color waves with an ever-changing,
// widely-varying set of parameters, using a color palette.
uint16_t mode_colorwaves()
{
  uint16_t duration = 10 + SEGMENT.speed;
  uint16_t sPseudotime = SEGENV.step;
  uint16_t sHue16 = SEGENV.aux0;

  uint8_t brightdepth = beatsin88(341, 96, 224);
  uint16_t brightnessthetainc16 = beatsin88( 203, (25 * 256), (40 * 256));
  uint8_t msmultiplier = beatsin88(147, 23, 60);

  uint16_t hue16 = sHue16;//gHue * 256;
  // uint16_t hueinc16 = beatsin88(113, 300, 1500);
  uint16_t hueinc16 = beatsin88(113, 60, 300)*SEGMENT.intensity*10/255;  // Use the Intensity Slider for the hues

  sPseudotime += duration * msmultiplier;
  sHue16 += duration * beatsin88(400, 5, 9);
  uint16_t brightnesstheta16 = sPseudotime;
  //CRGB fastled_col;

  if (SEGENV.call == 0) SEGMENT.fill(BLACK);

  for (int i = 0 ; i < SEGLEN; i++) {
    hue16 += hueinc16;
    uint8_t hue8 = hue16 >> 8;
    uint16_t h16_128 = hue16 >> 7;
    if ( h16_128 & 0x100) {
      hue8 = 255 - (h16_128 >> 1);
    } else {
      hue8 = h16_128 >> 1;
    }

    brightnesstheta16  += brightnessthetainc16;
    uint16_t b16 = sin16( brightnesstheta16  ) + 32768;

    uint16_t bri16 = (uint32_t)((uint32_t)b16 * (uint32_t)b16) / 65536;
    uint8_t bri8 = (uint32_t)(((uint32_t)bri16) * brightdepth) / 65536;
    bri8 += (255 - brightdepth);

    //CRGB newcolor = ColorFromPalette(SEGPALETTE, hue8, bri8);
    //fastled_col = SEGMENT.getPixelColor(i); // TODO

    //nblend(fastled_col, newcolor, 128);
    //SEGMENT.setPixelColor(i, fastled_col.red, fastled_col.green, fastled_col.blue);
    SEGMENT.blendPixelColor(i, SEGMENT.color_from_palette(hue8, false, PALETTE_SOLID_WRAP, 0, bri8), 128); // 50/50 mix
  }
  SEGENV.step = sPseudotime;
  SEGENV.aux0 = sHue16;
  return FRAMETIME;
}
static const char _data_FX_MODE_COLORWAVES[] PROGMEM = "Colorwaves@!,Hue;!;!";


// colored stripes pulsing at a defined Beats-Per-Minute (BPM)
uint16_t mode_bpm()
{
  //CRGB fastled_col;
  uint32_t stp = (strip.now / 20) & 0xFF;
  uint8_t beat = beatsin8(SEGMENT.speed, 64, 255);
  for (int i = 0; i < SEGLEN; i++) {
    //fastled_col = ColorFromPalette(SEGPALETTE, stp + (i * 2), beat - stp + (i * 10));
    //SEGMENT.setPixelColor(i, fastled_col.red, fastled_col.green, fastled_col.blue);
    SEGMENT.setPixelColor(i, SEGMENT.color_from_palette(stp + (i * 2), false, PALETTE_SOLID_WRAP, 0, beat - stp + (i * 10)));
  }
  return FRAMETIME;
}
static const char _data_FX_MODE_BPM[] PROGMEM = "Bpm@!;!;!;;sx=64";


uint16_t mode_fillnoise8()
{
  if (SEGENV.call == 0) SEGENV.step = random16(12345);
  //CRGB fastled_col;
  for (int i = 0; i < SEGLEN; i++) {
    uint8_t index = inoise8(i * SEGLEN, SEGENV.step + i * SEGLEN);
    //fastled_col = ColorFromPalette(SEGPALETTE, index, 255, LINEARBLEND);
    //SEGMENT.setPixelColor(i, fastled_col.red, fastled_col.green, fastled_col.blue);
    SEGMENT.setPixelColor(i, SEGMENT.color_from_palette(index, false, PALETTE_SOLID_WRAP, 0));
  }
  SEGENV.step += beatsin8(SEGMENT.speed, 1, 6); //10,1,4

  return FRAMETIME;
}
static const char _data_FX_MODE_FILLNOISE8[] PROGMEM = "Fill Noise@!;!;!";


uint16_t mode_noise16_1()
{
  uint16_t scale = 320;                                       // the "zoom factor" for the noise
  //CRGB fastled_col;
  SEGENV.step += (1 + SEGMENT.speed/16);

  for (int i = 0; i < SEGLEN; i++) {
    uint16_t shift_x = beatsin8(11);                          // the x position of the noise field swings @ 17 bpm
    uint16_t shift_y = SEGENV.step/42;                        // the y position becomes slowly incremented
    uint16_t real_x = (i + shift_x) * scale;                  // the x position of the noise field swings @ 17 bpm
    uint16_t real_y = (i + shift_y) * scale;                  // the y position becomes slowly incremented
    uint32_t real_z = SEGENV.step;                            // the z position becomes quickly incremented
    uint8_t noise = inoise16(real_x, real_y, real_z) >> 8;    // get the noise data and scale it down
    uint8_t index = sin8(noise * 3);                          // map LED color based on noise data

    //fastled_col = ColorFromPalette(SEGPALETTE, index, 255, LINEARBLEND);   // With that value, look up the 8 bit colour palette value and assign it to the current LED.
    //SEGMENT.setPixelColor(i, fastled_col.red, fastled_col.green, fastled_col.blue);
    SEGMENT.setPixelColor(i, SEGMENT.color_from_palette(index, false, PALETTE_SOLID_WRAP, 0));
  }

  return FRAMETIME;
}
static const char _data_FX_MODE_NOISE16_1[] PROGMEM = "Noise 1@!;!;!";


uint16_t mode_noise16_2()
{
  uint16_t scale = 1000;                                        // the "zoom factor" for the noise
  //CRGB fastled_col;
  SEGENV.step += (1 + (SEGMENT.speed >> 1));

  for (int i = 0; i < SEGLEN; i++) {
    uint16_t shift_x = SEGENV.step >> 6;                        // x as a function of time
    uint32_t real_x = (i + shift_x) * scale;                    // calculate the coordinates within the noise field
    uint8_t noise = inoise16(real_x, 0, 4223) >> 8;             // get the noise data and scale it down
    uint8_t index = sin8(noise * 3);                            // map led color based on noise data

    //fastled_col = ColorFromPalette(SEGPALETTE, index, noise, LINEARBLEND);   // With that value, look up the 8 bit colour palette value and assign it to the current LED.
    //SEGMENT.setPixelColor(i, fastled_col.red, fastled_col.green, fastled_col.blue);
    SEGMENT.setPixelColor(i, SEGMENT.color_from_palette(index, false, PALETTE_SOLID_WRAP, 0, noise));
  }

  return FRAMETIME;
}
static const char _data_FX_MODE_NOISE16_2[] PROGMEM = "Noise 2@!;!;!";


uint16_t mode_noise16_3()
{
  uint16_t scale = 800;                                       // the "zoom factor" for the noise
  //CRGB fastled_col;
  SEGENV.step += (1 + SEGMENT.speed);

  for (int i = 0; i < SEGLEN; i++) {
    uint16_t shift_x = 4223;                                  // no movement along x and y
    uint16_t shift_y = 1234;
    uint32_t real_x = (i + shift_x) * scale;                  // calculate the coordinates within the noise field
    uint32_t real_y = (i + shift_y) * scale;                  // based on the precalculated positions
    uint32_t real_z = SEGENV.step*8;  
    uint8_t noise = inoise16(real_x, real_y, real_z) >> 8;    // get the noise data and scale it down
    uint8_t index = sin8(noise * 3);                          // map led color based on noise data

    //fastled_col = ColorFromPalette(SEGPALETTE, index, noise, LINEARBLEND);   // With that value, look up the 8 bit colour palette value and assign it to the current LED.
    //SEGMENT.setPixelColor(i, fastled_col.red, fastled_col.green, fastled_col.blue);
    SEGMENT.setPixelColor(i, SEGMENT.color_from_palette(index, false, PALETTE_SOLID_WRAP, 0, noise));
  }

  return FRAMETIME;
}
static const char _data_FX_MODE_NOISE16_3[] PROGMEM = "Noise 3@!;!;!";


//https://github.com/aykevl/ledstrip-spark/blob/master/ledstrip.ino
uint16_t mode_noise16_4()
{
  //CRGB fastled_col;
  uint32_t stp = (strip.now * SEGMENT.speed) >> 7;
  for (int i = 0; i < SEGLEN; i++) {
    int16_t index = inoise16(uint32_t(i) << 12, stp);
    //fastled_col = ColorFromPalette(SEGPALETTE, index);
    //SEGMENT.setPixelColor(i, fastled_col.red, fastled_col.green, fastled_col.blue);
    SEGMENT.setPixelColor(i, SEGMENT.color_from_palette(index, false, PALETTE_SOLID_WRAP, 0));
  }
  return FRAMETIME;
}
static const char _data_FX_MODE_NOISE16_4[] PROGMEM = "Noise 4@!;!;!";


//based on https://gist.github.com/kriegsman/5408ecd397744ba0393e
uint16_t mode_colortwinkle()
{
  uint16_t dataSize = (SEGLEN+7) >> 3; //1 bit per LED
  if (!SEGENV.allocateData(dataSize)) return mode_static(); //allocation failed
  
  CRGB fastled_col, prev;
  fract8 fadeUpAmount = strip.getBrightness()>28 ? 8 + (SEGMENT.speed>>2) : 68-strip.getBrightness();
  fract8 fadeDownAmount = strip.getBrightness()>28 ? 8 + (SEGMENT.speed>>3) : 68-strip.getBrightness();
  for (uint16_t i = 0; i < SEGLEN; i++) {
    fastled_col = SEGMENT.getPixelColor(i);
    prev = fastled_col;
    uint16_t index = i >> 3;
    uint8_t  bitNum = i & 0x07;
    bool fadeUp = bitRead(SEGENV.data[index], bitNum);
    
    if (fadeUp) {
      CRGB incrementalColor = fastled_col;
      incrementalColor.nscale8_video(fadeUpAmount);
      fastled_col += incrementalColor;

      if (fastled_col.red == 255 || fastled_col.green == 255 || fastled_col.blue == 255) {
        bitWrite(SEGENV.data[index], bitNum, false);
      }
      SEGMENT.setPixelColor(i, fastled_col.red, fastled_col.green, fastled_col.blue);

      if (SEGMENT.getPixelColor(i) == RGBW32(prev.r, prev.g, prev.b, 0)) {  //fix "stuck" pixels
        fastled_col += fastled_col;
        SEGMENT.setPixelColor(i, fastled_col);
      }
    } else {
      fastled_col.nscale8(255 - fadeDownAmount);
      SEGMENT.setPixelColor(i, fastled_col);
    }
  }

  for (uint16_t j = 0; j <= SEGLEN / 50; j++) {
    if (random8() <= SEGMENT.intensity) {
      for (uint8_t times = 0; times < 5; times++) { //attempt to spawn a new pixel 5 times
        int i = random16(SEGLEN);
        if (SEGMENT.getPixelColor(i) == 0) {
          fastled_col = ColorFromPalette(SEGPALETTE, random8(), 64, NOBLEND);
          uint16_t index = i >> 3;
          uint8_t  bitNum = i & 0x07;
          bitWrite(SEGENV.data[index], bitNum, true);
          SEGMENT.setPixelColor(i, fastled_col);
          break; //only spawn 1 new pixel per frame per 50 LEDs
        }
      }
    }
  }
  return FRAMETIME_FIXED;
}
static const char _data_FX_MODE_COLORTWINKLE[] PROGMEM = "Colortwinkles@Fade speed,Spawn speed;;!;;m12=0"; //pixels


//Calm effect, like a lake at night
uint16_t mode_lake() {
  uint8_t sp = SEGMENT.speed/10;
  int wave1 = beatsin8(sp +2, -64,64);
  int wave2 = beatsin8(sp +1, -64,64);
  uint8_t wave3 = beatsin8(sp +2,   0,80);
  //CRGB fastled_col;

  for (int i = 0; i < SEGLEN; i++)
  {
    int index = cos8((i*15)+ wave1)/2 + cubicwave8((i*23)+ wave2)/2;           
    uint8_t lum = (index > wave3) ? index - wave3 : 0;
    //fastled_col = ColorFromPalette(SEGPALETTE, map(index,0,255,0,240), lum, LINEARBLEND);
    //SEGMENT.setPixelColor(i, fastled_col.red, fastled_col.green, fastled_col.blue);
    SEGMENT.setPixelColor(i, SEGMENT.color_from_palette(index, false, false, 0, lum));
  }
  return FRAMETIME;
}
static const char _data_FX_MODE_LAKE[] PROGMEM = "Lake@!;Fx;!";


// meteor effect
// send a meteor from begining to to the end of the strip with a trail that randomly decays.
// adapted from https://www.tweaking4all.com/hardware/arduino/adruino-led-strip-effects/#LEDStripEffectMeteorRain
uint16_t mode_meteor() {
  if (!SEGENV.allocateData(SEGLEN)) return mode_static(); //allocation failed

  byte* trail = SEGENV.data;
  
  byte meteorSize= 1+ SEGLEN / 10;
  uint16_t counter = strip.now * ((SEGMENT.speed >> 2) +8);
  uint16_t in = counter * SEGLEN >> 16;

  // fade all leds to colors[1] in LEDs one step
  for (int i = 0; i < SEGLEN; i++) {
    if (random8() <= 255 - SEGMENT.intensity)
    {
      byte meteorTrailDecay = 128 + random8(127);
      trail[i] = scale8(trail[i], meteorTrailDecay);
      SEGMENT.setPixelColor(i, SEGMENT.color_from_palette(i, true, false, 0, trail[i]));
    }
  }

  // draw meteor
  for (int j = 0; j < meteorSize; j++) {
    uint16_t index = in + j;
    if (index >= SEGLEN) {
      index -= SEGLEN;
    }
    trail[index] = 240;
    SEGMENT.setPixelColor(index, SEGMENT.color_from_palette(index, true, false, 0, 255));
  }

  return FRAMETIME;
}
static const char _data_FX_MODE_METEOR[] PROGMEM = "Meteor@!,Trail length;!;!";


// smooth meteor effect
// send a meteor from begining to to the end of the strip with a trail that randomly decays.
// adapted from https://www.tweaking4all.com/hardware/arduino/adruino-led-strip-effects/#LEDStripEffectMeteorRain
uint16_t mode_meteor_smooth() {
  if (!SEGENV.allocateData(SEGLEN)) return mode_static(); //allocation failed

  byte* trail = SEGENV.data;
  
  byte meteorSize= 1+ SEGLEN / 10;
  uint16_t in = map((SEGENV.step >> 6 & 0xFF), 0, 255, 0, SEGLEN -1);

  // fade all leds to colors[1] in LEDs one step
  for (int i = 0; i < SEGLEN; i++) {
    if (trail[i] != 0 && random8() <= 255 - SEGMENT.intensity)
    {
      int change = 3 - random8(12); //change each time between -8 and +3
      trail[i] += change;
      if (trail[i] > 245) trail[i] = 0;
      if (trail[i] > 240) trail[i] = 240;
      SEGMENT.setPixelColor(i, SEGMENT.color_from_palette(i, true, false, 0, trail[i]));
    }
  }
  
  // draw meteor
  for (int j = 0; j < meteorSize; j++) {
    uint16_t index = in + j;
    if (index >= SEGLEN) {
      index -= SEGLEN;
    }
    trail[index] = 240;
    SEGMENT.setPixelColor(index, SEGMENT.color_from_palette(index, true, false, 0, 255));
  }

  SEGENV.step += SEGMENT.speed +1;
  return FRAMETIME;
}
static const char _data_FX_MODE_METEOR_SMOOTH[] PROGMEM = "Meteor Smooth@!,Trail length;!;!";


//Railway Crossing / Christmas Fairy lights
uint16_t mode_railway()
{
  uint16_t dur = 40 + (255 - SEGMENT.speed) * 10;
  uint16_t rampdur = (dur * SEGMENT.intensity) >> 8;
  if (SEGENV.step > dur)
  {
    //reverse direction
    SEGENV.step = 0;
    SEGENV.aux0 = !SEGENV.aux0;
  }
  uint8_t pos = 255;
  if (rampdur != 0)
  {
    uint16_t p0 = (SEGENV.step * 255) / rampdur;
    if (p0 < 255) pos = p0;
  }
  if (SEGENV.aux0) pos = 255 - pos;
  for (int i = 0; i < SEGLEN; i += 2)
  {
    SEGMENT.setPixelColor(i, SEGMENT.color_from_palette(255 - pos, false, false, 255));
    if (i < SEGLEN -1)
    {
      SEGMENT.setPixelColor(i + 1, SEGMENT.color_from_palette(pos, false, false, 255));
    }
  }
  SEGENV.step += FRAMETIME;
  return FRAMETIME;
}
static const char _data_FX_MODE_RAILWAY[] PROGMEM = "Railway@!,Smoothness;;!";


//Water ripple
//propagation velocity from speed
//drop rate from intensity

//4 bytes
typedef struct Ripple {
  uint8_t state;
  uint8_t color;
  uint16_t pos;
} ripple;

#ifdef ESP8266
  #define MAX_RIPPLES   56
#else
  #define MAX_RIPPLES  100
#endif
uint16_t ripple_base(bool rainbow)
{
  uint16_t maxRipples = min(1 + (SEGLEN >> 2), MAX_RIPPLES);  // 56 max for 16 segment ESP8266
  uint16_t dataSize = sizeof(ripple) * maxRipples;

  if (!SEGENV.allocateData(dataSize)) return mode_static(); //allocation failed
 
  Ripple* ripples = reinterpret_cast<Ripple*>(SEGENV.data);

  // ranbow background or chosen background, all very dim.
  if (rainbow) {
    if (SEGENV.call ==0) {
      SEGENV.aux0 = random8();
      SEGENV.aux1 = random8();
    }
    if (SEGENV.aux0 == SEGENV.aux1) {
      SEGENV.aux1 = random8();
    }
    else if (SEGENV.aux1 > SEGENV.aux0) {
      SEGENV.aux0++;
    } else {
      SEGENV.aux0--;
    }
    SEGMENT.fill(color_blend(SEGMENT.color_wheel(SEGENV.aux0),BLACK,235));
  } else {
    SEGMENT.fill(SEGCOLOR(1));
  }
  
  //draw wave
  for (int i = 0; i < maxRipples; i++)
  {
    uint16_t ripplestate = ripples[i].state;
    if (ripplestate)
    {
      uint8_t rippledecay = (SEGMENT.speed >> 4) +1; //faster decay if faster propagation
      uint16_t rippleorigin = ripples[i].pos;
      uint32_t col = SEGMENT.color_from_palette(ripples[i].color, false, false, 255);
      uint16_t propagation = ((ripplestate/rippledecay -1) * SEGMENT.speed);
      int16_t propI = propagation >> 8;
      uint8_t propF = propagation & 0xFF;
      int16_t left = rippleorigin - propI -1;
      uint8_t amp = (ripplestate < 17) ? triwave8((ripplestate-1)*8) : map(ripplestate,17,255,255,2);

      for (int16_t v = left; v < left +4; v++)
      {
        uint8_t mag = scale8(cubicwave8((propF>>2)+(v-left)*64), amp);
        if (v < SEGLEN && v >= 0)
        {
          SEGMENT.setPixelColor(v, color_blend(SEGMENT.getPixelColor(v), col, mag)); // TODO
        }
        int16_t w = left + propI*2 + 3 -(v-left);
        if (w < SEGLEN && w >= 0)
        {
          SEGMENT.setPixelColor(w, color_blend(SEGMENT.getPixelColor(w), col, mag)); // TODO
        }
      }  
      ripplestate += rippledecay;
      ripples[i].state = (ripplestate > 254) ? 0 : ripplestate;
    } else //randomly create new wave
    {
      if (random16(IBN + 10000) <= SEGMENT.intensity)
      {
        ripples[i].state = 1;
        ripples[i].pos = random16(SEGLEN);
        ripples[i].color = random8(); //color
      }
    }
  }
  return FRAMETIME;
}
#undef MAX_RIPPLES


uint16_t mode_ripple(void) {
  return ripple_base(false);
}
static const char _data_FX_MODE_RIPPLE[] PROGMEM = "Ripple@!,Wave #;,!;!";


uint16_t mode_ripple_rainbow(void) {
  return ripple_base(true);
}
static const char _data_FX_MODE_RIPPLE_RAINBOW[] PROGMEM = "Ripple Rainbow@!,Wave #;;!";


//  TwinkleFOX by Mark Kriegsman: https://gist.github.com/kriegsman/756ea6dcae8e30845b5a
//
//  TwinkleFOX: Twinkling 'holiday' lights that fade in and out.
//  Colors are chosen from a palette. Read more about this effect using the link above!

// If COOL_LIKE_INCANDESCENT is set to 1, colors will
// fade out slighted 'reddened', similar to how
// incandescent bulbs change color as they get dim down.
#define COOL_LIKE_INCANDESCENT 1

CRGB twinklefox_one_twinkle(uint32_t ms, uint8_t salt, bool cat)
{
  // Overall twinkle speed (changed)
  uint16_t ticks = ms / SEGENV.aux0;
  uint8_t fastcycle8 = ticks;
  uint16_t slowcycle16 = (ticks >> 8) + salt;
  slowcycle16 += sin8(slowcycle16);
  slowcycle16 = (slowcycle16 * 2053) + 1384;
  uint8_t slowcycle8 = (slowcycle16 & 0xFF) + (slowcycle16 >> 8);
  
  // Overall twinkle density.
  // 0 (NONE lit) to 8 (ALL lit at once).
  // Default is 5.
  uint8_t twinkleDensity = (SEGMENT.intensity >> 5) +1;

  uint8_t bright = 0;
  if (((slowcycle8 & 0x0E)/2) < twinkleDensity) {
    uint8_t ph = fastcycle8;
    // This is like 'triwave8', which produces a
    // symmetrical up-and-down triangle sawtooth waveform, except that this
    // function produces a triangle wave with a faster attack and a slower decay
    if (cat) //twinklecat, variant where the leds instantly turn on
    {
      bright = 255 - ph;
    } else { //vanilla twinklefox
      if (ph < 86) {
      bright = ph * 3;
      } else {
        ph -= 86;
        bright = 255 - (ph + (ph/2));
      }
    }
  }

  uint8_t hue = slowcycle8 - salt;
  CRGB c;
  if (bright > 0) {
    c = ColorFromPalette(SEGPALETTE, hue, bright, NOBLEND);
    if(COOL_LIKE_INCANDESCENT == 1) {
      // This code takes a pixel, and if its in the 'fading down'
      // part of the cycle, it adjusts the color a little bit like the
      // way that incandescent bulbs fade toward 'red' as they dim.
      if (fastcycle8 >= 128) 
      {
        uint8_t cooling = (fastcycle8 - 128) >> 4;
        c.g = qsub8(c.g, cooling);
        c.b = qsub8(c.b, cooling * 2);
      }
    }
  } else {
    c = CRGB::Black;
  }
  return c;
}

//  This function loops over each pixel, calculates the
//  adjusted 'clock' that this pixel should use, and calls
//  "CalculateOneTwinkle" on each pixel.  It then displays
//  either the twinkle color of the background color,
//  whichever is brighter.
uint16_t twinklefox_base(bool cat)
{
  // "PRNG16" is the pseudorandom number generator
  // It MUST be reset to the same starting value each time
  // this function is called, so that the sequence of 'random'
  // numbers that it generates is (paradoxically) stable.
  uint16_t PRNG16 = 11337;

  // Calculate speed
  if (SEGMENT.speed > 100) SEGENV.aux0 = 3 + ((255 - SEGMENT.speed) >> 3);
  else SEGENV.aux0 = 22 + ((100 - SEGMENT.speed) >> 1);

  // Set up the background color, "bg".
  CRGB bg = CRGB(SEGCOLOR(1));
  uint8_t bglight = bg.getAverageLight();
  if (bglight > 64) {
    bg.nscale8_video(16); // very bright, so scale to 1/16th
  } else if (bglight > 16) {
    bg.nscale8_video(64); // not that bright, so scale to 1/4th
  } else {
    bg.nscale8_video(86); // dim, scale to 1/3rd.
  }

  uint8_t backgroundBrightness = bg.getAverageLight();

  for (int i = 0; i < SEGLEN; i++) {
  
    PRNG16 = (uint16_t)(PRNG16 * 2053) + 1384; // next 'random' number
    uint16_t myclockoffset16= PRNG16; // use that number as clock offset
    PRNG16 = (uint16_t)(PRNG16 * 2053) + 1384; // next 'random' number
    // use that number as clock speed adjustment factor (in 8ths, from 8/8ths to 23/8ths)
    uint8_t myspeedmultiplierQ5_3 =  ((((PRNG16 & 0xFF)>>4) + (PRNG16 & 0x0F)) & 0x0F) + 0x08;
    uint32_t myclock30 = (uint32_t)((strip.now * myspeedmultiplierQ5_3) >> 3) + myclockoffset16;
    uint8_t  myunique8 = PRNG16 >> 8; // get 'salt' value for this pixel

    // We now have the adjusted 'clock' for this pixel, now we call
    // the function that computes what color the pixel should be based
    // on the "brightness = f( time )" idea.
    CRGB c = twinklefox_one_twinkle(myclock30, myunique8, cat);

    uint8_t cbright = c.getAverageLight();
    int16_t deltabright = cbright - backgroundBrightness;
    if (deltabright >= 32 || (!bg)) {
      // If the new pixel is significantly brighter than the background color,
      // use the new color.
      SEGMENT.setPixelColor(i, c.red, c.green, c.blue);
    } else if (deltabright > 0) {
      // If the new pixel is just slightly brighter than the background color,
      // mix a blend of the new color and the background color
      SEGMENT.setPixelColor(i, color_blend(RGBW32(bg.r,bg.g,bg.b,0), RGBW32(c.r,c.g,c.b,0), deltabright * 8));
    } else {
      // if the new pixel is not at all brighter than the background color,
      // just use the background color.
      SEGMENT.setPixelColor(i, bg.r, bg.g, bg.b);
    }
  }
  return FRAMETIME;
}


uint16_t mode_twinklefox()
{
  return twinklefox_base(false);
}
static const char _data_FX_MODE_TWINKLEFOX[] PROGMEM = "Twinklefox@!,Twinkle rate;;!";


uint16_t mode_twinklecat()
{
  return twinklefox_base(true);
}
static const char _data_FX_MODE_TWINKLECAT[] PROGMEM = "Twinklecat@!,Twinkle rate;;!";


//inspired by https://www.tweaking4all.com/hardware/arduino/adruino-led-strip-effects/#LEDStripEffectBlinkingHalloweenEyes
uint16_t mode_halloween_eyes()
{
  const uint16_t maxWidth = strip.isMatrix ? SEGMENT.virtualWidth() : SEGLEN;
  const uint16_t HALLOWEEN_EYE_SPACE = MAX(2, strip.isMatrix ? SEGMENT.virtualWidth()>>4: SEGLEN>>5);
  const uint16_t HALLOWEEN_EYE_WIDTH = HALLOWEEN_EYE_SPACE/2;
  uint16_t eyeLength = (2*HALLOWEEN_EYE_WIDTH) + HALLOWEEN_EYE_SPACE;
  if (eyeLength >= maxWidth) return mode_static(); //bail if segment too short

  SEGMENT.fill(SEGCOLOR(1)); //fill background

  uint8_t state = SEGENV.aux1 >> 8;
  uint16_t stateTime = SEGENV.call;
  if (stateTime == 0) stateTime = 2000;

  if (state == 0) { //spawn eyes
    SEGENV.aux0 = random16(0, maxWidth - eyeLength - 1); //start pos
    SEGENV.aux1 = random8(); //color
    if (strip.isMatrix) SEGMENT.offset = random16(SEGMENT.virtualHeight()-1); // a hack: reuse offset since it is not used in matrices
    state = 1;
  }
  
  if (state < 2) { //fade eyes
    uint16_t startPos    = SEGENV.aux0;
    uint16_t start2ndEye = startPos + HALLOWEEN_EYE_WIDTH + HALLOWEEN_EYE_SPACE;
    
    uint32_t fadestage = (strip.now - SEGENV.step)*255 / stateTime;
    if (fadestage > 255) fadestage = 255;
    uint32_t c = color_blend(SEGMENT.color_from_palette(SEGENV.aux1 & 0xFF, false, false, 0), SEGCOLOR(1), fadestage);
    
    for (int i = 0; i < HALLOWEEN_EYE_WIDTH; i++) {
      if (strip.isMatrix) {
        SEGMENT.setPixelColorXY(startPos    + i, SEGMENT.offset, c);
        SEGMENT.setPixelColorXY(start2ndEye + i, SEGMENT.offset, c);
      } else {
        SEGMENT.setPixelColor(startPos    + i, c);
        SEGMENT.setPixelColor(start2ndEye + i, c);
      }
    }
  }

  if (strip.now - SEGENV.step > stateTime) {
    state++;
    if (state > 2) state = 0;
    
    if (state < 2) {
      stateTime = 100 + SEGMENT.intensity*10; //eye fade time
    } else {
      uint16_t eyeOffTimeBase = (256 - SEGMENT.speed)*10;
      stateTime = eyeOffTimeBase + random16(eyeOffTimeBase);
    }
    SEGENV.step = strip.now;
    SEGENV.call = stateTime;
  }

  SEGENV.aux1 = (SEGENV.aux1 & 0xFF) + (state << 8); //save state
  
  return FRAMETIME;
}
static const char _data_FX_MODE_HALLOWEEN_EYES[] PROGMEM = "Halloween Eyes@Duration,Eye fade time;!,!;!;12";


//Speed slider sets amount of LEDs lit, intensity sets unlit
uint16_t mode_static_pattern()
{
  uint16_t lit = 1 + SEGMENT.speed;
  uint16_t unlit = 1 + SEGMENT.intensity;
  bool drawingLit = true;
  uint16_t cnt = 0;

  for (int i = 0; i < SEGLEN; i++) {
    SEGMENT.setPixelColor(i, (drawingLit) ? SEGMENT.color_from_palette(i, true, PALETTE_SOLID_WRAP, 0) : SEGCOLOR(1));
    cnt++;
    if (cnt >= ((drawingLit) ? lit : unlit)) {
      cnt = 0;
      drawingLit = !drawingLit;
    }
  }
  
  return FRAMETIME;
}
static const char _data_FX_MODE_STATIC_PATTERN[] PROGMEM = "Solid Pattern@Fg size,Bg size;Fg,!;!;;pal=0";


uint16_t mode_tri_static_pattern()
{
  uint8_t segSize = (SEGMENT.intensity >> 5) +1;
  uint8_t currSeg = 0;
  uint16_t currSegCount = 0;

  for (int i = 0; i < SEGLEN; i++) {
    if ( currSeg % 3 == 0 ) {
      SEGMENT.setPixelColor(i, SEGCOLOR(0));
    } else if( currSeg % 3 == 1) {
      SEGMENT.setPixelColor(i, SEGCOLOR(1));
    } else {
      SEGMENT.setPixelColor(i, (SEGCOLOR(2) > 0 ? SEGCOLOR(2) : WHITE));
    }
    currSegCount += 1;
    if (currSegCount >= segSize) {
      currSeg +=1;
      currSegCount = 0;
    }
  }

  return FRAMETIME;
}
static const char _data_FX_MODE_TRI_STATIC_PATTERN[] PROGMEM = "Solid Pattern Tri@,Size;1,2,3;;;pal=0";


uint16_t spots_base(uint16_t threshold)
{
  SEGMENT.fill(SEGCOLOR(1));
  
  uint16_t maxZones = SEGLEN >> 2;
  uint16_t zones = 1 + ((SEGMENT.intensity * maxZones) >> 8);
  uint16_t zoneLen = SEGLEN / zones;
  uint16_t offset = (SEGLEN - zones * zoneLen) >> 1;

  for (int z = 0; z < zones; z++)
  {
    uint16_t pos = offset + z * zoneLen;
    for (int i = 0; i < zoneLen; i++)
    {
      uint16_t wave = triwave16((i * 0xFFFF) / zoneLen);
      if (wave > threshold) {
        uint16_t index = 0 + pos + i;
        uint8_t s = (wave - threshold)*255 / (0xFFFF - threshold);
        SEGMENT.setPixelColor(index, color_blend(SEGMENT.color_from_palette(index, true, PALETTE_SOLID_WRAP, 0), SEGCOLOR(1), 255-s));
      }
    }
  }
  
  return FRAMETIME;
}


//Intensity slider sets number of "lights", speed sets LEDs per light
uint16_t mode_spots()
{
  return spots_base((255 - SEGMENT.speed) << 8);
}
static const char _data_FX_MODE_SPOTS[] PROGMEM = "Spots@,Width;!,!;!";


//Intensity slider sets number of "lights", LEDs per light fade in and out
uint16_t mode_spots_fade()
{
  uint16_t counter = strip.now * ((SEGMENT.speed >> 2) +8);
  uint16_t t = triwave16(counter);
  uint16_t tr = (t >> 1) + (t >> 2);
  return spots_base(tr);
}
static const char _data_FX_MODE_SPOTS_FADE[] PROGMEM = "Spots Fade@Spread,Width;!,!;!";


//each needs 12 bytes
typedef struct Ball {
  unsigned long lastBounceTime;
  float impactVelocity;
  float height;
} ball;

/*
*  Bouncing Balls Effect
*/
uint16_t mode_bouncing_balls(void) {
  //allocate segment data
  const uint16_t strips = SEGMENT.nrOfVStrips(); // adapt for 2D
  const size_t maxNumBalls = 16; 
  uint16_t dataSize = sizeof(ball) * maxNumBalls;
  if (!SEGENV.allocateData(dataSize * strips)) return mode_static(); //allocation failed
  
  Ball* balls = reinterpret_cast<Ball*>(SEGENV.data);

  SEGMENT.fill(SEGCOLOR(2) ? BLACK : SEGCOLOR(1));

  // virtualStrip idea by @ewowi (Ewoud Wijma)
  // requires virtual strip # to be embedded into upper 16 bits of index in setPixelColor()
  // the following functions will not work on virtual strips: fill(), fade_out(), fadeToBlack(), blur()
  struct virtualStrip {
    static void runStrip(size_t stripNr, Ball* balls) {
      // number of balls based on intensity setting to max of 7 (cycles colors)
      // non-chosen color is a random color
      uint16_t numBalls = (SEGMENT.intensity * (maxNumBalls - 1)) / 255 + 1; // minimum 1 ball
      const float gravity = -9.81; // standard value of gravity
      const bool hasCol2 = SEGCOLOR(2);
      const unsigned long time = millis();

      if (SEGENV.call == 0) {
        for (size_t i = 0; i < maxNumBalls; i++) balls[i].lastBounceTime = time;
      }
      
      for (size_t i = 0; i < numBalls; i++) {
        float timeSinceLastBounce = (time - balls[i].lastBounceTime)/((255-SEGMENT.speed)/64 +1);
        float timeSec = timeSinceLastBounce/1000.0f;
        balls[i].height = (0.5f * gravity * timeSec + balls[i].impactVelocity) * timeSec; // avoid use pow(x, 2) - its extremely slow !

        if (balls[i].height <= 0.0f) {
          balls[i].height = 0.0f;
          //damping for better effect using multiple balls
          float dampening = 0.9f - float(i)/float(numBalls * numBalls); // avoid use pow(x, 2) - its extremely slow !
          balls[i].impactVelocity = dampening * balls[i].impactVelocity;
          balls[i].lastBounceTime = time;

          if (balls[i].impactVelocity < 0.015f) {
            float impactVelocityStart = sqrtf(-2 * gravity) * random8(5,11)/10.0f; // randomize impact velocity
            balls[i].impactVelocity = impactVelocityStart;
          }
        } else if (balls[i].height > 1.0f) {
          continue; // do not draw OOB ball
        }
        
        uint32_t color = SEGCOLOR(0);
        if (SEGMENT.palette) {
          color = SEGMENT.color_wheel(i*(256/MAX(numBalls, 8)));
        } else if (hasCol2) {
          color = SEGCOLOR(i % NUM_COLORS);
        }

        int pos = roundf(balls[i].height * (SEGLEN - 1));
        if (SEGLEN<32) SEGMENT.setPixelColor(indexToVStrip(pos, stripNr), color); // encode virtual strip into index
        else           SEGMENT.setPixelColor(balls[i].height + (stripNr+1)*10.0f, color);
      }
    }
  };

  for (int stripNr=0; stripNr<strips; stripNr++)
    virtualStrip::runStrip(stripNr, &balls[stripNr * maxNumBalls]);

  return FRAMETIME;
}
<<<<<<< HEAD
static const char _data_FX_MODE_BOUNCINGBALLS[] PROGMEM = "Bouncing Balls@Gravity,# of balls;!,!,!;!;m12=1,1.5d"; //bar
=======
static const char _data_FX_MODE_BOUNCINGBALLS[] PROGMEM = "Bouncing Balls@Gravity,# of balls;!,!,!;!;1;m12=1"; //bar
>>>>>>> e629c90a


/*
* Sinelon stolen from FASTLED examples
*/
uint16_t sinelon_base(bool dual, bool rainbow=false) {
  SEGMENT.fade_out(SEGMENT.intensity);
  uint16_t pos = beatsin16(SEGMENT.speed/10,0,SEGLEN-1);
  if (SEGENV.call == 0) SEGENV.aux0 = pos;
  uint32_t color1 = SEGMENT.color_from_palette(pos, true, false, 0);
  uint32_t color2 = SEGCOLOR(2);
  if (rainbow) {
    color1 = SEGMENT.color_wheel((pos & 0x07) * 32);
  }
  SEGMENT.setPixelColor(pos, color1);
  if (dual) {
    if (!color2) color2 = SEGMENT.color_from_palette(pos, true, false, 0);
    if (rainbow) color2 = color1; //rainbow
    SEGMENT.setPixelColor(SEGLEN-1-pos, color2);
  }
  if (SEGENV.aux0 != pos) { 
    if (SEGENV.aux0 < pos) {
      for (int i = SEGENV.aux0; i < pos ; i++) {
        SEGMENT.setPixelColor(i, color1);
        if (dual) SEGMENT.setPixelColor(SEGLEN-1-i, color2);
      }
    } else {
      for (int i = SEGENV.aux0; i > pos ; i--) {
        SEGMENT.setPixelColor(i, color1);
        if (dual) SEGMENT.setPixelColor(SEGLEN-1-i, color2);
      }
    }
    SEGENV.aux0 = pos;
  }

  return FRAMETIME;
}


uint16_t mode_sinelon(void) {
  return sinelon_base(false);
}
static const char _data_FX_MODE_SINELON[] PROGMEM = "Sinelon@!,Trail;!,!,!;!";


uint16_t mode_sinelon_dual(void) {
  return sinelon_base(true);
}
static const char _data_FX_MODE_SINELON_DUAL[] PROGMEM = "Sinelon Dual@!,Trail;!,!,!;!";


uint16_t mode_sinelon_rainbow(void) {
  return sinelon_base(false, true);
}
static const char _data_FX_MODE_SINELON_RAINBOW[] PROGMEM = "Sinelon Rainbow@!,Trail;,,!;!";


//Rainbow with glitter, inspired by https://gist.github.com/kriegsman/062e10f7f07ba8518af6
uint16_t mode_glitter()
{
  mode_palette();

  if (SEGMENT.intensity > random8())
  {
    SEGMENT.setPixelColor(random16(SEGLEN), ULTRAWHITE);
  }
  
  return FRAMETIME;
}
static const char _data_FX_MODE_GLITTER[] PROGMEM = "Glitter@!,!;;!;;m12=0"; //pixels


//each needs 19 bytes
//Spark type is used for popcorn, 1D fireworks, and drip
typedef struct Spark {
  float pos, posX;
  float vel, velX;
  uint16_t col;
  uint8_t colIndex;
} spark;

#define maxNumPopcorn 21 // max 21 on 16 segment ESP8266
/*
*  POPCORN
*  modified from https://github.com/kitesurfer1404/WS2812FX/blob/master/src/custom/Popcorn.h
*/
uint16_t mode_popcorn(void) {
  //allocate segment data
  uint16_t strips = SEGMENT.nrOfVStrips();
  uint16_t dataSize = sizeof(spark) * maxNumPopcorn;
  if (!SEGENV.allocateData(dataSize * strips)) return mode_static(); //allocation failed

  Spark* popcorn = reinterpret_cast<Spark*>(SEGENV.data);

  bool hasCol2 = SEGCOLOR(2);
  SEGMENT.fill(hasCol2 ? BLACK : SEGCOLOR(1));

  struct virtualStrip {
    static void runStrip(uint16_t stripNr, Spark* popcorn) {
      float gravity = -0.0001 - (SEGMENT.speed/200000.0); // m/s/s
      gravity *= SEGLEN;

      uint8_t numPopcorn = SEGMENT.intensity*maxNumPopcorn/255;
      if (numPopcorn == 0) numPopcorn = 1;

      for(int i = 0; i < numPopcorn; i++) {
        if (popcorn[i].pos >= 0.0f) { // if kernel is active, update its position
          popcorn[i].pos += popcorn[i].vel;
          popcorn[i].vel += gravity;
        } else { // if kernel is inactive, randomly pop it
          if (random8() < 2) { // POP!!!
            popcorn[i].pos = 0.01f;

            uint16_t peakHeight = 128 + random8(128); //0-255
            peakHeight = (peakHeight * (SEGLEN -1)) >> 8;
            popcorn[i].vel = sqrtf(-2.0 * gravity * peakHeight);

            if (SEGMENT.palette)
            {
              popcorn[i].colIndex = random8();
            } else {
              byte col = random8(0, NUM_COLORS);
              if (!SEGCOLOR(2) || !SEGCOLOR(col)) col = 0;
              popcorn[i].colIndex = col;
            }
          }
        }
        if (popcorn[i].pos >= 0.0f) { // draw now active popcorn (either active before or just popped)
          uint32_t col = SEGMENT.color_wheel(popcorn[i].colIndex);
          if (!SEGMENT.palette && popcorn[i].colIndex < NUM_COLORS) col = SEGCOLOR(popcorn[i].colIndex);
          uint16_t ledIndex = popcorn[i].pos;
          if (ledIndex < SEGLEN) SEGMENT.setPixelColor(indexToVStrip(ledIndex, stripNr), col);
        }
      }
    }
  };

  for (int stripNr=0; stripNr<strips; stripNr++)
    virtualStrip::runStrip(stripNr, &popcorn[stripNr * maxNumPopcorn]);

  return FRAMETIME;
}
<<<<<<< HEAD
static const char _data_FX_MODE_POPCORN[] PROGMEM = "Popcorn@!,!;!,!,!;!;m12=1,1.5d"; //bar
=======
static const char _data_FX_MODE_POPCORN[] PROGMEM = "Popcorn@!,!;!,!,!;!;;m12=1"; //bar
>>>>>>> e629c90a


//values close to 100 produce 5Hz flicker, which looks very candle-y
//Inspired by https://github.com/avanhanegem/ArduinoCandleEffectNeoPixel
//and https://cpldcpu.wordpress.com/2016/01/05/reverse-engineering-a-real-candle/

uint16_t candle(bool multi)
{
  if (multi)
  {
    //allocate segment data
    uint16_t dataSize = (SEGLEN -1) *3; //max. 1365 pixels (ESP8266)
    if (!SEGENV.allocateData(dataSize)) return candle(false); //allocation failed
  }

  //max. flicker range controlled by intensity
  uint8_t valrange = SEGMENT.intensity;
  uint8_t rndval = valrange >> 1; //max 127

  //step (how much to move closer to target per frame) coarsely set by speed
  uint8_t speedFactor = 4;
  if (SEGMENT.speed > 252) { //epilepsy
    speedFactor = 1;
  } else if (SEGMENT.speed > 99) { //regular candle (mode called every ~25 ms, so 4 frames to have a new target every 100ms)
    speedFactor = 2;
  } else if (SEGMENT.speed > 49) { //slower fade
    speedFactor = 3;
  } //else 4 (slowest)

  uint16_t numCandles = (multi) ? SEGLEN : 1;

  for (int i = 0; i < numCandles; i++)
  {
    uint16_t d = 0; //data location

    uint8_t s = SEGENV.aux0, s_target = SEGENV.aux1, fadeStep = SEGENV.step;
    if (i > 0) {
      d = (i-1) *3;
      s = SEGENV.data[d]; s_target = SEGENV.data[d+1]; fadeStep = SEGENV.data[d+2];
    }
    if (fadeStep == 0) { //init vals
      s = 128; s_target = 130 + random8(4); fadeStep = 1;
    }

    bool newTarget = false;
    if (s_target > s) { //fade up
      s = qadd8(s, fadeStep);
      if (s >= s_target) newTarget = true;
    } else {
      s = qsub8(s, fadeStep);
      if (s <= s_target) newTarget = true;
    }

    if (newTarget) {
      s_target = random8(rndval) + random8(rndval); //between 0 and rndval*2 -2 = 252
      if (s_target < (rndval >> 1)) s_target = (rndval >> 1) + random8(rndval);
      uint8_t offset = (255 - valrange);
      s_target += offset;

      uint8_t dif = (s_target > s) ? s_target - s : s - s_target;
    
      fadeStep = dif >> speedFactor;
      if (fadeStep == 0) fadeStep = 1;
    }

     if (i > 0) {
      SEGMENT.setPixelColor(i, color_blend(SEGCOLOR(1), SEGMENT.color_from_palette(i, true, PALETTE_SOLID_WRAP, 0), s));

      SEGENV.data[d] = s; SEGENV.data[d+1] = s_target; SEGENV.data[d+2] = fadeStep;
    } else {
      for (int j = 0; j < SEGLEN; j++) {
        SEGMENT.setPixelColor(j, color_blend(SEGCOLOR(1), SEGMENT.color_from_palette(j, true, PALETTE_SOLID_WRAP, 0), s));
      }

      SEGENV.aux0 = s; SEGENV.aux1 = s_target; SEGENV.step = fadeStep;
    }
  }

  return FRAMETIME_FIXED;
}


uint16_t mode_candle()
{
  return candle(false);
}
static const char _data_FX_MODE_CANDLE[] PROGMEM = "Candle@!,!;!,!;!;1;sx=96,ix=224,pal=0";


uint16_t mode_candle_multi()
{
  return candle(true);
}
static const char _data_FX_MODE_CANDLE_MULTI[] PROGMEM = "Candle Multi@!,!;!,!;!;;sx=96,ix=224,pal=0";


/*
/ Fireworks in starburst effect
/ based on the video: https://www.reddit.com/r/arduino/comments/c3sd46/i_made_this_fireworks_effect_for_my_led_strips/
/ Speed sets frequency of new starbursts, intensity is the intensity of the burst
*/
#ifdef ESP8266
  #define STARBURST_MAX_FRAG   8 //52 bytes / star
#else
  #define STARBURST_MAX_FRAG  10 //60 bytes / star
#endif
//each needs 20+STARBURST_MAX_FRAG*4 bytes
typedef struct particle {
  CRGB     color;
  uint32_t birth  =0;
  uint32_t last   =0;
  float    vel    =0;
  uint16_t pos    =-1;
  float    fragment[STARBURST_MAX_FRAG];
} star;

uint16_t mode_starburst(void) {
  uint16_t maxData = FAIR_DATA_PER_SEG; //ESP8266: 256 ESP32: 640
  uint8_t segs = strip.getActiveSegmentsNum();
  if (segs <= (strip.getMaxSegments() /2)) maxData *= 2; //ESP8266: 512 if <= 8 segs ESP32: 1280 if <= 16 segs
  if (segs <= (strip.getMaxSegments() /4)) maxData *= 2; //ESP8266: 1024 if <= 4 segs ESP32: 2560 if <= 8 segs
  uint16_t maxStars = maxData / sizeof(star); //ESP8266: max. 4/9/19 stars/seg, ESP32: max. 10/21/42 stars/seg

  uint8_t numStars = 1 + (SEGLEN >> 3);
  if (numStars > maxStars) numStars = maxStars;
  uint16_t dataSize = sizeof(star) * numStars;

  if (!SEGENV.allocateData(dataSize)) return mode_static(); //allocation failed
  
  uint32_t it = millis();
  
  star* stars = reinterpret_cast<star*>(SEGENV.data);
  
  float          maxSpeed                = 375.0f;  // Max velocity
  float          particleIgnition        = 250.0f;  // How long to "flash"
  float          particleFadeTime        = 1500.0f; // Fade out time
     
  for (int j = 0; j < numStars; j++)
  {
    // speed to adjust chance of a burst, max is nearly always.
    if (random8((144-(SEGMENT.speed >> 1))) == 0 && stars[j].birth == 0)
    {
      // Pick a random color and location.  
      uint16_t startPos = random16(SEGLEN-1);
      float multiplier = (float)(random8())/255.0 * 1.0;

      stars[j].color = CRGB(SEGMENT.color_wheel(random8()));
      stars[j].pos = startPos; 
      stars[j].vel = maxSpeed * (float)(random8())/255.0 * multiplier;
      stars[j].birth = it;
      stars[j].last = it;
      // more fragments means larger burst effect
      int num = random8(3,6 + (SEGMENT.intensity >> 5));

      for (int i=0; i < STARBURST_MAX_FRAG; i++) {
        if (i < num) stars[j].fragment[i] = startPos;
        else stars[j].fragment[i] = -1;
      }
    }
  }
  
  SEGMENT.fill(SEGCOLOR(1));
  
  for (int j=0; j<numStars; j++)
  {
    if (stars[j].birth != 0) {
      float dt = (it-stars[j].last)/1000.0;

      for (int i=0; i < STARBURST_MAX_FRAG; i++) {
        int var = i >> 1;
        
        if (stars[j].fragment[i] > 0) {
          //all fragments travel right, will be mirrored on other side
          stars[j].fragment[i] += stars[j].vel * dt * (float)var/3.0;
        }
      }
      stars[j].last = it;
      stars[j].vel -= 3*stars[j].vel*dt;
    }
  
    CRGB c = stars[j].color;

    // If the star is brand new, it flashes white briefly.  
    // Otherwise it just fades over time.
    float fade = 0.0f;
    float age = it-stars[j].birth;

    if (age < particleIgnition) {
      c = CRGB(color_blend(WHITE, RGBW32(c.r,c.g,c.b,0), 254.5f*((age / particleIgnition))));
    } else {
      // Figure out how much to fade and shrink the star based on 
      // its age relative to its lifetime
      if (age > particleIgnition + particleFadeTime) {
        fade = 1.0f;                  // Black hole, all faded out
        stars[j].birth = 0;
        c = CRGB(SEGCOLOR(1));
      } else {
        age -= particleIgnition;
        fade = (age / particleFadeTime);  // Fading star
        byte f = 254.5f*fade;
        c = CRGB(color_blend(RGBW32(c.r,c.g,c.b,0), SEGCOLOR(1), f));
      }
    }
    
    float particleSize = (1.0f - fade) * 2.0f;

    for (size_t index=0; index < STARBURST_MAX_FRAG*2; index++) {
      bool mirrored = index & 0x1;
      uint8_t i = index >> 1;
      if (stars[j].fragment[i] > 0) {
        float loc = stars[j].fragment[i];
        if (mirrored) loc -= (loc-stars[j].pos)*2;
        int start = loc - particleSize;
        int end = loc + particleSize;
        if (start < 0) start = 0;
        if (start == end) end++;
        if (end > SEGLEN) end = SEGLEN;    
        for (int p = start; p < end; p++) {
          SEGMENT.setPixelColor(p, c.r, c.g, c.b);
        }
      }
    }
  }
  return FRAMETIME;
}
#undef STARBURST_MAX_FRAG
static const char _data_FX_MODE_STARBURST[] PROGMEM = "Fireworks Starburst@Chance,Fragments;,!;!;;pal=11,m12=0";


/*
 * Exploding fireworks effect
 * adapted from: http://www.anirama.com/1000leds/1d-fireworks/
 * adapted for 2D WLED by blazoncek (Blaz Kristan (AKA blazoncek))
 */
uint16_t mode_exploding_fireworks(void)
{
  const uint16_t cols = strip.isMatrix ? SEGMENT.virtualWidth() : 1;
  const uint16_t rows = strip.isMatrix ? SEGMENT.virtualHeight() : SEGMENT.virtualLength();

  //allocate segment data
  uint16_t maxData = FAIR_DATA_PER_SEG; //ESP8266: 256 ESP32: 640
  uint8_t segs = strip.getActiveSegmentsNum();
  if (segs <= (strip.getMaxSegments() /2)) maxData *= 2; //ESP8266: 512 if <= 8 segs ESP32: 1280 if <= 16 segs
  if (segs <= (strip.getMaxSegments() /4)) maxData *= 2; //ESP8266: 1024 if <= 4 segs ESP32: 2560 if <= 8 segs
  int maxSparks = maxData / sizeof(spark); //ESP8266: max. 21/42/85 sparks/seg, ESP32: max. 53/106/213 sparks/seg

  uint16_t numSparks = min(2 + ((rows*cols) >> 1), maxSparks);
  uint16_t dataSize = sizeof(spark) * numSparks;
  if (!SEGENV.allocateData(dataSize + sizeof(float))) return mode_static(); //allocation failed
  float *dying_gravity = reinterpret_cast<float*>(SEGENV.data + dataSize);

  if (dataSize != SEGENV.aux1) { //reset to flare if sparks were reallocated (it may be good idea to reset segment if bounds change)
    *dying_gravity = 0.0f;
    SEGENV.aux0 = 0;
    SEGENV.aux1 = dataSize;
  }

  //SEGMENT.fill(BLACK);
  SEGMENT.fade_out(252);
  
  Spark* sparks = reinterpret_cast<Spark*>(SEGENV.data);
  Spark* flare = sparks; //first spark is flare data

  float gravity = -0.0004f - (SEGMENT.speed/800000.0f); // m/s/s
  gravity *= rows;
  
  if (SEGENV.aux0 < 2) { //FLARE
    if (SEGENV.aux0 == 0) { //init flare
      flare->pos = 0;
      flare->posX = strip.isMatrix ? random16(2,cols-1) : (SEGMENT.intensity > random8()); // will enable random firing side on 1D
      uint16_t peakHeight = 75 + random8(180); //0-255
      peakHeight = (peakHeight * (rows -1)) >> 8;
      flare->vel = sqrtf(-2.0f * gravity * peakHeight);
      flare->velX = strip.isMatrix ? (random8(8)-4)/32.f : 0; // no X velocity on 1D
      flare->col = 255; //brightness
      SEGENV.aux0 = 1; 
    }
    
    // launch 
    if (flare->vel > 12 * gravity) {
      // flare
      if (strip.isMatrix) SEGMENT.setPixelColorXY(int(flare->posX), rows - uint16_t(flare->pos) - 1, flare->col, flare->col, flare->col);
      else                SEGMENT.setPixelColor(int(flare->posX) ? rows - int(flare->pos) - 1 : int(flare->pos), flare->col, flare->col, flare->col);
      flare->pos  += flare->vel;
      flare->posX += flare->velX;
      flare->pos  = constrain(flare->pos, 0, rows-1);
      flare->posX = constrain(flare->posX, 0, cols-strip.isMatrix);
      flare->vel  += gravity;
      flare->col  -= 2;
    } else {
      SEGENV.aux0 = 2;  // ready to explode
    }
  } else if (SEGENV.aux0 < 4) {
    /*
     * Explode!
     * 
     * Explosion happens where the flare ended.
     * Size is proportional to the height.
     */
    int nSparks = flare->pos + random8(4);
    nSparks = constrain(nSparks, 1, numSparks);
  
    // initialize sparks
    if (SEGENV.aux0 == 2) {
      for (int i = 1; i < nSparks; i++) { 
        sparks[i].pos  = flare->pos;
        sparks[i].posX = flare->posX;
        sparks[i].vel  = (float(random16(0, 20000)) / 10000.0f) - 0.9f; // from -0.9 to 1.1
        sparks[i].vel *= rows<32 ? 0.5f : 1; // reduce velocity for smaller strips
        sparks[i].velX = strip.isMatrix ? (float(random16(0, 4000)) / 10000.0f) - 0.2f : 0; // from -0.2 to 0.2
        sparks[i].col  = 345;//abs(sparks[i].vel * 750.0); // set colors before scaling velocity to keep them bright 
        //sparks[i].col = constrain(sparks[i].col, 0, 345); 
        sparks[i].colIndex = random8();
        sparks[i].vel  *= flare->pos/rows; // proportional to height 
        sparks[i].velX *= strip.isMatrix ? flare->posX/cols : 0; // proportional to width
        sparks[i].vel  *= -gravity *50;
      } 
      //sparks[1].col = 345; // this will be our known spark 
      *dying_gravity = gravity/2; 
      SEGENV.aux0 = 3;
    }
  
    if (sparks[1].col > 4) {//&& sparks[1].pos > 0) { // as long as our known spark is lit, work with all the sparks
      for (int i = 1; i < nSparks; i++) {
        sparks[i].pos  += sparks[i].vel;
        sparks[i].posX += sparks[i].velX;
        sparks[i].vel  += *dying_gravity;
        sparks[i].velX += strip.isMatrix ? *dying_gravity : 0;
        if (sparks[i].col > 3) sparks[i].col -= 4; 

        if (sparks[i].pos > 0 && sparks[i].pos < rows) {
          if (strip.isMatrix && !(sparks[i].posX >= 0 && sparks[i].posX < cols)) continue;
          uint16_t prog = sparks[i].col;
          uint32_t spColor = (SEGMENT.palette) ? SEGMENT.color_wheel(sparks[i].colIndex) : SEGCOLOR(0);
          CRGB c = CRGB::Black; //HeatColor(sparks[i].col);
          if (prog > 300) { //fade from white to spark color
            c = CRGB(color_blend(spColor, WHITE, (prog - 300)*5));
          } else if (prog > 45) { //fade from spark color to black
            c = CRGB(color_blend(BLACK, spColor, prog - 45));
            uint8_t cooling = (300 - prog) >> 5;
            c.g = qsub8(c.g, cooling);
            c.b = qsub8(c.b, cooling * 2);
          }
          if (strip.isMatrix) SEGMENT.setPixelColorXY(int(sparks[i].posX), rows - int(sparks[i].pos) - 1, c.red, c.green, c.blue);
          else                SEGMENT.setPixelColor(int(sparks[i].posX) ? rows - int(sparks[i].pos) - 1 : int(sparks[i].pos), c.red, c.green, c.blue);
        }
      }
      SEGMENT.blur(16);
      *dying_gravity *= .8f; // as sparks burn out they fall slower
    } else {
      SEGENV.aux0 = 6 + random8(10); //wait for this many frames
    }
  } else {
    SEGENV.aux0--;
    if (SEGENV.aux0 < 4) {
      SEGENV.aux0 = 0; //back to flare
    }
  }

  return FRAMETIME;  
}
#undef MAX_SPARKS
static const char _data_FX_MODE_EXPLODING_FIREWORKS[] PROGMEM = "Fireworks 1D@Gravity,Firing side;!,!;!;12;pal=11,ix=128";


/*
 * Drip Effect
 * ported of: https://www.youtube.com/watch?v=sru2fXh4r7k
 */
uint16_t mode_drip(void)
{
  //allocate segment data
  uint16_t strips = SEGMENT.nrOfVStrips();
  const int maxNumDrops = 4; 
  uint16_t dataSize = sizeof(spark) * maxNumDrops;
  if (!SEGENV.allocateData(dataSize * strips)) return mode_static(); //allocation failed
  Spark* drops = reinterpret_cast<Spark*>(SEGENV.data);

  SEGMENT.fill(SEGCOLOR(1));
  
  struct virtualStrip {
    static void runStrip(uint16_t stripNr, Spark* drops) {

      uint8_t numDrops = 1 + (SEGMENT.intensity >> 6); // 255>>6 = 3

      float gravity = -0.0005 - (SEGMENT.speed/25000.0); //increased gravity (50000 to 25000)
      gravity *= SEGLEN-1;
      int sourcedrop = 12;

      for (int j=0;j<numDrops;j++) {
        if (drops[j].colIndex == 0) { //init
          drops[j].pos = SEGLEN-1;    // start at end
          drops[j].vel = 0;           // speed
          drops[j].col = sourcedrop;  // brightness
          drops[j].colIndex = 1;      // drop state (0 init, 1 forming, 2 falling, 5 bouncing)
          drops[j].velX = SEGMENT.color_from_palette(random8(), false, PALETTE_SOLID_WRAP, 0); // random color
        }
        uint32_t dropColor = drops[j].velX;

        SEGMENT.setPixelColor(indexToVStrip(SEGLEN-1, stripNr), color_blend(BLACK,dropColor, sourcedrop));// water source
        if (drops[j].colIndex==1) {
          if (drops[j].col>255) drops[j].col=255;
          SEGMENT.setPixelColor(indexToVStrip(uint16_t(drops[j].pos), stripNr), color_blend(BLACK,dropColor,drops[j].col));

          drops[j].col += map(SEGMENT.custom1, 0, 255, 1, 6); // swelling

          if (random16() <= drops[j].col * SEGMENT.custom1 * SEGMENT.custom1 / 10 / 128) {               // random drop
            drops[j].colIndex=2;               //fall
            drops[j].col=255;
          }
        }
        if (drops[j].colIndex > 1) {           // falling
          if (drops[j].pos > 0) {              // fall until end of segment
            drops[j].pos += drops[j].vel;
            if (drops[j].pos < 0) drops[j].pos = 0;
            drops[j].vel += gravity;           // gravity is negative

            for (int i=1;i<7-drops[j].colIndex;i++) { // some minor math so we don't expand bouncing droplets
              uint16_t pos = constrain(uint16_t(drops[j].pos) +i, 0, SEGLEN-1); //this is BAD, returns a pos >= SEGLEN occasionally
              SEGMENT.setPixelColor(indexToVStrip(pos, stripNr), color_blend(BLACK,dropColor,drops[j].col/i)); //spread pixel with fade while falling
            }

            if (drops[j].colIndex > 2) {       // during bounce, some water is on the floor
              SEGMENT.setPixelColor(indexToVStrip(0, stripNr), color_blend(dropColor,BLACK,drops[j].col));
            }
          } else {                             // we hit bottom
            if (drops[j].colIndex > 2) {       // already hit once, so back to forming
              drops[j].colIndex = 0;
              // drops[j].col = sourcedrop;

            } else {

              if (drops[j].colIndex==2) {      // init bounce
                drops[j].vel = -drops[j].vel/4;// reverse velocity with damping
                drops[j].pos += drops[j].vel;
              }
              drops[j].col = sourcedrop*2;
              drops[j].colIndex = 5;           // bouncing
            }
          }
        }
      }
    }
  };

  for (int stripNr=0; stripNr<strips; stripNr++)
    virtualStrip::runStrip(stripNr, &drops[stripNr*maxNumDrops]);

  return FRAMETIME;
}
<<<<<<< HEAD
static const char _data_FX_MODE_DRIP[] PROGMEM = "Drip@Gravity,# of drips,Fall ratio;!,!;!;m12=1,1.5d"; //bar
=======
static const char _data_FX_MODE_DRIP[] PROGMEM = "Drip@Gravity,# of drips;!,!;!;;m12=1"; //bar
>>>>>>> e629c90a


/*
 * Tetris or Stacking (falling bricks) Effect
 * by Blaz Kristan (AKA blazoncek) (https://github.com/blazoncek, https://blaz.at/home)
 */
//20 bytes
typedef struct Tetris {
  float    pos;
  float    speed;
  uint8_t  col;   // color index
  uint16_t brick; // brick size in pixels
  uint16_t stack; // stack size in pixels
  uint32_t step;  // 2D-fication of SEGENV.step (state)
} tetris;

uint16_t mode_tetrix(void) {
  uint16_t strips = SEGMENT.nrOfVStrips(); // allow running on virtual strips (columns in 2D segment)
  uint16_t dataSize = sizeof(tetris);
  if (!SEGENV.allocateData(dataSize * strips)) return mode_static(); //allocation failed
  Tetris* drops = reinterpret_cast<Tetris*>(SEGENV.data);

  if (SEGENV.call == 0) SEGMENT.fill(SEGCOLOR(1));  // will fill entire segment (1D or 2D)

  // virtualStrip idea by @ewowi (Ewoud Wijma)
  // requires virtual strip # to be embedded into upper 16 bits of index in setPixelcolor()
  // the following functions will not work on virtual strips: fill(), fade_out(), fadeToBlack(), blur()
  struct virtualStrip {
    static void runStrip(size_t stripNr, Tetris *drop) {
      // initialize dropping on first call or segment full
      if (SEGENV.call == 0) {
        drop->stack = 0;                  // reset brick stack size
        drop->step = 0;
        //for (int i=0; i<SEGLEN; i++) SEGMENT.setPixelColor(indexToVStrip(i, stripNr), SEGCOLOR(1));  // will fill virtual strip only
      }
      
      if (drop->step == 0) {              // init brick
        // speed calcualtion: a single brick should reach bottom of strip in X seconds
        // if the speed is set to 1 this should take 5s and at 255 it should take 0.25s
        // as this is dependant on SEGLEN it should be taken into account and the fact that effect runs every FRAMETIME s
        int speed = SEGMENT.speed ? SEGMENT.speed : random8(1,255);
        speed = map(speed, 1, 255, 5000, 250); // time taken for full (SEGLEN) drop
        drop->speed = float(SEGLEN * FRAMETIME) / float(speed); // set speed
        drop->pos   = SEGLEN;             // start at end of segment (no need to subtract 1)
        drop->col   = random8(0,15)<<4;   // limit color choices so there is enough HUE gap
        drop->step  = 1;                  // drop state (0 init, 1 forming, 2 falling)
        drop->brick = (SEGMENT.intensity ? (SEGMENT.intensity>>5)+1 : random8(1,5)) * (1+(SEGLEN>>6));  // size of brick
      }
      
      if (drop->step == 1) {              // forming
        if (random8()>>6) {               // random drop
          drop->step = 2;                 // fall
        }
      }

      if (drop->step == 2) {              // falling
        if (drop->pos > drop->stack) {    // fall until top of stack
          drop->pos -= drop->speed;       // may add gravity as: speed += gravity
          if (uint16_t(drop->pos) < drop->stack) drop->pos = drop->stack;
          for (int i=int(drop->pos); i<SEGLEN; i++) {
            uint32_t col = i<int(drop->pos)+drop->brick ? SEGMENT.color_from_palette(drop->col, false, false, 0) : SEGCOLOR(1);
            SEGMENT.setPixelColor(indexToVStrip(i, stripNr), col);
          }
        } else {                          // we hit bottom
          drop->step = 0;                 // proceed with next brick, go back to init
          drop->stack += drop->brick;     // increase the stack size
          if (drop->stack >= SEGLEN) drop->step = millis() + 2000; // fade out stack
        }
      }

      if (drop->step > 2) {               // fade strip
        drop->brick = 0;                  // reset brick size (no more growing)
        if (drop->step > millis()) {
          // allow fading of virtual strip
          for (int i=0; i<SEGLEN; i++) SEGMENT.blendPixelColor(indexToVStrip(i, stripNr), SEGCOLOR(1), 25); // 10% blend
        } else {
          drop->stack = 0;                // reset brick stack size
          drop->step = 0;                 // proceed with next brick
        }
      }
    }
  };

  for (int stripNr=0; stripNr<strips; stripNr++)
    virtualStrip::runStrip(stripNr, &drops[stripNr]);

  return FRAMETIME;  
}
<<<<<<< HEAD
static const char _data_FX_MODE_TETRIX[] PROGMEM = "Tetrix@!,Width;!,!,;!;sx=0,ix=0,pal=11,m12=1,1.5d";
=======
static const char _data_FX_MODE_TETRIX[] PROGMEM = "Tetrix@!,Width;!,!;!;;sx=0,ix=0,pal=11,m12=1";
>>>>>>> e629c90a


/*
/ Plasma Effect
/ adapted from https://github.com/atuline/FastLED-Demos/blob/master/plasma/plasma.ino
*/
uint16_t mode_plasma(void) {
  // initialize phases on start
  if (SEGENV.call == 0) {
    SEGENV.aux0 = random8(0,2);  // add a bit of randomness
  }
  uint8_t thisPhase = beatsin8(6+SEGENV.aux0,-64,64);
  uint8_t thatPhase = beatsin8(7+SEGENV.aux0,-64,64);

  for (int i = 0; i < SEGLEN; i++) {   // For each of the LED's in the strand, set color &  brightness based on a wave as follows:
    uint8_t colorIndex = cubicwave8((i*(2+ 3*(SEGMENT.speed >> 5))+thisPhase) & 0xFF)/2   // factor=23 // Create a wave and add a phase change and add another wave with its own phase change.
                             + cos8((i*(1+ 2*(SEGMENT.speed >> 5))+thatPhase) & 0xFF)/2;  // factor=15 // Hey, you can even change the frequencies if you wish.
    uint8_t thisBright = qsub8(colorIndex, beatsin8(7,0, (128 - (SEGMENT.intensity>>1))));
    //CRGB color = ColorFromPalette(SEGPALETTE, colorIndex, thisBright, LINEARBLEND);
    //SEGMENT.setPixelColor(i, color.red, color.green, color.blue);
    SEGMENT.setPixelColor(i, SEGMENT.color_from_palette(colorIndex, false, PALETTE_SOLID_WRAP, 0, thisBright));
  }

  return FRAMETIME;
} 
static const char _data_FX_MODE_PLASMA[] PROGMEM = "Plasma@Phase,!;!;!";


/*
 * Percentage display
 * Intesity values from 0-100 turn on the leds.
 */
uint16_t mode_percent(void) {

  uint8_t percent = SEGMENT.intensity;
  percent = constrain(percent, 0, 200);
  uint16_t active_leds = (percent < 100) ? SEGLEN * percent / 100.0
                                         : SEGLEN * (200 - percent) / 100.0;
  
  uint8_t size = (1 + ((SEGMENT.speed * SEGLEN) >> 11));
  if (SEGMENT.speed == 255) size = 255;
    
  if (percent <= 100) {
    for (int i = 0; i < SEGLEN; i++) {
    	if (i < SEGENV.aux1) {
        if (SEGMENT.check1)
          SEGMENT.setPixelColor(i, SEGMENT.color_from_palette(map(percent,0,100,0,255), false, false, 0));
        else
          SEGMENT.setPixelColor(i, SEGMENT.color_from_palette(i, true, PALETTE_SOLID_WRAP, 0));
    	}
    	else {
        SEGMENT.setPixelColor(i, SEGCOLOR(1));
    	}
    }
  } else {
    for (int i = 0; i < SEGLEN; i++) {
    	if (i < (SEGLEN - SEGENV.aux1)) {
        SEGMENT.setPixelColor(i, SEGCOLOR(1));
    	}
    	else {
        if (SEGMENT.check1)
          SEGMENT.setPixelColor(i, SEGMENT.color_from_palette(map(percent,100,200,255,0), false, false, 0));
        else
          SEGMENT.setPixelColor(i, SEGMENT.color_from_palette(i, true, PALETTE_SOLID_WRAP, 0));
    	}
    }
  }

  if(active_leds > SEGENV.aux1) {  // smooth transition to the target value
    SEGENV.aux1 += size;
    if (SEGENV.aux1 > active_leds) SEGENV.aux1 = active_leds;
  } else if (active_leds < SEGENV.aux1) {
    if (SEGENV.aux1 > size) SEGENV.aux1 -= size; else SEGENV.aux1 = 0;
    if (SEGENV.aux1 < active_leds) SEGENV.aux1 = active_leds;
  }

 	return FRAMETIME;
}
static const char _data_FX_MODE_PERCENT[] PROGMEM = "Percent@,% of fill,,,,One color;!,!;!";


/*
 * Modulates the brightness similar to a heartbeat
 * (unimplemented?) tries to draw an ECG aproximation on a 2D matrix
 */
uint16_t mode_heartbeat(void) {
  uint8_t bpm = 40 + (SEGMENT.speed >> 3);
  uint32_t msPerBeat = (60000L / bpm);
  uint32_t secondBeat = (msPerBeat / 3);
  uint32_t bri_lower = SEGENV.aux1;
  unsigned long beatTimer = strip.now - SEGENV.step;

  bri_lower = bri_lower * 2042 / (2048 + SEGMENT.intensity);
  SEGENV.aux1 = bri_lower;

  if ((beatTimer > secondBeat) && !SEGENV.aux0) { // time for the second beat?
    SEGENV.aux1 = UINT16_MAX; //3/4 bri
    SEGENV.aux0 = 1;
  }
  if (beatTimer > msPerBeat) { // time to reset the beat timer?
    SEGENV.aux1 = UINT16_MAX; //full bri
    SEGENV.aux0 = 0;
    SEGENV.step = strip.now;
  }

  for (int i = 0; i < SEGLEN; i++) {
    SEGMENT.setPixelColor(i, color_blend(SEGMENT.color_from_palette(i, true, PALETTE_SOLID_WRAP, 0), SEGCOLOR(1), 255 - (SEGENV.aux1 >> 8)));
  }

  return FRAMETIME;
}
static const char _data_FX_MODE_HEARTBEAT[] PROGMEM = "Heartbeat@!,!;!,!;!;;m12=1";


//  "Pacifica"
//  Gentle, blue-green ocean waves.
//  December 2019, Mark Kriegsman and Mary Corey March.
//  For Dan.
//
//
// In this animation, there are four "layers" of waves of light.  
//
// Each layer moves independently, and each is scaled separately.
//
// All four wave layers are added together on top of each other, and then 
// another filter is applied that adds "whitecaps" of brightness where the 
// waves line up with each other more.  Finally, another pass is taken
// over the led array to 'deepen' (dim) the blues and greens.
//
// The speed and scale and motion each layer varies slowly within independent 
// hand-chosen ranges, which is why the code has a lot of low-speed 'beatsin8' functions
// with a lot of oddly specific numeric ranges.
//
// These three custom blue-green color palettes were inspired by the colors found in
// the waters off the southern coast of California, https://goo.gl/maps/QQgd97jjHesHZVxQ7
//
// Modified for WLED, based on https://github.com/FastLED/FastLED/blob/master/examples/Pacifica/Pacifica.ino
//
// Add one layer of waves into the led array
CRGB pacifica_one_layer(uint16_t i, CRGBPalette16& p, uint16_t cistart, uint16_t wavescale, uint8_t bri, uint16_t ioff)
{
  uint16_t ci = cistart;
  uint16_t waveangle = ioff;
  uint16_t wavescale_half = (wavescale >> 1) + 20;
  
  waveangle += ((120 + SEGMENT.intensity) * i); //original 250 * i
  uint16_t s16 = sin16(waveangle) + 32768;
  uint16_t cs = scale16(s16, wavescale_half) + wavescale_half;
  ci += (cs * i);
  uint16_t sindex16 = sin16(ci) + 32768;
  uint8_t sindex8 = scale16(sindex16, 240);
  return ColorFromPalette(p, sindex8, bri, LINEARBLEND);
}

uint16_t mode_pacifica()
{
  uint32_t nowOld = strip.now;

  CRGBPalette16 pacifica_palette_1 = 
    { 0x000507, 0x000409, 0x00030B, 0x00030D, 0x000210, 0x000212, 0x000114, 0x000117, 
      0x000019, 0x00001C, 0x000026, 0x000031, 0x00003B, 0x000046, 0x14554B, 0x28AA50 };
  CRGBPalette16 pacifica_palette_2 = 
    { 0x000507, 0x000409, 0x00030B, 0x00030D, 0x000210, 0x000212, 0x000114, 0x000117, 
      0x000019, 0x00001C, 0x000026, 0x000031, 0x00003B, 0x000046, 0x0C5F52, 0x19BE5F };
  CRGBPalette16 pacifica_palette_3 = 
    { 0x000208, 0x00030E, 0x000514, 0x00061A, 0x000820, 0x000927, 0x000B2D, 0x000C33, 
      0x000E39, 0x001040, 0x001450, 0x001860, 0x001C70, 0x002080, 0x1040BF, 0x2060FF };

  if (SEGMENT.palette) {
    pacifica_palette_1 = SEGPALETTE;
    pacifica_palette_2 = SEGPALETTE;
    pacifica_palette_3 = SEGPALETTE;
  }

  // Increment the four "color index start" counters, one for each wave layer.
  // Each is incremented at a different speed, and the speeds vary over time.
  uint16_t sCIStart1 = SEGENV.aux0, sCIStart2 = SEGENV.aux1, sCIStart3 = SEGENV.step, sCIStart4 = SEGENV.step >> 16;
  uint32_t deltams = (FRAMETIME >> 2) + ((FRAMETIME * SEGMENT.speed) >> 7);
  uint64_t deltat = (strip.now >> 2) + ((strip.now * SEGMENT.speed) >> 7);
  strip.now = deltat;

  uint16_t speedfactor1 = beatsin16(3, 179, 269);
  uint16_t speedfactor2 = beatsin16(4, 179, 269);
  uint32_t deltams1 = (deltams * speedfactor1) / 256;
  uint32_t deltams2 = (deltams * speedfactor2) / 256;
  uint32_t deltams21 = (deltams1 + deltams2) / 2;
  sCIStart1 += (deltams1 * beatsin88(1011,10,13));
  sCIStart2 -= (deltams21 * beatsin88(777,8,11));
  sCIStart3 -= (deltams1 * beatsin88(501,5,7));
  sCIStart4 -= (deltams2 * beatsin88(257,4,6));
  SEGENV.aux0 = sCIStart1; SEGENV.aux1 = sCIStart2;
  SEGENV.step = sCIStart4; SEGENV.step = (SEGENV.step << 16) + sCIStart3;

  // Clear out the LED array to a dim background blue-green
  //SEGMENT.fill(132618);

  uint8_t basethreshold = beatsin8( 9, 55, 65);
  uint8_t wave = beat8( 7 );
  
  for (int i = 0; i < SEGLEN; i++) {
    CRGB c = CRGB(2, 6, 10);
    // Render each of four layers, with different scales and speeds, that vary over time
    c += pacifica_one_layer(i, pacifica_palette_1, sCIStart1, beatsin16(3, 11 * 256, 14 * 256), beatsin8(10, 70, 130), 0-beat16(301));
    c += pacifica_one_layer(i, pacifica_palette_2, sCIStart2, beatsin16(4,  6 * 256,  9 * 256), beatsin8(17, 40,  80),   beat16(401));
    c += pacifica_one_layer(i, pacifica_palette_3, sCIStart3,                         6 * 256 , beatsin8(9, 10,38)   , 0-beat16(503));
    c += pacifica_one_layer(i, pacifica_palette_3, sCIStart4,                         5 * 256 , beatsin8(8, 10,28)   ,   beat16(601));
    
    // Add extra 'white' to areas where the four layers of light have lined up brightly
    uint8_t threshold = scale8( sin8( wave), 20) + basethreshold;
    wave += 7;
    uint8_t l = c.getAverageLight();
    if (l > threshold) {
      uint8_t overage = l - threshold;
      uint8_t overage2 = qadd8(overage, overage);
      c += CRGB(overage, overage2, qadd8(overage2, overage2));
    }

    //deepen the blues and greens
    c.blue  = scale8(c.blue,  145); 
    c.green = scale8(c.green, 200); 
    c |= CRGB( 2, 5, 7);

    SEGMENT.setPixelColor(i, c.red, c.green, c.blue);
  }

  strip.now = nowOld;
  return FRAMETIME;
}
static const char _data_FX_MODE_PACIFICA[] PROGMEM = "Pacifica@!,Angle;;!;;pal=51";


//Solid colour background with glitter
uint16_t mode_solid_glitter()
{
  SEGMENT.fill(SEGCOLOR(0));

  if (SEGMENT.intensity > random8())
  {
    SEGMENT.setPixelColor(random16(SEGLEN), ULTRAWHITE);
  }

  return FRAMETIME;
}
static const char _data_FX_MODE_SOLID_GLITTER[] PROGMEM = "Solid Glitter@,!;!;;;m12=0";


/*
 * Mode simulates a gradual sunrise
 */
uint16_t mode_sunrise() {
  //speed 0 - static sun
  //speed 1 - 60: sunrise time in minutes
  //speed 60 - 120 : sunset time in minutes - 60;
  //speed above: "breathing" rise and set
  if (SEGENV.call == 0 || SEGMENT.speed != SEGENV.aux0) {
    SEGENV.step = millis(); //save starting time, millis() because now can change from sync
    SEGENV.aux0 = SEGMENT.speed;
  }
  
  SEGMENT.fill(0);
  uint16_t stage = 0xFFFF;
  
  uint32_t s10SinceStart = (millis() - SEGENV.step) /100; //tenths of seconds
  
  if (SEGMENT.speed > 120) { //quick sunrise and sunset
    uint16_t counter = (strip.now >> 1) * (((SEGMENT.speed -120) >> 1) +1);
    stage = triwave16(counter);
  } else if (SEGMENT.speed) { //sunrise
    uint8_t durMins = SEGMENT.speed;
    if (durMins > 60) durMins -= 60;
    uint32_t s10Target = durMins * 600;
    if (s10SinceStart > s10Target) s10SinceStart = s10Target;
    stage = map(s10SinceStart, 0, s10Target, 0, 0xFFFF);
    if (SEGMENT.speed > 60) stage = 0xFFFF - stage; //sunset
  }
  
  for (int i = 0; i <= SEGLEN/2; i++)
  {
    //default palette is Fire
    uint32_t c = SEGMENT.color_from_palette(0, false, true, 255); //background

    uint16_t wave = triwave16((i * stage) / SEGLEN);

    wave = (wave >> 8) + ((wave * SEGMENT.intensity) >> 15);

    if (wave > 240) { //clipped, full white sun
      c = SEGMENT.color_from_palette( 240, false, true, 255);
    } else { //transition
      c = SEGMENT.color_from_palette(wave, false, true, 255);
    }
    SEGMENT.setPixelColor(i, c);
    SEGMENT.setPixelColor(SEGLEN - i - 1, c);
  }

  return FRAMETIME;
}
static const char _data_FX_MODE_SUNRISE[] PROGMEM = "Sunrise@Time [min],Width;;!;;sx=60";


/*
 * Effects by Andrew Tuline
 */
uint16_t phased_base(uint8_t moder) {                  // We're making sine waves here. By Andrew Tuline.

  uint8_t allfreq = 16;                                          // Base frequency.
  float *phase = reinterpret_cast<float*>(&SEGENV.step);         // Phase change value gets calculated (float fits into unsigned long).
  uint8_t cutOff = (255-SEGMENT.intensity);                      // You can change the number of pixels.  AKA INTENSITY (was 192).
  uint8_t modVal = 5;//SEGMENT.fft1/8+1;                         // You can change the modulus. AKA FFT1 (was 5).

  uint8_t index = strip.now/64;                                  // Set color rotation speed
  *phase += SEGMENT.speed/32.0;                                  // You can change the speed of the wave. AKA SPEED (was .4)

  for (int i = 0; i < SEGLEN; i++) {
    if (moder == 1) modVal = (inoise8(i*10 + i*10) /16);         // Let's randomize our mod length with some Perlin noise.
    uint16_t val = (i+1) * allfreq;                              // This sets the frequency of the waves. The +1 makes sure that led 0 is used.
    if (modVal == 0) modVal = 1;
    val += *phase * (i % modVal +1) /2;                          // This sets the varying phase change of the waves. By Andrew Tuline.
    uint8_t b = cubicwave8(val);                                 // Now we make an 8 bit sinewave.
    b = (b > cutOff) ? (b - cutOff) : 0;                         // A ternary operator to cutoff the light.
    SEGMENT.setPixelColor(i, color_blend(SEGCOLOR(1), SEGMENT.color_from_palette(index, false, false, 0), b));
    index += 256 / SEGLEN;
    if (SEGLEN > 256) index ++;                                  // Correction for segments longer than 256 LEDs
  }

  return FRAMETIME;
}


uint16_t mode_phased(void) {
  return phased_base(0);
}
static const char _data_FX_MODE_PHASED[] PROGMEM = "Phased@!,!;!,!;!";


uint16_t mode_phased_noise(void) {
  return phased_base(1);
}
static const char _data_FX_MODE_PHASEDNOISE[] PROGMEM = "Phased Noise@!,!;!,!;!";


uint16_t mode_twinkleup(void) {                 // A very short twinkle routine with fade-in and dual controls. By Andrew Tuline.
  random16_set_seed(535);                       // The randomizer needs to be re-set each time through the loop in order for the same 'random' numbers to be the same each time through.

  for (int i = 0; i<SEGLEN; i++) {
    uint8_t ranstart = random8();               // The starting value (aka brightness) for each pixel. Must be consistent each time through the loop for this to work.
    uint8_t pixBri = sin8(ranstart + 16 * strip.now/(256-SEGMENT.speed));
    if (random8() > SEGMENT.intensity) pixBri = 0;
    SEGMENT.setPixelColor(i, color_blend(SEGCOLOR(1), SEGMENT.color_from_palette(random8()+strip.now/100, false, PALETTE_SOLID_WRAP, 0), pixBri));
  }

  return FRAMETIME;
}
static const char _data_FX_MODE_TWINKLEUP[] PROGMEM = "Twinkleup@!,Intensity;!,!;!;;m12=0";


// Peaceful noise that's slow and with gradually changing palettes. Does not support WLED palettes or default colours or controls.
uint16_t mode_noisepal(void) {                                    // Slow noise palette by Andrew Tuline.
  uint16_t scale = 15 + (SEGMENT.intensity >> 2); //default was 30
  //#define scale 30

  uint16_t dataSize = sizeof(CRGBPalette16) * 2; //allocate space for 2 Palettes (2 * 16 * 3 = 96 bytes)
  if (!SEGENV.allocateData(dataSize)) return mode_static(); //allocation failed

  CRGBPalette16* palettes = reinterpret_cast<CRGBPalette16*>(SEGENV.data);

  uint16_t changePaletteMs = 4000 + SEGMENT.speed *10; //between 4 - 6.5sec
  if (millis() - SEGENV.step > changePaletteMs)
  {
    SEGENV.step = millis();

    uint8_t baseI = random8();
    palettes[1] = CRGBPalette16(CHSV(baseI+random8(64), 255, random8(128,255)), CHSV(baseI+128, 255, random8(128,255)), CHSV(baseI+random8(92), 192, random8(128,255)), CHSV(baseI+random8(92), 255, random8(128,255)));
  }

  CRGB color;

  //EVERY_N_MILLIS(10) { //(don't have to time this, effect function is only called every 24ms)
  nblendPaletteTowardPalette(palettes[0], palettes[1], 48);               // Blend towards the target palette over 48 iterations.

  if (SEGMENT.palette > 0) palettes[0] = SEGPALETTE;

  for (int i = 0; i < SEGLEN; i++) {
    uint8_t index = inoise8(i*scale, SEGENV.aux0+i*scale);                // Get a value from the noise function. I'm using both x and y axis.
    color = ColorFromPalette(palettes[0], index, 255, LINEARBLEND);       // Use the my own palette.
    SEGMENT.setPixelColor(i, color.red, color.green, color.blue);
  }

  SEGENV.aux0 += beatsin8(10,1,4);                                        // Moving along the distance. Vary it a bit with a sine wave.

  return FRAMETIME;
}
static const char _data_FX_MODE_NOISEPAL[] PROGMEM = "Noise Pal@!,Scale;;!";


// Sine waves that have controllable phase change speed, frequency and cutoff. By Andrew Tuline.
// SEGMENT.speed ->Speed, SEGMENT.intensity -> Frequency (SEGMENT.fft1 -> Color change, SEGMENT.fft2 -> PWM cutoff)
//
uint16_t mode_sinewave(void) {             // Adjustable sinewave. By Andrew Tuline
  //#define qsuba(x, b)  ((x>b)?x-b:0)               // Analog Unsigned subtraction macro. if result <0, then => 0

  uint16_t colorIndex = strip.now /32;//(256 - SEGMENT.fft1);  // Amount of colour change.

  SEGENV.step += SEGMENT.speed/16;                   // Speed of animation.
  uint16_t freq = SEGMENT.intensity/4;//SEGMENT.fft2/8;                       // Frequency of the signal.

  for (int i=0; i<SEGLEN; i++) {                   // For each of the LED's in the strand, set a brightness based on a wave as follows:
    int pixBri = cubicwave8((i*freq)+SEGENV.step);//qsuba(cubicwave8((i*freq)+SEGENV.step), (255-SEGMENT.intensity)); // qsub sets a minimum value called thiscutoff. If < thiscutoff, then bright = 0. Otherwise, bright = 128 (as defined in qsub)..
    //setPixCol(i, i*colorIndex/255, pixBri);
    SEGMENT.setPixelColor(i, color_blend(SEGCOLOR(1), SEGMENT.color_from_palette(i*colorIndex/255, false, PALETTE_SOLID_WRAP, 0), pixBri));
  }

  return FRAMETIME;
}
static const char _data_FX_MODE_SINEWAVE[] PROGMEM = "Sine";


/*
 * Best of both worlds from Palette and Spot effects. By Aircoookie
 */
uint16_t mode_flow(void)
{
  uint16_t counter = 0;
  if (SEGMENT.speed != 0) 
  {
    counter = strip.now * ((SEGMENT.speed >> 2) +1);
    counter = counter >> 8;
  }
  
  uint16_t maxZones = SEGLEN / 6; //only looks good if each zone has at least 6 LEDs
  uint16_t zones = (SEGMENT.intensity * maxZones) >> 8;
  if (zones & 0x01) zones++; //zones must be even
  if (zones < 2) zones = 2;
  uint16_t zoneLen = SEGLEN / zones;
  uint16_t offset = (SEGLEN - zones * zoneLen) >> 1;

  SEGMENT.fill(SEGMENT.color_from_palette(-counter, false, true, 255));

  for (int z = 0; z < zones; z++)
  {
    uint16_t pos = offset + z * zoneLen;
    for (int i = 0; i < zoneLen; i++)
    {
      uint8_t colorIndex = (i * 255 / zoneLen) - counter;
      uint16_t led = (z & 0x01) ? i : (zoneLen -1) -i;
      if (SEGMENT.reverse) led = (zoneLen -1) -led;
      SEGMENT.setPixelColor(pos + led, SEGMENT.color_from_palette(colorIndex, false, true, 255));
    }
  }

  return FRAMETIME;
}
static const char _data_FX_MODE_FLOW[] PROGMEM = "Flow@!,Zones;;!;;m12=1"; //vertical


/*
 * Dots waving around in a sine/pendulum motion.
 * Little pixel birds flying in a circle. By Aircoookie
 */
uint16_t mode_chunchun(void)
{
  //SEGMENT.fill(SEGCOLOR(1));
  SEGMENT.fade_out(254); // add a bit of trail
  uint16_t counter = strip.now * (6 + (SEGMENT.speed >> 4));
  uint16_t numBirds = 2 + (SEGLEN >> 3);  // 2 + 1/8 of a segment
  uint16_t span = (SEGMENT.intensity << 8) / numBirds;

  for (int i = 0; i < numBirds; i++)
  {
    counter -= span;
    uint16_t megumin = sin16(counter) + 0x8000;
    uint16_t bird = uint32_t(megumin * SEGLEN) >> 16;
    uint32_t c = SEGMENT.color_from_palette((i * 255)/ numBirds, false, false, 0);  // no palette wrapping
    bird = constrain(bird, 0, SEGLEN-1);
    SEGMENT.setPixelColor(bird, c);
  }
  return FRAMETIME;
}
static const char _data_FX_MODE_CHUNCHUN[] PROGMEM = "Chunchun@!,Gap size;!,!;!";


//13 bytes
typedef struct Spotlight {
  float speed;
  uint8_t colorIdx;
  int16_t position;
  unsigned long lastUpdateTime;
  uint8_t width;
  uint8_t type;
} spotlight;

#define SPOT_TYPE_SOLID       0
#define SPOT_TYPE_GRADIENT    1
#define SPOT_TYPE_2X_GRADIENT 2
#define SPOT_TYPE_2X_DOT      3
#define SPOT_TYPE_3X_DOT      4
#define SPOT_TYPE_4X_DOT      5
#define SPOT_TYPES_COUNT      6
#ifdef ESP8266
  #define SPOT_MAX_COUNT 17          //Number of simultaneous waves
#else
  #define SPOT_MAX_COUNT 49          //Number of simultaneous waves
#endif

/*
 * Spotlights moving back and forth that cast dancing shadows.
 * Shine this through tree branches/leaves or other close-up objects that cast
 * interesting shadows onto a ceiling or tarp.
 *
 * By Steve Pomeroy @xxv
 */
uint16_t mode_dancing_shadows(void)
{
  uint8_t numSpotlights = map(SEGMENT.intensity, 0, 255, 2, SPOT_MAX_COUNT);  // 49 on 32 segment ESP32, 17 on 16 segment ESP8266
  bool initialize = SEGENV.aux0 != numSpotlights;
  SEGENV.aux0 = numSpotlights;

  uint16_t dataSize = sizeof(spotlight) * numSpotlights;
  if (!SEGENV.allocateData(dataSize)) return mode_static(); //allocation failed
  Spotlight* spotlights = reinterpret_cast<Spotlight*>(SEGENV.data);

  SEGMENT.fill(BLACK);

  unsigned long time = millis();
  bool respawn = false;

  for (size_t i = 0; i < numSpotlights; i++) {
    if (!initialize) {
      // advance the position of the spotlight
      int16_t delta = (float)(time - spotlights[i].lastUpdateTime) *
                  (spotlights[i].speed * ((1.0 + SEGMENT.speed)/100.0));

      if (abs(delta) >= 1) {
        spotlights[i].position += delta;
        spotlights[i].lastUpdateTime = time;
      }

      respawn = (spotlights[i].speed > 0.0 && spotlights[i].position > (SEGLEN + 2))
             || (spotlights[i].speed < 0.0 && spotlights[i].position < -(spotlights[i].width + 2));
    }

    if (initialize || respawn) {
      spotlights[i].colorIdx = random8();
      spotlights[i].width = random8(1, 10);

      spotlights[i].speed = 1.0/random8(4, 50);

      if (initialize) {
        spotlights[i].position = random16(SEGLEN);
        spotlights[i].speed *= random8(2) ? 1.0 : -1.0;
      } else {
        if (random8(2)) {
          spotlights[i].position = SEGLEN + spotlights[i].width;
          spotlights[i].speed *= -1.0;
        }else {
          spotlights[i].position = -spotlights[i].width;
        }
      }

      spotlights[i].lastUpdateTime = time;
      spotlights[i].type = random8(SPOT_TYPES_COUNT);
    }

    uint32_t color = SEGMENT.color_from_palette(spotlights[i].colorIdx, false, false, 0);
    int start = spotlights[i].position;

    if (spotlights[i].width <= 1) {
      if (start >= 0 && start < SEGLEN) {
        SEGMENT.blendPixelColor(start, color, 128);
      }
    } else {
      switch (spotlights[i].type) {
        case SPOT_TYPE_SOLID:
          for (size_t j = 0; j < spotlights[i].width; j++) {
            if ((start + j) >= 0 && (start + j) < SEGLEN) {
              SEGMENT.blendPixelColor(start + j, color, 128);
            }
          }
        break;

        case SPOT_TYPE_GRADIENT:
          for (size_t j = 0; j < spotlights[i].width; j++) {
            if ((start + j) >= 0 && (start + j) < SEGLEN) {
              SEGMENT.blendPixelColor(start + j, color, cubicwave8(map(j, 0, spotlights[i].width - 1, 0, 255)));
            }
          }
        break;

        case SPOT_TYPE_2X_GRADIENT:
          for (size_t j = 0; j < spotlights[i].width; j++) {
            if ((start + j) >= 0 && (start + j) < SEGLEN) {
              SEGMENT.blendPixelColor(start + j, color, cubicwave8(2 * map(j, 0, spotlights[i].width - 1, 0, 255)));
            }
          }
        break;

        case SPOT_TYPE_2X_DOT:
          for (size_t j = 0; j < spotlights[i].width; j += 2) {
            if ((start + j) >= 0 && (start + j) < SEGLEN) {
              SEGMENT.blendPixelColor(start + j, color, 128);
            }
          }
        break;

        case SPOT_TYPE_3X_DOT:
          for (size_t j = 0; j < spotlights[i].width; j += 3) {
            if ((start + j) >= 0 && (start + j) < SEGLEN) {
              SEGMENT.blendPixelColor(start + j, color, 128);
            }
          }
        break;

        case SPOT_TYPE_4X_DOT:
          for (size_t j = 0; j < spotlights[i].width; j += 4) {
            if ((start + j) >= 0 && (start + j) < SEGLEN) {
              SEGMENT.blendPixelColor(start + j, color, 128);
            }
          }
        break;
      }
    }
  }

  return FRAMETIME;
}
static const char _data_FX_MODE_DANCING_SHADOWS[] PROGMEM = "Dancing Shadows@!,# of shadows;!;!";


/*
  Imitates a washing machine, rotating same waves forward, then pause, then backward.
  By Stefan Seegel
*/
uint16_t mode_washing_machine(void) {
  float speed = tristate_square8(strip.now >> 7, 90, 15);
  float quot  = 32.0f - ((float)SEGMENT.speed / 16.0f);
  speed /= quot;

  SEGENV.step += (speed * 128.0f);
  
  for (int i=0; i<SEGLEN; i++) {
    uint8_t col = sin8(((SEGMENT.intensity / 25 + 1) * 255 * i / SEGLEN) + (SEGENV.step >> 7));
    SEGMENT.setPixelColor(i, SEGMENT.color_from_palette(col, false, PALETTE_SOLID_WRAP, 3));
  }

  return FRAMETIME;
}
static const char _data_FX_MODE_WASHING_MACHINE[] PROGMEM = "Washing Machine@!,!;;!";


/*
  Blends random colors across palette
  Modified, originally by Mark Kriegsman https://gist.github.com/kriegsman/1f7ccbbfa492a73c015e
*/
uint16_t mode_blends(void) {
  uint16_t pixelLen = SEGLEN > UINT8_MAX ? UINT8_MAX : SEGLEN;
  uint16_t dataSize = sizeof(uint32_t) * (pixelLen + 1);  // max segment length of 56 pixels on 16 segment ESP8266
  if (!SEGENV.allocateData(dataSize)) return mode_static(); //allocation failed
  uint32_t* pixels = reinterpret_cast<uint32_t*>(SEGENV.data);
  uint8_t blendSpeed = map(SEGMENT.intensity, 0, UINT8_MAX, 10, 128);
  uint8_t shift = (strip.now * ((SEGMENT.speed >> 3) +1)) >> 8;

  for (int i = 0; i < pixelLen; i++) {
    pixels[i] = color_blend(pixels[i], SEGMENT.color_from_palette(shift + quadwave8((i + 1) * 16), false, PALETTE_SOLID_WRAP, 255), blendSpeed);
    shift += 3;
  }

  uint16_t offset = 0;
  for (int i = 0; i < SEGLEN; i++) {
    SEGMENT.setPixelColor(i, pixels[offset++]);
    if (offset > pixelLen) offset = 0;
  }

  return FRAMETIME;
}
static const char _data_FX_MODE_BLENDS[] PROGMEM = "Blends@Shift speed,Blend speed;;!";


/*
  TV Simulator
  Modified and adapted to WLED by Def3nder, based on "Fake TV Light for Engineers" by Phillip Burgess https://learn.adafruit.com/fake-tv-light-for-engineers/arduino-sketch
*/
//43 bytes
typedef struct TvSim {
  uint32_t totalTime = 0;
  uint32_t fadeTime  = 0;
  uint32_t startTime = 0;
  uint32_t elapsed   = 0;
  uint32_t pixelNum  = 0;
  uint16_t sliderValues = 0;
  uint32_t sceeneStart    = 0;
  uint32_t sceeneDuration = 0;
  uint16_t sceeneColorHue = 0;
  uint8_t  sceeneColorSat = 0;
  uint8_t  sceeneColorBri = 0;
  uint8_t  actualColorR = 0;
  uint8_t  actualColorG = 0;
  uint8_t  actualColorB = 0;
  uint16_t pr = 0; // Prev R, G, B
  uint16_t pg = 0;
  uint16_t pb = 0;
} tvSim;

uint16_t mode_tv_simulator(void) {
  uint16_t nr, ng, nb, r, g, b, i, hue;
  uint8_t  sat, bri, j;

  if (!SEGENV.allocateData(sizeof(tvSim))) return mode_static(); //allocation failed
  TvSim* tvSimulator = reinterpret_cast<TvSim*>(SEGENV.data);

  uint8_t colorSpeed     = map(SEGMENT.speed,     0, UINT8_MAX,  1, 20);
  uint8_t colorIntensity = map(SEGMENT.intensity, 0, UINT8_MAX, 10, 30);

  i = SEGMENT.speed << 8 | SEGMENT.intensity;
  if (i != tvSimulator->sliderValues) {
    tvSimulator->sliderValues = i;
    SEGENV.aux1 = 0;
  }

    // create a new sceene
    if (((millis() - tvSimulator->sceeneStart) >= tvSimulator->sceeneDuration) || SEGENV.aux1 == 0) {
      tvSimulator->sceeneStart    = millis();                                               // remember the start of the new sceene
      tvSimulator->sceeneDuration = random16(60* 250* colorSpeed, 60* 750 * colorSpeed);    // duration of a "movie sceene" which has similar colors (5 to 15 minutes with max speed slider)
      tvSimulator->sceeneColorHue = random16(   0, 768);                                    // random start color-tone for the sceene
      tvSimulator->sceeneColorSat = random8 ( 100, 130 + colorIntensity);                   // random start color-saturation for the sceene
      tvSimulator->sceeneColorBri = random8 ( 200, 240);                                    // random start color-brightness for the sceene
      SEGENV.aux1 = 1;
      SEGENV.aux0 = 0;
    } 
    
    // slightly change the color-tone in this sceene
    if ( SEGENV.aux0 == 0) {
      // hue change in both directions
      j = random8(4 * colorIntensity);
      hue = (random8() < 128) ? ((j < tvSimulator->sceeneColorHue)       ? tvSimulator->sceeneColorHue - j : 767 - tvSimulator->sceeneColorHue - j) :  // negative
                                ((j + tvSimulator->sceeneColorHue) < 767 ? tvSimulator->sceeneColorHue + j : tvSimulator->sceeneColorHue + j - 767) ;  // positive
      
      // saturation
      j = random8(2 * colorIntensity);
      sat = (tvSimulator->sceeneColorSat - j) < 0 ? 0 : tvSimulator->sceeneColorSat - j;
      
      // brightness
      j = random8(100);
      bri = (tvSimulator->sceeneColorBri - j) < 0 ? 0 : tvSimulator->sceeneColorBri - j;

      // calculate R,G,B from HSV
      // Source: https://blog.adafruit.com/2012/03/14/constant-brightness-hsb-to-rgb-algorithm/
      { // just to create a local scope for  the variables
        uint8_t temp[5], n = (hue >> 8) % 3;
        uint8_t x = ((((hue & 255) * sat) >> 8) * bri) >> 8;
        uint8_t s = (  (256 - sat) * bri) >> 8;
        temp[0] = temp[3] =       s;
        temp[1] = temp[4] =   x + s;
        temp[2] =           bri - x;
        tvSimulator->actualColorR = temp[n + 2];
        tvSimulator->actualColorG = temp[n + 1];
        tvSimulator->actualColorB = temp[n    ];
      }
    }
    // Apply gamma correction, further expand to 16/16/16
    nr = (uint8_t)gamma8(tvSimulator->actualColorR) * 257; // New R/G/B
    ng = (uint8_t)gamma8(tvSimulator->actualColorG) * 257;
    nb = (uint8_t)gamma8(tvSimulator->actualColorB) * 257;

  if (SEGENV.aux0 == 0) {  // initialize next iteration 
    SEGENV.aux0 = 1;

    // randomize total duration and fade duration for the actual color
    tvSimulator->totalTime = random16(250, 2500);                   // Semi-random pixel-to-pixel time
    tvSimulator->fadeTime  = random16(0, tvSimulator->totalTime);   // Pixel-to-pixel transition time
    if (random8(10) < 3) tvSimulator->fadeTime = 0;                 // Force scene cut 30% of time

    tvSimulator->startTime = millis();
  } // end of initialization

  // how much time is elapsed ?
  tvSimulator->elapsed = millis() - tvSimulator->startTime;

  // fade from prev volor to next color
  if (tvSimulator->elapsed < tvSimulator->fadeTime) {
    r = map(tvSimulator->elapsed, 0, tvSimulator->fadeTime, tvSimulator->pr, nr); 
    g = map(tvSimulator->elapsed, 0, tvSimulator->fadeTime, tvSimulator->pg, ng);
    b = map(tvSimulator->elapsed, 0, tvSimulator->fadeTime, tvSimulator->pb, nb);
  } else { // Avoid divide-by-zero in map()
    r = nr;
    g = ng;
    b = nb;
  }

  // set strip color
  for (i = 0; i < SEGLEN; i++) {
    SEGMENT.setPixelColor(i, r >> 8, g >> 8, b >> 8);  // Quantize to 8-bit
  }

  // if total duration has passed, remember last color and restart the loop
  if ( tvSimulator->elapsed >= tvSimulator->totalTime) {
    tvSimulator->pr = nr; // Prev RGB = new RGB
    tvSimulator->pg = ng;
    tvSimulator->pb = nb;
    SEGENV.aux0 = 0;
  }
  
  return FRAMETIME;
}
static const char _data_FX_MODE_TV_SIMULATOR[] PROGMEM = "TV Simulator@!,!;;";


/*
  Aurora effect
*/

//CONFIG
#ifdef ESP8266
  #define W_MAX_COUNT  9          //Number of simultaneous waves
#else
  #define W_MAX_COUNT 20          //Number of simultaneous waves
#endif
#define W_MAX_SPEED 6             //Higher number, higher speed
#define W_WIDTH_FACTOR 6          //Higher number, smaller waves

//24 bytes
class AuroraWave {
  private:
    uint16_t ttl;
    CRGB basecolor;
    float basealpha;
    uint16_t age;
    uint16_t width;
    float center;
    bool goingleft;
    float speed_factor;
    bool alive = true;

  public:
    void init(uint32_t segment_length, CRGB color) {
      ttl = random(500, 1501);
      basecolor = color;
      basealpha = random(60, 101) / (float)100;
      age = 0;
      width = random(segment_length / 20, segment_length / W_WIDTH_FACTOR); //half of width to make math easier
      if (!width) width = 1;
      center = random(101) / (float)100 * segment_length;
      goingleft = random(0, 2) == 0;
      speed_factor = (random(10, 31) / (float)100 * W_MAX_SPEED / 255);
      alive = true;
    }

    CRGB getColorForLED(int ledIndex) {      
      if(ledIndex < center - width || ledIndex > center + width) return 0; //Position out of range of this wave

      CRGB rgb;

      //Offset of this led from center of wave
      //The further away from the center, the dimmer the LED
      float offset = ledIndex - center;
      if (offset < 0) offset = -offset;
      float offsetFactor = offset / width;

      //The age of the wave determines it brightness.
      //At half its maximum age it will be the brightest.
      float ageFactor = 0.1;        
      if((float)age / ttl < 0.5) {
        ageFactor = (float)age / (ttl / 2);
      } else {
        ageFactor = (float)(ttl - age) / ((float)ttl * 0.5);
      }

      //Calculate color based on above factors and basealpha value
      float factor = (1 - offsetFactor) * ageFactor * basealpha;
      rgb.r = basecolor.r * factor;
      rgb.g = basecolor.g * factor;
      rgb.b = basecolor.b * factor;
    
      return rgb;
    };

    //Change position and age of wave
    //Determine if its sill "alive"
    void update(uint32_t segment_length, uint32_t speed) {
      if(goingleft) {
        center -= speed_factor * speed;
      } else {
        center += speed_factor * speed;
      }

      age++;

      if(age > ttl) {
        alive = false;
      } else {
        if(goingleft) {
          if(center + width < 0) {
            alive = false;
          }
        } else {
          if(center - width > segment_length) {
            alive = false;
          }
        }
      }
    };

    bool stillAlive() {
      return alive;
    };
};

uint16_t mode_aurora(void) {
  //aux1 = Wavecount
  //aux2 = Intensity in last loop

  AuroraWave* waves;

//TODO: I am not sure this is a correct way of handling memory allocation since if it fails on 1st run
// it will display static effect but on second run it may crash ESP since data will be nullptr

  if(SEGENV.aux0 != SEGMENT.intensity || SEGENV.call == 0) {
    //Intensity slider changed or first call
    SEGENV.aux1 = map(SEGMENT.intensity, 0, 255, 2, W_MAX_COUNT);
    SEGENV.aux0 = SEGMENT.intensity;

    if(!SEGENV.allocateData(sizeof(AuroraWave) * SEGENV.aux1)) { // 26 on 32 segment ESP32, 9 on 16 segment ESP8266
      return mode_static(); //allocation failed
    }

    waves = reinterpret_cast<AuroraWave*>(SEGENV.data);

    for (int i = 0; i < SEGENV.aux1; i++) {
      waves[i].init(SEGLEN, CRGB(SEGMENT.color_from_palette(random8(), false, false, random(0, 3))));
    }
  } else {
    waves = reinterpret_cast<AuroraWave*>(SEGENV.data);
  }

  for (int i = 0; i < SEGENV.aux1; i++) {
    //Update values of wave
    waves[i].update(SEGLEN, SEGMENT.speed);

    if(!(waves[i].stillAlive())) {
      //If a wave dies, reinitialize it starts over.
      waves[i].init(SEGLEN, CRGB(SEGMENT.color_from_palette(random8(), false, false, random(0, 3))));
    }
  }

  uint8_t backlight = 1; //dimmer backlight if less active colors
  if (SEGCOLOR(0)) backlight++;
  if (SEGCOLOR(1)) backlight++;
  if (SEGCOLOR(2)) backlight++;
  //Loop through LEDs to determine color
  for (int i = 0; i < SEGLEN; i++) {    
    CRGB mixedRgb = CRGB(backlight, backlight, backlight);

    //For each LED we must check each wave if it is "active" at this position.
    //If there are multiple waves active on a LED we multiply their values.
    for (int  j = 0; j < SEGENV.aux1; j++) {
      CRGB rgb = waves[j].getColorForLED(i);
      
      if(rgb != CRGB(0)) {       
        mixedRgb += rgb;
      }
    }

    SEGMENT.setPixelColor(i, mixedRgb[0], mixedRgb[1], mixedRgb[2]);
  }
  
  return FRAMETIME;
}
static const char _data_FX_MODE_AURORA[] PROGMEM = "Aurora@!,!;1,2,3;!;;sx=24,pal=50";

// WLED-SR effects

/////////////////////////
//     Perlin Move     //
/////////////////////////
// 16 bit perlinmove. Use Perlin Noise instead of sinewaves for movement. By Andrew Tuline.
// Controls are speed, # of pixels, faderate.
uint16_t mode_perlinmove(void) {

  SEGMENT.fade_out(255-SEGMENT.custom1);
  for (int i = 0; i < SEGMENT.intensity/16 + 1; i++) {
    uint16_t locn = inoise16(millis()*128/(260-SEGMENT.speed)+i*15000, millis()*128/(260-SEGMENT.speed)); // Get a new pixel location from moving noise.
    uint16_t pixloc = map(locn, 50*256, 192*256, 0, SEGLEN-1);                                            // Map that to the length of the strand, and ensure we don't go over.
    SEGMENT.setPixelColor(pixloc, SEGMENT.color_from_palette(pixloc%255, false, PALETTE_SOLID_WRAP, 0));
  }

  return FRAMETIME;
} // mode_perlinmove()
static const char _data_FX_MODE_PERLINMOVE[] PROGMEM = "Perlin Move@!,# of pixels,Fade rate;!,!;!";


/////////////////////////
//     Waveins         //
/////////////////////////
// Uses beatsin8() + phase shifting. By: Andrew Tuline
uint16_t mode_wavesins(void) {

  for (int i = 0; i < SEGLEN; i++) {
    uint8_t bri = sin8(millis()/4 + i * SEGMENT.intensity);
    uint8_t index = beatsin8(SEGMENT.speed, SEGMENT.custom1, SEGMENT.custom1+SEGMENT.custom2, 0, i * (SEGMENT.custom3<<3));
    //SEGMENT.setPixelColor(i, ColorFromPalette(SEGPALETTE, index, bri, LINEARBLEND));
    SEGMENT.setPixelColor(i, SEGMENT.color_from_palette(index, false, PALETTE_SOLID_WRAP, 0, bri));
  }

  return FRAMETIME;
} // mode_waveins()
static const char _data_FX_MODE_WAVESINS[] PROGMEM = "Wavesins@!,Brightness variation,Starting color,Range of colors,Color variation;!;!";


//////////////////////////////
//     Flow Stripe          //
//////////////////////////////
// By: ldirko  https://editor.soulmatelights.com/gallery/392-flow-led-stripe , modifed by: Andrew Tuline
uint16_t mode_FlowStripe(void) {

  const uint16_t hl = SEGLEN * 10 / 13;
  uint8_t hue = millis() / (SEGMENT.speed+1);
  uint32_t t = millis() / (SEGMENT.intensity/8+1);

  for (int i = 0; i < SEGLEN; i++) {
    int c = (abs(i - hl) / hl) * 127;
    c = sin8(c);
    c = sin8(c / 2 + t);
    byte b = sin8(c + t/8);
    SEGMENT.setPixelColor(i, CHSV(b + hue, 255, 255));
  }

  return FRAMETIME;
} // mode_FlowStripe()
static const char _data_FX_MODE_FLOWSTRIPE[] PROGMEM = "Flow Stripe@Hue speed,Effect speed;;";


#ifndef WLED_DISABLE_2D
///////////////////////////////////////////////////////////////////////////////
//***************************  2D routines  ***********************************
#define XY(x,y) SEGMENT.XY(x,y)


// Black hole
uint16_t mode_2DBlackHole(void) {            // By: Stepko https://editor.soulmatelights.com/gallery/1012 , Modified by: Andrew Tuline
  if (!strip.isMatrix) return mode_static(); // not a 2D set-up

  const uint16_t cols = SEGMENT.virtualWidth();
  const uint16_t rows = SEGMENT.virtualHeight();
  uint16_t x, y;

  // initialize on first call
  if (SEGENV.call == 0) {
    SEGMENT.setUpLeds();
    SEGMENT.fill(BLACK);
  }

  SEGMENT.fadeToBlackBy(16 + (SEGMENT.speed>>3)); // create fading trails
  float t = (float)(millis())/128;              // timebase
  // outer stars
  for (size_t i = 0; i < 8; i++) {
    x = beatsin8(SEGMENT.custom1>>3,   0, cols - 1, 0, ((i % 2) ? 128 : 0) + t * i);
    y = beatsin8(SEGMENT.intensity>>3, 0, rows - 1, 0, ((i % 2) ? 192 : 64) + t * i);
    SEGMENT.addPixelColorXY(x, y, CHSV(i*32, 255, 255));
  }
  // inner stars
  for (size_t i = 0; i < 4; i++) {
    x = beatsin8(SEGMENT.custom2>>3, cols/4, cols - 1 - cols/4, 0, ((i % 2) ? 128 : 0) + t * i);
    y = beatsin8(SEGMENT.custom3   , rows/4, rows - 1 - rows/4, 0, ((i % 2) ? 192 : 64) + t * i);
    SEGMENT.addPixelColorXY(x, y, CHSV(i*32, 255, 255));
  }
  // central white dot
  SEGMENT.setPixelColorXY(cols/2, rows/2, CHSV(0, 0, 255));
  // blur everything a bit
  SEGMENT.blur(16);

  return FRAMETIME;
} // mode_2DBlackHole()
static const char _data_FX_MODE_2DBLACKHOLE[] PROGMEM = "Black Hole@Fade rate,Outer Y freq.,Outer X freq.,Inner X freq.,Inner Y freq.;;;2";


////////////////////////////
//     2D Colored Bursts  //
////////////////////////////
uint16_t mode_2DColoredBursts() {              // By: ldirko   https://editor.soulmatelights.com/gallery/819-colored-bursts , modified by: Andrew Tuline
  if (!strip.isMatrix) return mode_static(); // not a 2D set-up

  const uint16_t cols = SEGMENT.virtualWidth();
  const uint16_t rows = SEGMENT.virtualHeight();

  if (SEGENV.call == 0) {
    SEGMENT.setUpLeds();
    SEGMENT.fill(BLACK);
    SEGENV.aux0 = 0; // start with red hue
  }

  bool dot = false;
  bool grad = true;

  byte numLines = SEGMENT.intensity/16 + 1;

  SEGENV.aux0++;  // hue
  SEGMENT.fadeToBlackBy(40);
  for (size_t i = 0; i < numLines; i++) {
    byte x1 = beatsin8(2 + SEGMENT.speed/16, 0, (cols - 1));
    byte x2 = beatsin8(1 + SEGMENT.speed/16, 0, (cols - 1));
    byte y1 = beatsin8(5 + SEGMENT.speed/16, 0, (rows - 1), 0, i * 24);
    byte y2 = beatsin8(3 + SEGMENT.speed/16, 0, (rows - 1), 0, i * 48 + 64);
    CRGB color = ColorFromPalette(SEGPALETTE, i * 255 / numLines + (SEGENV.aux0&0xFF), 255, LINEARBLEND);

    byte xsteps = abs8(x1 - y1) + 1;
    byte ysteps = abs8(x2 - y2) + 1;
    byte steps = xsteps >= ysteps ? xsteps : ysteps;

    for (size_t i = 1; i <= steps; i++) {
      byte dx = lerp8by8(x1, y1, i * 255 / steps);
      byte dy = lerp8by8(x2, y2, i * 255 / steps);
      SEGMENT.addPixelColorXY(dx, dy, color); // use setPixelColorXY for different look
      if (grad) SEGMENT.fadePixelColorXY(dx, dy, (i * 255 / steps)); //Draw gradient line
    }

    if (dot) { //add white point at the ends of line
      SEGMENT.addPixelColorXY(x1, x2, WHITE);
      SEGMENT.addPixelColorXY(y1, y2, WHITE);
    }
  }
  SEGMENT.blur(4);

  return FRAMETIME;
} // mode_2DColoredBursts()
static const char _data_FX_MODE_2DCOLOREDBURSTS[] PROGMEM = "Colored Bursts@Speed,# of lines;;!;2";


/////////////////////
//      2D DNA     //
/////////////////////
uint16_t mode_2Ddna(void) {         // dna originally by by ldirko at https://pastebin.com/pCkkkzcs. Updated by Preyy. WLED conversion by Andrew Tuline.
  if (!strip.isMatrix) return mode_static(); // not a 2D set-up

  const uint16_t cols = SEGMENT.virtualWidth();
  const uint16_t rows = SEGMENT.virtualHeight();

  if (SEGENV.call == 0) {
    SEGMENT.setUpLeds();
    SEGMENT.fill(BLACK);
  }

  SEGMENT.fadeToBlackBy(64);

  for (int i = 0; i < cols; i++) {
    SEGMENT.setPixelColorXY(i, beatsin8(SEGMENT.speed/8, 0, rows-1, 0, i*4    ), ColorFromPalette(SEGPALETTE, i*5+millis()/17, beatsin8(5, 55, 255, 0, i*10), LINEARBLEND));
    SEGMENT.setPixelColorXY(i, beatsin8(SEGMENT.speed/8, 0, rows-1, 0, i*4+128), ColorFromPalette(SEGPALETTE, i*5+128+millis()/17, beatsin8(5, 55, 255, 0, i*10+128), LINEARBLEND));
  }
  SEGMENT.blur(SEGMENT.intensity>>3);

  return FRAMETIME;
} // mode_2Ddna()
static const char _data_FX_MODE_2DDNA[] PROGMEM = "DNA@Scroll speed,Blur;;!;2";


/////////////////////////
//     2D DNA Spiral   //
/////////////////////////
uint16_t mode_2DDNASpiral() {               // By: ldirko  https://editor.soulmatelights.com/gallery/810 , modified by: Andrew Tuline
  if (!strip.isMatrix) return mode_static(); // not a 2D set-up

  const uint16_t cols = SEGMENT.virtualWidth();
  const uint16_t rows = SEGMENT.virtualHeight();

  if (SEGENV.call == 0) {
    SEGMENT.setUpLeds();
    SEGMENT.fill(BLACK);
    SEGENV.aux0 = 0; // hue
  }

  uint8_t speeds = SEGMENT.speed/2;
  uint8_t freq = SEGMENT.intensity/8;

  uint32_t ms = millis() / 20;
  SEGMENT.fadeToBlackBy(135);

  for (int i = 0; i < rows; i++) {
    uint16_t x  = beatsin8(speeds, 0, cols - 1, 0, i * freq) + beatsin8(speeds - 7, 0, cols - 1, 0, i * freq + 128);
    uint16_t x1 = beatsin8(speeds, 0, cols - 1, 0, 128 + i * freq) + beatsin8(speeds - 7, 0, cols - 1, 0, 128 + 64 + i * freq);
    SEGENV.aux0 = i * 128 / cols + ms; //ewowi20210629: not width - 1 to avoid crash if width = 1
    if ((i + ms / 8) & 3) {
      x = x / 2; x1 = x1 / 2;
      byte steps = abs8(x - x1) + 1;
      for (size_t k = 1; k <= steps; k++) {
        byte dx = lerp8by8(x, x1, k * 255 / steps);
        SEGMENT.addPixelColorXY(dx, i, ColorFromPalette(SEGPALETTE, SEGENV.aux0, 255, LINEARBLEND));
        SEGMENT.fadePixelColorXY(dx, i, (k * 255 / steps));
      }
      SEGMENT.addPixelColorXY(x, i, DARKSLATEGRAY);
      SEGMENT.addPixelColorXY(x1, i, WHITE);
    }
  }

  return FRAMETIME;
} // mode_2DDNASpiral()
static const char _data_FX_MODE_2DDNASPIRAL[] PROGMEM = "DNA Spiral@Scroll speed,Y frequency;;!;2";


/////////////////////////
//     2D Drift        //
/////////////////////////
uint16_t mode_2DDrift() {              // By: Stepko   https://editor.soulmatelights.com/gallery/884-drift , Modified by: Andrew Tuline
  if (!strip.isMatrix) return mode_static(); // not a 2D set-up

  const uint16_t cols = SEGMENT.virtualWidth();
  const uint16_t rows = SEGMENT.virtualHeight();

  if (SEGENV.call == 0) {
    SEGMENT.setUpLeds();
    SEGMENT.fill(BLACK);
  }

  SEGMENT.fadeToBlackBy(128);

  const uint16_t maxDim = MAX(cols, rows)/2;
  unsigned long t = millis() / (32 - (SEGMENT.speed>>3));
  for (float i = 1; i < maxDim; i += 0.25) {
    float angle = radians(t * (maxDim - i));
    uint16_t myX = (cols>>1) + (uint16_t)(sin_t(angle) * i) + (cols%2);
    uint16_t myY = (rows>>1) + (uint16_t)(cos_t(angle) * i) + (rows%2);
    SEGMENT.setPixelColorXY(myX, myY, ColorFromPalette(SEGPALETTE, (i * 20) + (t / 20), 255, LINEARBLEND));
  }
  SEGMENT.blur(SEGMENT.intensity>>3);

  return FRAMETIME;
} // mode_2DDrift()
static const char _data_FX_MODE_2DDRIFT[] PROGMEM = "Drift@Rotation speed,Blur amount;;!;2";


//////////////////////////
//     2D Firenoise     //
//////////////////////////
uint16_t mode_2Dfirenoise(void) {               // firenoise2d. By Andrew Tuline. Yet another short routine.
  if (!strip.isMatrix) return mode_static(); // not a 2D set-up

  const uint16_t cols = SEGMENT.virtualWidth();
  const uint16_t rows = SEGMENT.virtualHeight();

  if (SEGENV.call == 0) {
    SEGMENT.setUpLeds();
    SEGMENT.fill(BLACK);
  }

  uint16_t xscale = SEGMENT.intensity*4;
  uint32_t yscale = SEGMENT.speed*8;
  uint8_t indexx = 0;

  SEGPALETTE = CRGBPalette16( CRGB(0,0,0), CRGB(0,0,0), CRGB(0,0,0), CRGB(0,0,0),
                              CRGB::Red, CRGB::Red, CRGB::Red, CRGB::DarkOrange,
                              CRGB::DarkOrange,CRGB::DarkOrange, CRGB::Orange, CRGB::Orange,
                              CRGB::Yellow, CRGB::Orange, CRGB::Yellow, CRGB::Yellow);

  for (int j=0; j < cols; j++) {
    for (int i=0; i < rows; i++) {
      indexx = inoise8(j*yscale*rows/255, i*xscale+millis()/4);                                           // We're moving along our Perlin map.
      SEGMENT.setPixelColorXY(j, i, ColorFromPalette(SEGPALETTE, min(i*(indexx)>>4, 255), i*255/cols, LINEARBLEND)); // With that value, look up the 8 bit colour palette value and assign it to the current LED.
    } // for i
  } // for j

  return FRAMETIME;
} // mode_2Dfirenoise()
static const char _data_FX_MODE_2DFIRENOISE[] PROGMEM = "Firenoise@X scale,Y scale;;!;2";


//////////////////////////////
//     2D Frizzles          //
//////////////////////////////
uint16_t mode_2DFrizzles(void) {                 // By: Stepko https://editor.soulmatelights.com/gallery/640-color-frizzles , Modified by: Andrew Tuline
  if (!strip.isMatrix) return mode_static(); // not a 2D set-up

  const uint16_t cols = SEGMENT.virtualWidth();
  const uint16_t rows = SEGMENT.virtualHeight();

  if (SEGENV.call == 0) {
    SEGMENT.setUpLeds();
    SEGMENT.fill(BLACK);
  }

  SEGMENT.fadeToBlackBy(16);
  for (size_t i = 8; i > 0; i--) {
    SEGMENT.addPixelColorXY(beatsin8(SEGMENT.speed/8 + i, 0, cols - 1),
                            beatsin8(SEGMENT.intensity/8 - i, 0, rows - 1),
                            ColorFromPalette(SEGPALETTE, beatsin8(12, 0, 255), 255, LINEARBLEND));
  }
  SEGMENT.blur(SEGMENT.custom1>>3);

  return FRAMETIME;
} // mode_2DFrizzles()
static const char _data_FX_MODE_2DFRIZZLES[] PROGMEM = "Frizzles@X frequency,Y frequency,Blur;;!;2";


///////////////////////////////////////////
//   2D Cellular Automata Game of life   //
///////////////////////////////////////////
typedef struct ColorCount {
  CRGB color;
  int8_t  count;
} colorCount;

uint16_t mode_2Dgameoflife(void) { // Written by Ewoud Wijma, inspired by https://natureofcode.com/book/chapter-7-cellular-automata/ and https://github.com/DougHaber/nlife-color
  if (!strip.isMatrix) return mode_static(); // not a 2D set-up

  const uint16_t cols = SEGMENT.virtualWidth();
  const uint16_t rows = SEGMENT.virtualHeight();
  const uint16_t dataSize = sizeof(CRGB) * SEGMENT.length();  // using width*height prevents reallocation if mirroring is enabled

  if (!SEGENV.allocateData(dataSize + sizeof(unsigned long))) return mode_static(); //allocation failed
  CRGB *prevLeds = reinterpret_cast<CRGB*>(SEGENV.data);
  unsigned long *resetMillis = reinterpret_cast<unsigned long*>(SEGENV.data + dataSize); // triggers reset

  CRGB backgroundColor = SEGCOLOR(1);

  if (SEGENV.call == 0 || strip.now - *resetMillis > 5000) {
    *resetMillis = strip.now;

    random16_set_seed(strip.now); //seed the random generator

    //give the leds random state and colors (based on intensity, colors from palette or all posible colors are chosen)
    for (int x = 0; x < cols; x++) for (int y = 0; y < rows; y++) {
      uint8_t state = random8()%2;
      if (state == 0)
        SEGMENT.setPixelColorXY(x,y, backgroundColor);
      else
        SEGMENT.setPixelColorXY(x,y, SEGMENT.color_from_palette(random8(), false, PALETTE_SOLID_WRAP, 0));
    }

    for (int y = 0; y < rows; y++) for (int x = 0; x < cols; x++) prevLeds[XY(x,y)] = CRGB::Black;


    SEGENV.aux1 = 0;
    SEGENV.aux0 = 0xFFFF;
  }

  //copy previous leds (save previous generation)
  for (int x = 0; x < cols; x++) for (int y = 0; y < rows; y++) prevLeds[XY(x,y)] = SEGMENT.getPixelColorXY(x,y);

  //calculate new leds
  for (int x = 0; x < cols; x++) for (int y = 0; y < rows; y++) {
    colorCount colorsCount[9];//count the different colors in the 9*9 matrix
    for (int i=0; i<9; i++) colorsCount[i] = {backgroundColor, 0}; //init colorsCount

    //iterate through neighbors and count them and their different colors
    int neighbors = 0;
    for (int i = -1; i <= 1; i++) for (int j = -1; j <= 1; j++) { //iterate through 9*9 matrix
      // wrap around segment
      int16_t xx = x+i, yy = y+j;
      if (x+i < 0) xx = cols-1; else if (x+i >= cols)  xx = 0;
      if (y+j < 0) yy = rows-1; else if (y+j >= rows) yy = 0;
      uint16_t xy = XY(xx, yy); // previous cell xy to check

      // count different neighbours and colors, except the centre cell
      if (xy != XY(x,y) && prevLeds[xy] != backgroundColor) {
        neighbors++;
        bool colorFound = false;
        int k;
        for (k=0; k<9 && colorsCount[i].count != 0; k++)
          if (colorsCount[k].color == prevLeds[xy]) {
            colorsCount[k].count++;
            colorFound = true;
          }

        if (!colorFound) colorsCount[k] = {prevLeds[xy], 1}; //add new color found in the array
      }
    } // i,j

    // Rules of Life
    uint32_t col = SEGMENT.getPixelColorXY(x,y);
    uint32_t bgc = RGBW32(backgroundColor.r, backgroundColor.g, backgroundColor.b, 0);
    if      ((col != bgc) && (neighbors <  2)) SEGMENT.setPixelColorXY(x,y, bgc); // Loneliness
    else if ((col != bgc) && (neighbors >  3)) SEGMENT.setPixelColorXY(x,y, bgc); // Overpopulation
    else if ((col == bgc) && (neighbors == 3)) {                                              // Reproduction
      //find dominantcolor and assign to cell
      colorCount dominantColorCount = {backgroundColor, 0};
      for (int i=0; i<9 && colorsCount[i].count != 0; i++)
        if (colorsCount[i].count > dominantColorCount.count) dominantColorCount = colorsCount[i];
      if (dominantColorCount.count > 0) SEGMENT.setPixelColorXY(x,y, dominantColorCount.color); //assign the dominant color
    }
    // else do nothing!
  } //x,y

  // calculate CRC16 of leds
  uint16_t crc = crc16((const unsigned char*)prevLeds, dataSize-1); //ewowi: prevLeds instead of leds work as well, tbd: compare more patterns, see SR!

  // check if we had same CRC and reset if needed
  // same CRC would mean image did not change or was repeating itself
  if (!(crc == SEGENV.aux0 || crc == SEGENV.aux1)) *resetMillis = strip.now; //if no repetition avoid reset
  // remember last two
  SEGENV.aux1 = SEGENV.aux0;
  SEGENV.aux0 = crc;

  return FRAMETIME_FIXED * (128-(SEGMENT.speed>>1)); // update only when appropriate time passes (in 42 FPS slots)
} // mode_2Dgameoflife()
static const char _data_FX_MODE_2DGAMEOFLIFE[] PROGMEM = "Game Of Life@!;!,!;!;2";


/////////////////////////
//     2D Hiphotic     //
/////////////////////////
uint16_t mode_2DHiphotic() {                        //  By: ldirko  https://editor.soulmatelights.com/gallery/810 , Modified by: Andrew Tuline
  if (!strip.isMatrix) return mode_static(); // not a 2D set-up

  const uint16_t cols = SEGMENT.virtualWidth();
  const uint16_t rows = SEGMENT.virtualHeight();
  const uint32_t a = strip.now / ((SEGMENT.custom3>>1)+1);

  for (int x = 0; x < cols; x++) {
    for (int y = 0; y < rows; y++) {
      SEGMENT.setPixelColorXY(x, y, SEGMENT.color_from_palette(sin8(cos8(x * SEGMENT.speed/16 + a / 3) + sin8(y * SEGMENT.intensity/16 + a / 4) + a), false, PALETTE_SOLID_WRAP, 0));
    }
  }

  return FRAMETIME;
} // mode_2DHiphotic()
static const char _data_FX_MODE_2DHIPHOTIC[] PROGMEM = "Hiphotic@X scale,Y scale,,,Speed;!;!;2";


/////////////////////////
//     2D Julia        //
/////////////////////////
// Sliders are:
// intensity = Maximum number of iterations per pixel.
// Custom1 = Location of X centerpoint
// Custom2 = Location of Y centerpoint
// Custom3 = Size of the area (small value = smaller area)
typedef struct Julia {
  float xcen;
  float ycen;
  float xymag;
} julia;

uint16_t mode_2DJulia(void) {                           // An animated Julia set by Andrew Tuline.
  if (!strip.isMatrix) return mode_static(); // not a 2D set-up

  const uint16_t cols = SEGMENT.virtualWidth();
  const uint16_t rows = SEGMENT.virtualHeight();

  if (!SEGENV.allocateData(sizeof(julia))) return mode_static();
  Julia* julias = reinterpret_cast<Julia*>(SEGENV.data);

  float reAl;
  float imAg;

  if (SEGENV.call == 0) {           // Reset the center if we've just re-started this animation.
    julias->xcen = 0.;
    julias->ycen = 0.;
    julias->xymag = 1.0;

    SEGMENT.custom1 = 128;              // Make sure the location widgets are centered to start.
    SEGMENT.custom2 = 128;
    SEGMENT.custom3 = 16;
    SEGMENT.intensity = 24;
  }

  julias->xcen  = julias->xcen  + (float)(SEGMENT.custom1 - 128)/100000.f;
  julias->ycen  = julias->ycen  + (float)(SEGMENT.custom2 - 128)/100000.f;
  julias->xymag = julias->xymag + (float)((SEGMENT.custom3 - 16)<<3)/100000.f; // reduced resolution slider
  if (julias->xymag < 0.01f) julias->xymag = 0.01f;
  if (julias->xymag > 1.0f) julias->xymag = 1.0f;

  float xmin = julias->xcen - julias->xymag;
  float xmax = julias->xcen + julias->xymag;
  float ymin = julias->ycen - julias->xymag;
  float ymax = julias->ycen + julias->xymag;

  // Whole set should be within -1.2,1.2 to -.8 to 1.
  xmin = constrain(xmin, -1.2f, 1.2f);
  xmax = constrain(xmax, -1.2f, 1.2f);
  ymin = constrain(ymin, -0.8f, 1.0f);
  ymax = constrain(ymax, -0.8f, 1.0f);

  float dx;                       // Delta x is mapped to the matrix size.
  float dy;                       // Delta y is mapped to the matrix size.

  int maxIterations = 15;         // How many iterations per pixel before we give up. Make it 8 bits to match our range of colours.
  float maxCalc = 16.0;           // How big is each calculation allowed to be before we give up.

  maxIterations = SEGMENT.intensity/2;


  // Resize section on the fly for some animaton.
  reAl = -0.94299f;               // PixelBlaze example
  imAg = 0.3162f;

  reAl += sin_t((float)millis()/305.f)/20.f;
  imAg += sin_t((float)millis()/405.f)/20.f;

  dx = (xmax - xmin) / (cols);     // Scale the delta x and y values to our matrix size.
  dy = (ymax - ymin) / (rows);

  // Start y
  float y = ymin;
  for (int j = 0; j < rows; j++) {

    // Start x
    float x = xmin;
    for (int i = 0; i < cols; i++) {

      // Now we test, as we iterate z = z^2 + c does z tend towards infinity?
      float a = x;
      float b = y;
      int iter = 0;

      while (iter < maxIterations) {    // Here we determine whether or not we're out of bounds.
        float aa = a * a;
        float bb = b * b;
        float len = aa + bb;
        if (len > maxCalc) {            // |z| = sqrt(a^2+b^2) OR z^2 = a^2+b^2 to save on having to perform a square root.
          break;  // Bail
        }

       // This operation corresponds to z -> z^2+c where z=a+ib c=(x,y). Remember to use 'foil'.
        b = 2*a*b + imAg;
        a = aa - bb + reAl;
        iter++;
      } // while

      // We color each pixel based on how long it takes to get to infinity, or black if it never gets there.
      if (iter == maxIterations) {
        SEGMENT.setPixelColorXY(i, j, 0);
      } else {
        SEGMENT.setPixelColorXY(i, j, SEGMENT.color_from_palette(iter*255/maxIterations, false, PALETTE_SOLID_WRAP, 0));
      }
      x += dx;
    }
    y += dy;
  }
//  SEGMENT.blur(64);

  return FRAMETIME;
} // mode_2DJulia()
static const char _data_FX_MODE_2DJULIA[] PROGMEM = "Julia@,Max iterations per pixel,X center,Y center,Area size;!;!;2;ix=24,c1=128,c2=128,c3=16";


//////////////////////////////
//     2D Lissajous         //
//////////////////////////////
uint16_t mode_2DLissajous(void) {            // By: Andrew Tuline
  if (!strip.isMatrix) return mode_static(); // not a 2D set-up

  const uint16_t cols = SEGMENT.virtualWidth();
  const uint16_t rows = SEGMENT.virtualHeight();

  SEGMENT.fadeToBlackBy(SEGMENT.intensity);

  //for (int i=0; i < 4*(cols+rows); i ++) {
  for (int i=0; i < 256; i ++) {
    //float xlocn = float(sin8(now/4+i*(SEGMENT.speed>>5))) / 255.0f;
    //float ylocn = float(cos8(now/4+i*2)) / 255.0f;
    uint8_t xlocn = sin8(strip.now/2+i*(SEGMENT.speed>>6));
    uint8_t ylocn = cos8(strip.now/2+i*2);
    xlocn = map(xlocn,0,255,0,cols-1);
    ylocn = map(ylocn,0,255,0,rows-1);
    SEGMENT.setPixelColorXY(xlocn, ylocn, SEGMENT.color_from_palette(strip.now/100+i, false, PALETTE_SOLID_WRAP, 0));
  }


  return FRAMETIME;
} // mode_2DLissajous()
static const char _data_FX_MODE_2DLISSAJOUS[] PROGMEM = "Lissajous@X frequency,Fade rate;!;!;2";


///////////////////////
//    2D Matrix      //
///////////////////////
uint16_t mode_2Dmatrix(void) {                  // Matrix2D. By Jeremy Williams. Adapted by Andrew Tuline & improved by merkisoft and ewowi.
  if (!strip.isMatrix) return mode_static(); // not a 2D set-up

  const uint16_t cols = SEGMENT.virtualWidth();
  const uint16_t rows = SEGMENT.virtualHeight();

  if (SEGENV.call == 0) {
    SEGMENT.setUpLeds();
    SEGMENT.fill(BLACK);
  }

  uint8_t fade = map(SEGMENT.custom1, 0, 255, 50, 250);    // equals trail size
  uint8_t speed = (256-SEGMENT.speed) >> map(MIN(rows, 150), 0, 150, 0, 3);    // slower speeds for small displays

  CRGB spawnColor;
  CRGB trailColor;
  if (SEGMENT.check1) {
    spawnColor = SEGCOLOR(0);
    trailColor = SEGCOLOR(1);
  } else {
    spawnColor = CRGB(175,255,175);
    trailColor = CRGB(27,130,39);
  }

  if (strip.now - SEGENV.step >= speed) {
    SEGENV.step = strip.now;
    for (int row=rows-1; row>=0; row--) {
      for (int col=0; col<cols; col++) {
        CRGB pix = SEGMENT.getPixelColorXY(col, row);
        if (pix == spawnColor) {
          SEGMENT.setPixelColorXY(col, row, trailColor);  // create trail
          if (row < rows-1) SEGMENT.setPixelColorXY(col, row+1, spawnColor);
        } else {
          // fade other pixels
          SEGMENT.setPixelColorXY(col, row, pix.nscale8(fade));
        }
      }
    }

    // check for empty screen to ensure code spawn
    bool emptyScreen = true;
    for (int x=0; x<cols; x++) for (int y=0; y<rows; y++) {
      if (SEGMENT.getPixelColorXY(x,y)) {
        emptyScreen = false;
        break;
      }
    }

    // spawn new falling code
    if (random8() < SEGMENT.intensity || emptyScreen) {
      uint8_t spawnX = random8(cols);
      SEGMENT.setPixelColorXY(spawnX, 0, spawnColor);
    }
  } // if millis

  return FRAMETIME;
} // mode_2Dmatrix()
static const char _data_FX_MODE_2DMATRIX[] PROGMEM = "Matrix@!,Spawning rate,Trail,,,Custom color;Spawn,Trail;;2";


/////////////////////////
//     2D Metaballs    //
/////////////////////////
uint16_t mode_2Dmetaballs(void) {   // Metaballs by Stefan Petrick. Cannot have one of the dimensions be 2 or less. Adapted by Andrew Tuline.
  if (!strip.isMatrix) return mode_static(); // not a 2D set-up

  const uint16_t cols = SEGMENT.virtualWidth();
  const uint16_t rows = SEGMENT.virtualHeight();

  float speed = 0.25f * (1+(SEGMENT.speed>>6));

  // get some 2 random moving points
  uint8_t x2 = inoise8(strip.now * speed, 25355, 685 ) / 16;
  uint8_t y2 = inoise8(strip.now * speed, 355, 11685 ) / 16;

  uint8_t x3 = inoise8(strip.now * speed, 55355, 6685 ) / 16;
  uint8_t y3 = inoise8(strip.now * speed, 25355, 22685 ) / 16;

  // and one Lissajou function
  uint8_t x1 = beatsin8(23 * speed, 0, 15);
  uint8_t y1 = beatsin8(28 * speed, 0, 15);

  for (int y = 0; y < rows; y++) {
    for (int x = 0; x < cols; x++) {
      // calculate distances of the 3 points from actual pixel
      // and add them together with weightening
      uint16_t dx = abs(x - x1);
      uint16_t dy = abs(y - y1);
      uint16_t dist = 2 * sqrt16((dx * dx) + (dy * dy));

      dx = abs(x - x2);
      dy = abs(y - y2);
      dist += sqrt16((dx * dx) + (dy * dy));

      dx = abs(x - x3);
      dy = abs(y - y3);
      dist += sqrt16((dx * dx) + (dy * dy));

      // inverse result
      byte color = 1000 / dist;

      // map color between thresholds
      if (color > 0 and color < 60) {
        SEGMENT.setPixelColorXY(x, y, SEGMENT.color_from_palette(map(color * 9, 9, 531, 0, 255), false, PALETTE_SOLID_WRAP, 0));
      } else {
        SEGMENT.setPixelColorXY(x, y, SEGMENT.color_from_palette(0, false, PALETTE_SOLID_WRAP, 0));
      }
      // show the 3 points, too
      SEGMENT.setPixelColorXY(x1, y1, WHITE);
      SEGMENT.setPixelColorXY(x2, y2, WHITE);
      SEGMENT.setPixelColorXY(x3, y3, WHITE);
    }
  }

  return FRAMETIME;
} // mode_2Dmetaballs()
static const char _data_FX_MODE_2DMETABALLS[] PROGMEM = "Metaballs@!;;!;2";


//////////////////////
//    2D Noise      //
//////////////////////
uint16_t mode_2Dnoise(void) {                  // By Andrew Tuline
  if (!strip.isMatrix) return mode_static(); // not a 2D set-up

  const uint16_t cols = SEGMENT.virtualWidth();
  const uint16_t rows = SEGMENT.virtualHeight();

  const uint16_t scale  = SEGMENT.intensity+2;

  for (int y = 0; y < rows; y++) {
    for (int x = 0; x < cols; x++) {
      uint8_t pixelHue8 = inoise8(x * scale, y * scale, millis() / (16 - SEGMENT.speed/16));
      SEGMENT.setPixelColorXY(x, y, ColorFromPalette(SEGPALETTE, pixelHue8));
    }
  }

  return FRAMETIME;
} // mode_2Dnoise()
static const char _data_FX_MODE_2DNOISE[] PROGMEM = "Noise2D@!,Scale;;!;2";


//////////////////////////////
//     2D Plasma Ball       //
//////////////////////////////
uint16_t mode_2DPlasmaball(void) {                   // By: Stepko https://editor.soulmatelights.com/gallery/659-plasm-ball , Modified by: Andrew Tuline
  if (!strip.isMatrix) return mode_static(); // not a 2D set-up

  const uint16_t cols = SEGMENT.virtualWidth();
  const uint16_t rows = SEGMENT.virtualHeight();

  if (SEGENV.call == 0) {
    SEGMENT.setUpLeds();
    SEGMENT.fill(BLACK);
  }

  SEGMENT.fadeToBlackBy(SEGMENT.custom1>>2);

  float t = millis() / (33 - SEGMENT.speed/8);
  for (int i = 0; i < cols; i++) {
    uint16_t thisVal = inoise8(i * 30, t, t);
    uint16_t thisMax = map(thisVal, 0, 255, 0, cols-1);
    for (int j = 0; j < rows; j++) {
      uint16_t thisVal_ = inoise8(t, j * 30, t);
      uint16_t thisMax_ = map(thisVal_, 0, 255, 0, rows-1);
      uint16_t x = (i + thisMax_ - cols / 2);
      uint16_t y = (j + thisMax - cols / 2);
      uint16_t cx = (i + thisMax_);
      uint16_t cy = (j + thisMax);

      SEGMENT.addPixelColorXY(i, j, ((x - y > -2) && (x - y < 2)) ||
                                    ((cols - 1 - x - y) > -2 && (cols - 1 - x - y < 2)) ||
                                    (cols - cx == 0) ||
                                    (cols - 1 - cx == 0) ||
                                    ((rows - cy == 0) ||
                                    (rows - 1 - cy == 0)) ? ColorFromPalette(SEGPALETTE, beat8(5), thisVal, LINEARBLEND) : CRGB::Black);
    }
  }
  SEGMENT.blur(SEGMENT.custom2>>5);

  return FRAMETIME;
} // mode_2DPlasmaball()
static const char _data_FX_MODE_2DPLASMABALL[] PROGMEM = "Plasma Ball@Speed,,Fade,Blur;;!;2";


////////////////////////////////
//  2D Polar Lights           //
////////////////////////////////
//static float fmap(const float x, const float in_min, const float in_max, const float out_min, const float out_max) {
//  return (out_max - out_min) * (x - in_min) / (in_max - in_min) + out_min;
//}
uint16_t mode_2DPolarLights(void) {        // By: Kostyantyn Matviyevskyy  https://editor.soulmatelights.com/gallery/762-polar-lights , Modified by: Andrew Tuline
  if (!strip.isMatrix) return mode_static(); // not a 2D set-up

  const uint16_t cols = SEGMENT.virtualWidth();
  const uint16_t rows = SEGMENT.virtualHeight();

  CRGBPalette16 auroraPalette  = {0x000000, 0x003300, 0x006600, 0x009900, 0x00cc00, 0x00ff00, 0x33ff00, 0x66ff00, 0x99ff00, 0xccff00, 0xffff00, 0xffcc00, 0xff9900, 0xff6600, 0xff3300, 0xff0000};

  if (SEGENV.call == 0) {
    SEGMENT.setUpLeds();
    SEGMENT.fill(BLACK);
    SEGENV.step = 0;
  }

  float adjustHeight = (float)map(rows, 8, 32, 28, 12);
  uint16_t adjScale = map(cols, 8, 64, 310, 63);
/*
  if (SEGENV.aux1 != SEGMENT.custom1/12) {   // Hacky palette rotation. We need that black.
    SEGENV.aux1 = SEGMENT.custom1/12;
    for (int i = 0; i < 16; i++) {
      long ilk;
      ilk = (long)currentPalette[i].r << 16;
      ilk += (long)currentPalette[i].g << 8;
      ilk += (long)currentPalette[i].b;
      ilk = (ilk << SEGENV.aux1) | (ilk >> (24 - SEGENV.aux1));
      currentPalette[i].r = ilk >> 16;
      currentPalette[i].g = ilk >> 8;
      currentPalette[i].b = ilk;
    }
  }
*/
  uint16_t _scale = map(SEGMENT.intensity, 0, 255, 30, adjScale);
  byte _speed = map(SEGMENT.speed, 0, 255, 128, 16);

  for (int x = 0; x < cols; x++) {
    for (int y = 0; y < rows; y++) {
      SEGENV.step++;
      SEGMENT.setPixelColorXY(x, y, ColorFromPalette(auroraPalette,
                                      qsub8(
                                        inoise8((SEGENV.step%2) + x * _scale, y * 16 + SEGENV.step % 16, SEGENV.step / _speed),
                                        fabsf((float)rows / 2 - (float)y) * adjustHeight)));
    }
  }

  return FRAMETIME;
} // mode_2DPolarLights()
static const char _data_FX_MODE_2DPOLARLIGHTS[] PROGMEM = "Polar Lights@!,Scale;;;2";


/////////////////////////
//     2D Pulser       //
/////////////////////////
uint16_t mode_2DPulser(void) {                       // By: ldirko   https://editor.soulmatelights.com/gallery/878-pulse-test , modifed by: Andrew Tuline
  if (!strip.isMatrix) return mode_static(); // not a 2D set-up

  const uint16_t cols = SEGMENT.virtualWidth();  // WLEDMM bugfix
  const uint16_t rows = SEGMENT.virtualHeight();

  if (SEGENV.call == 0) {
    SEGMENT.setUpLeds();
    SEGMENT.fill(BLACK);
  }

  SEGMENT.fadeToBlackBy(8 - (SEGMENT.intensity>>5));

  uint32_t a = strip.now / (18 - SEGMENT.speed / 16);
  uint16_t x = (a / 14) % cols;                  // WLEDMM bugfix
  uint16_t y = map((sin8(a * 5) + sin8(a * 4) + sin8(a * 2)), 0, 765, rows-1, 0);
  SEGMENT.setPixelColorXY(x, y, ColorFromPalette(SEGPALETTE, map(y, 0, rows-1, 0, 255), 255, LINEARBLEND));

  SEGMENT.blur(1 + (SEGMENT.intensity>>4));

  return FRAMETIME;
} // mode_2DPulser()
static const char _data_FX_MODE_2DPULSER[] PROGMEM = "Pulser@!,Blur;;!;2";


/////////////////////////
//     2D Sindots      //
/////////////////////////
uint16_t mode_2DSindots(void) {                             // By: ldirko   https://editor.soulmatelights.com/gallery/597-sin-dots , modified by: Andrew Tuline
  if (!strip.isMatrix) return mode_static(); // not a 2D set-up

  const uint16_t cols = SEGMENT.virtualWidth();
  const uint16_t rows = SEGMENT.virtualHeight();

  if (SEGENV.call == 0) {
    SEGMENT.setUpLeds();
    SEGMENT.fill(BLACK);
  }

  SEGMENT.fadeToBlackBy(SEGMENT.custom1>>3);

  byte t1 = millis() / (257 - SEGMENT.speed); // 20;
  byte t2 = sin8(t1) / 4 * 2;
  for (int i = 0; i < 13; i++) {
    byte x = sin8(t1 + i * SEGMENT.intensity/8)*(cols-1)/255;  // max index now 255x15/255=15!
    byte y = sin8(t2 + i * SEGMENT.intensity/8)*(rows-1)/255;  // max index now 255x15/255=15!
    SEGMENT.setPixelColorXY(x, y, ColorFromPalette(SEGPALETTE, i * 255 / 13, 255, LINEARBLEND));
  }
  SEGMENT.blur(SEGMENT.custom2>>3);

  return FRAMETIME;
} // mode_2DSindots()
static const char _data_FX_MODE_2DSINDOTS[] PROGMEM = "Sindots@!,Dot distance,Fade rate,Blur;;!;2";


//////////////////////////////
//     2D Squared Swirl     //
//////////////////////////////
// custom3 affects the blur amount.
uint16_t mode_2Dsquaredswirl(void) {            // By: Mark Kriegsman. https://gist.github.com/kriegsman/368b316c55221134b160
                                                          // Modifed by: Andrew Tuline
  if (!strip.isMatrix) return mode_static(); // not a 2D set-up

  const uint16_t cols = SEGMENT.virtualWidth();
  const uint16_t rows = SEGMENT.virtualHeight();

  if (SEGENV.call == 0) {
    SEGMENT.setUpLeds();
    SEGMENT.fill(BLACK);
  }

  const uint8_t kBorderWidth = 2;

  SEGMENT.fadeToBlackBy(24);

  uint8_t blurAmount = SEGMENT.custom3<<3; // reduced resolution slider
  SEGMENT.blur(blurAmount);

  // Use two out-of-sync sine waves
  uint8_t i = beatsin8(19, kBorderWidth, cols-kBorderWidth);
  uint8_t j = beatsin8(22, kBorderWidth, cols-kBorderWidth);
  uint8_t k = beatsin8(17, kBorderWidth, cols-kBorderWidth);
  uint8_t m = beatsin8(18, kBorderWidth, rows-kBorderWidth);
  uint8_t n = beatsin8(15, kBorderWidth, rows-kBorderWidth);
  uint8_t p = beatsin8(20, kBorderWidth, rows-kBorderWidth);

  uint16_t ms = millis();

  SEGMENT.addPixelColorXY(i, m, ColorFromPalette(SEGPALETTE, ms/29, 255, LINEARBLEND));
  SEGMENT.addPixelColorXY(j, n, ColorFromPalette(SEGPALETTE, ms/41, 255, LINEARBLEND));
  SEGMENT.addPixelColorXY(k, p, ColorFromPalette(SEGPALETTE, ms/73, 255, LINEARBLEND));

  return FRAMETIME;
} // mode_2Dsquaredswirl()
static const char _data_FX_MODE_2DSQUAREDSWIRL[] PROGMEM = "Squared Swirl@,,,,Blur;;!;2";


//////////////////////////////
//     2D Sun Radiation     //
//////////////////////////////
uint16_t mode_2DSunradiation(void) {                   // By: ldirko https://editor.soulmatelights.com/gallery/599-sun-radiation  , modified by: Andrew Tuline
  if (!strip.isMatrix) return mode_static(); // not a 2D set-up

  const uint16_t cols = SEGMENT.virtualWidth();
  const uint16_t rows = SEGMENT.virtualHeight();

  if (!SEGENV.allocateData(sizeof(byte)*(cols+2)*(rows+2))) return mode_static(); //allocation failed
  byte *bump = reinterpret_cast<byte*>(SEGENV.data);

  if (SEGENV.call == 0) {
    SEGMENT.setUpLeds();
    SEGMENT.fill(BLACK);
  }

  unsigned long t = millis() / 4;
  int index = 0;
  uint8_t someVal = SEGMENT.speed/4;             // Was 25.
  for (int j = 0; j < (rows + 2); j++) {
    for (int i = 0; i < (cols + 2); i++) {
      byte col = (inoise8_raw(i * someVal, j * someVal, t)) / 2;
      bump[index++] = col;
    }
  }

  int yindex = cols + 3;
  int16_t vly = -(rows / 2 + 1);
  for (int y = 0; y < rows; y++) {
    ++vly;
    int16_t vlx = -(cols / 2 + 1);
    for (int x = 0; x < cols; x++) {
      ++vlx;
      int8_t nx = bump[x + yindex + 1] - bump[x + yindex - 1];
      int8_t ny = bump[x + yindex + (cols + 2)] - bump[x + yindex - (cols + 2)];
      byte difx = abs8(vlx * 7 - nx);
      byte dify = abs8(vly * 7 - ny);
      int temp = difx * difx + dify * dify;
      int col = 255 - temp / 8; //8 its a size of effect
      if (col < 0) col = 0;
      SEGMENT.setPixelColorXY(x, y, HeatColor(col / (3.0f-(float)(SEGMENT.intensity)/128.f)));
    }
    yindex += (cols + 2);
  }

  return FRAMETIME;
} // mode_2DSunradiation()
static const char _data_FX_MODE_2DSUNRADIATION[] PROGMEM = "Sun Radiation@Variance,Brightness;;;2";


/////////////////////////
//     2D Tartan       //
/////////////////////////
uint16_t mode_2Dtartan(void) {          // By: Elliott Kember  https://editor.soulmatelights.com/gallery/3-tartan , Modified by: Andrew Tuline
  if (!strip.isMatrix) return mode_static(); // not a 2D set-up

  const uint16_t cols = SEGMENT.virtualWidth();
  const uint16_t rows = SEGMENT.virtualHeight();

  if (SEGENV.call == 0) {
    SEGMENT.setUpLeds();
    SEGMENT.fill(BLACK);
  }

  uint8_t hue;
  int offsetX = beatsin16(3, -360, 360);
  int offsetY = beatsin16(2, -360, 360);

  for (int x = 0; x < cols; x++) {
    for (int y = 0; y < rows; y++) {
      hue = x * beatsin16(10, 1, 10) + offsetY;
      SEGMENT.setPixelColorXY(x, y, ColorFromPalette(SEGPALETTE, hue, sin8(x * SEGMENT.speed + offsetX) * sin8(x * SEGMENT.speed + offsetX) / 255, LINEARBLEND));
      hue = y * 3 + offsetX;
      SEGMENT.addPixelColorXY(x, y, ColorFromPalette(SEGPALETTE, hue, sin8(y * SEGMENT.intensity + offsetY) * sin8(y * SEGMENT.intensity + offsetY) / 255, LINEARBLEND));
    }
  }

  return FRAMETIME;
} // mode_2DTartan()
static const char _data_FX_MODE_2DTARTAN[] PROGMEM = "Tartan@X scale,Y scale;;!;2";


/////////////////////////
//     2D spaceships   //
/////////////////////////
uint16_t mode_2Dspaceships(void) {    //// Space ships by stepko (c)05.02.21 [https://editor.soulmatelights.com/gallery/639-space-ships], adapted by Blaz Kristan (AKA blazoncek)
  if (!strip.isMatrix) return mode_static(); // not a 2D set-up

  const uint16_t cols = SEGMENT.virtualWidth();
  const uint16_t rows = SEGMENT.virtualHeight();

  if (SEGENV.call == 0) {
    SEGMENT.setUpLeds();
    SEGMENT.fill(BLACK);
  }

  uint32_t tb = strip.now >> 12;  // every ~4s
  if (tb > SEGENV.step) {
    int8_t dir = ++SEGENV.aux0;
    dir  += (int)random8(3)-1;
    if      (dir > 7) SEGENV.aux0 = 0;
    else if (dir < 0) SEGENV.aux0 = 7;
    else              SEGENV.aux0 = dir;
    SEGENV.step = tb + random8(4);
  }

  SEGMENT.fadeToBlackBy(map(SEGMENT.speed, 0, 255, 248, 16));
  SEGMENT.move(SEGENV.aux0, 1);

  for (size_t i = 0; i < 8; i++) {
    byte x = beatsin8(12 + i, 2, cols - 3);
    byte y = beatsin8(15 + i, 2, rows - 3);
    CRGB color = ColorFromPalette(SEGPALETTE, beatsin8(12 + i, 0, 255), 255);
    SEGMENT.addPixelColorXY(x, y, color);
    if (cols > 24 || rows > 24) {
      SEGMENT.addPixelColorXY(x+1, y, color);
      SEGMENT.addPixelColorXY(x-1, y, color);
      SEGMENT.addPixelColorXY(x, y+1, color);
      SEGMENT.addPixelColorXY(x, y-1, color);
    }
  }
  SEGMENT.blur(SEGMENT.intensity>>3);

  return FRAMETIME;
}
static const char _data_FX_MODE_2DSPACESHIPS[] PROGMEM = "Spaceships@!,Blur;;!;2";


/////////////////////////
//     2D Crazy Bees   //
/////////////////////////
//// Crazy bees by stepko (c)12.02.21 [https://editor.soulmatelights.com/gallery/651-crazy-bees], adapted by Blaz Kristan (AKA blazoncek)
#define MAX_BEES 5
uint16_t mode_2Dcrazybees(void) {
  if (!strip.isMatrix) return mode_static(); // not a 2D set-up

  const uint16_t cols = SEGMENT.virtualWidth();
  const uint16_t rows = SEGMENT.virtualHeight();

  byte n = MIN(MAX_BEES, (rows * cols) / 256 + 1);

  typedef struct Bee {
    uint8_t posX, posY, aimX, aimY, hue;
    int8_t deltaX, deltaY, signX, signY, error;
    void aimed(uint16_t w, uint16_t h) {
      random16_set_seed(millis());
      aimX = random8(0, w);
      aimY = random8(0, h);
      hue = random8();
      deltaX = abs(aimX - posX);
      deltaY = abs(aimY - posY);
      signX = posX < aimX ? 1 : -1;
      signY = posY < aimY ? 1 : -1;
      error = deltaX - deltaY;
    };
  } bee_t;

  if (!SEGENV.allocateData(sizeof(bee_t)*MAX_BEES)) return mode_static(); //allocation failed
  bee_t *bee = reinterpret_cast<bee_t*>(SEGENV.data);

  if (SEGENV.call == 0) {
    SEGMENT.setUpLeds();
    SEGMENT.fill(BLACK);
    for (size_t i = 0; i < n; i++) {
      bee[i].posX = random8(0, cols);
      bee[i].posY = random8(0, rows);
      bee[i].aimed(cols, rows);
    }
  }

  if (millis() > SEGENV.step) {
    SEGENV.step = millis() + (FRAMETIME * 8 / ((SEGMENT.speed>>5)+1));

    SEGMENT.fadeToBlackBy(32);
  
    for (size_t i = 0; i < n; i++) {
      SEGMENT.addPixelColorXY(bee[i].aimX + 1, bee[i].aimY, CHSV(bee[i].hue, 255, 255));
      SEGMENT.addPixelColorXY(bee[i].aimX, bee[i].aimY + 1, CHSV(bee[i].hue, 255, 255));
      SEGMENT.addPixelColorXY(bee[i].aimX - 1, bee[i].aimY, CHSV(bee[i].hue, 255, 255));
      SEGMENT.addPixelColorXY(bee[i].aimX, bee[i].aimY - 1, CHSV(bee[i].hue, 255, 255));
      if (bee[i].posX != bee[i].aimX || bee[i].posY != bee[i].aimY) {
        SEGMENT.setPixelColorXY(bee[i].posX, bee[i].posY, CRGB(CHSV(bee[i].hue, 60, 255)));
        int8_t error2 = bee[i].error * 2;
        if (error2 > -bee[i].deltaY) {
          bee[i].error -= bee[i].deltaY;
          bee[i].posX += bee[i].signX;
        }
        if (error2 < bee[i].deltaX) {
          bee[i].error += bee[i].deltaX;
          bee[i].posY += bee[i].signY;
        }
      } else {
        bee[i].aimed(cols, rows);
      }
    }
    SEGMENT.blur(SEGMENT.intensity>>4);
  }
  return FRAMETIME;
}
static const char _data_FX_MODE_2DCRAZYBEES[] PROGMEM = "Crazy Bees@!,Blur;;;2";


/////////////////////////
//     2D Ghost Rider  //
/////////////////////////
//// Ghost Rider by stepko (c)2021 [https://editor.soulmatelights.com/gallery/716-ghost-rider], adapted by Blaz Kristan (AKA blazoncek)
#define LIGHTERS_AM 64  // max lighters (adequate for 32x32 matrix)
uint16_t mode_2Dghostrider(void) {
  if (!strip.isMatrix) return mode_static(); // not a 2D set-up

  const uint16_t cols = SEGMENT.virtualWidth();
  const uint16_t rows = SEGMENT.virtualHeight();

  typedef struct Lighter {
    int16_t  gPosX;
    int16_t  gPosY;
    uint16_t gAngle;
    int8_t   angleSpeed;
    uint16_t lightersPosX[LIGHTERS_AM];
    uint16_t lightersPosY[LIGHTERS_AM];
    uint16_t Angle[LIGHTERS_AM];
    uint16_t time[LIGHTERS_AM];
    bool     reg[LIGHTERS_AM];
    int8_t   Vspeed;
  } lighter_t;

  if (!SEGENV.allocateData(sizeof(lighter_t))) return mode_static(); //allocation failed
  lighter_t *lighter = reinterpret_cast<lighter_t*>(SEGENV.data);

  const size_t maxLighters = min(cols + rows, LIGHTERS_AM);

  if (SEGENV.call == 0) SEGMENT.setUpLeds();
  if (SEGENV.aux0 != cols || SEGENV.aux1 != rows) {
    SEGENV.aux0 = cols;
    SEGENV.aux1 = rows;
    SEGMENT.fill(BLACK);
    random16_set_seed(strip.now);
    lighter->angleSpeed = random8(0,20) - 10;
    lighter->Vspeed = 5;
    lighter->gPosX = (cols/2) * 10;
    lighter->gPosY = (rows/2) * 10;
    for (size_t i = 0; i < maxLighters; i++) {
      lighter->lightersPosX[i] = lighter->gPosX;
      lighter->lightersPosY[i] = lighter->gPosY + i;
      lighter->time[i] = i * 2;
    }
  }

  if (millis() > SEGENV.step) {
    SEGENV.step = millis() + 1024 / (cols+rows);

    SEGMENT.fadeToBlackBy((SEGMENT.speed>>2)+64);

    CRGB color = CRGB::White;
    SEGMENT.wu_pixel(lighter->gPosX * 256 / 10, lighter->gPosY * 256 / 10, color);

    lighter->gPosX += lighter->Vspeed * sin_t(radians(lighter->gAngle));
    lighter->gPosY += lighter->Vspeed * cos_t(radians(lighter->gAngle));
    lighter->gAngle += lighter->angleSpeed;
    if (lighter->gPosX < 0)               lighter->gPosX = (cols - 1) * 10;
    if (lighter->gPosX > (cols - 1) * 10) lighter->gPosX = 0;
    if (lighter->gPosY < 0)               lighter->gPosY = (rows - 1) * 10;
    if (lighter->gPosY > (rows - 1) * 10) lighter->gPosY = 0;
    for (size_t i = 0; i < maxLighters; i++) {
      lighter->time[i] += random8(5, 20);
      if (lighter->time[i] >= 255 ||
        (lighter->lightersPosX[i] <= 0) ||
          (lighter->lightersPosX[i] >= (cols - 1) * 10) ||
          (lighter->lightersPosY[i] <= 0) ||
          (lighter->lightersPosY[i] >= (rows - 1) * 10)) {
        lighter->reg[i] = true;
      }
      if (lighter->reg[i]) {
        lighter->lightersPosY[i] = lighter->gPosY;
        lighter->lightersPosX[i] = lighter->gPosX;
        lighter->Angle[i] = lighter->gAngle + random(-10, 10);
        lighter->time[i] = 0;
        lighter->reg[i] = false;
      } else {
        lighter->lightersPosX[i] += -7 * sin_t(radians(lighter->Angle[i]));
        lighter->lightersPosY[i] += -7 * cos_t(radians(lighter->Angle[i]));
      }
      SEGMENT.wu_pixel(lighter->lightersPosX[i] * 256 / 10, lighter->lightersPosY[i] * 256 / 10, ColorFromPalette(SEGPALETTE, (256 - lighter->time[i])));
    }
    SEGMENT.blur(SEGMENT.intensity>>3);
  }

  return FRAMETIME;
}
static const char _data_FX_MODE_2DGHOSTRIDER[] PROGMEM = "Ghost Rider@Fade rate,Blur;;!;2";


////////////////////////////
//     2D Floating Blobs  //
////////////////////////////
//// Floating Blobs by stepko (c)2021 [https://editor.soulmatelights.com/gallery/573-blobs], adapted by Blaz Kristan (AKA blazoncek)
#define MAX_BLOBS 8
uint16_t mode_2Dfloatingblobs(void) {
  if (!strip.isMatrix) return mode_static(); // not a 2D set-up

  const uint16_t cols = SEGMENT.virtualWidth();
  const uint16_t rows = SEGMENT.virtualHeight();

  typedef struct Blob {
    float x[MAX_BLOBS], y[MAX_BLOBS];
    float sX[MAX_BLOBS], sY[MAX_BLOBS]; // speed
    float r[MAX_BLOBS];
    bool grow[MAX_BLOBS];
    byte color[MAX_BLOBS];
  } blob_t;

  uint8_t Amount = (SEGMENT.intensity>>5) + 1; // NOTE: be sure to update MAX_BLOBS if you change this

  if (!SEGENV.allocateData(sizeof(blob_t))) return mode_static(); //allocation failed
  blob_t *blob = reinterpret_cast<blob_t*>(SEGENV.data);

  if (SEGENV.call == 0) SEGMENT.setUpLeds();
  if (SEGENV.aux0 != cols || SEGENV.aux1 != rows) {
    SEGENV.aux0 = cols; // re-initialise if virtual size changes
    SEGENV.aux1 = rows;
    SEGMENT.fill(BLACK);
    for (size_t i = 0; i < MAX_BLOBS; i++) {
      blob->r[i]  = random8(1, cols>8 ? (cols/4) : 2);
      blob->sX[i] = (float) random8(3, cols) / (float)(256 - SEGMENT.speed); // speed x
      blob->sY[i] = (float) random8(3, rows) / (float)(256 - SEGMENT.speed); // speed y
      blob->x[i]  = random8(0, cols-1);
      blob->y[i]  = random8(0, rows-1);
      blob->color[i] = random8();
      blob->grow[i]  = (blob->r[i] < 1.f);
      if (blob->sX[i] == 0) blob->sX[i] = 1;
      if (blob->sY[i] == 0) blob->sY[i] = 1;
    }
  }

  SEGMENT.fadeToBlackBy(20);

  // Bounce balls around
  for (size_t i = 0; i < Amount; i++) {
    if (SEGENV.step < millis()) blob->color[i] = add8(blob->color[i], 4); // slowly change color
    // change radius if needed
    if (blob->grow[i]) {
      // enlarge radius until it is >= 4
      blob->r[i] += (fabsf(blob->sX[i]) > fabsf(blob->sY[i]) ? fabsf(blob->sX[i]) : fabsf(blob->sY[i])) * 0.05f;
      if (blob->r[i] >= MIN(cols/4.f,2.f)) {
        blob->grow[i] = false;
      }
    } else {
      // reduce radius until it is < 1
      blob->r[i] -= (fabsf(blob->sX[i]) > fabsf(blob->sY[i]) ? fabsf(blob->sX[i]) : fabsf(blob->sY[i])) * 0.05f;
      if (blob->r[i] < 1.f) {
        blob->grow[i] = true; 
      }
    }
    uint32_t c = SEGMENT.color_from_palette(blob->color[i], false, false, 0);
    if (blob->r[i] > 1.f) SEGMENT.fill_circle(blob->y[i], blob->x[i], roundf(blob->r[i]), c);
    else                  SEGMENT.setPixelColorXY(blob->y[i], blob->x[i], c);
    // move x
    if (blob->x[i] + blob->r[i] >= cols - 1) blob->x[i] += (blob->sX[i] * ((cols - 1 - blob->x[i]) / blob->r[i] + 0.005f));
    else if (blob->x[i] - blob->r[i] <= 0)   blob->x[i] += (blob->sX[i] * (blob->x[i] / blob->r[i] + 0.005f));
    else                                     blob->x[i] += blob->sX[i];
    // move y
    if (blob->y[i] + blob->r[i] >= rows - 1) blob->y[i] += (blob->sY[i] * ((rows - 1 - blob->y[i]) / blob->r[i] + 0.005f));
    else if (blob->y[i] - blob->r[i] <= 0)   blob->y[i] += (blob->sY[i] * (blob->y[i] / blob->r[i] + 0.005f));
    else                                     blob->y[i] += blob->sY[i];
    // bounce x
    if (blob->x[i] < 0.01f) {
      blob->sX[i] = (float)random8(3, cols) / (256 - SEGMENT.speed);
      blob->x[i]  = 0.01f;
    } else if (blob->x[i] > (float)cols - 1.01f) {
      blob->sX[i] = (float)random8(3, cols) / (256 - SEGMENT.speed);
      blob->sX[i] = -blob->sX[i];
      blob->x[i]  = (float)cols - 1.01f;
    }
    // bounce y
    if (blob->y[i] < 0.01f) {
      blob->sY[i] = (float)random8(3, rows) / (256 - SEGMENT.speed);
      blob->y[i]  = 0.01f;
    } else if (blob->y[i] > (float)rows - 1.01f) {
      blob->sY[i] = (float)random8(3, rows) / (256 - SEGMENT.speed);
      blob->sY[i] = -blob->sY[i];
      blob->y[i]  = (float)rows - 1.01f;
    }
  }
  SEGMENT.blur(SEGMENT.custom1>>2);

  if (SEGENV.step < millis()) SEGENV.step = millis() + 2000; // change colors every 2 seconds

  return FRAMETIME;
}
#undef MAX_BLOBS
static const char _data_FX_MODE_2DBLOBS[] PROGMEM = "Blobs@!,# blobs,Blur;!;!;2;c1=8";


////////////////////////////
//     2D Scrolling text  //
////////////////////////////
uint16_t mode_2Dscrollingtext(void) {
  if (!strip.isMatrix) return mode_static(); // not a 2D set-up

  const uint16_t cols = SEGMENT.virtualWidth();
  const uint16_t rows = SEGMENT.virtualHeight();

  int letterWidth;
  int letterHeight;
  switch (map(SEGMENT.custom2, 0, 255, 1, 5)) {
    default:
    case 1: letterWidth = 4; letterHeight =  6; break;
    case 2: letterWidth = 5; letterHeight =  8; break;
    case 3: letterWidth = 6; letterHeight =  8; break;
    case 4: letterWidth = 7; letterHeight =  9; break;
    case 5: letterWidth = 5; letterHeight = 12; break;
  }
  const int yoffset = map(SEGMENT.intensity, 0, 255, -rows/2, rows/2) + (rows-letterHeight)/2;
  char text[33] = {'\0'};
  if (SEGMENT.name) for (size_t i=0,j=0; i<strlen(SEGMENT.name); i++) if (SEGMENT.name[i]>31 && SEGMENT.name[i]<128) text[j++] = SEGMENT.name[i];

  if (!strlen(text) || !strncmp_P(text,PSTR("#DATE"),5) || !strncmp_P(text,PSTR("#TIME"),5)) { // fallback if empty segment name: display date and time
    char sec[5];
    byte AmPmHour = hour(localTime);
    boolean isitAM = true;
    if (useAMPM) {
      if (AmPmHour > 11) { AmPmHour -= 12; isitAM = false; }
      if (AmPmHour == 0) { AmPmHour  = 12; }
    }
    if (useAMPM) sprintf_P(sec, PSTR(" %2s"), (isitAM ? "AM" : "PM"));
    else         sprintf_P(sec, PSTR(":%02d"), second(localTime));
    if      (!strncmp_P(text,PSTR("#DATE"),5)) sprintf_P(text, PSTR("%d.%d.%d"), day(localTime), month(localTime), year(localTime));
    else if (!strncmp_P(text,PSTR("#TIME"),5)) sprintf_P(text, PSTR("%2d:%02d%s"), AmPmHour, minute(localTime), sec);
    else sprintf_P(text, PSTR("%s %d, %d %2d:%02d%s"), monthShortStr(month(localTime)), day(localTime), year(localTime), AmPmHour, minute(localTime), sec);
  }
  const int numberOfLetters = strlen(text);

  if (SEGENV.step < millis()) {
    if ((numberOfLetters * letterWidth) > cols) ++SEGENV.aux0 %= (numberOfLetters * letterWidth) + cols;      // offset
    else                                          SEGENV.aux0  = (cols + (numberOfLetters * letterWidth))/2;
    ++SEGENV.aux1 &= 0xFF; // color shift
    SEGENV.step = millis() + map(SEGMENT.speed, 0, 255, 10*FRAMETIME_FIXED, 2*FRAMETIME_FIXED);

    // we need it 3 times
    SEGMENT.fade_out(255 - (SEGMENT.custom1>>5)); // fade to background color
    SEGMENT.fade_out(255 - (SEGMENT.custom1>>5)); // fade to background color
    SEGMENT.fade_out(255 - (SEGMENT.custom1>>5)); // fade to background color
    for (int i = 0; i < numberOfLetters; i++) {
      if (int(cols) - int(SEGENV.aux0) + letterWidth*(i+1) < 0) continue; // don't draw characters off-screen
      SEGMENT.drawCharacter(text[i], int(cols) - int(SEGENV.aux0) + letterWidth*i, yoffset, letterWidth, letterHeight, SEGMENT.color_from_palette(SEGENV.aux1, false, PALETTE_SOLID_WRAP, 0));
    }
  }

  return FRAMETIME;
}
static const char _data_FX_MODE_2DSCROLLTEXT[] PROGMEM = "Scrolling Text@!,Y Offset,Trail,Font size;!,!;!;2;ix=128,c1=0,rev=0,mi=0,rY=0,mY=0";


////////////////////////////
//     2D Drift Rose      //
////////////////////////////
//// Drift Rose by stepko (c)2021 [https://editor.soulmatelights.com/gallery/1369-drift-rose-pattern], adapted by Blaz Kristan (AKA blazoncek)
uint16_t mode_2Ddriftrose(void) {
  if (!strip.isMatrix) return mode_static(); // not a 2D set-up

  const uint16_t cols = SEGMENT.virtualWidth();
  const uint16_t rows = SEGMENT.virtualHeight();

  const float CX = (cols-cols%2)/2.f - .5f;
  const float CY = (rows-rows%2)/2.f - .5f;
  const float L = min(cols, rows) / 2.f;

  if (SEGENV.call == 0) {
    SEGMENT.setUpLeds();
    SEGMENT.fill(BLACK);
  }

  SEGMENT.fadeToBlackBy(32+(SEGMENT.speed>>3));
  for (size_t i = 1; i < 37; i++) {
    uint32_t x = (CX + (sin_t(radians(i * 10)) * (beatsin8(i, 0, L*2)-L))) * 255.f;
    uint32_t y = (CY + (cos_t(radians(i * 10)) * (beatsin8(i, 0, L*2)-L))) * 255.f;
    SEGMENT.wu_pixel(x, y, CHSV(i * 10, 255, 255));
  }
  SEGMENT.blur((SEGMENT.intensity>>4)+1);

  return FRAMETIME;
}
static const char _data_FX_MODE_2DDRIFTROSE[] PROGMEM = "Drift Rose@Fade,Blur;;;2";

#endif // WLED_DISABLE_2D


///////////////////////////////////////////////////////////////////////////////
/********************     audio enhanced routines     ************************/
///////////////////////////////////////////////////////////////////////////////


/* use the following code to pass AudioReactive usermod variables to effect

  uint8_t  *binNum = (uint8_t*)&SEGENV.aux1, *maxVol = (uint8_t*)(&SEGENV.aux1+1); // just in case assignment
  bool      samplePeak = false;
  float     FFT_MajorPeak = 1.0;
  uint8_t  *fftResult = nullptr;
  float    *fftBin = nullptr;
  um_data_t *um_data;
  if (usermods.getUMData(&um_data, USERMOD_ID_AUDIOREACTIVE)) {
    volumeSmth    = *(float*)   um_data->u_data[0];
    volumeRaw     = *(float*)   um_data->u_data[1];
    fftResult     =  (uint8_t*) um_data->u_data[2];
    samplePeak    = *(uint8_t*) um_data->u_data[3];
    FFT_MajorPeak = *(float*)   um_data->u_data[4];
    my_magnitude  = *(float*)   um_data->u_data[5];
    maxVol        =  (uint8_t*) um_data->u_data[6];  // requires UI element (SEGMENT.customX?), changes source element
    binNum        =  (uint8_t*) um_data->u_data[7];  // requires UI element (SEGMENT.customX?), changes source element
    fftBin        =  (float*)   um_data->u_data[8];
  } else {
    // add support for no audio data
    um_data = simulateSound(SEGMENT.soundSim);
  }
*/


// a few constants needed for AudioReactive effects

// for 22Khz sampling
#define MAX_FREQUENCY   11025    // sample frequency / 2 (as per Nyquist criterion)
#define MAX_FREQ_LOG10  4.04238f // log10(MAX_FREQUENCY)

// for 20Khz sampling
//#define MAX_FREQUENCY   10240
//#define MAX_FREQ_LOG10  4.0103f

// for 10Khz sampling
//#define MAX_FREQUENCY   5120
//#define MAX_FREQ_LOG10  3.71f


/////////////////////////////////
//     * Ripple Peak           //
/////////////////////////////////
uint16_t mode_ripplepeak(void) {                // * Ripple peak. By Andrew Tuline.
                                                          // This currently has no controls.
  #define maxsteps 16                                     // Case statement wouldn't allow a variable.

  uint16_t maxRipples = 16;
  uint16_t dataSize = sizeof(Ripple) * maxRipples;
  if (!SEGENV.allocateData(dataSize)) return mode_static(); //allocation failed
  Ripple* ripples = reinterpret_cast<Ripple*>(SEGENV.data);

  um_data_t *um_data;
  if (!usermods.getUMData(&um_data, USERMOD_ID_AUDIOREACTIVE)) {
    // add support for no audio
    um_data = simulateSound(SEGMENT.soundSim);
  }
  uint8_t samplePeak    = *(uint8_t*)um_data->u_data[3];
  #ifdef ESP32
  float   FFT_MajorPeak = *(float*)  um_data->u_data[4];
  #endif
  uint8_t *maxVol       =  (uint8_t*)um_data->u_data[6];
  uint8_t *binNum       =  (uint8_t*)um_data->u_data[7];

  // printUmData();

  if (SEGENV.call == 0) {
    SEGENV.aux0 = 255;
    SEGMENT.custom1 = *binNum;
    SEGMENT.custom2 = *maxVol * 2;
  }

  *binNum = SEGMENT.custom1;                              // Select a bin.
  *maxVol = SEGMENT.custom2 / 2;                          // Our volume comparator.

  SEGMENT.fade_out(240);                                  // Lower frame rate means less effective fading than FastLED
  SEGMENT.fade_out(240);

  for (int i = 0; i < SEGMENT.intensity/16; i++) {   // Limit the number of ripples.
    if (samplePeak) ripples[i].state = 255;

    switch (ripples[i].state) {
      case 254:     // Inactive mode
        break;

      case 255:                                           // Initialize ripple variables.
        ripples[i].pos = random16(SEGLEN);
        #ifdef ESP32
          if (FFT_MajorPeak > 1)                          // log10(0) is "forbidden" (throws exception)
          ripples[i].color = (int)(log10f(FFT_MajorPeak)*128);
          else ripples[i].color = 0;
        #else
          ripples[i].color = random8();
        #endif
        ripples[i].state = 0;
        break;

      case 0:
        SEGMENT.setPixelColor(ripples[i].pos, color_blend(SEGCOLOR(1), SEGMENT.color_from_palette(ripples[i].color, false, PALETTE_SOLID_WRAP, 0), SEGENV.aux0));
        ripples[i].state++;
        break;

      case maxsteps:                                      // At the end of the ripples. 254 is an inactive mode.
        ripples[i].state = 254;
        break;

      default:                                            // Middle of the ripples.
        SEGMENT.setPixelColor((ripples[i].pos + ripples[i].state + SEGLEN) % SEGLEN, color_blend(SEGCOLOR(1), SEGMENT.color_from_palette(ripples[i].color, false, PALETTE_SOLID_WRAP, 0), SEGENV.aux0/ripples[i].state*2));
        SEGMENT.setPixelColor((ripples[i].pos - ripples[i].state + SEGLEN) % SEGLEN, color_blend(SEGCOLOR(1), SEGMENT.color_from_palette(ripples[i].color, false, PALETTE_SOLID_WRAP, 0), SEGENV.aux0/ripples[i].state*2));
        ripples[i].state++;                               // Next step.
        break;
    } // switch step
  } // for i

  return FRAMETIME;
} // mode_ripplepeak()
static const char _data_FX_MODE_RIPPLEPEAK[] PROGMEM = "Ripple Peak@Fade rate,Max # of ripples,Select bin,Volume (min);!,!;!;1v;c2=0,m12=0,si=0"; // Pixel, Beatsin


#ifndef WLED_DISABLE_2D
/////////////////////////
//    * 2D Swirl       //
/////////////////////////
// By: Mark Kriegsman https://gist.github.com/kriegsman/5adca44e14ad025e6d3b , modified by Andrew Tuline
uint16_t mode_2DSwirl(void) {
  if (!strip.isMatrix) return mode_static(); // not a 2D set-up

  const uint16_t cols = SEGMENT.virtualWidth();
  const uint16_t rows = SEGMENT.virtualHeight();

  if (SEGENV.call == 0) {
    SEGMENT.setUpLeds();
    SEGMENT.fill(BLACK);
  }

  const uint8_t borderWidth = 2;

  SEGMENT.blur(SEGMENT.custom1);

  uint8_t  i = beatsin8( 27*SEGMENT.speed/255, borderWidth, cols - borderWidth);
  uint8_t  j = beatsin8( 41*SEGMENT.speed/255, borderWidth, rows - borderWidth);
  uint8_t ni = (cols - 1) - i;
  uint8_t nj = (cols - 1) - j;
  uint16_t ms = millis();

  um_data_t *um_data;
  if (!usermods.getUMData(&um_data, USERMOD_ID_AUDIOREACTIVE)) {
    // add support for no audio
    um_data = simulateSound(SEGMENT.soundSim);
  }
  float   volumeSmth  = *(float*)   um_data->u_data[0]; //ewowi: use instead of sampleAvg???
  int16_t volumeRaw   = *(int16_t*) um_data->u_data[1];

  // printUmData();

  SEGMENT.addPixelColorXY( i, j, ColorFromPalette(SEGPALETTE, (ms / 11 + volumeSmth*4), volumeRaw * SEGMENT.intensity / 64, LINEARBLEND)); //CHSV( ms / 11, 200, 255);
  SEGMENT.addPixelColorXY( j, i, ColorFromPalette(SEGPALETTE, (ms / 13 + volumeSmth*4), volumeRaw * SEGMENT.intensity / 64, LINEARBLEND)); //CHSV( ms / 13, 200, 255);
  SEGMENT.addPixelColorXY(ni,nj, ColorFromPalette(SEGPALETTE, (ms / 17 + volumeSmth*4), volumeRaw * SEGMENT.intensity / 64, LINEARBLEND)); //CHSV( ms / 17, 200, 255);
  SEGMENT.addPixelColorXY(nj,ni, ColorFromPalette(SEGPALETTE, (ms / 29 + volumeSmth*4), volumeRaw * SEGMENT.intensity / 64, LINEARBLEND)); //CHSV( ms / 29, 200, 255);
  SEGMENT.addPixelColorXY( i,nj, ColorFromPalette(SEGPALETTE, (ms / 37 + volumeSmth*4), volumeRaw * SEGMENT.intensity / 64, LINEARBLEND)); //CHSV( ms / 37, 200, 255);
  SEGMENT.addPixelColorXY(ni, j, ColorFromPalette(SEGPALETTE, (ms / 41 + volumeSmth*4), volumeRaw * SEGMENT.intensity / 64, LINEARBLEND)); //CHSV( ms / 41, 200, 255);

  return FRAMETIME;
} // mode_2DSwirl()
static const char _data_FX_MODE_2DSWIRL[] PROGMEM = "Swirl@!,Sensitivity,Blur;,Bg Swirl;!;2v;ix=64,si=0"; // Beatsin // TODO: color 1 unused?


/////////////////////////
//    * 2D Waverly     //
/////////////////////////
// By: Stepko, https://editor.soulmatelights.com/gallery/652-wave , modified by Andrew Tuline
uint16_t mode_2DWaverly(void) {
  if (!strip.isMatrix) return mode_static(); // not a 2D set-up

  const uint16_t cols = SEGMENT.virtualWidth();
  const uint16_t rows = SEGMENT.virtualHeight();

  if (SEGENV.call == 0) {
    SEGMENT.setUpLeds();
    SEGMENT.fill(BLACK);
  }

  um_data_t *um_data;
  if (!usermods.getUMData(&um_data, USERMOD_ID_AUDIOREACTIVE)) {
    // add support for no audio
    um_data = simulateSound(SEGMENT.soundSim);
  }
  float   volumeSmth  = *(float*)   um_data->u_data[0];

  SEGMENT.fadeToBlackBy(SEGMENT.speed);

  long t = millis() / 2;
  for (int i = 0; i < cols; i++) {
    uint16_t thisVal = volumeSmth*SEGMENT.intensity/64 * inoise8(i * 45 , t , t)/64;
    uint16_t thisMax = map(thisVal, 0, 512, 0, rows);

    for (int j = 0; j < thisMax; j++) {
      SEGMENT.addPixelColorXY(i, j, ColorFromPalette(SEGPALETTE, map(j, 0, thisMax, 250, 0), 255, LINEARBLEND));
      SEGMENT.addPixelColorXY((cols - 1) - i, (rows - 1) - j, ColorFromPalette(SEGPALETTE, map(j, 0, thisMax, 250, 0), 255, LINEARBLEND));
    }
  }
  SEGMENT.blur(16);

  return FRAMETIME;
} // mode_2DWaverly()
static const char _data_FX_MODE_2DWAVERLY[] PROGMEM = "Waverly@Amplification,Sensitivity;;!;2v;ix=64,si=0"; // Beatsin

#endif // WLED_DISABLE_2D

// float version of map()
static float mapf(float x, float in_min, float in_max, float out_min, float out_max){
  return (x - in_min) * (out_max - out_min) / (in_max - in_min) + out_min;
}

// Gravity struct requited for GRAV* effects
typedef struct Gravity {
  int    topLED;
  int    gravityCounter;
} gravity;

///////////////////////
//   * GRAVCENTER    //
///////////////////////
uint16_t mode_gravcenter(void) {                // Gravcenter. By Andrew Tuline.

  const uint16_t dataSize = sizeof(gravity);
  if (!SEGENV.allocateData(dataSize)) return mode_static(); //allocation failed
  Gravity* gravcen = reinterpret_cast<Gravity*>(SEGENV.data);

  um_data_t *um_data;
  if (!usermods.getUMData(&um_data, USERMOD_ID_AUDIOREACTIVE)) {
    // add support for no audio
    um_data = simulateSound(SEGMENT.soundSim);
  }
  float   volumeSmth  = *(float*)  um_data->u_data[0];

  //SEGMENT.fade_out(240);
  SEGMENT.fade_out(251);  // 30%

  float segmentSampleAvg = volumeSmth * (float)SEGMENT.intensity / 255.0f;
  segmentSampleAvg *= 0.125; // divide by 8, to compensate for later "sensitivty" upscaling

  float mySampleAvg = mapf(segmentSampleAvg*2.0, 0, 32, 0, (float)SEGLEN/2.0); // map to pixels available in current segment 
  uint16_t tempsamp = constrain(mySampleAvg, 0, SEGLEN/2);     // Keep the sample from overflowing.
  uint8_t gravity = 8 - SEGMENT.speed/32;

  for (int i=0; i<tempsamp; i++) {
    uint8_t index = inoise8(i*segmentSampleAvg+millis(), 5000+i*segmentSampleAvg);
    SEGMENT.setPixelColor(i+SEGLEN/2, color_blend(SEGCOLOR(1), SEGMENT.color_from_palette(index, false, PALETTE_SOLID_WRAP, 0), segmentSampleAvg*8));
    SEGMENT.setPixelColor(SEGLEN/2-i-1, color_blend(SEGCOLOR(1), SEGMENT.color_from_palette(index, false, PALETTE_SOLID_WRAP, 0), segmentSampleAvg*8));
  }

  if (tempsamp >= gravcen->topLED)
    gravcen->topLED = tempsamp-1;
  else if (gravcen->gravityCounter % gravity == 0)
    gravcen->topLED--;

  if (gravcen->topLED >= 0) {
    SEGMENT.setPixelColor(gravcen->topLED+SEGLEN/2, SEGMENT.color_from_palette(millis(), false, PALETTE_SOLID_WRAP, 0));
    SEGMENT.setPixelColor(SEGLEN/2-1-gravcen->topLED, SEGMENT.color_from_palette(millis(), false, PALETTE_SOLID_WRAP, 0));
  }
  gravcen->gravityCounter = (gravcen->gravityCounter + 1) % gravity;

  return FRAMETIME;
} // mode_gravcenter()
static const char _data_FX_MODE_GRAVCENTER[] PROGMEM = "Gravcenter@Rate of fall,Sensitivity;!,!;!;1v;ix=128,m12=2,si=0"; // Circle, Beatsin


///////////////////////
//   * GRAVCENTRIC   //
///////////////////////
uint16_t mode_gravcentric(void) {                     // Gravcentric. By Andrew Tuline.

  uint16_t dataSize = sizeof(gravity);
  if (!SEGENV.allocateData(dataSize)) return mode_static();     //allocation failed
  Gravity* gravcen = reinterpret_cast<Gravity*>(SEGENV.data);

  um_data_t *um_data;
  if (!usermods.getUMData(&um_data, USERMOD_ID_AUDIOREACTIVE)) {
    // add support for no audio
    um_data = simulateSound(SEGMENT.soundSim);
  }
  float   volumeSmth  = *(float*)  um_data->u_data[0];

  // printUmData();

  //SEGMENT.fade_out(240);
  //SEGMENT.fade_out(240); // twice? really?
  SEGMENT.fade_out(253);  // 50%

  float segmentSampleAvg = volumeSmth * (float)SEGMENT.intensity / 255.0;
  segmentSampleAvg *= 0.125f; // divide by 8, to compensate for later "sensitivty" upscaling

  float mySampleAvg = mapf(segmentSampleAvg*2.0, 0.0f, 32.0f, 0.0f, (float)SEGLEN/2.0); // map to pixels availeable in current segment 
  int tempsamp = constrain(mySampleAvg, 0, SEGLEN/2);     // Keep the sample from overflowing.
  uint8_t gravity = 8 - SEGMENT.speed/32;

  for (int i=0; i<tempsamp; i++) {
    uint8_t index = segmentSampleAvg*24+millis()/200;
    SEGMENT.setPixelColor(i+SEGLEN/2, SEGMENT.color_from_palette(index, false, PALETTE_SOLID_WRAP, 0));
    SEGMENT.setPixelColor(SEGLEN/2-1-i, SEGMENT.color_from_palette(index, false, PALETTE_SOLID_WRAP, 0));
  }

  if (tempsamp >= gravcen->topLED)
    gravcen->topLED = tempsamp-1;
  else if (gravcen->gravityCounter % gravity == 0)
    gravcen->topLED--;

  if (gravcen->topLED >= 0) {
    SEGMENT.setPixelColor(gravcen->topLED+SEGLEN/2, CRGB::Gray);
    SEGMENT.setPixelColor(SEGLEN/2-1-gravcen->topLED, CRGB::Gray);
  }
  gravcen->gravityCounter = (gravcen->gravityCounter + 1) % gravity;

  return FRAMETIME;
} // mode_gravcentric()
static const char _data_FX_MODE_GRAVCENTRIC[] PROGMEM = "Gravcentric@Rate of fall,Sensitivity;!,!;!;1v;ix=128,m12=3,si=0"; // Corner, Beatsin


///////////////////////
//   * GRAVIMETER    //
///////////////////////
uint16_t mode_gravimeter(void) {                // Gravmeter. By Andrew Tuline.

  uint16_t dataSize = sizeof(gravity);
  if (!SEGENV.allocateData(dataSize)) return mode_static(); //allocation failed
  Gravity* gravcen = reinterpret_cast<Gravity*>(SEGENV.data);

  um_data_t *um_data;
  if (!usermods.getUMData(&um_data, USERMOD_ID_AUDIOREACTIVE)) {
    // add support for no audio
    um_data = simulateSound(SEGMENT.soundSim);
  }
  float   volumeSmth  = *(float*)  um_data->u_data[0];
  #ifdef SR_DEBUG
  uint8_t samplePeak = *(uint8_t*)um_data->u_data[3];
  #endif

  //SEGMENT.fade_out(240);
  SEGMENT.fade_out(249);  // 25%

  float segmentSampleAvg = volumeSmth * (float)SEGMENT.intensity / 255.0;
  segmentSampleAvg *= 0.25; // divide by 4, to compensate for later "sensitivty" upscaling

  float mySampleAvg = mapf(segmentSampleAvg*2.0, 0, 64, 0, (SEGLEN-1)); // map to pixels availeable in current segment 
  int tempsamp = constrain(mySampleAvg,0,SEGLEN-1);       // Keep the sample from overflowing.
  uint8_t gravity = 8 - SEGMENT.speed/32;

  for (int i=0; i<tempsamp; i++) {
    uint8_t index = inoise8(i*segmentSampleAvg+millis(), 5000+i*segmentSampleAvg);
    SEGMENT.setPixelColor(i, color_blend(SEGCOLOR(1), SEGMENT.color_from_palette(index, false, PALETTE_SOLID_WRAP, 0), segmentSampleAvg*8));
  }

  if (tempsamp >= gravcen->topLED)
    gravcen->topLED = tempsamp;
  else if (gravcen->gravityCounter % gravity == 0)
    gravcen->topLED--;

  if (gravcen->topLED > 0) {
    SEGMENT.setPixelColor(gravcen->topLED, SEGMENT.color_from_palette(millis(), false, PALETTE_SOLID_WRAP, 0));
  }
  gravcen->gravityCounter = (gravcen->gravityCounter + 1) % gravity;

#ifdef SR_DEBUG
  // WLEDMM: abuse last 2 pixels for debugging peak detection
  SEGMENT.setPixelColor(SEGLEN-2, (samplePeak > 0) ? GREEN : BLACK);
  if (samplePeak > 0) SEGMENT.setPixelColor(SEGLEN-1, GREEN);
  // WLEDMM end
#endif

  return FRAMETIME;
} // mode_gravimeter()
static const char _data_FX_MODE_GRAVIMETER[] PROGMEM = "Gravimeter@Rate of fall,Sensitivity;!,!;!;1v;ix=128,m12=2,si=0"; // Circle, Beatsin


//////////////////////
//   * JUGGLES      //
//////////////////////
uint16_t mode_juggles(void) {                   // Juggles. By Andrew Tuline.
  um_data_t *um_data;
  if (!usermods.getUMData(&um_data, USERMOD_ID_AUDIOREACTIVE)) {
    // add support for no audio
    um_data = simulateSound(SEGMENT.soundSim);
  }
  float   volumeSmth   = *(float*)  um_data->u_data[0];

  SEGMENT.fade_out(224); // 6.25%
  uint16_t my_sampleAgc = fmax(fmin(volumeSmth, 255.0), 0);

  for (size_t i=0; i<SEGMENT.intensity/32+1U; i++) {
    SEGMENT.setPixelColor(beatsin16(SEGMENT.speed/4+i*2,0,SEGLEN-1), color_blend(SEGCOLOR(1), SEGMENT.color_from_palette(millis()/4+i*2, false, PALETTE_SOLID_WRAP, 0), my_sampleAgc));
  }

  return FRAMETIME;
} // mode_juggles()
static const char _data_FX_MODE_JUGGLES[] PROGMEM = "Juggles@!,# of balls;!,!;!;1v;m12=0,si=0"; // Pixels, Beatsin


//////////////////////
//   * MATRIPIX     //
//////////////////////
uint16_t mode_matripix(void) {                  // Matripix. By Andrew Tuline.
  // even with 1D effect we have to take logic for 2D segments for allocation as fill_solid() fills whole segment

  um_data_t *um_data;
  if (!usermods.getUMData(&um_data, USERMOD_ID_AUDIOREACTIVE)) {
    // add support for no audio
    um_data = simulateSound(SEGMENT.soundSim);
  }
  int16_t volumeRaw    = *(int16_t*)um_data->u_data[1];

  if (SEGENV.call == 0) {
    SEGMENT.setUpLeds();
    SEGMENT.fill(BLACK);
  }

  uint8_t secondHand = micros()/(256-SEGMENT.speed)/500 % 16;
  if(SEGENV.aux0 != secondHand) {
    SEGENV.aux0 = secondHand;

    int pixBri = volumeRaw * SEGMENT.intensity / 64;
    for (int i=0; i<SEGLEN-1; i++) SEGMENT.setPixelColor(i, SEGMENT.getPixelColor(i+1)); // shift left
    SEGMENT.setPixelColor(SEGLEN-1, color_blend(SEGCOLOR(1), SEGMENT.color_from_palette(millis(), false, PALETTE_SOLID_WRAP, 0), pixBri));
  }

  return FRAMETIME;
} // mode_matripix()
static const char _data_FX_MODE_MATRIPIX[] PROGMEM = "Matripix@!,Brightness;!,!;!;1v;ix=64,m12=2,si=1"; //,rev=1,mi=1,rY=1,mY=1 Circle, WeWillRockYou, reverseX


//////////////////////
//   * MIDNOISE     //
//////////////////////
uint16_t mode_midnoise(void) {                  // Midnoise. By Andrew Tuline.
// Changing xdist to SEGENV.aux0 and ydist to SEGENV.aux1.

  um_data_t *um_data;
  if (!usermods.getUMData(&um_data, USERMOD_ID_AUDIOREACTIVE)) {
    // add support for no audio
    um_data = simulateSound(SEGMENT.soundSim);
  }
  float   volumeSmth   = *(float*)  um_data->u_data[0];

  SEGMENT.fade_out(SEGMENT.speed);
  SEGMENT.fade_out(SEGMENT.speed);

  float tmpSound2 = volumeSmth * (float)SEGMENT.intensity / 256.0;  // Too sensitive.
  tmpSound2 *= (float)SEGMENT.intensity / 128.0;              // Reduce sensitity/length.

  int maxLen = mapf(tmpSound2, 0, 127, 0, SEGLEN/2);
  if (maxLen >SEGLEN/2) maxLen = SEGLEN/2;

  for (int i=(SEGLEN/2-maxLen); i<(SEGLEN/2+maxLen); i++) {
    uint8_t index = inoise8(i*volumeSmth+SEGENV.aux0, SEGENV.aux1+i*volumeSmth);  // Get a value from the noise function. I'm using both x and y axis.
    SEGMENT.setPixelColor(i, SEGMENT.color_from_palette(index, false, PALETTE_SOLID_WRAP, 0));
  }

  SEGENV.aux0=SEGENV.aux0+beatsin8(5,0,10);
  SEGENV.aux1=SEGENV.aux1+beatsin8(4,0,10);

  return FRAMETIME;
} // mode_midnoise()
static const char _data_FX_MODE_MIDNOISE[] PROGMEM = "Midnoise@Fade rate,Max. length;!,!;!;1v;ix=128,m12=1,si=0"; // Bar, Beatsin


//////////////////////
//   * NOISEFIRE    //
//////////////////////
// I am the god of hellfire. . . Volume (only) reactive fire routine. Oh, look how short this is.
uint16_t mode_noisefire(void) {                 // Noisefire. By Andrew Tuline.
  CRGBPalette16 myPal = CRGBPalette16(CHSV(0,255,2),    CHSV(0,255,4),    CHSV(0,255,8), CHSV(0, 255, 8),  // Fire palette definition. Lower value = darker.
                                      CHSV(0, 255, 16), CRGB::Red,        CRGB::Red,     CRGB::Red,
                                      CRGB::DarkOrange, CRGB::DarkOrange, CRGB::Orange,  CRGB::Orange,
                                      CRGB::Yellow,     CRGB::Orange,     CRGB::Yellow,  CRGB::Yellow);

  um_data_t *um_data;
  if (!usermods.getUMData(&um_data, USERMOD_ID_AUDIOREACTIVE)) {
    // add support for no audio
    um_data = simulateSound(SEGMENT.soundSim);
  }
  float   volumeSmth   = *(float*)  um_data->u_data[0];

  if (SEGENV.call == 0) SEGMENT.fill(BLACK);

  for (int i = 0; i < SEGLEN; i++) {
    uint16_t index = inoise8(i*SEGMENT.speed/64,millis()*SEGMENT.speed/64*SEGLEN/255);  // X location is constant, but we move along the Y at the rate of millis(). By Andrew Tuline.
    index = (255 - i*256/SEGLEN) * index/(256-SEGMENT.intensity);                       // Now we need to scale index so that it gets blacker as we get close to one of the ends.
                                                                                        // This is a simple y=mx+b equation that's been scaled. index/128 is another scaling.

    CRGB color = ColorFromPalette(myPal, index, volumeSmth*2, LINEARBLEND);     // Use the my own palette.
    SEGMENT.setPixelColor(i, color);
  }

  return FRAMETIME;
} // mode_noisefire()
static const char _data_FX_MODE_NOISEFIRE[] PROGMEM = "Noisefire@!,!;;;1v;m12=2,si=0"; // Circle, Beatsin


///////////////////////
//   * Noisemeter    //
///////////////////////
uint16_t mode_noisemeter(void) {                // Noisemeter. By Andrew Tuline.

  um_data_t *um_data;
  if (!usermods.getUMData(&um_data, USERMOD_ID_AUDIOREACTIVE)) {
    // add support for no audio
    um_data = simulateSound(SEGMENT.soundSim);
  }
  float   volumeSmth   = *(float*)  um_data->u_data[0];
  int16_t volumeRaw    = *(int16_t*)um_data->u_data[1];

  //uint8_t fadeRate = map(SEGMENT.speed,0,255,224,255);
  uint8_t fadeRate = map(SEGMENT.speed,0,255,200,254);
  SEGMENT.fade_out(fadeRate);

  float tmpSound2 = volumeRaw * 2.0 * (float)SEGMENT.intensity / 255.0;
  int maxLen = mapf(tmpSound2, 0, 255, 0, SEGLEN); // map to pixels availeable in current segment              // Still a bit too sensitive.
  if (maxLen <0) maxLen = 0;
  if (maxLen >SEGLEN) maxLen = SEGLEN;

  for (int i=0; i<maxLen; i++) {                                    // The louder the sound, the wider the soundbar. By Andrew Tuline.
    uint8_t index = inoise8(i*volumeSmth+SEGENV.aux0, SEGENV.aux1+i*volumeSmth);  // Get a value from the noise function. I'm using both x and y axis.
    SEGMENT.setPixelColor(i, SEGMENT.color_from_palette(index, false, PALETTE_SOLID_WRAP, 0));
  }

  SEGENV.aux0+=beatsin8(5,0,10);
  SEGENV.aux1+=beatsin8(4,0,10);

  return FRAMETIME;
} // mode_noisemeter()
static const char _data_FX_MODE_NOISEMETER[] PROGMEM = "Noisemeter@Fade rate,Width;!,!;!;1v;ix=128,m12=2,si=0"; // Circle, Beatsin


//////////////////////
//   * PIXELWAVE    //
//////////////////////
uint16_t mode_pixelwave(void) {                 // Pixelwave. By Andrew Tuline.
  // even with 1D effect we have to take logic for 2D segments for allocation as fill_solid() fills whole segment

  if (SEGENV.call == 0) {
    SEGMENT.setUpLeds();
    SEGMENT.fill(BLACK);
  }

  um_data_t *um_data;
  if (!usermods.getUMData(&um_data, USERMOD_ID_AUDIOREACTIVE)) {
    // add support for no audio
    um_data = simulateSound(SEGMENT.soundSim);
  }
  int16_t volumeRaw    = *(int16_t*)um_data->u_data[1];

  uint8_t secondHand = micros()/(256-SEGMENT.speed)/500+1 % 16;
  if (SEGENV.aux0 != secondHand) {
    SEGENV.aux0 = secondHand;

    int pixBri = volumeRaw * SEGMENT.intensity / 64;

    SEGMENT.setPixelColor(SEGLEN/2, color_blend(SEGCOLOR(1), SEGMENT.color_from_palette(millis(), false, PALETTE_SOLID_WRAP, 0), pixBri));
    for (int i = SEGLEN - 1; i > SEGLEN/2; i--)   SEGMENT.setPixelColor(i, SEGMENT.getPixelColor(i-1)); //move to the left
    for (int i = 0; i < SEGLEN/2; i++)            SEGMENT.setPixelColor(i, SEGMENT.getPixelColor(i+1)); // move to the right
  }

  return FRAMETIME;
} // mode_pixelwave()
static const char _data_FX_MODE_PIXELWAVE[] PROGMEM = "Pixelwave@!,Sensitivity;!,!;!;1v;ix=64,m12=2,si=0"; // Circle, Beatsin


//////////////////////
//   * PLASMOID     //
//////////////////////
typedef struct Plasphase {
  int16_t    thisphase;
  int16_t    thatphase;
} plasphase;

uint16_t mode_plasmoid(void) {                  // Plasmoid. By Andrew Tuline.
  // even with 1D effect we have to take logic for 2D segments for allocation as fill_solid() fills whole segment
  if (!SEGENV.allocateData(sizeof(plasphase))) return mode_static(); //allocation failed
  Plasphase* plasmoip = reinterpret_cast<Plasphase*>(SEGENV.data);

  um_data_t *um_data;
  if (!usermods.getUMData(&um_data, USERMOD_ID_AUDIOREACTIVE)) {
    // add support for no audio
    um_data = simulateSound(SEGMENT.soundSim);
  }
  float   volumeSmth   = *(float*)  um_data->u_data[0];

  SEGMENT.fadeToBlackBy(32);

  plasmoip->thisphase += beatsin8(6,-4,4);                          // You can change direction and speed individually.
  plasmoip->thatphase += beatsin8(7,-4,4);                          // Two phase values to make a complex pattern. By Andrew Tuline.

  for (int i=0; i<SEGLEN; i++) {                          // For each of the LED's in the strand, set a brightness based on a wave as follows.
    // updated, similar to "plasma" effect - softhack007
    uint8_t thisbright = cubicwave8(((i*(1 + (3*SEGMENT.speed/32)))+plasmoip->thisphase) & 0xFF)/2;
    thisbright += cos8(((i*(97 +(5*SEGMENT.speed/32)))+plasmoip->thatphase) & 0xFF)/2; // Let's munge the brightness a bit and animate it all with the phases.
    
    uint8_t colorIndex=thisbright;
    if (volumeSmth * SEGMENT.intensity / 64 < thisbright) {thisbright = 0;}

    SEGMENT.addPixelColor(i, color_blend(SEGCOLOR(1), SEGMENT.color_from_palette(colorIndex, false, PALETTE_SOLID_WRAP, 0), thisbright));
  }

  return FRAMETIME;
} // mode_plasmoid()
static const char _data_FX_MODE_PLASMOID[] PROGMEM = "Plasmoid@Phase,# of pixels;!,!;!;1v;sx=128,ix=128,m12=0,si=0"; // Pixels, Beatsin


///////////////////////
//   * PUDDLEPEAK    //
///////////////////////
// Andrew's crappy peak detector. If I were 40+ years younger, I'd learn signal processing.
uint16_t mode_puddlepeak(void) {                // Puddlepeak. By Andrew Tuline.

  uint16_t size = 0;
  uint8_t fadeVal = map(SEGMENT.speed,0,255, 224, 254);
  uint16_t pos = random(SEGLEN);                          // Set a random starting position.

  um_data_t *um_data;
  if (!usermods.getUMData(&um_data, USERMOD_ID_AUDIOREACTIVE)) {
    // add support for no audio
    um_data = simulateSound(SEGMENT.soundSim);
  }
  uint8_t samplePeak = *(uint8_t*)um_data->u_data[3];
  uint8_t *maxVol    =  (uint8_t*)um_data->u_data[6];
  uint8_t *binNum    =  (uint8_t*)um_data->u_data[7];
  float   volumeSmth   = *(float*)  um_data->u_data[0];

  if (SEGENV.call == 0) {
    SEGMENT.custom1 = *binNum;
    SEGMENT.custom2 = *maxVol * 2;
  }

  *binNum = SEGMENT.custom1;                              // Select a bin.
  *maxVol = SEGMENT.custom2 / 2;                          // Our volume comparator.

  SEGMENT.fade_out(fadeVal);

  if (samplePeak == 1) {
    size = volumeSmth * SEGMENT.intensity /256 /4 + 1;    // Determine size of the flash based on the volume.
    if (pos+size>= SEGLEN) size = SEGLEN - pos;
  }

  for (int i=0; i<size; i++) {                            // Flash the LED's.
    SEGMENT.setPixelColor(pos+i, SEGMENT.color_from_palette(millis(), false, PALETTE_SOLID_WRAP, 0));
  }

  return FRAMETIME;
} // mode_puddlepeak()
static const char _data_FX_MODE_PUDDLEPEAK[] PROGMEM = "Puddlepeak@Fade rate,Puddle size,Select bin,Volume (min);!,!;!;1v;c2=0,m12=0,si=0"; // Pixels, Beatsin


//////////////////////
//   * PUDDLES      //
//////////////////////
uint16_t mode_puddles(void) {                   // Puddles. By Andrew Tuline.
  uint16_t size = 0;
  uint8_t fadeVal = map(SEGMENT.speed, 0, 255, 224, 254);
  uint16_t pos = random16(SEGLEN);                        // Set a random starting position.

  SEGMENT.fade_out(fadeVal);

  um_data_t *um_data;
  if (!usermods.getUMData(&um_data, USERMOD_ID_AUDIOREACTIVE)) {
    // add support for no audio
    um_data = simulateSound(SEGMENT.soundSim);
  }
  int16_t volumeRaw    = *(int16_t*)um_data->u_data[1];

  if (volumeRaw > 1) {
    size = volumeRaw * SEGMENT.intensity /256 /8 + 1;        // Determine size of the flash based on the volume.
    if (pos+size >= SEGLEN) size = SEGLEN - pos;
  }

  for (int i=0; i<size; i++) {                          // Flash the LED's.
    SEGMENT.setPixelColor(pos+i, SEGMENT.color_from_palette(millis(), false, PALETTE_SOLID_WRAP, 0));
  }

  return FRAMETIME;
} // mode_puddles()
static const char _data_FX_MODE_PUDDLES[] PROGMEM = "Puddles@Fade rate,Puddle size;!,!;!;1v;m12=0,si=0"; // Pixels, Beatsin


//////////////////////
//     * PIXELS     //
//////////////////////
uint16_t mode_pixels(void) {                    // Pixels. By Andrew Tuline.

  if (!SEGENV.allocateData(32*sizeof(uint8_t))) return mode_static(); //allocation failed
  uint8_t *myVals = reinterpret_cast<uint8_t*>(SEGENV.data); // Used to store a pile of samples because WLED frame rate and WLED sample rate are not synchronized. Frame rate is too low.

  um_data_t *um_data;
  if (!usermods.getUMData(&um_data, USERMOD_ID_AUDIOREACTIVE)) {
    um_data = simulateSound(SEGMENT.soundSim);
  }
  float   volumeSmth   = *(float*)  um_data->u_data[0];

  myVals[millis()%32] = volumeSmth;    // filling values semi randomly

  SEGMENT.fade_out(64+(SEGMENT.speed>>1));

  for (int i=0; i <SEGMENT.intensity/8; i++) {
    uint16_t segLoc = random16(SEGLEN);                    // 16 bit for larger strands of LED's.
    SEGMENT.setPixelColor(segLoc, color_blend(SEGCOLOR(1), SEGMENT.color_from_palette(myVals[i%32]+i*4, false, PALETTE_SOLID_WRAP, 0), volumeSmth));
  }

  return FRAMETIME;
} // mode_pixels()
static const char _data_FX_MODE_PIXELS[] PROGMEM = "Pixels@Fade rate,# of pixels;!,!;!;1v;m12=0,si=0"; // Pixels, Beatsin


///////////////////////////////
//     BEGIN FFT ROUTINES    //
///////////////////////////////


//////////////////////
//    ** Blurz      //
//////////////////////
uint16_t mode_blurz(void) {                    // Blurz. By Andrew Tuline.
  // even with 1D effect we have to take logic for 2D segments for allocation as fill_solid() fills whole segment

  um_data_t *um_data;
  if (!usermods.getUMData(&um_data, USERMOD_ID_AUDIOREACTIVE)) {
    // add support for no audio
    um_data = simulateSound(SEGMENT.soundSim);
  }
  uint8_t *fftResult = (uint8_t*)um_data->u_data[2];

  if (SEGENV.call == 0) {
    SEGMENT.fill(BLACK);
    SEGENV.aux0 = 0;
  }

  int fadeoutDelay = (256 - SEGMENT.speed) / 32; 
  if ((fadeoutDelay <= 1 ) || ((SEGENV.call % fadeoutDelay) == 0)) SEGMENT.fade_out(SEGMENT.speed);

  SEGENV.step += FRAMETIME;
  if (SEGENV.step > SPEED_FORMULA_L) {
    uint16_t segLoc = random16(SEGLEN);
    SEGMENT.setPixelColor(segLoc, color_blend(SEGCOLOR(1), SEGMENT.color_from_palette(2*fftResult[SEGENV.aux0%16]*240/(SEGLEN-1), false, PALETTE_SOLID_WRAP, 0), 2*fftResult[SEGENV.aux0%16]));
    ++(SEGENV.aux0) %= 16; // make sure it doesn't cross 16

    SEGENV.step = 1;
    SEGMENT.blur(SEGMENT.intensity);
  }

  return FRAMETIME;
} // mode_blurz()
static const char _data_FX_MODE_BLURZ[] PROGMEM = "Blurz@Fade rate,Blur;!,Color mix;!;1f;m12=0,si=0"; // Pixels, Beatsin


/////////////////////////
//   ** DJLight        //
/////////////////////////
uint16_t mode_DJLight(void) {                   // Written by ??? Adapted by Will Tatam.
  const int mid = SEGLEN / 2;

  um_data_t *um_data;
  if (!usermods.getUMData(&um_data, USERMOD_ID_AUDIOREACTIVE)) {
    // add support for no audio
    um_data = simulateSound(SEGMENT.soundSim);
  }
  uint8_t *fftResult = (uint8_t*)um_data->u_data[2];

  if (SEGENV.call == 0) {
    SEGMENT.setUpLeds();
    SEGMENT.fill(BLACK);
  }

  uint8_t secondHand = micros()/(256-SEGMENT.speed)/500+1 % 64;
  if (SEGENV.aux0 != secondHand) {                        // Triggered millis timing.
    SEGENV.aux0 = secondHand;

    SEGMENT.setPixelColor(mid, CRGB(fftResult[15]/2, fftResult[5]/2, fftResult[0]/2)); // 16-> 15 as 16 is out of bounds
    CRGB color = SEGMENT.getPixelColor(mid);
    SEGMENT.setPixelColor(mid, color.fadeToBlackBy(map(fftResult[1*4], 0, 255, 255, 10)));     // TODO - Update

    for (int i = SEGLEN - 1; i > mid; i--)   SEGMENT.setPixelColor(i, SEGMENT.getPixelColor(i-1)); //move to the left
    for (int i = 0; i < mid; i++)            SEGMENT.setPixelColor(i, SEGMENT.getPixelColor(i+1)); // move to the right
  }

  return FRAMETIME;
} // mode_DJLight()
static const char _data_FX_MODE_DJLIGHT[] PROGMEM = "DJ Light@Speed;;;1f;m12=2,si=0"; // Circle, Beatsin


////////////////////
//   ** Freqmap   //
////////////////////
uint16_t mode_freqmap(void) {                   // Map FFT_MajorPeak to SEGLEN. Would be better if a higher framerate.
  // Start frequency = 60 Hz and log10(60) = 1.78
  // End frequency = MAX_FREQUENCY in Hz and lo10(MAX_FREQUENCY) = MAX_FREQ_LOG10

  um_data_t *um_data;
  if (!usermods.getUMData(&um_data, USERMOD_ID_AUDIOREACTIVE)) {
    // add support for no audio
    um_data = simulateSound(SEGMENT.soundSim);
  }
  float   FFT_MajorPeak = *(float*)  um_data->u_data[4];
  float   my_magnitude  = *(float*)   um_data->u_data[5] / 4.0f; 
  if (FFT_MajorPeak < 1) FFT_MajorPeak = 1;                                         // log10(0) is "forbidden" (throws exception)

  if (SEGENV.call == 0) SEGMENT.fill(BLACK);
  int fadeoutDelay = (256 - SEGMENT.speed) / 32; 
  if ((fadeoutDelay <= 1 ) || ((SEGENV.call % fadeoutDelay) == 0)) SEGMENT.fade_out(SEGMENT.speed);

  int locn = (log10f((float)FFT_MajorPeak) - 1.78f) * (float)SEGLEN/(MAX_FREQ_LOG10 - 1.78f);  // log10 frequency range is from 1.78 to 3.71. Let's scale to SEGLEN.
  if (locn < 1) locn = 0; // avoid underflow

  if (locn >=SEGLEN) locn = SEGLEN-1;
  uint16_t pixCol = (log10f(FFT_MajorPeak) - 1.78f) * 255.0f/(MAX_FREQ_LOG10 - 1.78f);   // Scale log10 of frequency values to the 255 colour index.
  if (FFT_MajorPeak < 61.0f) pixCol = 0;                                                 // handle underflow

  uint16_t bright = (int)my_magnitude;

  SEGMENT.setPixelColor(locn, color_blend(SEGCOLOR(1), SEGMENT.color_from_palette(SEGMENT.intensity+pixCol, false, PALETTE_SOLID_WRAP, 0), bright));

  return FRAMETIME;
} // mode_freqmap()
static const char _data_FX_MODE_FREQMAP[] PROGMEM = "Freqmap@Fade rate,Starting color;!,!;!;1f;m12=0,si=0"; // Pixels, Beatsin


///////////////////////
//   ** Freqmatrix   //
///////////////////////
uint16_t mode_freqmatrix(void) {                // Freqmatrix. By Andreas Pleschung.
  um_data_t *um_data;
  if (!usermods.getUMData(&um_data, USERMOD_ID_AUDIOREACTIVE)) {
    // add support for no audio
    um_data = simulateSound(SEGMENT.soundSim);
  }
  float FFT_MajorPeak = *(float*)um_data->u_data[4];
  float volumeSmth    = *(float*)  um_data->u_data[0];

  if (SEGENV.call == 0) {
    SEGMENT.setUpLeds();
    SEGMENT.fill(BLACK);
  }

  uint8_t secondHand = micros()/(256-SEGMENT.speed)/500 % 16;
  if(SEGENV.aux0 != secondHand) {
    SEGENV.aux0 = secondHand;

    uint8_t sensitivity = map(SEGMENT.custom3, 0, 31, 1, 10); // reduced resolution slider
    int pixVal = (volumeSmth * SEGMENT.intensity * sensitivity) / 256.0f;
    if (pixVal > 255) pixVal = 255;

    float intensity = map(pixVal, 0, 255, 0, 100) / 100.0f;  // make a brightness from the last avg

    CRGB color = CRGB::Black;

    if (FFT_MajorPeak > MAX_FREQUENCY) FFT_MajorPeak = 1;
    // MajorPeak holds the freq. value which is most abundant in the last sample.
    // With our sampling rate of 10240Hz we have a usable freq range from roughtly 80Hz to 10240/2 Hz
    // we will treat everything with less than 65Hz as 0

    if (FFT_MajorPeak < 80) {
      color = CRGB::Black;
    } else {
      int upperLimit = 80 + 42 * SEGMENT.custom2;
      int lowerLimit = 80 + 3 * SEGMENT.custom1;
      uint8_t i =  lowerLimit!=upperLimit ? map(FFT_MajorPeak, lowerLimit, upperLimit, 0, 255) : FFT_MajorPeak;  // may under/overflow - so we enforce uint8_t
      uint16_t b = 255 * intensity;
      if (b > 255) b = 255;
      color = CHSV(i, 240, (uint8_t)b); // implicit conversion to RGB supplied by FastLED
    }

    // shift the pixels one pixel up
    SEGMENT.setPixelColor(0, color);
    for (int i = SEGLEN - 1; i > 0; i--)   SEGMENT.setPixelColor(i, SEGMENT.getPixelColor(i-1)); //move to the left
  }

  return FRAMETIME;
} // mode_freqmatrix()
static const char _data_FX_MODE_FREQMATRIX[] PROGMEM = "Freqmatrix@Time delay,Sound effect,Low bin,High bin,Sensivity;;;1f;m12=3,si=0"; // Corner, Beatsin


//////////////////////
//   ** Freqpixels  //
//////////////////////
// Start frequency = 60 Hz and log10(60) = 1.78
// End frequency = 5120 Hz and lo10(5120) = 3.71
//  SEGMENT.speed select faderate
//  SEGMENT.intensity select colour index
uint16_t mode_freqpixels(void) {                // Freqpixel. By Andrew Tuline.
  um_data_t *um_data;
  if (!usermods.getUMData(&um_data, USERMOD_ID_AUDIOREACTIVE)) {
    // add support for no audio
    um_data = simulateSound(SEGMENT.soundSim);
  }
  float   FFT_MajorPeak = *(float*)  um_data->u_data[4];
  float   my_magnitude  = *(float*)  um_data->u_data[5] / 16.0f; 
  if (FFT_MajorPeak < 1) FFT_MajorPeak = 1;                                         // log10(0) is "forbidden" (throws exception)

  uint16_t fadeRate = 2*SEGMENT.speed - SEGMENT.speed*SEGMENT.speed/255;    // Get to 255 as quick as you can.

  if (SEGENV.call == 0) SEGMENT.fill(BLACK);
  int fadeoutDelay = (256 - SEGMENT.speed) / 64; 
  if ((fadeoutDelay <= 1 ) || ((SEGENV.call % fadeoutDelay) == 0)) SEGMENT.fade_out(fadeRate);

  for (int i=0; i < SEGMENT.intensity/32+1; i++) {
    uint16_t locn = random16(0,SEGLEN);
    uint8_t pixCol = (log10f(FFT_MajorPeak) - 1.78f) * 255.0f/(MAX_FREQ_LOG10 - 1.78f);  // Scale log10 of frequency values to the 255 colour index.
    if (FFT_MajorPeak < 61.0f) pixCol = 0;                                               // handle underflow
    SEGMENT.setPixelColor(locn, color_blend(SEGCOLOR(1), SEGMENT.color_from_palette(SEGMENT.intensity+pixCol, false, PALETTE_SOLID_WRAP, 0), (int)my_magnitude));
  }

  return FRAMETIME;
} // mode_freqpixels()
static const char _data_FX_MODE_FREQPIXELS[] PROGMEM = "Freqpixels@Fade rate,Starting color and # of pixels;;;1f;m12=0,si=0"; // Pixels, Beatsin


//////////////////////
//   ** Freqwave    //
//////////////////////
// Assign a color to the central (starting pixels) based on the predominant frequencies and the volume. The color is being determined by mapping the MajorPeak from the FFT
// and then mapping this to the HSV color circle. Currently we are sampling at 10240 Hz, so the highest frequency we can look at is 5120Hz.
//
// SEGMENT.custom1: the lower cut off point for the FFT. (many, most time the lowest values have very little information since they are FFT conversion artifacts. Suggested value is close to but above 0
// SEGMENT.custom2: The high cut off point. This depends on your sound profile. Most music looks good when this slider is between 50% and 100%.
// SEGMENT.custom3: "preamp" for the audio signal for audio10.
//
// I suggest that for this effect you turn the brightness to 95%-100% but again it depends on your soundprofile you find yourself in.
// Instead of using colorpalettes, This effect works on the HSV color circle with red being the lowest frequency
//
// As a compromise between speed and accuracy we are currently sampling with 10240Hz, from which we can then determine with a 512bin FFT our max frequency is 5120Hz.
// Depending on the music stream you have you might find it useful to change the frequency mapping.
uint16_t mode_freqwave(void) {                  // Freqwave. By Andreas Pleschung.
  um_data_t *um_data;
  if (!usermods.getUMData(&um_data, USERMOD_ID_AUDIOREACTIVE)) {
    // add support for no audio
    um_data = simulateSound(SEGMENT.soundSim);
  }
  float   FFT_MajorPeak = *(float*)  um_data->u_data[4];
  float   volumeSmth   = *(float*)  um_data->u_data[0];

  if (SEGENV.call == 0) {
    SEGMENT.setUpLeds();
    SEGMENT.fill(BLACK);
  }

  uint8_t secondHand = micros()/(256-SEGMENT.speed)/500 % 16;
  if(SEGENV.aux0 != secondHand) {
    SEGENV.aux0 = secondHand;

    float sensitivity = mapf(SEGMENT.custom3, 1, 31, 1, 10); // reduced resolution slider
    float pixVal = volumeSmth * (float)SEGMENT.intensity / 256.0f * sensitivity;
    if (pixVal > 255) pixVal = 255;

    float intensity = mapf(pixVal, 0, 255, 0, 100) / 100.0f;  // make a brightness from the last avg

    CRGB color = 0;

    if (FFT_MajorPeak > MAX_FREQUENCY) FFT_MajorPeak = 1.0f;
    // MajorPeak holds the freq. value which is most abundant in the last sample.
    // With our sampling rate of 10240Hz we have a usable freq range from roughtly 80Hz to 10240/2 Hz
    // we will treat everything with less than 65Hz as 0

    if (FFT_MajorPeak < 80) {
      color = CRGB::Black;
    } else {
      int upperLimit = 80 + 42 * SEGMENT.custom2;
      int lowerLimit = 80 + 3 * SEGMENT.custom1;
      uint8_t i =  lowerLimit!=upperLimit ? map(FFT_MajorPeak, lowerLimit, upperLimit, 0, 255) : FFT_MajorPeak; // may under/overflow - so we enforce uint8_t
      uint16_t b = 255.0 * intensity;
      if (b > 255) b=255;
      color = CHSV(i, 240, (uint8_t)b); // implicit conversion to RGB supplied by FastLED
    }

    SEGMENT.setPixelColor(SEGLEN/2, color);

    // shift the pixels one pixel outwards
    for (int i = SEGLEN - 1; i > SEGLEN/2; i--)   SEGMENT.setPixelColor(i, SEGMENT.getPixelColor(i-1)); //move to the left
    for (int i = 0; i < SEGLEN/2; i++)            SEGMENT.setPixelColor(i, SEGMENT.getPixelColor(i+1)); // move to the right
  }

  return FRAMETIME;
} // mode_freqwave()
static const char _data_FX_MODE_FREQWAVE[] PROGMEM = "Freqwave@Time delay,Sound effect,Low bin,High bin,Pre-amp;;;1f;m12=2,si=0"; // Circle, Beatsin


///////////////////////
//    ** Gravfreq    //
///////////////////////
uint16_t mode_gravfreq(void) {                  // Gravfreq. By Andrew Tuline.

  uint16_t dataSize = sizeof(gravity);
  if (!SEGENV.allocateData(dataSize)) return mode_static(); //allocation failed
  Gravity* gravcen = reinterpret_cast<Gravity*>(SEGENV.data);

  um_data_t *um_data;
  if (!usermods.getUMData(&um_data, USERMOD_ID_AUDIOREACTIVE)) {
    // add support for no audio
    um_data = simulateSound(SEGMENT.soundSim);
  }
  float   FFT_MajorPeak = *(float*)  um_data->u_data[4];
  float   volumeSmth   = *(float*)   um_data->u_data[0];
  if (FFT_MajorPeak < 1) FFT_MajorPeak = 1;                                         // log10(0) is "forbidden" (throws exception)

  SEGMENT.fade_out(250);

  float segmentSampleAvg = volumeSmth * (float)SEGMENT.intensity / 255.0;
  segmentSampleAvg *= 0.125; // divide by 8,  to compensate for later "sensitivty" upscaling

  float mySampleAvg = mapf(segmentSampleAvg*2.0, 0,32, 0, (float)SEGLEN/2.0); // map to pixels availeable in current segment 
  int tempsamp = constrain(mySampleAvg,0,SEGLEN/2);     // Keep the sample from overflowing.
  uint8_t gravity = 8 - SEGMENT.speed/32;

  for (int i=0; i<tempsamp; i++) {

    //uint8_t index = (log10((int)FFT_MajorPeak) - (3.71-1.78)) * 255; //int? shouldn't it be floor() or similar
    uint8_t index = (log10f(FFT_MajorPeak) - (MAX_FREQ_LOG10 - 1.78f)) * 255; //int? shouldn't it be floor() or similar

    SEGMENT.setPixelColor(i+SEGLEN/2, SEGMENT.color_from_palette(index, false, PALETTE_SOLID_WRAP, 0));
    SEGMENT.setPixelColor(SEGLEN/2-i-1, SEGMENT.color_from_palette(index, false, PALETTE_SOLID_WRAP, 0));
  }

  if (tempsamp >= gravcen->topLED)
    gravcen->topLED = tempsamp-1;
  else if (gravcen->gravityCounter % gravity == 0)
    gravcen->topLED--;

  if (gravcen->topLED >= 0) {
    SEGMENT.setPixelColor(gravcen->topLED+SEGLEN/2, CRGB::Gray);
    SEGMENT.setPixelColor(SEGLEN/2-1-gravcen->topLED, CRGB::Gray);
  }
  gravcen->gravityCounter = (gravcen->gravityCounter + 1) % gravity;

  return FRAMETIME;
} // mode_gravfreq()
static const char _data_FX_MODE_GRAVFREQ[] PROGMEM = "Gravfreq@Rate of fall,Sensivity;!,!;!;1f;ix=128,m12=0,si=0"; // Pixels, Beatsin


//////////////////////
//   ** Noisemove   //
//////////////////////
uint16_t mode_noisemove(void) {                 // Noisemove.    By: Andrew Tuline
  um_data_t *um_data;
  if (!usermods.getUMData(&um_data, USERMOD_ID_AUDIOREACTIVE)) {
    // add support for no audio
    um_data = simulateSound(SEGMENT.soundSim);
  }
  uint8_t *fftResult = (uint8_t*)um_data->u_data[2];

  if (SEGENV.call == 0) SEGMENT.fill(BLACK);
  //SEGMENT.fade_out(224);                                          // Just in case something doesn't get faded.
  int fadeoutDelay = (256 - SEGMENT.speed) / 96; 
  if ((fadeoutDelay <= 1 ) || ((SEGENV.call % fadeoutDelay) == 0)) SEGMENT.fadeToBlackBy(4+ SEGMENT.speed/4);

  uint8_t numBins = map(SEGMENT.intensity,0,255,0,16);    // Map slider to fftResult bins.
  for (int i=0; i<numBins; i++) {                         // How many active bins are we using.
    uint16_t locn = inoise16(millis()*SEGMENT.speed+i*50000, millis()*SEGMENT.speed);   // Get a new pixel location from moving noise.
    locn = map(locn, 7500, 58000, 0, SEGLEN-1);           // Map that to the length of the strand, and ensure we don't go over.
    SEGMENT.setPixelColor(locn, color_blend(SEGCOLOR(1), SEGMENT.color_from_palette(i*64, false, PALETTE_SOLID_WRAP, 0), fftResult[i % 16]*4));
  }

  return FRAMETIME;
} // mode_noisemove()
static const char _data_FX_MODE_NOISEMOVE[] PROGMEM = "Noisemove@Speed of perlin movement,Fade rate;!,!;!;1f;m12=0,si=0"; // Pixels, Beatsin


//////////////////////
//   ** Rocktaves   //
//////////////////////
uint16_t mode_rocktaves(void) {                 // Rocktaves. Same note from each octave is same colour.    By: Andrew Tuline
  um_data_t *um_data;
  if (!usermods.getUMData(&um_data, USERMOD_ID_AUDIOREACTIVE)) {
    // add support for no audio
    um_data = simulateSound(SEGMENT.soundSim);
  }
  float   FFT_MajorPeak = *(float*)  um_data->u_data[4];
  float   my_magnitude  = *(float*)   um_data->u_data[5] / 16.0f; 

  if (SEGENV.call == 0) SEGMENT.fill(BLACK);
  SEGMENT.fadeToBlackBy(16);                        // Just in case something doesn't get faded.

  float frTemp = FFT_MajorPeak;
  uint8_t octCount = 0;                                   // Octave counter.
  uint8_t volTemp = 0;

  volTemp = 32.0f + my_magnitude * 1.5f;                  // brightness = volume (overflows are handled in next lines)
  if (my_magnitude < 48) volTemp = 0;                     // We need to squelch out the background noise.
  if (my_magnitude > 144) volTemp = 255;                  // everything above this is full brightness

  while ( frTemp > 249 ) {
    octCount++;                                           // This should go up to 5.
    frTemp = frTemp/2;
  }

  frTemp -=132;                                           // This should give us a base musical note of C3
  frTemp = fabsf(frTemp * 2.1);                           // Fudge factors to compress octave range starting at 0 and going to 255;

  uint16_t i = map(beatsin8(8+octCount*4, 0, 255, 0, octCount*8), 0, 255, 0, SEGLEN-1);
  i = constrain(i, 0, SEGLEN-1);
  SEGMENT.addPixelColor(i, color_blend(SEGCOLOR(1), SEGMENT.color_from_palette((uint8_t)frTemp, false, PALETTE_SOLID_WRAP, 0), volTemp));

  return FRAMETIME;
} // mode_rocktaves()
static const char _data_FX_MODE_ROCKTAVES[] PROGMEM = "Rocktaves@;!,!;!;1f;m12=1,si=0"; // Bar, Beatsin


///////////////////////
//   ** Waterfall    //
///////////////////////
// Combines peak detection with FFT_MajorPeak and FFT_Magnitude.
uint16_t mode_waterfall(void) {                   // Waterfall. By: Andrew Tuline
  if (SEGENV.call == 0) SEGMENT.fill(BLACK);

  um_data_t *um_data;
  if (!usermods.getUMData(&um_data, USERMOD_ID_AUDIOREACTIVE)) {
    // add support for no audio
    um_data = simulateSound(SEGMENT.soundSim);
  }
  uint8_t samplePeak    = *(uint8_t*)um_data->u_data[3];
  float   FFT_MajorPeak = *(float*)  um_data->u_data[4];
  uint8_t *maxVol       =  (uint8_t*)um_data->u_data[6];
  uint8_t *binNum       =  (uint8_t*)um_data->u_data[7];
  float   my_magnitude  = *(float*)   um_data->u_data[5] / 8.0f; 

  if (FFT_MajorPeak < 1) FFT_MajorPeak = 1;                                         // log10(0) is "forbidden" (throws exception)

  if (SEGENV.call == 0) {
    SEGMENT.setUpLeds();
    SEGMENT.fill(BLACK);
    SEGENV.aux0 = 255;
    SEGMENT.custom1 = *binNum;
    SEGMENT.custom2 = *maxVol * 2;
  }

  *binNum = SEGMENT.custom1;                              // Select a bin.
  *maxVol = SEGMENT.custom2 / 2;                          // Our volume comparator.

  uint8_t secondHand = micros() / (256-SEGMENT.speed)/500 + 1 % 16;
  if (SEGENV.aux0 != secondHand) {                        // Triggered millis timing.
    SEGENV.aux0 = secondHand;

    //uint8_t pixCol = (log10f((float)FFT_MajorPeak) - 2.26f) * 177;  // 10Khz sampling - log10 frequency range is from 2.26 (182hz) to 3.7 (5012hz). Let's scale accordingly.
    uint8_t pixCol = (log10f(FFT_MajorPeak) - 2.26f) * 150;           // 22Khz sampling - log10 frequency range is from 2.26 (182hz) to 3.967 (9260hz). Let's scale accordingly.
    if (FFT_MajorPeak < 182.0f) pixCol = 0;                           // handle underflow

    if (samplePeak) {
      SEGMENT.setPixelColor(SEGLEN-1, CHSV(92,92,92));
    } else {
      SEGMENT.setPixelColor(SEGLEN-1, color_blend(SEGCOLOR(1), SEGMENT.color_from_palette(pixCol+SEGMENT.intensity, false, PALETTE_SOLID_WRAP, 0), (int)my_magnitude));
    }
    for (int i=0; i<SEGLEN-1; i++) SEGMENT.setPixelColor(i, SEGMENT.getPixelColor(i+1)); // shift left
  }

  return FRAMETIME;
} // mode_waterfall()
static const char _data_FX_MODE_WATERFALL[] PROGMEM = "Waterfall@!,Adjust color,Select bin,Volume (min);!,!;!;1f;c2=0,m12=2,si=0"; // Circles, Beatsin


#ifndef WLED_DISABLE_2D
/////////////////////////
//     ** 2D GEQ       //
/////////////////////////
uint16_t mode_2DGEQ(void) { // By Will Tatam. Code reduction by Ewoud Wijma.
  if (!strip.isMatrix) return mode_static(); // not a 2D set-up

  const int NUM_BANDS = map(SEGMENT.custom1, 0, 255, 1, 16);
  const uint16_t cols = SEGMENT.virtualWidth();
  const uint16_t rows = SEGMENT.virtualHeight();

  if (!SEGENV.allocateData(cols*sizeof(uint16_t))) return mode_static(); //allocation failed
  uint16_t *previousBarHeight = reinterpret_cast<uint16_t*>(SEGENV.data); //array of previous bar heights per frequency band

  um_data_t *um_data;
  if (!usermods.getUMData(&um_data, USERMOD_ID_AUDIOREACTIVE)) {
    // add support for no audio
    um_data = simulateSound(SEGMENT.soundSim);
  }
  uint8_t *fftResult = (uint8_t*)um_data->u_data[2];
  #ifdef SR_DEBUG
  uint8_t samplePeak = *(uint8_t*)um_data->u_data[3];
  #endif

  if (SEGENV.call == 0) for (int i=0; i<cols; i++) previousBarHeight[i] = 0;

  bool rippleTime = false;
  if (millis() - SEGENV.step >= (256U - SEGMENT.intensity)) {
    SEGENV.step = millis();
    rippleTime = true;
  }

  if (SEGENV.call == 0) SEGMENT.fill(BLACK);
  int fadeoutDelay = (256 - SEGMENT.speed) / 64; 
  if ((fadeoutDelay <= 1 ) || ((SEGENV.call % fadeoutDelay) == 0)) SEGMENT.fadeToBlackBy(SEGMENT.speed);

  for (int x=0; x < cols; x++) {
    uint8_t  band       = map(x, 0, cols-1, 0, NUM_BANDS - 1);
    if (NUM_BANDS < 16) band = map(band, 0, NUM_BANDS - 1, 0, 15); // always use full range. comment out this line to get the previous behaviour.
    band = constrain(band, 0, 15);
    uint16_t colorIndex = band * 17;
    uint16_t barHeight  = map(fftResult[band], 0, 255, 0, rows); // do not subtract -1 from rows here
    if (barHeight > previousBarHeight[x]) previousBarHeight[x] = barHeight; //drive the peak up

    uint32_t ledColor = BLACK;
    for (int y=0; y < barHeight; y++) {
      if (SEGMENT.check1) //color_vertical / color bars toggle 
        colorIndex = map(y, 0, rows-1, 0, 255);

      ledColor = SEGMENT.color_from_palette(colorIndex, false, PALETTE_SOLID_WRAP, 0);
      SEGMENT.setPixelColorXY(x, rows-1 - y, ledColor);
    }
    if (previousBarHeight[x] > 0)
      SEGMENT.setPixelColorXY(x, rows - previousBarHeight[x], (SEGCOLOR(2) != BLACK) ? SEGCOLOR(2) : ledColor);

    if (rippleTime && previousBarHeight[x]>0) previousBarHeight[x]--;    //delay/ripple effect
  }

#ifdef SR_DEBUG
  // WLEDMM: abuse top left/right pixels for peak detection debugging
  SEGMENT.setPixelColorXY(cols-1, rows-1, (samplePeak > 0) ? GREEN : BLACK);
  if (samplePeak > 0) SEGMENT.setPixelColorXY(0, rows-1, GREEN);
  // WLEDMM end
#endif
  return FRAMETIME;
} // mode_2DGEQ()
static const char _data_FX_MODE_2DGEQ[] PROGMEM = "GEQ@Fade speed,Ripple decay,# of bands,,,Color bars;!,,Peaks;!;2f;c1=255,c2=64,pal=11,si=0"; // Beatsin


/////////////////////////
//  ** 2D Funky plank  //
/////////////////////////
uint16_t mode_2DFunkyPlank(void) {              // Written by ??? Adapted by Will Tatam.
  if (!strip.isMatrix) return mode_static(); // not a 2D set-up

  const uint16_t cols = SEGMENT.virtualWidth();
  const uint16_t rows = SEGMENT.virtualHeight();

  int NUMB_BANDS = map(SEGMENT.custom1, 0, 255, 1, 16);
  int barWidth = (cols / NUMB_BANDS);
  int bandInc = 1;
  if (barWidth == 0) {
    // Matrix narrower than fft bands
    barWidth = 1;
    bandInc = (NUMB_BANDS / cols);
  }

  um_data_t *um_data;
  if (!usermods.getUMData(&um_data, USERMOD_ID_AUDIOREACTIVE)) {
    // add support for no audio
    um_data = simulateSound(SEGMENT.soundSim);
  }
  uint8_t *fftResult = (uint8_t*)um_data->u_data[2];

  if (SEGENV.call == 0) {
    SEGMENT.setUpLeds();
    SEGMENT.fill(BLACK);
  }

  uint8_t secondHand = micros()/(256-SEGMENT.speed)/500+1 % 64;
  if (SEGENV.aux0 != secondHand) {                        // Triggered millis timing.
    SEGENV.aux0 = secondHand;

    // display values of
    int b = 0;
    for (int band = 0; band < NUMB_BANDS; band += bandInc, b++) {
      int hue = fftResult[band % 16];
      int v = map(fftResult[band % 16], 0, 255, 10, 255);
      for (int w = 0; w < barWidth; w++) {
         int xpos = (barWidth * b) + w;
         SEGMENT.setPixelColorXY(xpos, 0, CHSV(hue, 255, v));
      }
    }

    // Update the display:
    for (int i = (rows - 1); i > 0; i--) {
      for (int j = (cols - 1); j >= 0; j--) {
        SEGMENT.setPixelColorXY(j, i, SEGMENT.getPixelColorXY(j, i-1));
      }
    }
  }

  return FRAMETIME;
} // mode_2DFunkyPlank
static const char _data_FX_MODE_2DFUNKYPLANK[] PROGMEM = "Funky Plank@Scroll speed,,# of bands;;;2f;si=0"; // Beatsin


/////////////////////////
//     2D Akemi        //
/////////////////////////
static uint8_t akemi[] PROGMEM = {
  0,0,0,0,0,0,0,0,0,0,0,0,0,0,0,0,0,0,0,0,0,0,0,0,0,0,0,0,0,0,0,0,
  0,0,0,0,0,0,0,0,0,0,0,0,0,2,2,2,2,2,2,0,0,0,0,0,0,0,0,0,0,0,0,0,
  0,0,0,0,0,0,0,0,0,0,0,2,2,3,3,3,3,3,3,2,2,0,0,0,0,0,0,0,0,0,0,0,
  0,0,0,0,0,0,0,0,0,0,2,3,3,0,0,0,0,0,0,3,3,2,0,0,0,0,0,0,0,0,0,0,
  0,0,0,0,0,0,0,0,0,2,3,0,0,0,6,5,5,4,0,0,0,3,2,0,0,0,0,0,0,0,0,0,
  0,0,0,0,0,0,0,0,2,3,0,0,6,6,5,5,5,5,4,4,0,0,3,2,0,0,0,0,0,0,0,0,
  0,0,0,0,0,0,0,0,2,3,0,6,5,5,5,5,5,5,5,5,4,0,3,2,0,0,0,0,0,0,0,0,
  0,0,0,0,0,0,0,2,3,0,6,5,5,5,5,5,5,5,5,5,5,4,0,3,2,0,0,0,0,0,0,0,
  0,0,0,0,0,0,0,3,2,0,6,5,5,5,5,5,5,5,5,5,5,4,0,2,3,0,0,0,0,0,0,0,
  0,0,0,0,0,0,3,2,3,6,5,5,7,7,5,5,5,5,7,7,5,5,4,3,2,3,0,0,0,0,0,0,
  0,0,0,0,0,2,3,1,3,6,5,1,7,7,7,5,5,1,7,7,7,5,4,3,1,3,2,0,0,0,0,0,
  0,0,0,0,0,8,3,1,3,6,5,1,7,7,7,5,5,1,7,7,7,5,4,3,1,3,8,0,0,0,0,0,
  0,0,0,0,0,8,3,1,3,6,5,5,1,1,5,5,5,5,1,1,5,5,4,3,1,3,8,0,0,0,0,0,
  0,0,0,0,0,2,3,1,3,6,5,5,5,5,5,5,5,5,5,5,5,5,4,3,1,3,2,0,0,0,0,0,
  0,0,0,0,0,0,3,2,3,6,5,5,5,5,5,5,5,5,5,5,5,5,4,3,2,3,0,0,0,0,0,0,
  0,0,0,0,0,0,0,0,0,6,5,5,5,5,5,7,7,5,5,5,5,5,4,0,0,0,0,0,0,0,0,0,
  0,0,0,0,0,0,0,0,0,6,5,5,5,5,5,5,5,5,5,5,5,5,4,0,0,0,0,0,0,0,0,0,
  1,0,0,0,0,0,0,0,0,6,5,5,5,5,5,5,5,5,5,5,5,5,4,0,0,0,0,0,0,0,0,2,
  0,2,2,2,0,0,0,0,0,6,5,5,5,5,5,5,5,5,5,5,5,5,4,0,0,0,0,0,2,2,2,0,
  0,0,0,3,2,0,0,0,6,5,4,4,4,4,4,4,4,4,4,4,4,4,4,4,0,0,0,2,2,0,0,0,
  0,0,0,3,2,0,0,0,6,5,5,5,5,5,5,5,5,5,5,5,5,5,5,4,0,0,0,2,3,0,0,0,
  0,0,0,0,3,2,0,0,0,0,3,3,0,3,3,0,0,3,3,0,3,3,0,0,0,0,2,2,0,0,0,0,
  0,0,0,0,3,2,0,0,0,0,3,2,0,3,2,0,0,3,2,0,3,2,0,0,0,0,2,3,0,0,0,0,
  0,0,0,0,0,3,2,0,0,3,2,0,0,3,2,0,0,3,2,0,0,3,2,0,0,2,3,0,0,0,0,0,
  0,0,0,0,0,3,2,2,2,2,0,0,0,3,2,0,0,3,2,0,0,0,3,2,2,2,3,0,0,0,0,0,
  0,0,0,0,0,0,3,3,3,0,0,0,0,3,2,0,0,3,2,0,0,0,0,3,3,3,0,0,0,0,0,0,
  0,0,0,0,0,0,0,0,0,0,0,0,0,3,2,0,0,3,2,0,0,0,0,0,0,0,0,0,0,0,0,0,
  0,0,0,0,0,0,0,0,0,0,0,0,0,3,2,0,0,3,2,0,0,0,0,0,0,0,0,0,0,0,0,0,
  0,0,0,0,0,0,0,0,0,0,0,0,0,3,2,0,0,3,2,0,0,0,0,0,0,0,0,0,0,0,0,0,
  0,0,0,0,0,0,0,0,0,0,0,0,0,3,2,0,0,3,2,0,0,0,0,0,0,0,0,0,0,0,0,0,
  0,0,0,0,0,0,0,0,0,0,0,0,0,3,2,0,0,0,0,0,0,0,0,0,0,0,0,0,0,0,0,0,
  0,0,0,0,0,0,0,0,0,0,0,0,0,3,2,0,0,0,0,0,0,0,0,0,0,0,0,0,0,0,0,0
};

uint16_t mode_2DAkemi(void) {
  if (!strip.isMatrix) return mode_static(); // not a 2D set-up

  const uint16_t cols = SEGMENT.virtualWidth();
  const uint16_t rows = SEGMENT.virtualHeight();

  // if (SEGENV.call == 0) SEGMENT.setUpLeds(); 

  uint16_t counter = (strip.now * ((SEGMENT.speed >> 2) +2)) & 0xFFFF;
  counter = counter >> 8;

  const float lightFactor  = 0.15f;
  const float normalFactor = 0.4f;

  um_data_t *um_data;
  if (!usermods.getUMData(&um_data, USERMOD_ID_AUDIOREACTIVE)) {
    um_data = simulateSound(SEGMENT.soundSim);
  }
  uint8_t *fftResult = (uint8_t*)um_data->u_data[2];
  float base = fftResult[0]/255.0f;

  //draw and color Akemi
  for (int y=0; y < rows; y++) for (int x=0; x < cols; x++) {
    CRGB color;
    CRGB soundColor = ORANGE;
    CRGB faceColor  = SEGMENT.color_wheel(counter);
    CRGB armsAndLegsColor = SEGCOLOR(1) > 0 ? SEGCOLOR(1) : 0xFFE0A0; //default warmish white 0xABA8FF; //0xFF52e5;//
    uint8_t ak = pgm_read_byte_near(akemi + ((y * 32)/rows) * 32 + (x * 32)/cols); // akemi[(y * 32)/rows][(x * 32)/cols]
    switch (ak) {
      case 3: armsAndLegsColor.r *= lightFactor;  armsAndLegsColor.g *= lightFactor;  armsAndLegsColor.b *= lightFactor;  color = armsAndLegsColor; break; //light arms and legs 0x9B9B9B
      case 2: armsAndLegsColor.r *= normalFactor; armsAndLegsColor.g *= normalFactor; armsAndLegsColor.b *= normalFactor; color = armsAndLegsColor; break; //normal arms and legs 0x888888
      case 1: color = armsAndLegsColor; break; //dark arms and legs 0x686868
      case 6: faceColor.r *= lightFactor;  faceColor.g *= lightFactor;  faceColor.b *= lightFactor;  color=faceColor; break; //light face 0x31AAFF
      case 5: faceColor.r *= normalFactor; faceColor.g *= normalFactor; faceColor.b *= normalFactor; color=faceColor; break; //normal face 0x0094FF
      case 4: color = faceColor; break; //dark face 0x007DC6
      case 7: color = SEGCOLOR(2) > 0 ? SEGCOLOR(2) : 0xFFFFFF; break; //eyes and mouth default white
      case 8: if (base > 0.4) {soundColor.r *= base; soundColor.g *= base; soundColor.b *= base; color=soundColor;} else color = armsAndLegsColor; break;
      default: color = BLACK; break;
    }

    if (SEGMENT.intensity > 128 && fftResult && fftResult[0] > 128) { //dance if base is high
      SEGMENT.setPixelColorXY(x, 0, BLACK);
      SEGMENT.setPixelColorXY(x, y+1, color);
    } else
      SEGMENT.setPixelColorXY(x, y, color);
  }

  //add geq left and right
  if (um_data && fftResult) {
    for (int x=0; x < cols/8; x++) {
      uint16_t band = x * cols/8;
      band = constrain(band, 0, 15);
      uint16_t barHeight = map(fftResult[band], 0, 255, 0, 17*rows/32);
      CRGB color = SEGMENT.color_from_palette((band * 35), false, PALETTE_SOLID_WRAP, 0);

      for (int y=0; y < barHeight; y++) {
        SEGMENT.setPixelColorXY(x, rows/2-y, color);
        SEGMENT.setPixelColorXY(cols-1-x, rows/2-y, color);
      }
    }
  }

  return FRAMETIME;
} // mode_2DAkemi
static const char _data_FX_MODE_2DAKEMI[] PROGMEM = "Akemi@Color speed,Dance;Head palette,Arms & Legs,Eyes & Mouth;Face palette;2f;si=0"; //beatsin
#endif // WLED_DISABLE_2D


//////////////////////////////////////////////////////////////////////////////////////////
// mode data
static const char _data_RESERVED[] PROGMEM = "RSVD";

// add (or replace reserved) effect mode and data into vector
// use id==255 to find unallocatd gaps (with "Reserved" data string)
// if vector size() is smaller than id (single) data is appended at the end (regardless of id)
void WS2812FX::addEffect(uint8_t id, mode_ptr mode_fn, const char *mode_name) {
  if (id == 255) { // find empty slot
    for (size_t i=1; i<_mode.size(); i++) if (_modeData[i] == _data_RESERVED) { id = i; break; }
  }
  if (id < _mode.size()) {
    if (_modeData[id] != _data_RESERVED) return; // do not overwrite alerady added effect
    _mode[id]     = mode_fn;
    _modeData[id] = mode_name;
  } else {
    _mode.push_back(mode_fn);
    _modeData.push_back(mode_name);
    if (_modeCount < _mode.size()) _modeCount++;
  }
}

void WS2812FX::setupEffectData() {
  // Solid must be first! (assuming vector is empty upon call to setup)
  _mode.push_back(&mode_static);
  _modeData.push_back(_data_FX_MODE_STATIC);
  // fill reserved word in case there will be any gaps in the array
  for (size_t i=1; i<_modeCount; i++) {
    _mode.push_back(&mode_static);
    _modeData.push_back(_data_RESERVED);
  }
  // now replace all pre-allocated effects
  // --- 1D non-audio effects ---
  addEffect(FX_MODE_BLINK, &mode_blink, _data_FX_MODE_BLINK);
  addEffect(FX_MODE_BREATH, &mode_breath, _data_FX_MODE_BREATH);
  addEffect(FX_MODE_COLOR_WIPE, &mode_color_wipe, _data_FX_MODE_COLOR_WIPE);
  addEffect(FX_MODE_COLOR_WIPE_RANDOM, &mode_color_wipe_random, _data_FX_MODE_COLOR_WIPE_RANDOM);
  addEffect(FX_MODE_RANDOM_COLOR, &mode_random_color, _data_FX_MODE_RANDOM_COLOR);
  addEffect(FX_MODE_COLOR_SWEEP, &mode_color_sweep, _data_FX_MODE_COLOR_SWEEP);
  addEffect(FX_MODE_DYNAMIC, &mode_dynamic, _data_FX_MODE_DYNAMIC);
  addEffect(FX_MODE_RAINBOW, &mode_rainbow, _data_FX_MODE_RAINBOW);
  addEffect(FX_MODE_RAINBOW_CYCLE, &mode_rainbow_cycle, _data_FX_MODE_RAINBOW_CYCLE);
  addEffect(FX_MODE_SCAN, &mode_scan, _data_FX_MODE_SCAN);
  addEffect(FX_MODE_DUAL_SCAN, &mode_dual_scan, _data_FX_MODE_DUAL_SCAN);
  addEffect(FX_MODE_FADE, &mode_fade, _data_FX_MODE_FADE);
  addEffect(FX_MODE_THEATER_CHASE, &mode_theater_chase, _data_FX_MODE_THEATER_CHASE);
  addEffect(FX_MODE_THEATER_CHASE_RAINBOW, &mode_theater_chase_rainbow, _data_FX_MODE_THEATER_CHASE_RAINBOW);
  addEffect(FX_MODE_RUNNING_LIGHTS, &mode_running_lights, _data_FX_MODE_RUNNING_LIGHTS);
  addEffect(FX_MODE_SAW, &mode_saw, _data_FX_MODE_SAW);
  addEffect(FX_MODE_TWINKLE, &mode_twinkle, _data_FX_MODE_TWINKLE);
  addEffect(FX_MODE_DISSOLVE, &mode_dissolve, _data_FX_MODE_DISSOLVE);
  addEffect(FX_MODE_DISSOLVE_RANDOM, &mode_dissolve_random, _data_FX_MODE_DISSOLVE_RANDOM);
  addEffect(FX_MODE_SPARKLE, &mode_sparkle, _data_FX_MODE_SPARKLE);
  addEffect(FX_MODE_FLASH_SPARKLE, &mode_flash_sparkle, _data_FX_MODE_FLASH_SPARKLE);
  addEffect(FX_MODE_HYPER_SPARKLE, &mode_hyper_sparkle, _data_FX_MODE_HYPER_SPARKLE);
  addEffect(FX_MODE_STROBE, &mode_strobe, _data_FX_MODE_STROBE);
  addEffect(FX_MODE_STROBE_RAINBOW, &mode_strobe_rainbow, _data_FX_MODE_STROBE_RAINBOW);
  addEffect(FX_MODE_MULTI_STROBE, &mode_multi_strobe, _data_FX_MODE_MULTI_STROBE);
  addEffect(FX_MODE_BLINK_RAINBOW, &mode_blink_rainbow, _data_FX_MODE_BLINK_RAINBOW);
  addEffect(FX_MODE_ANDROID, &mode_android, _data_FX_MODE_ANDROID);
  addEffect(FX_MODE_CHASE_COLOR, &mode_chase_color, _data_FX_MODE_CHASE_COLOR);
  addEffect(FX_MODE_CHASE_RANDOM, &mode_chase_random, _data_FX_MODE_CHASE_RANDOM);
  addEffect(FX_MODE_CHASE_RAINBOW, &mode_chase_rainbow, _data_FX_MODE_CHASE_RAINBOW);
  addEffect(FX_MODE_CHASE_FLASH, &mode_chase_flash, _data_FX_MODE_CHASE_FLASH);
  addEffect(FX_MODE_CHASE_FLASH_RANDOM, &mode_chase_flash_random, _data_FX_MODE_CHASE_FLASH_RANDOM);
  addEffect(FX_MODE_CHASE_RAINBOW_WHITE, &mode_chase_rainbow_white, _data_FX_MODE_CHASE_RAINBOW_WHITE);
  addEffect(FX_MODE_COLORFUL, &mode_colorful, _data_FX_MODE_COLORFUL);
  addEffect(FX_MODE_TRAFFIC_LIGHT, &mode_traffic_light, _data_FX_MODE_TRAFFIC_LIGHT);
  addEffect(FX_MODE_COLOR_SWEEP_RANDOM, &mode_color_sweep_random, _data_FX_MODE_COLOR_SWEEP_RANDOM);
  addEffect(FX_MODE_RUNNING_COLOR, &mode_running_color, _data_FX_MODE_RUNNING_COLOR);
  addEffect(FX_MODE_AURORA, &mode_aurora, _data_FX_MODE_AURORA);
  addEffect(FX_MODE_RUNNING_RANDOM, &mode_running_random, _data_FX_MODE_RUNNING_RANDOM);
  addEffect(FX_MODE_LARSON_SCANNER, &mode_larson_scanner, _data_FX_MODE_LARSON_SCANNER);
  addEffect(FX_MODE_COMET, &mode_comet, _data_FX_MODE_COMET);
  addEffect(FX_MODE_FIREWORKS, &mode_fireworks, _data_FX_MODE_FIREWORKS);
  addEffect(FX_MODE_RAIN, &mode_rain, _data_FX_MODE_RAIN);
  addEffect(FX_MODE_TETRIX, &mode_tetrix, _data_FX_MODE_TETRIX);
  addEffect(FX_MODE_FIRE_FLICKER, &mode_fire_flicker, _data_FX_MODE_FIRE_FLICKER);
  addEffect(FX_MODE_GRADIENT, &mode_gradient, _data_FX_MODE_GRADIENT);
  addEffect(FX_MODE_LOADING, &mode_loading, _data_FX_MODE_LOADING);
  
  addEffect(FX_MODE_FAIRY, &mode_fairy, _data_FX_MODE_FAIRY);
  addEffect(FX_MODE_TWO_DOTS, &mode_two_dots, _data_FX_MODE_TWO_DOTS);
  addEffect(FX_MODE_FAIRYTWINKLE, &mode_fairytwinkle, _data_FX_MODE_FAIRYTWINKLE);
  addEffect(FX_MODE_RUNNING_DUAL, &mode_running_dual, _data_FX_MODE_RUNNING_DUAL);

  addEffect(FX_MODE_TRICOLOR_CHASE, &mode_tricolor_chase, _data_FX_MODE_TRICOLOR_CHASE);
  addEffect(FX_MODE_TRICOLOR_WIPE, &mode_tricolor_wipe, _data_FX_MODE_TRICOLOR_WIPE);
  addEffect(FX_MODE_TRICOLOR_FADE, &mode_tricolor_fade, _data_FX_MODE_TRICOLOR_FADE);
  addEffect(FX_MODE_LIGHTNING, &mode_lightning, _data_FX_MODE_LIGHTNING);
  addEffect(FX_MODE_ICU, &mode_icu, _data_FX_MODE_ICU);
  addEffect(FX_MODE_MULTI_COMET, &mode_multi_comet, _data_FX_MODE_MULTI_COMET);
  addEffect(FX_MODE_DUAL_LARSON_SCANNER, &mode_dual_larson_scanner, _data_FX_MODE_DUAL_LARSON_SCANNER);
  addEffect(FX_MODE_RANDOM_CHASE, &mode_random_chase, _data_FX_MODE_RANDOM_CHASE);
  addEffect(FX_MODE_OSCILLATE, &mode_oscillate, _data_FX_MODE_OSCILLATE);
  addEffect(FX_MODE_PRIDE_2015, &mode_pride_2015, _data_FX_MODE_PRIDE_2015);
  addEffect(FX_MODE_JUGGLE, &mode_juggle, _data_FX_MODE_JUGGLE);
  addEffect(FX_MODE_PALETTE, &mode_palette, _data_FX_MODE_PALETTE);
  addEffect(FX_MODE_FIRE_2012, &mode_fire_2012, _data_FX_MODE_FIRE_2012);
  addEffect(FX_MODE_COLORWAVES, &mode_colorwaves, _data_FX_MODE_COLORWAVES);
  addEffect(FX_MODE_BPM, &mode_bpm, _data_FX_MODE_BPM);
  addEffect(FX_MODE_FILLNOISE8, &mode_fillnoise8, _data_FX_MODE_FILLNOISE8);
  addEffect(FX_MODE_NOISE16_1, &mode_noise16_1, _data_FX_MODE_NOISE16_1);
  addEffect(FX_MODE_NOISE16_2, &mode_noise16_2, _data_FX_MODE_NOISE16_2);
  addEffect(FX_MODE_NOISE16_3, &mode_noise16_3, _data_FX_MODE_NOISE16_3);
  addEffect(FX_MODE_NOISE16_4, &mode_noise16_4, _data_FX_MODE_NOISE16_4);
  addEffect(FX_MODE_COLORTWINKLE, &mode_colortwinkle, _data_FX_MODE_COLORTWINKLE);
  addEffect(FX_MODE_LAKE, &mode_lake, _data_FX_MODE_LAKE);
  addEffect(FX_MODE_METEOR, &mode_meteor, _data_FX_MODE_METEOR);
  addEffect(FX_MODE_METEOR_SMOOTH, &mode_meteor_smooth, _data_FX_MODE_METEOR_SMOOTH);
  addEffect(FX_MODE_RAILWAY, &mode_railway, _data_FX_MODE_RAILWAY);
  addEffect(FX_MODE_RIPPLE, &mode_ripple, _data_FX_MODE_RIPPLE);
  addEffect(FX_MODE_TWINKLEFOX, &mode_twinklefox, _data_FX_MODE_TWINKLEFOX);
  addEffect(FX_MODE_TWINKLECAT, &mode_twinklecat, _data_FX_MODE_TWINKLECAT);
  addEffect(FX_MODE_HALLOWEEN_EYES, &mode_halloween_eyes, _data_FX_MODE_HALLOWEEN_EYES);
  addEffect(FX_MODE_STATIC_PATTERN, &mode_static_pattern, _data_FX_MODE_STATIC_PATTERN);
  addEffect(FX_MODE_TRI_STATIC_PATTERN, &mode_tri_static_pattern, _data_FX_MODE_TRI_STATIC_PATTERN);
  addEffect(FX_MODE_SPOTS, &mode_spots, _data_FX_MODE_SPOTS);
  addEffect(FX_MODE_SPOTS_FADE, &mode_spots_fade, _data_FX_MODE_SPOTS_FADE);
  addEffect(FX_MODE_GLITTER, &mode_glitter, _data_FX_MODE_GLITTER);
  addEffect(FX_MODE_CANDLE, &mode_candle, _data_FX_MODE_CANDLE);
  addEffect(FX_MODE_STARBURST, &mode_starburst, _data_FX_MODE_STARBURST);
  addEffect(FX_MODE_EXPLODING_FIREWORKS, &mode_exploding_fireworks, _data_FX_MODE_EXPLODING_FIREWORKS);
  addEffect(FX_MODE_BOUNCINGBALLS, &mode_bouncing_balls, _data_FX_MODE_BOUNCINGBALLS);
  addEffect(FX_MODE_SINELON, &mode_sinelon, _data_FX_MODE_SINELON);
  addEffect(FX_MODE_SINELON_DUAL, &mode_sinelon_dual, _data_FX_MODE_SINELON_DUAL);
  addEffect(FX_MODE_SINELON_RAINBOW, &mode_sinelon_rainbow, _data_FX_MODE_SINELON_RAINBOW);
  addEffect(FX_MODE_POPCORN, &mode_popcorn, _data_FX_MODE_POPCORN);
  addEffect(FX_MODE_DRIP, &mode_drip, _data_FX_MODE_DRIP);
  addEffect(FX_MODE_PLASMA, &mode_plasma, _data_FX_MODE_PLASMA);
  addEffect(FX_MODE_PERCENT, &mode_percent, _data_FX_MODE_PERCENT);
  addEffect(FX_MODE_RIPPLE_RAINBOW, &mode_ripple_rainbow, _data_FX_MODE_RIPPLE_RAINBOW);
  addEffect(FX_MODE_HEARTBEAT, &mode_heartbeat, _data_FX_MODE_HEARTBEAT);
  addEffect(FX_MODE_PACIFICA, &mode_pacifica, _data_FX_MODE_PACIFICA);
  addEffect(FX_MODE_CANDLE_MULTI, &mode_candle_multi, _data_FX_MODE_CANDLE_MULTI);
  addEffect(FX_MODE_SOLID_GLITTER, &mode_solid_glitter, _data_FX_MODE_SOLID_GLITTER);
  addEffect(FX_MODE_SUNRISE, &mode_sunrise, _data_FX_MODE_SUNRISE);
  addEffect(FX_MODE_PHASED, &mode_phased, _data_FX_MODE_PHASED);
  addEffect(FX_MODE_TWINKLEUP, &mode_twinkleup, _data_FX_MODE_TWINKLEUP);
  addEffect(FX_MODE_NOISEPAL, &mode_noisepal, _data_FX_MODE_NOISEPAL);
  addEffect(FX_MODE_SINEWAVE, &mode_sinewave, _data_FX_MODE_SINEWAVE);
  addEffect(FX_MODE_PHASEDNOISE, &mode_phased_noise, _data_FX_MODE_PHASEDNOISE);
  addEffect(FX_MODE_FLOW, &mode_flow, _data_FX_MODE_FLOW);
  addEffect(FX_MODE_CHUNCHUN, &mode_chunchun, _data_FX_MODE_CHUNCHUN);
  addEffect(FX_MODE_DANCING_SHADOWS, &mode_dancing_shadows, _data_FX_MODE_DANCING_SHADOWS);
  addEffect(FX_MODE_WASHING_MACHINE, &mode_washing_machine, _data_FX_MODE_WASHING_MACHINE);

  addEffect(FX_MODE_BLENDS, &mode_blends, _data_FX_MODE_BLENDS);
  addEffect(FX_MODE_TV_SIMULATOR, &mode_tv_simulator, _data_FX_MODE_TV_SIMULATOR);
  addEffect(FX_MODE_DYNAMIC_SMOOTH, &mode_dynamic_smooth, _data_FX_MODE_DYNAMIC_SMOOTH);

  // --- 1D audio effects ---
  addEffect(FX_MODE_PIXELS, &mode_pixels, _data_FX_MODE_PIXELS);
  addEffect(FX_MODE_PIXELWAVE, &mode_pixelwave, _data_FX_MODE_PIXELWAVE);
  addEffect(FX_MODE_JUGGLES, &mode_juggles, _data_FX_MODE_JUGGLES);
  addEffect(FX_MODE_MATRIPIX, &mode_matripix, _data_FX_MODE_MATRIPIX);
  addEffect(FX_MODE_GRAVIMETER, &mode_gravimeter, _data_FX_MODE_GRAVIMETER);
  addEffect(FX_MODE_PLASMOID, &mode_plasmoid, _data_FX_MODE_PLASMOID);
  addEffect(FX_MODE_PUDDLES, &mode_puddles, _data_FX_MODE_PUDDLES);
  addEffect(FX_MODE_MIDNOISE, &mode_midnoise, _data_FX_MODE_MIDNOISE);
  addEffect(FX_MODE_NOISEMETER, &mode_noisemeter, _data_FX_MODE_NOISEMETER);
  addEffect(FX_MODE_FREQWAVE, &mode_freqwave, _data_FX_MODE_FREQWAVE);
  addEffect(FX_MODE_FREQMATRIX, &mode_freqmatrix, _data_FX_MODE_FREQMATRIX);

  addEffect(FX_MODE_WATERFALL, &mode_waterfall, _data_FX_MODE_WATERFALL);
  addEffect(FX_MODE_FREQPIXELS, &mode_freqpixels, _data_FX_MODE_FREQPIXELS);

  addEffect(FX_MODE_NOISEFIRE, &mode_noisefire, _data_FX_MODE_NOISEFIRE);
  addEffect(FX_MODE_PUDDLEPEAK, &mode_puddlepeak, _data_FX_MODE_PUDDLEPEAK);
  addEffect(FX_MODE_NOISEMOVE, &mode_noisemove, _data_FX_MODE_NOISEMOVE);

  addEffect(FX_MODE_PERLINMOVE, &mode_perlinmove, _data_FX_MODE_PERLINMOVE);
  addEffect(FX_MODE_RIPPLEPEAK, &mode_ripplepeak, _data_FX_MODE_RIPPLEPEAK);

  addEffect(FX_MODE_FREQMAP, &mode_freqmap, _data_FX_MODE_FREQMAP);
  addEffect(FX_MODE_GRAVCENTER, &mode_gravcenter, _data_FX_MODE_GRAVCENTER);
  addEffect(FX_MODE_GRAVCENTRIC, &mode_gravcentric, _data_FX_MODE_GRAVCENTRIC);
  addEffect(FX_MODE_GRAVFREQ, &mode_gravfreq, _data_FX_MODE_GRAVFREQ);
  addEffect(FX_MODE_DJLIGHT, &mode_DJLight, _data_FX_MODE_DJLIGHT);

  addEffect(FX_MODE_BLURZ, &mode_blurz, _data_FX_MODE_BLURZ);

  addEffect(FX_MODE_FLOWSTRIPE, &mode_FlowStripe, _data_FX_MODE_FLOWSTRIPE);

  addEffect(FX_MODE_WAVESINS, &mode_wavesins, _data_FX_MODE_WAVESINS);
  addEffect(FX_MODE_ROCKTAVES, &mode_rocktaves, _data_FX_MODE_ROCKTAVES);

  // --- 2D  effects ---
#ifndef WLED_DISABLE_2D
  addEffect(FX_MODE_2DSPACESHIPS, &mode_2Dspaceships, _data_FX_MODE_2DSPACESHIPS);
  addEffect(FX_MODE_2DCRAZYBEES, &mode_2Dcrazybees, _data_FX_MODE_2DCRAZYBEES);
  addEffect(FX_MODE_2DGHOSTRIDER, &mode_2Dghostrider, _data_FX_MODE_2DGHOSTRIDER);
  addEffect(FX_MODE_2DBLOBS, &mode_2Dfloatingblobs, _data_FX_MODE_2DBLOBS);
  addEffect(FX_MODE_2DSCROLLTEXT, &mode_2Dscrollingtext, _data_FX_MODE_2DSCROLLTEXT);
  addEffect(FX_MODE_2DDRIFTROSE, &mode_2Ddriftrose, _data_FX_MODE_2DDRIFTROSE);

  addEffect(FX_MODE_2DGEQ, &mode_2DGEQ, _data_FX_MODE_2DGEQ); // audio

  addEffect(FX_MODE_2DNOISE, &mode_2Dnoise, _data_FX_MODE_2DNOISE);

  addEffect(FX_MODE_2DFIRENOISE, &mode_2Dfirenoise, _data_FX_MODE_2DFIRENOISE);
  addEffect(FX_MODE_2DSQUAREDSWIRL, &mode_2Dsquaredswirl, _data_FX_MODE_2DSQUAREDSWIRL);

  //non audio
  addEffect(FX_MODE_2DDNA, &mode_2Ddna, _data_FX_MODE_2DDNA);
  addEffect(FX_MODE_2DMATRIX, &mode_2Dmatrix, _data_FX_MODE_2DMATRIX);
  addEffect(FX_MODE_2DMETABALLS, &mode_2Dmetaballs, _data_FX_MODE_2DMETABALLS);
  addEffect(FX_MODE_2DFUNKYPLANK, &mode_2DFunkyPlank, _data_FX_MODE_2DFUNKYPLANK); // audio

  addEffect(FX_MODE_2DPULSER, &mode_2DPulser, _data_FX_MODE_2DPULSER);

  addEffect(FX_MODE_2DDRIFT, &mode_2DDrift, _data_FX_MODE_2DDRIFT);
  addEffect(FX_MODE_2DWAVERLY, &mode_2DWaverly, _data_FX_MODE_2DWAVERLY); // audio
  addEffect(FX_MODE_2DSUNRADIATION, &mode_2DSunradiation, _data_FX_MODE_2DSUNRADIATION);
  addEffect(FX_MODE_2DCOLOREDBURSTS, &mode_2DColoredBursts, _data_FX_MODE_2DCOLOREDBURSTS);
  addEffect(FX_MODE_2DJULIA, &mode_2DJulia, _data_FX_MODE_2DJULIA);

  addEffect(FX_MODE_2DGAMEOFLIFE, &mode_2Dgameoflife, _data_FX_MODE_2DGAMEOFLIFE);
  addEffect(FX_MODE_2DTARTAN, &mode_2Dtartan, _data_FX_MODE_2DTARTAN);
  addEffect(FX_MODE_2DPOLARLIGHTS, &mode_2DPolarLights, _data_FX_MODE_2DPOLARLIGHTS);
  addEffect(FX_MODE_2DSWIRL, &mode_2DSwirl, _data_FX_MODE_2DSWIRL); // audio
  addEffect(FX_MODE_2DLISSAJOUS, &mode_2DLissajous, _data_FX_MODE_2DLISSAJOUS);
  addEffect(FX_MODE_2DFRIZZLES, &mode_2DFrizzles, _data_FX_MODE_2DFRIZZLES);
  addEffect(FX_MODE_2DPLASMABALL, &mode_2DPlasmaball, _data_FX_MODE_2DPLASMABALL);

  addEffect(FX_MODE_2DHIPHOTIC, &mode_2DHiphotic, _data_FX_MODE_2DHIPHOTIC);
  addEffect(FX_MODE_2DSINDOTS, &mode_2DSindots, _data_FX_MODE_2DSINDOTS);
  addEffect(FX_MODE_2DDNASPIRAL, &mode_2DDNASpiral, _data_FX_MODE_2DDNASPIRAL);
  addEffect(FX_MODE_2DBLACKHOLE, &mode_2DBlackHole, _data_FX_MODE_2DBLACKHOLE);

  addEffect(FX_MODE_2DAKEMI, &mode_2DAkemi, _data_FX_MODE_2DAKEMI); // audio
#endif // WLED_DISABLE_2D
  
}<|MERGE_RESOLUTION|>--- conflicted
+++ resolved
@@ -2016,11 +2016,7 @@
 
   return FRAMETIME;
 }
-<<<<<<< HEAD
-static const char _data_FX_MODE_FIRE_2012[] PROGMEM = "Fire 2012@Cooling,Spark rate;1,2,3;!;sx=120,ix=64,m12=1,1.5d"; //bars
-=======
-static const char _data_FX_MODE_FIRE_2012[] PROGMEM = "Fire 2012@Cooling,Spark rate;;!;1;sx=120,ix=64,m12=1"; // bars
->>>>>>> e629c90a
+static const char _data_FX_MODE_FIRE_2012[] PROGMEM = "Fire 2012@Cooling,Spark rate;;!;1.5d;sx=120,ix=64,m12=1"; // bars WLEDMM 1.5d
 
 
 // ColorWavesWithPalettes by Mark Kriegsman: https://gist.github.com/kriegsman/8281905786e8b2632aeb
@@ -2861,11 +2857,7 @@
 
   return FRAMETIME;
 }
-<<<<<<< HEAD
-static const char _data_FX_MODE_BOUNCINGBALLS[] PROGMEM = "Bouncing Balls@Gravity,# of balls;!,!,!;!;m12=1,1.5d"; //bar
-=======
-static const char _data_FX_MODE_BOUNCINGBALLS[] PROGMEM = "Bouncing Balls@Gravity,# of balls;!,!,!;!;1;m12=1"; //bar
->>>>>>> e629c90a
+static const char _data_FX_MODE_BOUNCINGBALLS[] PROGMEM = "Bouncing Balls@Gravity,# of balls;!,!,!;!;1.5d;m12=1"; //bar WLEDMM 1.5d
 
 
 /*
@@ -3008,11 +3000,7 @@
 
   return FRAMETIME;
 }
-<<<<<<< HEAD
-static const char _data_FX_MODE_POPCORN[] PROGMEM = "Popcorn@!,!;!,!,!;!;m12=1,1.5d"; //bar
-=======
-static const char _data_FX_MODE_POPCORN[] PROGMEM = "Popcorn@!,!;!,!,!;!;;m12=1"; //bar
->>>>>>> e629c90a
+static const char _data_FX_MODE_POPCORN[] PROGMEM = "Popcorn@!,!;!,!,!;!;1.5d;m12=1"; //bar WLEDMM 1.5d
 
 
 //values close to 100 produce 5Hz flicker, which looks very candle-y
@@ -3463,11 +3451,7 @@
 
   return FRAMETIME;
 }
-<<<<<<< HEAD
-static const char _data_FX_MODE_DRIP[] PROGMEM = "Drip@Gravity,# of drips,Fall ratio;!,!;!;m12=1,1.5d"; //bar
-=======
-static const char _data_FX_MODE_DRIP[] PROGMEM = "Drip@Gravity,# of drips;!,!;!;;m12=1"; //bar
->>>>>>> e629c90a
+static const char _data_FX_MODE_DRIP[] PROGMEM = "Drip@Gravity,# of drips;!,!;!;1.5d;m12=1"; //bar WLEDMM 1.5d
 
 
 /*
@@ -3556,11 +3540,7 @@
 
   return FRAMETIME;  
 }
-<<<<<<< HEAD
-static const char _data_FX_MODE_TETRIX[] PROGMEM = "Tetrix@!,Width;!,!,;!;sx=0,ix=0,pal=11,m12=1,1.5d";
-=======
-static const char _data_FX_MODE_TETRIX[] PROGMEM = "Tetrix@!,Width;!,!;!;;sx=0,ix=0,pal=11,m12=1";
->>>>>>> e629c90a
+static const char _data_FX_MODE_TETRIX[] PROGMEM = "Tetrix@!,Width;!,!;!;1.5d;sx=0,ix=0,pal=11,m12=1"; //WLEDMM 1.5d
 
 
 /*
