--- conflicted
+++ resolved
@@ -2810,11 +2810,7 @@
           balls[i].lastBounceTime = time;
 
           if (balls[i].impactVelocity < 0.015f) {
-<<<<<<< HEAD
-            float impactVelocityStart = sqrtf(-2 * gravity) * random8(5,11)/10.0f; // randomize impact velocity
-=======
             float impactVelocityStart = sqrtf(-2.0f * gravity) * random8(5,11)/10.0f; // randomize impact velocity
->>>>>>> d553160d
             balls[i].impactVelocity = impactVelocityStart;
           }
         } else if (balls[i].height > 1.0f) {
@@ -2972,11 +2968,7 @@
 
             uint16_t peakHeight = 128 + random8(128); //0-255
             peakHeight = (peakHeight * (SEGLEN -1)) >> 8;
-<<<<<<< HEAD
-            popcorn[i].vel = sqrtf(-2.0 * gravity * peakHeight);
-=======
             popcorn[i].vel = sqrtf(-2.0f * gravity * peakHeight);
->>>>>>> d553160d
 
             if (SEGMENT.palette)
             {
@@ -4835,11 +4827,7 @@
   const uint16_t cols = SEGMENT.virtualWidth();
   const uint16_t rows = SEGMENT.virtualHeight();
   const uint16_t dataSize = sizeof(CRGB) * SEGMENT.length();  // using width*height prevents reallocation if mirroring is enabled
-<<<<<<< HEAD
-  const uint16_t crcBufferLen = (SEGMENT.width() + SEGMENT.height())*2; // roughly sqrt(2)/2 for better repetition detection (Ewowi)
-=======
   const uint16_t crcBufferLen = 2; //(SEGMENT.width() + SEGMENT.height())*71/100; // roughly sqrt(2)/2 for better repetition detection (Ewowi)
->>>>>>> d553160d
 
   if (!SEGENV.allocateData(dataSize + sizeof(uint16_t)*crcBufferLen)) return mode_static(); //allocation failed
   CRGB *prevLeds = reinterpret_cast<CRGB*>(SEGENV.data);
@@ -4865,11 +4853,7 @@
 
     for (int y = 0; y < rows; y++) for (int x = 0; x < cols; x++) prevLeds[XY(x,y)] = CRGB::Black;
     memset(crcBuffer, 0, sizeof(uint16_t)*crcBufferLen);
-<<<<<<< HEAD
-  } else if (strip.now - SEGENV.step < FRAMETIME_FIXED * (uint32_t)map(SEGMENT.speed,0,255,64,4)) { //WLEDMM (uint32_t) surpresses warning
-=======
   } else if (strip.now - SEGENV.step < FRAMETIME_FIXED * (uint32_t)map(SEGMENT.speed,0,255,64,4)) {
->>>>>>> d553160d
     // update only when appropriate time passes (in 42 FPS slots)
     return FRAMETIME;
   }
@@ -4886,17 +4870,12 @@
 
     // iterate through neighbors and count them and their different colors
     int neighbors = 0;
-<<<<<<< HEAD
-    for (int i = -1; i <= 1; i++) for (int j = -1; j <= 1; j++) { //iterate through 9*9 matrix
-      uint16_t xy = XY((x+i+cols)%cols, (y+j+rows)%rows); //previous cell xy to check, wrap around segment (WLEDMM 0.13 style)
-=======
     for (int i = -1; i <= 1; i++) for (int j = -1; j <= 1; j++) { // iterate through 3*3 matrix
       if (i==0 && j==0) continue; // ignore itself
       // wrap around segment
       int16_t xx = x+i, yy = y+j;
       if (x+i < 0) xx = cols-1; else if (x+i >= cols) xx = 0;
       if (y+j < 0) yy = rows-1; else if (y+j >= rows) yy = 0;
->>>>>>> d553160d
 
       uint16_t xy = XY(xx, yy); // previous cell xy to check
       // count different neighbours and colors
@@ -5348,11 +5327,7 @@
       SEGMENT.setPixelColorXY(x, y, ColorFromPalette(auroraPalette,
                                       qsub8(
                                         inoise8((SEGENV.step%2) + x * _scale, y * 16 + SEGENV.step % 16, SEGENV.step / _speed),
-<<<<<<< HEAD
-                                        fabsf((float)rows / 2 - (float)y) * adjustHeight)));
-=======
                                         fabsf((float)rows / 2.0f - (float)y) * adjustHeight)));
->>>>>>> d553160d
     }
   }
 
@@ -5367,11 +5342,7 @@
 uint16_t mode_2DPulser(void) {                       // By: ldirko   https://editor.soulmatelights.com/gallery/878-pulse-test , modifed by: Andrew Tuline
   if (!strip.isMatrix) return mode_static(); // not a 2D set-up
 
-<<<<<<< HEAD
-  const uint16_t cols = SEGMENT.virtualWidth();  // WLEDMM bugfix
-=======
   const uint16_t cols = SEGMENT.virtualWidth();
->>>>>>> d553160d
   const uint16_t rows = SEGMENT.virtualHeight();
 
   if (SEGENV.call == 0) {
@@ -5382,11 +5353,7 @@
   SEGMENT.fadeToBlackBy(8 - (SEGMENT.intensity>>5));
 
   uint32_t a = strip.now / (18 - SEGMENT.speed / 16);
-<<<<<<< HEAD
-  uint16_t x = (a / 14) % cols;                  // WLEDMM bugfix
-=======
   uint16_t x = (a / 14) % cols;
->>>>>>> d553160d
   uint16_t y = map((sin8(a * 5) + sin8(a * 4) + sin8(a * 2)), 0, 765, rows-1, 0);
   SEGMENT.setPixelColorXY(x, y, ColorFromPalette(SEGPALETTE, map(y, 0, rows-1, 0, 255), 255, LINEARBLEND));
 
@@ -7060,11 +7027,7 @@
   }
 
   frTemp -=132;                                           // This should give us a base musical note of C3
-<<<<<<< HEAD
-  frTemp = fabsf(frTemp * 2.1);                           // Fudge factors to compress octave range starting at 0 and going to 255;
-=======
   frTemp = fabsf(frTemp * 2.1f);                            // Fudge factors to compress octave range starting at 0 and going to 255;
->>>>>>> d553160d
 
   uint16_t i = map(beatsin8(8+octCount*4, 0, 255, 0, octCount*8), 0, 255, 0, SEGLEN-1);
   i = constrain(i, 0, SEGLEN-1);
