/*
  WS2812FX.cpp contains all effect methods
  Harm Aldick - 2016
  www.aldick.org
  LICENSE
  The MIT License (MIT)
  Copyright (c) 2016  Harm Aldick
  Permission is hereby granted, free of charge, to any person obtaining a copy
  of this software and associated documentation files (the "Software"), to deal
  in the Software without restriction, including without limitation the rights
  to use, copy, modify, merge, publish, distribute, sublicense, and/or sell
  copies of the Software, and to permit persons to whom the Software is
  furnished to do so, subject to the following conditions:
  The above copyright notice and this permission notice shall be included in
  all copies or substantial portions of the Software.
  THE SOFTWARE IS PROVIDED "AS IS", WITHOUT WARRANTY OF ANY KIND, EXPRESS OR
  IMPLIED, INCLUDING BUT NOT LIMITED TO THE WARRANTIES OF MERCHANTABILITY,
  FITNESS FOR A PARTICULAR PURPOSE AND NONINFRINGEMENT. IN NO EVENT SHALL THE
  AUTHORS OR COPYRIGHT HOLDERS BE LIABLE FOR ANY CLAIM, DAMAGES OR OTHER
  LIABILITY, WHETHER IN AN ACTION OF CONTRACT, TORT OR OTHERWISE, ARISING FROM,
  OUT OF OR IN CONNECTION WITH THE SOFTWARE OR THE USE OR OTHER DEALINGS IN
  THE SOFTWARE.

  Modified heavily for WLED
*/

#include "FX.h"

#define IBN 5100
#define PALETTE_SOLID_WRAP (paletteBlend == 1 || paletteBlend == 3)


/*
 * No blinking. Just plain old static light.
 */
uint16_t WS2812FX::mode_static(void) {
  fill(SEGCOLOR(0));
  return (SEGMENT.getOption(SEG_OPTION_TRANSITIONAL)) ? FRAMETIME : 500; //update faster if in transition
}


/*
 * Blink/strobe function
 * Alternate between color1 and color2
 * if(strobe == true) then create a strobe effect
 * NOTE: Maybe re-rework without timer
 */
uint16_t WS2812FX::blink(uint32_t color1, uint32_t color2, bool strobe, bool do_palette) {
  uint16_t stateTime = SEGENV.aux1;
  uint32_t cycleTime = (255 - SEGMENT.speed)*20;
  uint32_t onTime = 0;
  uint32_t offTime = cycleTime;

  if (!strobe) {
    onTime = (cycleTime * SEGMENT.intensity) >> 8;
    offTime = cycleTime - onTime;
  }

  stateTime = ((SEGENV.aux0 & 1) == 0) ? onTime : offTime;
  stateTime += 20;

  if (now - SEGENV.step > stateTime)
  {
    SEGENV.aux0++;
    SEGENV.aux1 = stateTime;
    SEGENV.step = now;
  }

  uint32_t color = ((SEGENV.aux0 & 1) == 0) ? color1 : color2;
  if (color == color1 && do_palette)
  {
    for(uint16_t i = 0; i < SEGLEN; i++) {
      setPixelColor(i, color_from_palette(i, true, PALETTE_SOLID_WRAP, 0));
    }
  } else fill(color);

  return FRAMETIME;
}


/*
 * Normal blinking. 50% on/off time.
 */
uint16_t WS2812FX::mode_blink(void) {
  return blink(SEGCOLOR(0), SEGCOLOR(1), false, true);
}


/*
 * Classic Blink effect. Cycling through the rainbow.
 */
uint16_t WS2812FX::mode_blink_rainbow(void) {
  return blink(color_wheel(SEGENV.call & 0xFF), SEGCOLOR(1), false, false);
}


/*
 * Classic Strobe effect.
 */
uint16_t WS2812FX::mode_strobe(void) {
  return blink(SEGCOLOR(0), SEGCOLOR(1), true, true);
}


/*
 * Classic Strobe effect. Cycling through the rainbow.
 */
uint16_t WS2812FX::mode_strobe_rainbow(void) {
  return blink(color_wheel(SEGENV.call & 0xFF), SEGCOLOR(1), true, false);
}


/*
 * Color wipe function
 * LEDs are turned on (color1) in sequence, then turned off (color2) in sequence.
 * if (bool rev == true) then LEDs are turned off in reverse order
 */
uint16_t WS2812FX::color_wipe(bool rev, bool useRandomColors) {
  uint32_t cycleTime = 750 + (255 - SEGMENT.speed)*150;
  uint32_t perc = now % cycleTime;
  uint16_t prog = (perc * 65535) / cycleTime;
  bool back = (prog > 32767);
  if (back) {
    prog -= 32767;
    if (SEGENV.step == 0) SEGENV.step = 1;
  } else {
    if (SEGENV.step == 2) SEGENV.step = 3; //trigger color change
  }

  if (useRandomColors) {
    if (SEGENV.call == 0) {
      SEGENV.aux0 = random8();
      SEGENV.step = 3;
    }
    if (SEGENV.step == 1) { //if flag set, change to new random color
      SEGENV.aux1 = get_random_wheel_index(SEGENV.aux0);
      SEGENV.step = 2;
    }
    if (SEGENV.step == 3) {
      SEGENV.aux0 = get_random_wheel_index(SEGENV.aux1);
      SEGENV.step = 0;
    }
  }

  uint16_t ledIndex = (prog * SEGLEN) >> 15;
  uint16_t rem = 0;
  rem = (prog * SEGLEN) * 2; //mod 0xFFFF
  rem /= (SEGMENT.intensity +1);
  if (rem > 255) rem = 255;

  uint32_t col1 = useRandomColors? color_wheel(SEGENV.aux1) : SEGCOLOR(1);
  for (uint16_t i = 0; i < SEGLEN; i++)
  {
    uint16_t index = (rev && back)? SEGLEN -1 -i : i;
    uint32_t col0 = useRandomColors? color_wheel(SEGENV.aux0) : color_from_palette(index, true, PALETTE_SOLID_WRAP, 0);

    if (i < ledIndex)
    {
      setPixelColor(index, back? col1 : col0);
    } else
    {
      setPixelColor(index, back? col0 : col1);
      if (i == ledIndex) setPixelColor(index, color_blend(back? col0 : col1, back? col1 : col0, rem));
    }
  }
  return FRAMETIME;
}


/*
 * Lights all LEDs one after another.
 */
uint16_t WS2812FX::mode_color_wipe(void) {
  return color_wipe(false, false);
}

/*
 * Lights all LEDs one after another. Turns off opposite
 */
uint16_t WS2812FX::mode_color_sweep(void) {
  return color_wipe(true, false);
}


/*
 * Turns all LEDs after each other to a random color.
 * Then starts over with another color.
 */
uint16_t WS2812FX::mode_color_wipe_random(void) {
  return color_wipe(false, true);
}


/*
 * Random color introduced alternating from start and end of strip.
 */
uint16_t WS2812FX::mode_color_sweep_random(void) {
  return color_wipe(true, true);
}


/*
 * Lights all LEDs in one random color up. Then switches them
 * to the next random color.
 */
uint16_t WS2812FX::mode_random_color(void) {
  uint32_t cycleTime = 200 + (255 - SEGMENT.speed)*50;
  uint32_t it = now / cycleTime;
  uint32_t rem = now % cycleTime;
  uint16_t fadedur = (cycleTime * SEGMENT.intensity) >> 8;

  uint32_t fade = 255;
  if (fadedur) {
    fade = (rem * 255) / fadedur;
    if (fade > 255) fade = 255;
  }

  if (SEGENV.call == 0) {
    SEGENV.aux0 = random8();
    SEGENV.step = 2;
  }
  if (it != SEGENV.step) //new color
  {
    SEGENV.aux1 = SEGENV.aux0;
    SEGENV.aux0 = get_random_wheel_index(SEGENV.aux0); //aux0 will store our random color wheel index
    SEGENV.step = it;
  }

  fill(color_blend(color_wheel(SEGENV.aux1), color_wheel(SEGENV.aux0), fade));
  return FRAMETIME;
}


/*
 * Lights every LED in a random color. Changes all LED at the same time
// * to new random colors.
 */
uint16_t WS2812FX::mode_dynamic(void) {
  if (!SEGENV.allocateData(SEGLEN)) return mode_static(); //allocation failed

  if(SEGENV.call == 0) {
    for (uint16_t i = 0; i < SEGLEN; i++) SEGENV.data[i] = random8();
  }

  uint32_t cycleTime = 50 + (255 - SEGMENT.speed)*15;
  uint32_t it = now / cycleTime;
  if (it != SEGENV.step && SEGMENT.speed != 0) //new color
  {
    for (uint16_t i = 0; i < SEGLEN; i++) {
      if (random8() <= SEGMENT.intensity) SEGENV.data[i] = random8();
    }
    SEGENV.step = it;
  }

  for (uint16_t i = 0; i < SEGLEN; i++) {
    setPixelColor(i, color_wheel(SEGENV.data[i]));
  }
  return FRAMETIME;
}


/*
 * Does the "standby-breathing" of well known i-Devices.
 */
uint16_t WS2812FX::mode_breath(void) {
  uint16_t var = 0;
  uint16_t counter = (now * ((SEGMENT.speed >> 3) +10));
  counter = (counter >> 2) + (counter >> 4); //0-16384 + 0-2048
  if (counter < 16384) {
    if (counter > 8192) counter = 8192 - (counter - 8192);
    var = sin16(counter) / 103; //close to parabolic in range 0-8192, max val. 23170
  }

  uint8_t lum = 30 + var;
  for(uint16_t i = 0; i < SEGLEN; i++) {
    setPixelColor(i, color_blend(SEGCOLOR(1), color_from_palette(i, true, PALETTE_SOLID_WRAP, 0), lum));
  }

  return FRAMETIME;
}


/*
 * Fades the LEDs between two colors
 */
uint16_t WS2812FX::mode_fade(void) {
  uint16_t counter = (now * ((SEGMENT.speed >> 3) +10));
  uint8_t lum = triwave16(counter) >> 8;

  for(uint16_t i = 0; i < SEGLEN; i++) {
    setPixelColor(i, color_blend(SEGCOLOR(1), color_from_palette(i, true, PALETTE_SOLID_WRAP, 0), lum));
  }

  return FRAMETIME;
}


/*
 * Scan mode parent function
 */
uint16_t WS2812FX::scan(bool dual)
{
  uint32_t cycleTime = 750 + (255 - SEGMENT.speed)*150;
  uint32_t perc = now % cycleTime;
  uint16_t prog = (perc * 65535) / cycleTime;
  uint16_t size = 1 + ((SEGMENT.intensity * SEGLEN) >> 9);
  uint16_t ledIndex = (prog * ((SEGLEN *2) - size *2)) >> 16;

  fill(SEGCOLOR(1));

  int led_offset = ledIndex - (SEGLEN - size);
  led_offset = abs(led_offset);

  if (dual) {
    for (uint16_t j = led_offset; j < led_offset + size; j++) {
      uint16_t i2 = SEGLEN -1 -j;
      setPixelColor(i2, color_from_palette(i2, true, PALETTE_SOLID_WRAP, (SEGCOLOR(2))? 2:0));
    }
  }

  for (uint16_t j = led_offset; j < led_offset + size; j++) {
    setPixelColor(j, color_from_palette(j, true, PALETTE_SOLID_WRAP, 0));
  }

  return FRAMETIME;
}


/*
 * Runs a single pixel back and forth.
 */
uint16_t WS2812FX::mode_scan(void) {
  return scan(false);
}


/*
 * Runs two pixel back and forth in opposite directions.
 */
uint16_t WS2812FX::mode_dual_scan(void) {
  return scan(true);
}


/*
 * Cycles all LEDs at once through a rainbow.
 */
uint16_t WS2812FX::mode_rainbow(void) {
  uint16_t counter = (now * ((SEGMENT.speed >> 2) +2)) & 0xFFFF;
  counter = counter >> 8;

  if (SEGMENT.intensity < 128){
    fill(color_blend(color_wheel(counter),WHITE,128-SEGMENT.intensity));
  } else {
    fill(color_wheel(counter));
  }

  return FRAMETIME;
}


/*
 * Cycles a rainbow over the entire string of LEDs.
 */
uint16_t WS2812FX::mode_rainbow_cycle(void) {
  uint16_t counter = (now * ((SEGMENT.speed >> 2) +2)) & 0xFFFF;
  counter = counter >> 8;

  for(uint16_t i = 0; i < SEGLEN; i++) {
    //intensity/29 = 0 (1/16) 1 (1/8) 2 (1/4) 3 (1/2) 4 (1) 5 (2) 6 (4) 7 (8) 8 (16)
    uint8_t index = (i * (16 << (SEGMENT.intensity /29)) / SEGLEN) + counter;
    setPixelColor(i, color_wheel(index));
  }

  return FRAMETIME;
}


/*
 * theater chase function
 */
uint16_t WS2812FX::theater_chase(uint32_t color1, uint32_t color2, bool do_palette) {
  byte gap = 2 + ((255 - SEGMENT.intensity) >> 5);
  uint32_t cycleTime = 50 + (255 - SEGMENT.speed)*2;
  uint32_t it = now / cycleTime;
  if (it != SEGENV.step) //new color
  {
    SEGENV.aux0 = (SEGENV.aux0 +1) % gap;
    SEGENV.step = it;
  }

  for(uint16_t i = 0; i < SEGLEN; i++) {
    if((i % gap) == SEGENV.aux0) {
      if (do_palette)
      {
        setPixelColor(i, color_from_palette(i, true, PALETTE_SOLID_WRAP, 0));
      } else {
        setPixelColor(i, color1);
      }
    } else {
      setPixelColor(i, color2);
    }
  }
  return FRAMETIME;
}


/*
 * Theatre-style crawling lights.
 * Inspired by the Adafruit examples.
 */
uint16_t WS2812FX::mode_theater_chase(void) {
  return theater_chase(SEGCOLOR(0), SEGCOLOR(1), true);
}


/*
 * Theatre-style crawling lights with rainbow effect.
 * Inspired by the Adafruit examples.
 */
uint16_t WS2812FX::mode_theater_chase_rainbow(void) {
  return theater_chase(color_wheel(SEGENV.step), SEGCOLOR(1), false);
}


/*
 * Running lights effect with smooth sine transition base.
 */
uint16_t WS2812FX::running_base(bool saw) {
  uint8_t x_scale = SEGMENT.intensity >> 2;
  uint32_t counter = (now * SEGMENT.speed) >> 9;

  for(uint16_t i = 0; i < SEGLEN; i++) {
    uint8_t s = 0;
    uint8_t a = i*x_scale - counter;
    if (saw) {
      if (a < 16)
      {
        a = 192 + a*8;
      } else {
        a = map(a,16,255,64,192);
      }
    }
    s = sin8(a);
    setPixelColor(i, color_blend(color_from_palette(i, true, PALETTE_SOLID_WRAP, 0), SEGCOLOR(1), s));
  }
  return FRAMETIME;
}


/*
 * Running lights effect with smooth sine transition.
 */
uint16_t WS2812FX::mode_running_lights(void) {
  return running_base(false);
}


/*
 * Running lights effect with sawtooth transition.
 */
uint16_t WS2812FX::mode_saw(void) {
  return running_base(true);
}


/*
 * Blink several LEDs in random colors on, reset, repeat.
 * Inspired by www.tweaking4all.com/hardware/arduino/adruino-led-strip-effects/
 */
uint16_t WS2812FX::mode_twinkle(void) {
  fill(SEGCOLOR(1));

  uint32_t cycleTime = 20 + (255 - SEGMENT.speed)*5;
  uint32_t it = now / cycleTime;
  if (it != SEGENV.step)
  {
    uint16_t maxOn = map(SEGMENT.intensity, 0, 255, 1, SEGLEN); // make sure at least one LED is on
    if (SEGENV.aux0 >= maxOn)
    {
      SEGENV.aux0 = 0;
      SEGENV.aux1 = random16(); //new seed for our PRNG
    }
    SEGENV.aux0++;
    SEGENV.step = it;
  }

  uint16_t PRNG16 = SEGENV.aux1;

  for (uint16_t i = 0; i < SEGENV.aux0; i++)
  {
    PRNG16 = (uint16_t)(PRNG16 * 2053) + 13849; // next 'random' number
    uint32_t p = (uint32_t)SEGLEN * (uint32_t)PRNG16;
    uint16_t j = p >> 16;
    setPixelColor(j, color_from_palette(j, true, PALETTE_SOLID_WRAP, 0));
  }

  return FRAMETIME;
}


/*
 * Dissolve function
 */
uint16_t WS2812FX::dissolve(uint32_t color) {
  bool wa = (SEGCOLOR(1) != 0 && _brightness < 255); //workaround, can't compare getPixel to color if not full brightness

  for (uint16_t j = 0; j <= SEGLEN / 15; j++)
  {
    if (random8() <= SEGMENT.intensity) {
      for (uint8_t times = 0; times < 10; times++) //attempt to spawn a new pixel 5 times
      {
        uint16_t i = random16(SEGLEN);
        if (SEGENV.aux0) { //dissolve to primary/palette
          if (getPixelColor(i) == SEGCOLOR(1) || wa) {
            if (color == SEGCOLOR(0))
            {
              setPixelColor(i, color_from_palette(i, true, PALETTE_SOLID_WRAP, 0));
            } else { setPixelColor(i, color); }
            break; //only spawn 1 new pixel per frame per 50 LEDs
          }
        } else { //dissolve to secondary
          if (getPixelColor(i) != SEGCOLOR(1)) { setPixelColor(i, SEGCOLOR(1)); break; }
        }
      }
    }
  }

  if (SEGENV.call > (255 - SEGMENT.speed) + 15)
  {
    SEGENV.aux0 = !SEGENV.aux0;
    SEGENV.call = 0;
  }

  return FRAMETIME;
}


/*
 * Blink several LEDs on and then off
 */
uint16_t WS2812FX::mode_dissolve(void) {
  return dissolve(SEGCOLOR(0));
}


/*
 * Blink several LEDs on and then off in random colors
 */
uint16_t WS2812FX::mode_dissolve_random(void) {
  return dissolve(color_wheel(random8()));
}


/*
 * Blinks one LED at a time.
 * Inspired by www.tweaking4all.com/hardware/arduino/adruino-led-strip-effects/
 */
uint16_t WS2812FX::mode_sparkle(void) {
  for(uint16_t i = 0; i < SEGLEN; i++) {
    setPixelColor(i, color_from_palette(i, true, PALETTE_SOLID_WRAP, 1));
  }
  uint32_t cycleTime = 10 + (255 - SEGMENT.speed)*2;
  uint32_t it = now / cycleTime;
  if (it != SEGENV.step)
  {
    SEGENV.aux0 = random16(SEGLEN); // aux0 stores the random led index
    SEGENV.step = it;
  }

  setPixelColor(SEGENV.aux0, SEGCOLOR(0));
  return FRAMETIME;
}


/*
 * Lights all LEDs in the color. Flashes single white pixels randomly.
 * Inspired by www.tweaking4all.com/hardware/arduino/adruino-led-strip-effects/
 */
uint16_t WS2812FX::mode_flash_sparkle(void) {
  for(uint16_t i = 0; i < SEGLEN; i++) {
    setPixelColor(i, color_from_palette(i, true, PALETTE_SOLID_WRAP, 0));
  }

  if(random8(5) == 0) {
    SEGENV.aux0 = random16(SEGLEN); // aux0 stores the random led index
    setPixelColor(SEGENV.aux0, SEGCOLOR(1));
    return 20;
  }
  return 20 + (uint16_t)(255-SEGMENT.speed);
}


/*
 * Like flash sparkle. With more flash.
 * Inspired by www.tweaking4all.com/hardware/arduino/adruino-led-strip-effects/
 */
uint16_t WS2812FX::mode_hyper_sparkle(void) {
  for(uint16_t i = 0; i < SEGLEN; i++) {
    setPixelColor(i, color_from_palette(i, true, PALETTE_SOLID_WRAP, 0));
  }

  if(random8(5) < 2) {
    for(uint16_t i = 0; i < MAX(1, SEGLEN/3); i++) {
      setPixelColor(random16(SEGLEN), SEGCOLOR(1));
    }
    return 20;
  }
  return 20 + (uint16_t)(255-SEGMENT.speed);
}


/*
 * Strobe effect with different strobe count and pause, controlled by speed.
 */
uint16_t WS2812FX::mode_multi_strobe(void) {
  for(uint16_t i = 0; i < SEGLEN; i++) {
    setPixelColor(i, color_from_palette(i, true, PALETTE_SOLID_WRAP, 1));
  }
  //blink(SEGCOLOR(0), SEGCOLOR(1), true, true);

  uint16_t delay = 50 + 20*(uint16_t)(255-SEGMENT.speed);
  uint16_t count = 2 * ((SEGMENT.speed / 10) + 1);
  if(SEGENV.step < count) {
    if((SEGENV.step & 1) == 0) {
      for(uint16_t i = 0; i < SEGLEN; i++) {
        setPixelColor(i, SEGCOLOR(0));
      }
      delay = 20;
    } else {
      delay = 50;
    }
  }
  SEGENV.step = (SEGENV.step + 1) % (count + 1);
  return delay;
}

/*
 * Android loading circle
 */
uint16_t WS2812FX::mode_android(void) {

  for(uint16_t i = 0; i < SEGLEN; i++) {
    setPixelColor(i, color_from_palette(i, true, PALETTE_SOLID_WRAP, 1));
  }

  if (SEGENV.aux1 > ((float)SEGMENT.intensity/255.0)*(float)SEGLEN)
  {
    SEGENV.aux0 = 1;
  } else
  {
    if (SEGENV.aux1 < 2) SEGENV.aux0 = 0;
  }

  uint16_t a = SEGENV.step;

  if (SEGENV.aux0 == 0)
  {
    if (SEGENV.call %3 == 1) {a++;}
    else {SEGENV.aux1++;}
  } else
  {
    a++;
    if (SEGENV.call %3 != 1) SEGENV.aux1--;
  }

  if (a >= SEGLEN) a = 0;

  if (a + SEGENV.aux1 < SEGLEN)
  {
    for(int i = a; i < a+SEGENV.aux1; i++) {
      setPixelColor(i, SEGCOLOR(0));
    }
  } else
  {
    for(int i = a; i < SEGLEN; i++) {
      setPixelColor(i, SEGCOLOR(0));
    }
    for(int i = 0; i < SEGENV.aux1 - (SEGLEN -a); i++) {
      setPixelColor(i, SEGCOLOR(0));
    }
  }
  SEGENV.step = a;

  return 3 + ((8 * (uint32_t)(255 - SEGMENT.speed)) / SEGLEN);
}

/*
 * color chase function.
 * color1 = background color
 * color2 and color3 = colors of two adjacent leds
 */
uint16_t WS2812FX::chase(uint32_t color1, uint32_t color2, uint32_t color3, bool do_palette) {
  uint16_t counter = now * ((SEGMENT.speed >> 2) + 1);
  uint16_t a = counter * SEGLEN  >> 16;

  bool chase_random = (SEGMENT.mode == FX_MODE_CHASE_RANDOM);
  if (chase_random) {
    if (a < SEGENV.step) //we hit the start again, choose new color for Chase random
    {
      SEGENV.aux1 = SEGENV.aux0; //store previous random color
      SEGENV.aux0 = get_random_wheel_index(SEGENV.aux0);
    }
    color1 = color_wheel(SEGENV.aux0);
  }
  SEGENV.step = a;

  // Use intensity setting to vary chase up to 1/2 string length
  uint8_t size = 1 + (SEGMENT.intensity * SEGLEN >> 10);

  uint16_t b = a + size; //"trail" of chase, filled with color1
  if (b > SEGLEN) b -= SEGLEN;
  uint16_t c = b + size;
  if (c > SEGLEN) c -= SEGLEN;

  //background
  if (do_palette)
  {
    for(uint16_t i = 0; i < SEGLEN; i++) {
      setPixelColor(i, color_from_palette(i, true, PALETTE_SOLID_WRAP, 1));
    }
  } else fill(color1);

  //if random, fill old background between a and end
  if (chase_random)
  {
    color1 = color_wheel(SEGENV.aux1);
    for (uint16_t i = a; i < SEGLEN; i++)
      setPixelColor(i, color1);
  }

  //fill between points a and b with color2
  if (a < b)
  {
    for (uint16_t i = a; i < b; i++)
      setPixelColor(i, color2);
  } else {
    for (uint16_t i = a; i < SEGLEN; i++) //fill until end
      setPixelColor(i, color2);
    for (uint16_t i = 0; i < b; i++) //fill from start until b
      setPixelColor(i, color2);
  }

  //fill between points b and c with color2
  if (b < c)
  {
    for (uint16_t i = b; i < c; i++)
      setPixelColor(i, color3);
  } else {
    for (uint16_t i = b; i < SEGLEN; i++) //fill until end
      setPixelColor(i, color3);
    for (uint16_t i = 0; i < c; i++) //fill from start until c
      setPixelColor(i, color3);
  }

  return FRAMETIME;
}


/*
 * Bicolor chase, more primary color.
 */
uint16_t WS2812FX::mode_chase_color(void) {
  return chase(SEGCOLOR(1), (SEGCOLOR(2)) ? SEGCOLOR(2) : SEGCOLOR(0), SEGCOLOR(0), true);
}


/*
 * Primary running followed by random color.
 */
uint16_t WS2812FX::mode_chase_random(void) {
  return chase(SEGCOLOR(1), (SEGCOLOR(2)) ? SEGCOLOR(2) : SEGCOLOR(0), SEGCOLOR(0), false);
}


/*
 * Primary, secondary running on rainbow.
 */
uint16_t WS2812FX::mode_chase_rainbow(void) {
  uint8_t color_sep = 256 / SEGLEN;
  if (color_sep == 0) color_sep = 1;                                           // correction for segments longer than 256 LEDs
  uint8_t color_index = SEGENV.call & 0xFF;
  uint32_t color = color_wheel(((SEGENV.step * color_sep) + color_index) & 0xFF);

  return chase(color, SEGCOLOR(0), SEGCOLOR(1), false);
}


/*
 * Primary running on rainbow.
 */
uint16_t WS2812FX::mode_chase_rainbow_white(void) {
  uint16_t n = SEGENV.step;
  uint16_t m = (SEGENV.step + 1) % SEGLEN;
  uint32_t color2 = color_wheel(((n * 256 / SEGLEN) + (SEGENV.call & 0xFF)) & 0xFF);
  uint32_t color3 = color_wheel(((m * 256 / SEGLEN) + (SEGENV.call & 0xFF)) & 0xFF);

  return chase(SEGCOLOR(0), color2, color3, false);
}


/*
 * Red - Amber - Green - Blue lights running
 */
uint16_t WS2812FX::mode_colorful(void) {
  uint8_t numColors = 4; //3, 4, or 5
  uint32_t cols[9]{0x00FF0000,0x00EEBB00,0x0000EE00,0x000077CC};
  if (SEGMENT.intensity > 160 || SEGMENT.palette) { //palette or color
    if (!SEGMENT.palette) {
      numColors = 3;
      for (uint8_t i = 0; i < 3; i++) cols[i] = SEGCOLOR(i);
    } else {
      uint16_t fac = 80;
      if (SEGMENT.palette == 52) {numColors = 5; fac = 61;} //C9 2 has 5 colors
      for (uint8_t i = 0; i < numColors; i++) {
        cols[i] = color_from_palette(i*fac, false, true, 255);
      }
    }
  } else if (SEGMENT.intensity < 80) //pastel (easter) colors
  {
    cols[0] = 0x00FF8040;
    cols[1] = 0x00E5D241;
    cols[2] = 0x0077FF77;
    cols[3] = 0x0077F0F0;
  }
  for (uint8_t i = numColors; i < numColors*2 -1; i++) cols[i] = cols[i-numColors];

  uint32_t cycleTime = 50 + (8 * (uint32_t)(255 - SEGMENT.speed));
  uint32_t it = now / cycleTime;
  if (it != SEGENV.step)
  {
    if (SEGMENT.speed > 0) SEGENV.aux0++;
    if (SEGENV.aux0 >= numColors) SEGENV.aux0 = 0;
    SEGENV.step = it;
  }

  for (uint16_t i = 0; i < SEGLEN; i+= numColors)
  {
    for (uint16_t j = 0; j < numColors; j++) setPixelColor(i + j, cols[SEGENV.aux0 + j]);
  }

  return FRAMETIME;
}


/*
 * Emulates a traffic light.
 */
uint16_t WS2812FX::mode_traffic_light(void) {
  for(uint16_t i=0; i < SEGLEN; i++)
    setPixelColor(i, color_from_palette(i, true, PALETTE_SOLID_WRAP, 1));
  uint32_t mdelay = 500;
  for (int i = 0; i < SEGLEN-2 ; i+=3)
  {
    switch (SEGENV.aux0)
    {
      case 0: setPixelColor(i, 0x00FF0000); mdelay = 150 + (100 * (uint32_t)(255 - SEGMENT.speed));break;
      case 1: setPixelColor(i, 0x00FF0000); mdelay = 150 + (20 * (uint32_t)(255 - SEGMENT.speed)); setPixelColor(i+1, 0x00EECC00); break;
      case 2: setPixelColor(i+2, 0x0000FF00); mdelay = 150 + (100 * (uint32_t)(255 - SEGMENT.speed));break;
      case 3: setPixelColor(i+1, 0x00EECC00); mdelay = 150 + (20 * (uint32_t)(255 - SEGMENT.speed));break;
    }
  }

  if (now - SEGENV.step > mdelay)
  {
    SEGENV.aux0++;
    if (SEGENV.aux0 == 1 && SEGMENT.intensity > 140) SEGENV.aux0 = 2; //skip Red + Amber, to get US-style sequence
    if (SEGENV.aux0 > 3) SEGENV.aux0 = 0;
    SEGENV.step = now;
  }

  return FRAMETIME;
}


/*
 * Sec flashes running on prim.
 */
#define FLASH_COUNT 4
uint16_t WS2812FX::mode_chase_flash(void) {
  uint8_t flash_step = SEGENV.call % ((FLASH_COUNT * 2) + 1);

  for(uint16_t i = 0; i < SEGLEN; i++) {
    setPixelColor(i, color_from_palette(i, true, PALETTE_SOLID_WRAP, 0));
  }

  uint16_t delay = 10 + ((30 * (uint16_t)(255 - SEGMENT.speed)) / SEGLEN);
  if(flash_step < (FLASH_COUNT * 2)) {
    if(flash_step % 2 == 0) {
      uint16_t n = SEGENV.step;
      uint16_t m = (SEGENV.step + 1) % SEGLEN;
      setPixelColor( n, SEGCOLOR(1));
      setPixelColor( m, SEGCOLOR(1));
      delay = 20;
    } else {
      delay = 30;
    }
  } else {
    SEGENV.step = (SEGENV.step + 1) % SEGLEN;
  }
  return delay;
}


/*
 * Prim flashes running, followed by random color.
 */
uint16_t WS2812FX::mode_chase_flash_random(void) {
  uint8_t flash_step = SEGENV.call % ((FLASH_COUNT * 2) + 1);

  for(uint16_t i = 0; i < SEGENV.step; i++) {
    setPixelColor(i, color_wheel(SEGENV.aux0));
  }

  uint16_t delay = 1 + ((10 * (uint16_t)(255 - SEGMENT.speed)) / SEGLEN);
  if(flash_step < (FLASH_COUNT * 2)) {
    uint16_t n = SEGENV.step;
    uint16_t m = (SEGENV.step + 1) % SEGLEN;
    if(flash_step % 2 == 0) {
      setPixelColor( n, SEGCOLOR(0));
      setPixelColor( m, SEGCOLOR(0));
      delay = 20;
    } else {
      setPixelColor( n, color_wheel(SEGENV.aux0));
      setPixelColor( m, SEGCOLOR(1));
      delay = 30;
    }
  } else {
    SEGENV.step = (SEGENV.step + 1) % SEGLEN;

    if(SEGENV.step == 0) {
      SEGENV.aux0 = get_random_wheel_index(SEGENV.aux0);
    }
  }
  return delay;
}


/*
 * Alternating pixels running function.
 */
uint16_t WS2812FX::running(uint32_t color1, uint32_t color2) {
  uint8_t pxw = 1 + (SEGMENT.intensity >> 5);
  uint32_t cycleTime = 35 + (255 - SEGMENT.speed);
  uint32_t it = now / cycleTime;
  if (SEGMENT.speed == 0) it = 0;

  for(uint16_t i = 0; i < SEGLEN; i++) {
    if((i + SEGENV.aux0) % (pxw*2) < pxw) {
      if (color1 == SEGCOLOR(0))
      {
        setPixelColor(SEGLEN -i -1, color_from_palette(SEGLEN -i -1, true, PALETTE_SOLID_WRAP, 0));
      } else
      {
        setPixelColor(SEGLEN -i -1, color1);
      }
    } else {
      setPixelColor(SEGLEN -i -1, color2);
    }
  }

  if (it != SEGENV.step )
  {
    SEGENV.aux0 = (SEGENV.aux0 +1) % (pxw*2);
    SEGENV.step = it;
  }
  return FRAMETIME;
}

/*
 * Alternating color/sec pixels running.
 */
uint16_t WS2812FX::mode_running_color(void) {
  return running(SEGCOLOR(0), SEGCOLOR(1));
}


/*
 * Alternating red/blue pixels running.
 */
uint16_t WS2812FX::mode_running_red_blue(void) {
  return running(RED, BLUE);
}


/*
 * Alternating red/green pixels running.
 */
uint16_t WS2812FX::mode_merry_christmas(void) {
  return running(RED, GREEN);
}


/*
 * Alternating orange/purple pixels running.
 */
uint16_t WS2812FX::mode_halloween(void) {
  return running(PURPLE, ORANGE);
}


/*
 * Random colored pixels running.
 */
uint16_t WS2812FX::mode_running_random(void) {
  uint32_t cycleTime = 25 + (3 * (uint32_t)(255 - SEGMENT.speed));
  uint32_t it = now / cycleTime;
  if (SEGENV.aux1 == it) return FRAMETIME;

  for(uint16_t i=SEGLEN-1; i > 0; i--) {
    setPixelColor( i, getPixelColor( i - 1));
  }

  if(SEGENV.step == 0) {
    SEGENV.aux0 = get_random_wheel_index(SEGENV.aux0);
    setPixelColor(0, color_wheel(SEGENV.aux0));
  }

  SEGENV.step++;
  if (SEGENV.step > ((255-SEGMENT.intensity) >> 4))
  {
    SEGENV.step = 0;
  }

  SEGENV.aux1 = it;
  return FRAMETIME;
}


/*
 * K.I.T.T.
 */
uint16_t WS2812FX::mode_larson_scanner(void){
  return larson_scanner(false);
}

uint16_t WS2812FX::larson_scanner(bool dual) {
  uint16_t counter = now * ((SEGMENT.speed >> 2) +8);
  uint16_t index = counter * SEGLEN  >> 16;

  fade_out(SEGMENT.intensity);

  if (SEGENV.step > index && SEGENV.step - index > SEGLEN/2) {
    SEGENV.aux0 = !SEGENV.aux0;
  }

  for (uint16_t i = SEGENV.step; i < index; i++) {
    uint16_t j = (SEGENV.aux0)?i:SEGLEN-1-i;
    setPixelColor( j, color_from_palette(j, true, PALETTE_SOLID_WRAP, 0));
  }
  if (dual) {
    uint32_t c;
    if (SEGCOLOR(2) != 0) {
      c = SEGCOLOR(2);
    } else {
      c = color_from_palette(index, true, PALETTE_SOLID_WRAP, 0);
    }

    for (uint16_t i = SEGENV.step; i < index; i++) {
      uint16_t j = (SEGENV.aux0)?SEGLEN-1-i:i;
      setPixelColor(j, c);
    }
  }

  SEGENV.step = index;
  return FRAMETIME;
}


/*
 * Firing comets from one end. "Lighthouse"
 */
uint16_t WS2812FX::mode_comet(void) {
  uint16_t counter = now * ((SEGMENT.speed >>2) +1);
  uint16_t index = counter * SEGLEN >> 16;
  if (SEGENV.call == 0) SEGENV.aux0 = index;

  fade_out(SEGMENT.intensity);

  setPixelColor( index, color_from_palette(index, true, PALETTE_SOLID_WRAP, 0));
  if (index > SEGENV.aux0) {
    for (uint16_t i = SEGENV.aux0; i < index ; i++) {
       setPixelColor( i, color_from_palette(i, true, PALETTE_SOLID_WRAP, 0));
    }
  } else if (index < SEGENV.aux0 && index < 10) {
    for (uint16_t i = 0; i < index ; i++) {
       setPixelColor( i, color_from_palette(i, true, PALETTE_SOLID_WRAP, 0));
    }
  }
  SEGENV.aux0 = index++;

  return FRAMETIME;
}


/*
 * Fireworks function.
 */
uint16_t WS2812FX::mode_fireworks() {
  fade_out(0);
  if (SEGENV.call == 0) {
    SEGENV.aux0 = UINT16_MAX;
    SEGENV.aux1 = UINT16_MAX;
  }
  bool valid1 = (SEGENV.aux0 < SEGLEN);
  bool valid2 = (SEGENV.aux1 < SEGLEN);
  uint32_t sv1 = 0, sv2 = 0;
  if (valid1) sv1 = getPixelColor(SEGENV.aux0);
  if (valid2) sv2 = getPixelColor(SEGENV.aux1);
  blur(255-SEGMENT.speed);
  if (valid1) setPixelColor(SEGENV.aux0 , sv1);
  if (valid2) setPixelColor(SEGENV.aux1, sv2);

  for(uint16_t i=0; i<MAX(1, SEGLEN/20); i++) {
    if(random8(129 - (SEGMENT.intensity >> 1)) == 0) {
      uint16_t index = random(SEGLEN);
      setPixelColor(index, color_from_palette(random8(), false, false, 0));
      SEGENV.aux1 = SEGENV.aux0;
      SEGENV.aux0 = index;
    }
  }
  return FRAMETIME;
}


//Twinkling LEDs running. Inspired by https://github.com/kitesurfer1404/WS2812FX/blob/master/src/custom/Rain.h
uint16_t WS2812FX::mode_rain()
{
  SEGENV.step += FRAMETIME;
  if (SEGENV.step > SPEED_FORMULA_L) {
    SEGENV.step = 0;
    //shift all leds left
    uint32_t ctemp = getPixelColor(0);
    for(uint16_t i = 0; i < SEGLEN - 1; i++) {
      setPixelColor(i, getPixelColor(i+1));
    }
    setPixelColor(SEGLEN -1, ctemp);
    SEGENV.aux0++;
    SEGENV.aux1++;
    if (SEGENV.aux0 == 0) SEGENV.aux0 = UINT16_MAX;
    if (SEGENV.aux1 == 0) SEGENV.aux0 = UINT16_MAX;
    if (SEGENV.aux0 == SEGLEN) SEGENV.aux0 = 0;
    if (SEGENV.aux1 == SEGLEN) SEGENV.aux1 = 0;
  }
  return mode_fireworks();
}


/*
 * Fire flicker function
 */
uint16_t WS2812FX::mode_fire_flicker(void) {
  uint32_t cycleTime = 40 + (255 - SEGMENT.speed);
  uint32_t it = now / cycleTime;
  if (SEGENV.step == it) return FRAMETIME;

  byte w = (SEGCOLOR(0) >> 24) & 0xFF;
  byte r = (SEGCOLOR(0) >> 16) & 0xFF;
  byte g = (SEGCOLOR(0) >>  8) & 0xFF;
  byte b = (SEGCOLOR(0)        & 0xFF);
  byte lum = (SEGMENT.palette == 0) ? MAX(w, MAX(r, MAX(g, b))) : 255;
  lum /= (((256-SEGMENT.intensity)/16)+1);
  for(uint16_t i = 0; i < SEGLEN; i++) {
    byte flicker = random8(lum);
    if (SEGMENT.palette == 0) {
      setPixelColor(i, MAX(r - flicker, 0), MAX(g - flicker, 0), MAX(b - flicker, 0), MAX(w - flicker, 0));
    } else {
      setPixelColor(i, color_from_palette(i, true, PALETTE_SOLID_WRAP, 0, 255 - flicker));
    }
  }

  SEGENV.step = it;
  return FRAMETIME;
}


/*
 * Gradient run base function
 */
uint16_t WS2812FX::gradient_base(bool loading) {
  uint16_t counter = now * ((SEGMENT.speed >> 2) + 1);
  uint16_t pp = counter * SEGLEN >> 16;
  if (SEGENV.call == 0) pp = 0;
  float val; //0.0 = sec 1.0 = pri
  float brd = loading ? SEGMENT.intensity : SEGMENT.intensity/2;
  if (brd <1.0) brd = 1.0;
  int p1 = pp-SEGLEN;
  int p2 = pp+SEGLEN;

  for(uint16_t i = 0; i < SEGLEN; i++)
  {
    if (loading)
    {
      val = abs(((i>pp) ? p2:pp) -i);
    } else {
      val = MIN(abs(pp-i),MIN(abs(p1-i),abs(p2-i)));
    }
    val = (brd > val) ? val/brd * 255 : 255;
    setPixelColor(i, color_blend(SEGCOLOR(0), color_from_palette(i, true, PALETTE_SOLID_WRAP, 1), val));
  }

  return FRAMETIME;
}


/*
 * Gradient run
 */
uint16_t WS2812FX::mode_gradient(void) {
  return gradient_base(false);
}


/*
 * Gradient run with hard transition
 */
uint16_t WS2812FX::mode_loading(void) {
  return gradient_base(true);
}


//American Police Light with all LEDs Red and Blue
uint16_t WS2812FX::police_base(uint32_t color1, uint32_t color2, bool all)
{
  uint16_t counter = now * ((SEGMENT.speed >> 2) +1);
  uint16_t idexR = (counter * SEGLEN) >> 16;
  if (idexR >= SEGLEN) idexR = 0;

  uint16_t topindex = SEGLEN >> 1;
  uint16_t idexB = (idexR > topindex) ? idexR - topindex : idexR + topindex;
  if (SEGENV.call == 0) SEGENV.aux0 = idexR;
  if (idexB >= SEGLEN) idexB = 0; //otherwise overflow on odd number of LEDs

  if (all) { //different algo, ensuring immediate fill
    if (idexB > idexR) {
      fill(color2);
      for (uint16_t i = idexR; i < idexB; i++) setPixelColor(i, color1);
    } else {
      fill(color1);
      for (uint16_t i = idexB; i < idexR; i++) setPixelColor(i, color2);
    }
  } else { //regular dot-only mode
    uint8_t size = 1 + SEGMENT.intensity >> 3;
    if (size > SEGLEN/2) size = 1+ SEGLEN/2;
    for (uint8_t i=0; i <= size; i++) {
      setPixelColor(idexR+i, color1);
      setPixelColor(idexB+i, color2);
    }
    if (SEGENV.aux0 != idexR) {
      uint8_t gap = (SEGENV.aux0 < idexR)? idexR - SEGENV.aux0:SEGLEN - SEGENV.aux0 + idexR;
      for (uint8_t i = 0; i <= gap ; i++) {
        if ((idexR - i) < 0) idexR = SEGLEN-1 + i;
        if ((idexB - i) < 0) idexB = SEGLEN-1 + i;
        setPixelColor(idexR-i, color1);
        setPixelColor(idexB-i, color2);
      }
      SEGENV.aux0 = idexR;
    }
  }

  return FRAMETIME;
}


//American Police Light with all LEDs Red and Blue
uint16_t WS2812FX::mode_police_all()
{
  return police_base(RED, BLUE, true);
}


//Police Lights Red and Blue
uint16_t WS2812FX::mode_police()
{
  fill(SEGCOLOR(1));

  return police_base(RED, BLUE, false);
}


//Police All with custom colors
uint16_t WS2812FX::mode_two_areas()
{
  return police_base(SEGCOLOR(0), SEGCOLOR(1), true);
}


//Police Lights with custom colors
uint16_t WS2812FX::mode_two_dots()
{
  fill(SEGCOLOR(2));
  uint32_t color2 = (SEGCOLOR(1) == SEGCOLOR(2)) ? SEGCOLOR(0) : SEGCOLOR(1);

  return police_base(SEGCOLOR(0), color2, false);
}


/*
 * Tricolor chase function
 */
uint16_t WS2812FX::tricolor_chase(uint32_t color1, uint32_t color2) {
  uint32_t cycleTime = 50 + (255 - SEGMENT.speed)*2;
  uint32_t it = now / cycleTime;
  uint8_t width = (1 + SEGMENT.intensity/32) * 3; //value of 1-8 for each colour
  uint8_t index = it % width;

  for(uint16_t i = 0; i < SEGLEN; i++, index++) {
    if(index > width-1) index = 0;

    uint32_t color = color1;
    if(index > width*2/3-1) color = color_from_palette(i, true, PALETTE_SOLID_WRAP, 1);
    else if(index > width/3-1) color = color2;

    setPixelColor(SEGLEN - i -1, color);
  }

  return FRAMETIME;
}


/*
 * Alternating white/red/black pixels running. PLACEHOLDER
 */
uint16_t WS2812FX::mode_circus_combustus(void) {
  return tricolor_chase(RED, WHITE);
}


/*
 * Tricolor chase mode
 */
uint16_t WS2812FX::mode_tricolor_chase(void) {
  return tricolor_chase(SEGCOLOR(2), SEGCOLOR(0));
}


/*
 * ICU mode
 */
uint16_t WS2812FX::mode_icu(void) {
  uint16_t dest = SEGENV.step & 0xFFFF;
  uint8_t space = (SEGMENT.intensity >> 3) +2;

  fill(SEGCOLOR(1));

  byte pindex = map(dest, 0, SEGLEN-SEGLEN/space, 0, 255);
  uint32_t col = color_from_palette(pindex, false, false, 0);

  setPixelColor(dest, col);
  setPixelColor(dest + SEGLEN/space, col);

  if(SEGENV.aux0 == dest) { // pause between eye movements
    if(random8(6) == 0) { // blink once in a while
      setPixelColor(dest, SEGCOLOR(1));
      setPixelColor(dest + SEGLEN/space, SEGCOLOR(1));
      return 200;
    }
    SEGENV.aux0 = random16(SEGLEN-SEGLEN/space);
    return 1000 + random16(2000);
  }

  if(SEGENV.aux0 > SEGENV.step) {
    SEGENV.step++;
    dest++;
  } else if (SEGENV.aux0 < SEGENV.step) {
    SEGENV.step--;
    dest--;
  }

  setPixelColor(dest, col);
  setPixelColor(dest + SEGLEN/space, col);

  return SPEED_FORMULA_L;
}


/*
 * Custom mode by Aircoookie. Color Wipe, but with 3 colors
 */
uint16_t WS2812FX::mode_tricolor_wipe(void)
{
  uint32_t cycleTime = 1000 + (255 - SEGMENT.speed)*200;
  uint32_t perc = now % cycleTime;
  uint16_t prog = (perc * 65535) / cycleTime;
  uint16_t ledIndex = (prog * SEGLEN * 3) >> 16;
  uint16_t ledOffset = ledIndex;

  for (uint16_t i = 0; i < SEGLEN; i++)
  {
    setPixelColor(i, color_from_palette(i, true, PALETTE_SOLID_WRAP, 2));
  }

  if(ledIndex < SEGLEN) { //wipe from 0 to 1
    for (uint16_t i = 0; i < SEGLEN; i++)
    {
      setPixelColor(i, (i > ledOffset)? SEGCOLOR(0) : SEGCOLOR(1));
    }
  } else if (ledIndex < SEGLEN*2) { //wipe from 1 to 2
    ledOffset = ledIndex - SEGLEN;
    for (uint16_t i = ledOffset +1; i < SEGLEN; i++)
    {
      setPixelColor(i, SEGCOLOR(1));
    }
  } else //wipe from 2 to 0
  {
    ledOffset = ledIndex - SEGLEN*2;
    for (uint16_t i = 0; i <= ledOffset; i++)
    {
      setPixelColor(i, SEGCOLOR(0));
    }
  }

  return FRAMETIME;
}


/*
 * Fades between 3 colors
 * Custom mode by Keith Lord: https://github.com/kitesurfer1404/WS2812FX/blob/master/src/custom/TriFade.h
 * Modified by Aircoookie
 */
uint16_t WS2812FX::mode_tricolor_fade(void)
{
  uint16_t counter = now * ((SEGMENT.speed >> 3) +1);
  uint32_t prog = (counter * 768) >> 16;

  uint32_t color1 = 0, color2 = 0;
  byte stage = 0;

  if(prog < 256) {
    color1 = SEGCOLOR(0);
    color2 = SEGCOLOR(1);
    stage = 0;
  } else if(prog < 512) {
    color1 = SEGCOLOR(1);
    color2 = SEGCOLOR(2);
    stage = 1;
  } else {
    color1 = SEGCOLOR(2);
    color2 = SEGCOLOR(0);
    stage = 2;
  }

  byte stp = prog; // % 256
  uint32_t color = 0;
  for(uint16_t i = 0; i < SEGLEN; i++) {
    if (stage == 2) {
      color = color_blend(color_from_palette(i, true, PALETTE_SOLID_WRAP, 2), color2, stp);
    } else if (stage == 1) {
      color = color_blend(color1, color_from_palette(i, true, PALETTE_SOLID_WRAP, 2), stp);
    } else {
      color = color_blend(color1, color2, stp);
    }
    setPixelColor(i, color);
  }

  return FRAMETIME;
}


/*
 * Creates random comets
 * Custom mode by Keith Lord: https://github.com/kitesurfer1404/WS2812FX/blob/master/src/custom/MultiComet.h
 */
uint16_t WS2812FX::mode_multi_comet(void)
{
  uint32_t cycleTime = 10 + (uint32_t)(255 - SEGMENT.speed);
  uint32_t it = now / cycleTime;
  if (SEGENV.step == it) return FRAMETIME;
  if (!SEGENV.allocateData(sizeof(uint16_t) * 8)) return mode_static(); //allocation failed

  fade_out(SEGMENT.intensity);

  uint16_t* comets = reinterpret_cast<uint16_t*>(SEGENV.data);

  for(uint8_t i=0; i < 8; i++) {
    if(comets[i] < SEGLEN) {
      uint16_t index = comets[i];
      if (SEGCOLOR(2) != 0)
      {
        setPixelColor(index, i % 2 ? color_from_palette(index, true, PALETTE_SOLID_WRAP, 0) : SEGCOLOR(2));
      } else
      {
        setPixelColor(index, color_from_palette(index, true, PALETTE_SOLID_WRAP, 0));
      }
      comets[i]++;
    } else {
      if(!random(SEGLEN)) {
        comets[i] = 0;
      }
    }
  }

  SEGENV.step = it;
  return FRAMETIME;
}


/*
 * Creates two Larson scanners moving in opposite directions
 * Custom mode by Keith Lord: https://github.com/kitesurfer1404/WS2812FX/blob/master/src/custom/DualLarson.h
 */
uint16_t WS2812FX::mode_dual_larson_scanner(void){
  return larson_scanner(true);
}


/*
 * Running random pixels
 * Custom mode by Keith Lord: https://github.com/kitesurfer1404/WS2812FX/blob/master/src/custom/RandomChase.h
 */
uint16_t WS2812FX::mode_random_chase(void)
{
  uint32_t cycleTime = 25 + (3 * (uint32_t)(255 - SEGMENT.speed));
  uint32_t it = now / cycleTime;
  if (SEGENV.step == it) return FRAMETIME;

  for(uint16_t i = SEGLEN -1; i > 0; i--) {
    setPixelColor(i, getPixelColor(i-1));
  }
  uint32_t color = getPixelColor(0);
  if (SEGLEN > 1) color = getPixelColor( 1);
  uint8_t r = random8(6) != 0 ? (color >> 16 & 0xFF) : random8();
  uint8_t g = random8(6) != 0 ? (color >> 8  & 0xFF) : random8();
  uint8_t b = random8(6) != 0 ? (color       & 0xFF) : random8();
  setPixelColor(0, r, g, b);

  SEGENV.step = it;
  return FRAMETIME;
}


typedef struct Oscillator {
  int16_t pos;
  int8_t  size;
  int8_t  dir;
  int8_t  speed;
} oscillator;

/*
/  Oscillating bars of color, updated with standard framerate
*/
uint16_t WS2812FX::mode_oscillate(void)
{
  uint8_t numOscillators = 3;
  uint16_t dataSize = sizeof(oscillator) * numOscillators;

  if (!SEGENV.allocateData(dataSize)) return mode_static(); //allocation failed

  Oscillator* oscillators = reinterpret_cast<Oscillator*>(SEGENV.data);

  if (SEGENV.call == 0)
  {
    oscillators[0] = {SEGLEN/4,   SEGLEN/8,  1, 1};
    oscillators[1] = {SEGLEN/4*3, SEGLEN/8,  1, 2};
    oscillators[2] = {SEGLEN/4*2, SEGLEN/8, -1, 1};
  }

  uint32_t cycleTime = 20 + (2 * (uint32_t)(255 - SEGMENT.speed));
  uint32_t it = now / cycleTime;

  for(uint8_t i = 0; i < numOscillators; i++) {
    // if the counter has increased, move the oscillator by the random step
    if (it != SEGENV.step) oscillators[i].pos += oscillators[i].dir * oscillators[i].speed;
    oscillators[i].size = SEGLEN/(3+SEGMENT.intensity/8);
    if((oscillators[i].dir == -1) && (oscillators[i].pos <= 0)) {
      oscillators[i].pos = 0;
      oscillators[i].dir = 1;
      // make bigger steps for faster speeds
      oscillators[i].speed = SEGMENT.speed > 100 ? random8(2, 4):random8(1, 3);
    }
    if((oscillators[i].dir == 1) && (oscillators[i].pos >= (SEGLEN - 1))) {
      oscillators[i].pos = SEGLEN - 1;
      oscillators[i].dir = -1;
      oscillators[i].speed = SEGMENT.speed > 100 ? random8(2, 4):random8(1, 3);
    }
  }

  for(uint16_t i=0; i < SEGLEN; i++) {
    uint32_t color = BLACK;
    for(uint8_t j=0; j < numOscillators; j++) {
      if(i >= oscillators[j].pos - oscillators[j].size && i <= oscillators[j].pos + oscillators[j].size) {
        color = (color == BLACK) ? SEGCOLOR(j) : color_blend(color, SEGCOLOR(j), 128);
      }
    }
    setPixelColor(i, color);
  }

  SEGENV.step = it;
  return FRAMETIME;
}


uint16_t WS2812FX::mode_lightning(void)
{
  uint16_t ledstart = random16(SEGLEN);               // Determine starting location of flash
  uint16_t ledlen = 1 + random16(SEGLEN -ledstart);    // Determine length of flash (not to go beyond NUM_LEDS-1)
  uint8_t bri = 255/random8(1, 3);

  if (SEGENV.step == 0)
  {
    SEGENV.aux0 = random8(3, 3 + SEGMENT.intensity/20); //number of flashes
    bri = 52;
    SEGENV.aux1 = 1;
  }

  fill(SEGCOLOR(1));

  if (SEGENV.aux1) {
    for (int i = ledstart; i < ledstart + ledlen; i++)
    {
      if (SEGMENT.palette == 0)
      {
        setPixelColor(i,bri,bri,bri,bri);
      } else {
        setPixelColor(i,color_from_palette(i, true, PALETTE_SOLID_WRAP, 0, bri));
      }
    }
    SEGENV.aux1 = 0;
    SEGENV.step++;
    return random8(4, 10);                                    // each flash only lasts 4-10 milliseconds
  }

  SEGENV.aux1 = 1;
  if (SEGENV.step == 1) return (200);                       // longer delay until next flash after the leader

  if (SEGENV.step <= SEGENV.aux0) return (50 + random8(100));  // shorter delay between strokes

  SEGENV.step = 0;
  return (random8(255 - SEGMENT.speed) * 100);                            // delay between strikes
}


// Pride2015
// Animated, ever-changing rainbows.
// by Mark Kriegsman: https://gist.github.com/kriegsman/964de772d64c502760e5
uint16_t WS2812FX::mode_pride_2015(void)
{
  uint16_t duration = 10 + SEGMENT.speed;
  uint16_t sPseudotime = SEGENV.step;
  uint16_t sHue16 = SEGENV.aux0;

  uint8_t sat8 = beatsin88( 87, 220, 250);
  uint8_t brightdepth = beatsin88( 341, 96, 224);
  uint16_t brightnessthetainc16 = beatsin88( 203, (25 * 256), (40 * 256));
  uint8_t msmultiplier = beatsin88(147, 23, 60);

  uint16_t hue16 = sHue16;//gHue * 256;
  uint16_t hueinc16 = beatsin88(113, 1, 3000);

  sPseudotime += duration * msmultiplier;
  sHue16 += duration * beatsin88( 400, 5,9);
  uint16_t brightnesstheta16 = sPseudotime;
  CRGB fastled_col;

  for (uint16_t i = 0 ; i < SEGLEN; i++) {
    hue16 += hueinc16;
    uint8_t hue8 = hue16 >> 8;

    brightnesstheta16  += brightnessthetainc16;
    uint16_t b16 = sin16( brightnesstheta16  ) + 32768;

    uint16_t bri16 = (uint32_t)((uint32_t)b16 * (uint32_t)b16) / 65536;
    uint8_t bri8 = (uint32_t)(((uint32_t)bri16) * brightdepth) / 65536;
    bri8 += (255 - brightdepth);

    CRGB newcolor = CHSV( hue8, sat8, bri8);
    fastled_col = col_to_crgb(getPixelColor(i));

    nblend(fastled_col, newcolor, 64);
    setPixelColor(i, fastled_col.red, fastled_col.green, fastled_col.blue);
  }
  SEGENV.step = sPseudotime;
  SEGENV.aux0 = sHue16;
  return FRAMETIME;
}


//eight colored dots, weaving in and out of sync with each other
uint16_t WS2812FX::mode_juggle(void){
  fade_out(SEGMENT.intensity);
  CRGB fastled_col;
  byte dothue = 0;
  for ( byte i = 0; i < 8; i++) {
    uint16_t index = 0 + beatsin88((128 + SEGMENT.speed)*(i + 7), 0, SEGLEN -1);
    fastled_col = col_to_crgb(getPixelColor(index));
    fastled_col |= (SEGMENT.palette==0)?CHSV(dothue, 220, 255):ColorFromPalette(currentPalette, dothue, 255);
    setPixelColor(index, fastled_col.red, fastled_col.green, fastled_col.blue);
    dothue += 32;
  }
  return FRAMETIME;
}


uint16_t WS2812FX::mode_palette()
{
  uint16_t counter = 0;
  if (SEGMENT.speed != 0)
  {
    counter = (now * ((SEGMENT.speed >> 3) +1)) & 0xFFFF;
    counter = counter >> 8;
  }

  bool noWrap = (paletteBlend == 2 || (paletteBlend == 0 && SEGMENT.speed == 0));
  for (uint16_t i = 0; i < SEGLEN; i++)
  {
    uint8_t colorIndex = (i * 255 / SEGLEN) - counter;

    if (noWrap) colorIndex = map(colorIndex, 0, 255, 0, 240); //cut off blend at palette "end"

    setPixelColor(i, color_from_palette(colorIndex, false, true, 255));
  }
  return FRAMETIME;
}


// WLED limitation: Analog Clock overlay will NOT work when Fire2012 is active
// Fire2012 by Mark Kriegsman, July 2012
// as part of "Five Elements" shown here: http://youtu.be/knWiGsmgycY
////
// This basic one-dimensional 'fire' simulation works roughly as follows:
// There's a underlying array of 'heat' cells, that model the temperature
// at each point along the line.  Every cycle through the simulation,
// four steps are performed:
//  1) All cells cool down a little bit, losing heat to the air
//  2) The heat from each cell drifts 'up' and diffuses a little
//  3) Sometimes randomly new 'sparks' of heat are added at the bottom
//  4) The heat from each cell is rendered as a color into the leds array
//     The heat-to-color mapping uses a black-body radiation approximation.
//
// Temperature is in arbitrary units from 0 (cold black) to 255 (white hot).
//
// This simulation scales it self a bit depending on NUM_LEDS; it should look
// "OK" on anywhere from 20 to 100 LEDs without too much tweaking.
//
// I recommend running this simulation at anywhere from 30-100 frames per second,
// meaning an interframe delay of about 10-35 milliseconds.
//
// Looks best on a high-density LED setup (60+ pixels/meter).
//
//
// There are two main parameters you can play with to control the look and
// feel of your fire: COOLING (used in step 1 above) (Speed = COOLING), and SPARKING (used
// in step 3 above) (Effect Intensity = Sparking).


uint16_t WS2812FX::mode_fire_2012()
{
  uint32_t it = now >> 5; //div 32

  if (!SEGENV.allocateData(SEGLEN)) return mode_static(); //allocation failed

  byte* heat = SEGENV.data;

  if (it != SEGENV.step)
  {
    // Step 1.  Cool down every cell a little
    for (uint16_t i = 0; i < SEGLEN; i++) {
      SEGENV.data[i] = qsub8(heat[i],  random8(0, (((20 + SEGMENT.speed /3) * 10) / SEGLEN) + 2));
    }

    // Step 2.  Heat from each cell drifts 'up' and diffuses a little
    for (uint16_t k= SEGLEN -1; k > 1; k--) {
      heat[k] = (heat[k - 1] + heat[k - 2] + heat[k - 2] ) / 3;
    }

    // Step 3.  Randomly ignite new 'sparks' of heat near the bottom
    if (random8() <= SEGMENT.intensity) {
      uint8_t y = random8(7);
      if (y < SEGLEN) heat[y] = qadd8(heat[y], random8(160,255));
    }
    SEGENV.step = it;
  }

  // Step 4.  Map from heat cells to LED colors
  for (uint16_t j = 0; j < SEGLEN; j++) {
    CRGB color = ColorFromPalette(currentPalette, MIN(heat[j],240), 255, LINEARBLEND);
    setPixelColor(j, color.red, color.green, color.blue);
  }
  return FRAMETIME;
}


// ColorWavesWithPalettes by Mark Kriegsman: https://gist.github.com/kriegsman/8281905786e8b2632aeb
// This function draws color waves with an ever-changing,
// widely-varying set of parameters, using a color palette.
uint16_t WS2812FX::mode_colorwaves()
{
  uint16_t duration = 10 + SEGMENT.speed;
  uint16_t sPseudotime = SEGENV.step;
  uint16_t sHue16 = SEGENV.aux0;

  uint8_t brightdepth = beatsin88(341, 96, 224);
  uint16_t brightnessthetainc16 = beatsin88( 203, (25 * 256), (40 * 256));
  uint8_t msmultiplier = beatsin88(147, 23, 60);

  uint16_t hue16 = sHue16;//gHue * 256;
  // uint16_t hueinc16 = beatsin88(113, 300, 1500);
  uint16_t hueinc16 = beatsin88(113, 60, 300)*SEGMENT.intensity*10/255;  // Use the Intensity Slider for the hues

  sPseudotime += duration * msmultiplier;
  sHue16 += duration * beatsin88(400, 5, 9);
  uint16_t brightnesstheta16 = sPseudotime;
  CRGB fastled_col;

  for ( uint16_t i = 0 ; i < SEGLEN; i++) {
    hue16 += hueinc16;
    uint8_t hue8 = hue16 >> 8;
    uint16_t h16_128 = hue16 >> 7;
    if ( h16_128 & 0x100) {
      hue8 = 255 - (h16_128 >> 1);
    } else {
      hue8 = h16_128 >> 1;
    }

    brightnesstheta16  += brightnessthetainc16;
    uint16_t b16 = sin16( brightnesstheta16  ) + 32768;

    uint16_t bri16 = (uint32_t)((uint32_t)b16 * (uint32_t)b16) / 65536;
    uint8_t bri8 = (uint32_t)(((uint32_t)bri16) * brightdepth) / 65536;
    bri8 += (255 - brightdepth);

    CRGB newcolor = ColorFromPalette(currentPalette, hue8, bri8);
    fastled_col = col_to_crgb(getPixelColor(i));

    nblend(fastled_col, newcolor, 128);
    setPixelColor(i, fastled_col.red, fastled_col.green, fastled_col.blue);
  }
  SEGENV.step = sPseudotime;
  SEGENV.aux0 = sHue16;
  return FRAMETIME;
}


// colored stripes pulsing at a defined Beats-Per-Minute (BPM)
uint16_t WS2812FX::mode_bpm()
{
  CRGB fastled_col;
  uint32_t stp = (now / 20) & 0xFF;
  uint8_t beat = beatsin8(SEGMENT.speed, 64, 255);
  for (uint16_t i = 0; i < SEGLEN; i++) {
    fastled_col = ColorFromPalette(currentPalette, stp + (i * 2), beat - stp + (i * 10));
    setPixelColor(i, fastled_col.red, fastled_col.green, fastled_col.blue);
  }
  return FRAMETIME;
}


uint16_t WS2812FX::mode_fillnoise8()
{
  if (SEGENV.call == 0) SEGENV.step = random16(12345);
  CRGB fastled_col;
  for (uint16_t i = 0; i < SEGLEN; i++) {
    uint8_t index = inoise8(i * SEGLEN, SEGENV.step + i * SEGLEN);
    fastled_col = ColorFromPalette(currentPalette, index, 255, LINEARBLEND);
    setPixelColor(i, fastled_col.red, fastled_col.green, fastled_col.blue);
  }
  SEGENV.step += beatsin8(SEGMENT.speed, 1, 6); //10,1,4

  return FRAMETIME;
}

uint16_t WS2812FX::mode_noise16_1()
{
  uint16_t scale = 320;                                      // the "zoom factor" for the noise
  CRGB fastled_col;
  SEGENV.step += (1 + SEGMENT.speed/16);

  for (uint16_t i = 0; i < SEGLEN; i++) {

    uint16_t shift_x = beatsin8(11);                           // the x position of the noise field swings @ 17 bpm
    uint16_t shift_y = SEGENV.step/42;             // the y position becomes slowly incremented


    uint16_t real_x = (i + shift_x) * scale;                  // the x position of the noise field swings @ 17 bpm
    uint16_t real_y = (i + shift_y) * scale;                  // the y position becomes slowly incremented
    uint32_t real_z = SEGENV.step;                          // the z position becomes quickly incremented

    uint8_t noise = inoise16(real_x, real_y, real_z) >> 8;   // get the noise data and scale it down

    uint8_t index = sin8(noise * 3);                         // map LED color based on noise data

    fastled_col = ColorFromPalette(currentPalette, index, 255, LINEARBLEND);   // With that value, look up the 8 bit colour palette value and assign it to the current LED.
    setPixelColor(i, fastled_col.red, fastled_col.green, fastled_col.blue);
  }

  return FRAMETIME;
}


uint16_t WS2812FX::mode_noise16_2()
{
  uint16_t scale = 1000;                                       // the "zoom factor" for the noise
  CRGB fastled_col;
  SEGENV.step += (1 + (SEGMENT.speed >> 1));

  for (uint16_t i = 0; i < SEGLEN; i++) {

    uint16_t shift_x = SEGENV.step >> 6;                         // x as a function of time
    uint16_t shift_y = SEGENV.step/42;

    uint32_t real_x = (i + shift_x) * scale;                  // calculate the coordinates within the noise field

    uint8_t noise = inoise16(real_x, 0, 4223) >> 8;    // get the noise data and scale it down

    uint8_t index = sin8(noise * 3);                          // map led color based on noise data

    fastled_col = ColorFromPalette(currentPalette, index, noise, LINEARBLEND);   // With that value, look up the 8 bit colour palette value and assign it to the current LED.
    setPixelColor(i, fastled_col.red, fastled_col.green, fastled_col.blue);
  }

  return FRAMETIME;
}


uint16_t WS2812FX::mode_noise16_3()
{
  uint16_t scale = 800;                                       // the "zoom factor" for the noise
  CRGB fastled_col;
  SEGENV.step += (1 + SEGMENT.speed);

  for (uint16_t i = 0; i < SEGLEN; i++) {

    uint16_t shift_x = 4223;                                  // no movement along x and y
    uint16_t shift_y = 1234;

    uint32_t real_x = (i + shift_x) * scale;                  // calculate the coordinates within the noise field
    uint32_t real_y = (i + shift_y) * scale;                  // based on the precalculated positions
    uint32_t real_z = SEGENV.step*8;

    uint8_t noise = inoise16(real_x, real_y, real_z) >> 8;    // get the noise data and scale it down

    uint8_t index = sin8(noise * 3);                          // map led color based on noise data

    fastled_col = ColorFromPalette(currentPalette, index, noise, LINEARBLEND);   // With that value, look up the 8 bit colour palette value and assign it to the current LED.
    setPixelColor(i, fastled_col.red, fastled_col.green, fastled_col.blue);
  }

  return FRAMETIME;
}


//https://github.com/aykevl/ledstrip-spark/blob/master/ledstrip.ino
uint16_t WS2812FX::mode_noise16_4()
{
  CRGB fastled_col;
  uint32_t stp = (now * SEGMENT.speed) >> 7;
  for (uint16_t i = 0; i < SEGLEN; i++) {
    int16_t index = inoise16(uint32_t(i) << 12, stp);
    fastled_col = ColorFromPalette(currentPalette, index);
    setPixelColor(i, fastled_col.red, fastled_col.green, fastled_col.blue);
  }
  return FRAMETIME;
}


//based on https://gist.github.com/kriegsman/5408ecd397744ba0393e
uint16_t WS2812FX::mode_colortwinkle()
{
  uint16_t dataSize = (SEGLEN+7) >> 3; //1 bit per LED
  if (!SEGENV.allocateData(dataSize)) return mode_static(); //allocation failed

  CRGB fastled_col, prev;
  fract8 fadeUpAmount = 8 + (SEGMENT.speed/4), fadeDownAmount = 5 + (SEGMENT.speed/7);
  for (uint16_t i = 0; i < SEGLEN; i++) {
    fastled_col = col_to_crgb(getPixelColor(i));
    prev = fastled_col;
    uint16_t index = i >> 3;
    uint8_t  bitNum = i & 0x07;
    bool fadeUp = bitRead(SEGENV.data[index], bitNum);

    if (fadeUp) {
      CRGB incrementalColor = fastled_col;
      incrementalColor.nscale8_video( fadeUpAmount);
      fastled_col += incrementalColor;

      if (fastled_col.red == 255 || fastled_col.green == 255 || fastled_col.blue == 255) {
        bitWrite(SEGENV.data[index], bitNum, false);
      }
      setPixelColor(i, fastled_col.red, fastled_col.green, fastled_col.blue);

      if (col_to_crgb(getPixelColor(i)) == prev) //fix "stuck" pixels
      {
        fastled_col += fastled_col;
        setPixelColor(i, fastled_col.red, fastled_col.green, fastled_col.blue);
      }
    } else {
      fastled_col.nscale8( 255 - fadeDownAmount);
      setPixelColor(i, fastled_col.red, fastled_col.green, fastled_col.blue);
    }
  }

  for (uint16_t j = 0; j <= SEGLEN / 50; j++)
  {
    if (random8() <= SEGMENT.intensity) {
      for (uint8_t times = 0; times < 5; times++) //attempt to spawn a new pixel 5 times
      {
        int i = random16(SEGLEN);
        if(getPixelColor(i) == 0) {
          fastled_col = ColorFromPalette(currentPalette, random8(), 64, NOBLEND);
          uint16_t index = i >> 3;
          uint8_t  bitNum = i & 0x07;
          bitWrite(SEGENV.data[index], bitNum, true);
          setPixelColor(i, fastled_col.red, fastled_col.green, fastled_col.blue);
          break; //only spawn 1 new pixel per frame per 50 LEDs
        }
      }
    }
  }
  return FRAMETIME;
}


//Calm effect, like a lake at night
uint16_t WS2812FX::mode_lake() {
  uint8_t sp = SEGMENT.speed/10;
  int wave1 = beatsin8(sp +2, -64,64);
  int wave2 = beatsin8(sp +1, -64,64);
  uint8_t wave3 = beatsin8(sp +2,   0,80);
  CRGB fastled_col;

  for (uint16_t i = 0; i < SEGLEN; i++)
  {
    int index = cos8((i*15)+ wave1)/2 + cubicwave8((i*23)+ wave2)/2;
    uint8_t lum = (index > wave3) ? index - wave3 : 0;
    fastled_col = ColorFromPalette(currentPalette, map(index,0,255,0,240), lum, LINEARBLEND);
    setPixelColor(i, fastled_col.red, fastled_col.green, fastled_col.blue);
  }
  return FRAMETIME;
}


// meteor effect
// send a meteor from begining to to the end of the strip with a trail that randomly decays.
// adapted from https://www.tweaking4all.com/hardware/arduino/adruino-led-strip-effects/#LEDStripEffectMeteorRain
uint16_t WS2812FX::mode_meteor() {
  if (!SEGENV.allocateData(SEGLEN)) return mode_static(); //allocation failed

  byte* trail = SEGENV.data;

  byte meteorSize= 1+ SEGLEN / 10;
  uint16_t counter = now * ((SEGMENT.speed >> 2) +8);
  uint16_t in = counter * SEGLEN >> 16;

  // fade all leds to colors[1] in LEDs one step
  for (uint16_t i = 0; i < SEGLEN; i++) {
    if (random8() <= 255 - SEGMENT.intensity)
    {
      byte meteorTrailDecay = 128 + random8(127);
      trail[i] = scale8(trail[i], meteorTrailDecay);
      setPixelColor(i, color_from_palette(trail[i], false, true, 255));
    }
  }

  // draw meteor
  for(int j = 0; j < meteorSize; j++) {
    uint16_t index = in + j;
    if(index >= SEGLEN) {
      index = (in + j - SEGLEN);
    }

    trail[index] = 240;
    setPixelColor(index, color_from_palette(trail[index], false, true, 255));
  }

  return FRAMETIME;
}


// smooth meteor effect
// send a meteor from begining to to the end of the strip with a trail that randomly decays.
// adapted from https://www.tweaking4all.com/hardware/arduino/adruino-led-strip-effects/#LEDStripEffectMeteorRain
uint16_t WS2812FX::mode_meteor_smooth() {
  if (!SEGENV.allocateData(SEGLEN)) return mode_static(); //allocation failed

  byte* trail = SEGENV.data;

  byte meteorSize= 1+ SEGLEN / 10;
  uint16_t in = map((SEGENV.step >> 6 & 0xFF), 0, 255, 0, SEGLEN -1);

  // fade all leds to colors[1] in LEDs one step
  for (uint16_t i = 0; i < SEGLEN; i++) {
    if (trail[i] != 0 && random8() <= 255 - SEGMENT.intensity)
    {
      int change = 3 - random8(12); //change each time between -8 and +3
      trail[i] += change;
      if (trail[i] > 245) trail[i] = 0;
      if (trail[i] > 240) trail[i] = 240;
      setPixelColor(i, color_from_palette(trail[i], false, true, 255));
    }
  }

  // draw meteor
  for(int j = 0; j < meteorSize; j++) {
    uint16_t index = in + j;
    if(in + j >= SEGLEN) {
      index = (in + j - SEGLEN);
    }
    setPixelColor(index, color_blend(getPixelColor(index), color_from_palette(240, false, true, 255), 48));
    trail[index] = 240;
  }

  SEGENV.step += SEGMENT.speed +1;
  return FRAMETIME;
}


//Railway Crossing / Christmas Fairy lights
uint16_t WS2812FX::mode_railway()
{
  uint16_t dur = 40 + (255 - SEGMENT.speed) * 10;
  uint16_t rampdur = (dur * SEGMENT.intensity) >> 8;
  if (SEGENV.step > dur)
  {
    //reverse direction
    SEGENV.step = 0;
    SEGENV.aux0 = !SEGENV.aux0;
  }
  uint8_t pos = 255;
  if (rampdur != 0)
  {
    uint16_t p0 = (SEGENV.step * 255) / rampdur;
    if (p0 < 255) pos = p0;
  }
  if (SEGENV.aux0) pos = 255 - pos;
  for (uint16_t i = 0; i < SEGLEN; i += 2)
  {
    setPixelColor(i, color_from_palette(255 - pos, false, false, 255));
    if (i < SEGLEN -1)
    {
      setPixelColor(i + 1, color_from_palette(pos, false, false, 255));
    }
  }
  SEGENV.step += FRAMETIME;
  return FRAMETIME;
}


//Water ripple
//propagation velocity from speed
//drop rate from intensity

//4 bytes
typedef struct Ripple {
  int8_t state;
  uint8_t color;
  uint16_t pos;
} ripple;

uint16_t WS2812FX::ripple_base(bool rainbow)
{
  uint16_t maxRipples = 1 + (SEGLEN >> 2);
  if (maxRipples > 100) maxRipples = 100;
  uint16_t dataSize = sizeof(ripple) * maxRipples;

  if (!SEGENV.allocateData(dataSize)) return mode_static(); //allocation failed

  Ripple* ripples = reinterpret_cast<Ripple*>(SEGENV.data);

  // ranbow background or chosen background, all very dim.
  if (rainbow) {
    if (SEGENV.call ==0) {
      SEGENV.aux0 = random8();
      SEGENV.aux1 = random8();
    }
    if (SEGENV.aux0 == SEGENV.aux1) {
      SEGENV.aux1 = random8();
    }
    else if (SEGENV.aux1 > SEGENV.aux0) {
      SEGENV.aux0++;
    } else {
      SEGENV.aux0--;
    }
    fill(color_blend(color_wheel(SEGENV.aux0),BLACK,235));
  } else {
    fill(SEGCOLOR(1));
  }

  //draw wave
  for (uint16_t i = 0; i < maxRipples; i++)
  {
    uint16_t ripplestate = ripples[i].state;
    if (ripplestate)
    {
      uint8_t rippledecay = (SEGMENT.speed >> 4) +1; //faster decay if faster propagation
      uint16_t rippleorigin = ripples[i].pos;
      uint32_t col = color_from_palette(ripples[i].color, false, false, 255);
      uint16_t propagation = ((ripplestate/rippledecay -1) * SEGMENT.speed);
      int16_t propI = propagation >> 8;
      uint8_t propF = propagation & 0xFF;
      int16_t left = rippleorigin - propI -1;
      uint8_t amp = (ripplestate < 17) ? triwave8((ripplestate-1)*8) : map(ripplestate,17,255,255,2);

      for (int16_t v = left; v < left +4; v++)
      {
        uint8_t mag = scale8(cubicwave8((propF>>2)+(v-left)*64), amp);
        if (v < SEGLEN && v >= 0)
        {
          setPixelColor(v, color_blend(getPixelColor(v), col, mag));
        }
        int16_t w = left + propI*2 + 3 -(v-left);
        if (w < SEGLEN && w >= 0)
        {
          setPixelColor(w, color_blend(getPixelColor(w), col, mag));
        }
      }
      ripplestate += rippledecay;
      ripples[i].state = (ripplestate > 254) ? 0 : ripplestate;
    } else //randomly create new wave
    {
      if (random16(IBN + 10000) <= SEGMENT.intensity)
      {
        ripples[i].state = 1;
        ripples[i].pos = random16(SEGLEN);
        ripples[i].color = random8(); //color
      }
    }
  }
  return FRAMETIME;
}

uint16_t WS2812FX::mode_ripple(void) {
  return ripple_base(false);
}

uint16_t WS2812FX::mode_ripple_rainbow(void) {
  return ripple_base(true);
}



//  TwinkleFOX by Mark Kriegsman: https://gist.github.com/kriegsman/756ea6dcae8e30845b5a
//
//  TwinkleFOX: Twinkling 'holiday' lights that fade in and out.
//  Colors are chosen from a palette. Read more about this effect using the link above!

// If COOL_LIKE_INCANDESCENT is set to 1, colors will
// fade out slighted 'reddened', similar to how
// incandescent bulbs change color as they get dim down.
#define COOL_LIKE_INCANDESCENT 1

CRGB WS2812FX::twinklefox_one_twinkle(uint32_t ms, uint8_t salt, bool cat)
{
  // Overall twinkle speed (changed)
  uint16_t ticks = ms / SEGENV.aux0;
  uint8_t fastcycle8 = ticks;
  uint16_t slowcycle16 = (ticks >> 8) + salt;
  slowcycle16 += sin8(slowcycle16);
  slowcycle16 = (slowcycle16 * 2053) + 1384;
  uint8_t slowcycle8 = (slowcycle16 & 0xFF) + (slowcycle16 >> 8);

  // Overall twinkle density.
  // 0 (NONE lit) to 8 (ALL lit at once).
  // Default is 5.
  uint8_t twinkleDensity = (SEGMENT.intensity >> 5) +1;

  uint8_t bright = 0;
  if (((slowcycle8 & 0x0E)/2) < twinkleDensity) {
    uint8_t ph = fastcycle8;
    // This is like 'triwave8', which produces a
    // symmetrical up-and-down triangle sawtooth waveform, except that this
    // function produces a triangle wave with a faster attack and a slower decay
    if (cat) //twinklecat, variant where the leds instantly turn on
    {
      bright = 255 - ph;
    } else { //vanilla twinklefox
      if (ph < 86) {
      bright = ph * 3;
      } else {
        ph -= 86;
        bright = 255 - (ph + (ph/2));
      }
    }
  }

  uint8_t hue = slowcycle8 - salt;
  CRGB c;
  if (bright > 0) {
    c = ColorFromPalette(currentPalette, hue, bright, NOBLEND);
    if(COOL_LIKE_INCANDESCENT == 1) {
      // This code takes a pixel, and if its in the 'fading down'
      // part of the cycle, it adjusts the color a little bit like the
      // way that incandescent bulbs fade toward 'red' as they dim.
      if (fastcycle8 >= 128)
      {
        uint8_t cooling = (fastcycle8 - 128) >> 4;
        c.g = qsub8(c.g, cooling);
        c.b = qsub8(c.b, cooling * 2);
      }
    }
  } else {
    c = CRGB::Black;
  }
  return c;
}

//  This function loops over each pixel, calculates the
//  adjusted 'clock' that this pixel should use, and calls
//  "CalculateOneTwinkle" on each pixel.  It then displays
//  either the twinkle color of the background color,
//  whichever is brighter.
uint16_t WS2812FX::twinklefox_base(bool cat)
{
  // "PRNG16" is the pseudorandom number generator
  // It MUST be reset to the same starting value each time
  // this function is called, so that the sequence of 'random'
  // numbers that it generates is (paradoxically) stable.
  uint16_t PRNG16 = 11337;

  // Calculate speed
  if (SEGMENT.speed > 100) SEGENV.aux0 = 3 + ((255 - SEGMENT.speed) >> 3);
  else SEGENV.aux0 = 22 + ((100 - SEGMENT.speed) >> 1);

  // Set up the background color, "bg".
  CRGB bg;
  bg = col_to_crgb(SEGCOLOR(1));
  uint8_t bglight = bg.getAverageLight();
  if (bglight > 64) {
    bg.nscale8_video(16); // very bright, so scale to 1/16th
  } else if (bglight > 16) {
    bg.nscale8_video(64); // not that bright, so scale to 1/4th
  } else {
    bg.nscale8_video(86); // dim, scale to 1/3rd.
  }

  uint8_t backgroundBrightness = bg.getAverageLight();

  for (uint16_t i = 0; i < SEGLEN; i++) {

    PRNG16 = (uint16_t)(PRNG16 * 2053) + 1384; // next 'random' number
    uint16_t myclockoffset16= PRNG16; // use that number as clock offset
    PRNG16 = (uint16_t)(PRNG16 * 2053) + 1384; // next 'random' number
    // use that number as clock speed adjustment factor (in 8ths, from 8/8ths to 23/8ths)
    uint8_t myspeedmultiplierQ5_3 =  ((((PRNG16 & 0xFF)>>4) + (PRNG16 & 0x0F)) & 0x0F) + 0x08;
    uint32_t myclock30 = (uint32_t)((now * myspeedmultiplierQ5_3) >> 3) + myclockoffset16;
    uint8_t  myunique8 = PRNG16 >> 8; // get 'salt' value for this pixel

    // We now have the adjusted 'clock' for this pixel, now we call
    // the function that computes what color the pixel should be based
    // on the "brightness = f( time )" idea.
    CRGB c = twinklefox_one_twinkle(myclock30, myunique8, cat);

    uint8_t cbright = c.getAverageLight();
    int16_t deltabright = cbright - backgroundBrightness;
    if (deltabright >= 32 || (!bg)) {
      // If the new pixel is significantly brighter than the background color,
      // use the new color.
      setPixelColor(i, c.red, c.green, c.blue);
    } else if (deltabright > 0) {
      // If the new pixel is just slightly brighter than the background color,
      // mix a blend of the new color and the background color
      setPixelColor(i, color_blend(crgb_to_col(bg), crgb_to_col(c), deltabright * 8));
    } else {
      // if the new pixel is not at all brighter than the background color,
      // just use the background color.
      setPixelColor(i, bg.r, bg.g, bg.b);
    }
  }
  return FRAMETIME;
}

uint16_t WS2812FX::mode_twinklefox()
{
  return twinklefox_base(false);
}

uint16_t WS2812FX::mode_twinklecat()
{
  return twinklefox_base(true);
}


//inspired by https://www.tweaking4all.com/hardware/arduino/adruino-led-strip-effects/#LEDStripEffectBlinkingHalloweenEyes
#define HALLOWEEN_EYE_SPACE 3
#define HALLOWEEN_EYE_WIDTH 1

uint16_t WS2812FX::mode_halloween_eyes()
{
  uint16_t eyeLength = (2*HALLOWEEN_EYE_WIDTH) + HALLOWEEN_EYE_SPACE;
  if (eyeLength > SEGLEN) return mode_static(); //bail if segment too short

  fill(SEGCOLOR(1)); //fill background

  uint8_t state = SEGENV.aux1 >> 8;
  uint16_t stateTime = SEGENV.call;
  if (stateTime == 0) stateTime = 2000;

  if (state == 0) { //spawn eyes
    SEGENV.aux0 = random16(0, SEGLEN - eyeLength); //start pos
    SEGENV.aux1 = random8(); //color
    state = 1;
  }

  if (state < 2) { //fade eyes
    uint16_t startPos    = SEGENV.aux0;
    uint16_t start2ndEye = startPos + HALLOWEEN_EYE_WIDTH + HALLOWEEN_EYE_SPACE;

    uint32_t fadestage = (now - SEGENV.step)*255 / stateTime;
    if (fadestage > 255) fadestage = 255;
    uint32_t c = color_blend(color_from_palette(SEGENV.aux1 & 0xFF, false, false, 0), SEGCOLOR(1), fadestage);

    for (uint16_t i = 0; i < HALLOWEEN_EYE_WIDTH; i++)
    {
      setPixelColor(startPos    + i, c);
      setPixelColor(start2ndEye + i, c);
    }
  }

  if (now - SEGENV.step > stateTime)
  {
    state++;
    if (state > 2) state = 0;

    if (state < 2)
    {
      stateTime = 100 + (255 - SEGMENT.intensity)*10; //eye fade time
    } else {
      uint16_t eyeOffTimeBase = (255 - SEGMENT.speed)*10;
      stateTime = eyeOffTimeBase + random16(eyeOffTimeBase);
    }
    SEGENV.step = now;
    SEGENV.call = stateTime;
  }

  SEGENV.aux1 = (SEGENV.aux1 & 0xFF) + (state << 8); //save state

  return FRAMETIME;
}


//Speed slider sets amount of LEDs lit, intensity sets unlit
uint16_t WS2812FX::mode_static_pattern()
{
  uint16_t lit = 1 + SEGMENT.speed;
  uint16_t unlit = 1 + SEGMENT.intensity;
  bool drawingLit = true;
  uint16_t cnt = 0;

  for (uint16_t i = 0; i < SEGLEN; i++) {
    setPixelColor(i, (drawingLit) ? color_from_palette(i, true, PALETTE_SOLID_WRAP, 0) : SEGCOLOR(1));
    cnt++;
    if (cnt >= ((drawingLit) ? lit : unlit)) {
      cnt = 0;
      drawingLit = !drawingLit;
    }
  }

  return FRAMETIME;
}

uint16_t WS2812FX::mode_tri_static_pattern()
{
  uint8_t segSize = (SEGMENT.intensity >> 5) +1;
  uint8_t currSeg = 0;
  uint16_t currSegCount = 0;

  for (uint16_t i = 0; i < SEGLEN; i++) {
    if ( currSeg % 3 == 0 ) {
      setPixelColor(i, SEGCOLOR(0));
    } else if( currSeg % 3 == 1) {
      setPixelColor(i, SEGCOLOR(1));
    } else {
      setPixelColor(i, (SEGCOLOR(2) > 0 ? SEGCOLOR(2) : WHITE));
    }
    currSegCount += 1;
    if (currSegCount >= segSize) {
      currSeg +=1;
      currSegCount = 0;
    }
  }

  return FRAMETIME;
}


uint16_t WS2812FX::spots_base(uint16_t threshold)
{
  fill(SEGCOLOR(1));

  uint16_t maxZones = SEGLEN >> 2;
  uint16_t zones = 1 + ((SEGMENT.intensity * maxZones) >> 8);
  uint16_t zoneLen = SEGLEN / zones;
  uint16_t offset = (SEGLEN - zones * zoneLen) >> 1;

  for (uint16_t z = 0; z < zones; z++)
  {
    uint16_t pos = offset + z * zoneLen;
    for (uint16_t i = 0; i < zoneLen; i++)
    {
      uint16_t wave = triwave16((i * 0xFFFF) / zoneLen);
      if (wave > threshold) {
        uint16_t index = 0 + pos + i;
        uint8_t s = (wave - threshold)*255 / (0xFFFF - threshold);
        setPixelColor(index, color_blend(color_from_palette(index, true, PALETTE_SOLID_WRAP, 0), SEGCOLOR(1), 255-s));
      }
    }
  }

  return FRAMETIME;
}


//Intensity slider sets number of "lights", speed sets LEDs per light
uint16_t WS2812FX::mode_spots()
{
  return spots_base((255 - SEGMENT.speed) << 8);
}


//Intensity slider sets number of "lights", LEDs per light fade in and out
uint16_t WS2812FX::mode_spots_fade()
{
  uint16_t counter = now * ((SEGMENT.speed >> 2) +8);
  uint16_t t = triwave16(counter);
  uint16_t tr = (t >> 1) + (t >> 2);
  return spots_base(tr);
}


//each needs 12 bytes
//Spark type is used for popcorn and 1D fireworks
typedef struct Ball {
  unsigned long lastBounceTime;
  float impactVelocity;
  float height;
} ball;

/*
*  Bouncing Balls Effect
*/
uint16_t WS2812FX::mode_bouncing_balls(void) {
  //allocate segment data
  uint16_t maxNumBalls = 16;
  uint16_t dataSize = sizeof(ball) * maxNumBalls;
  if (!SEGENV.allocateData(dataSize)) return mode_static(); //allocation failed

  Ball* balls = reinterpret_cast<Ball*>(SEGENV.data);

  // number of balls based on intensity setting to max of 7 (cycles colors)
  // non-chosen color is a random color
  uint8_t numBalls = int(((SEGMENT.intensity * (maxNumBalls - 0.8f)) / 255) + 1);

  float gravity                           = -9.81; // standard value of gravity
  float impactVelocityStart               = sqrt( -2 * gravity);

  unsigned long time = millis();

  if (SEGENV.call == 0) {
    for (uint8_t i = 0; i < maxNumBalls; i++) balls[i].lastBounceTime = time;
  }

  bool hasCol2 = SEGCOLOR(2);
  fill(hasCol2 ? BLACK : SEGCOLOR(1));

  for (uint8_t i = 0; i < numBalls; i++) {
    float timeSinceLastBounce = (time - balls[i].lastBounceTime)/((255-SEGMENT.speed)*8/256 +1);
    balls[i].height = 0.5 * gravity * pow(timeSinceLastBounce/1000 , 2.0) + balls[i].impactVelocity * timeSinceLastBounce/1000;

    if (balls[i].height < 0) { //start bounce
      balls[i].height = 0;
      //damping for better effect using multiple balls
      float dampening = 0.90 - float(i)/pow(numBalls,2);
      balls[i].impactVelocity = dampening * balls[i].impactVelocity;
      balls[i].lastBounceTime = time;

      if (balls[i].impactVelocity < 0.015) {
        balls[i].impactVelocity = impactVelocityStart;
      }
    }

    uint32_t color = SEGCOLOR(0);
    if (SEGMENT.palette) {
      color = color_wheel(i*(256/MAX(numBalls, 8)));
    } else if (hasCol2) {
      color = SEGCOLOR(i % NUM_COLORS);
    }

    uint16_t pos = round(balls[i].height * (SEGLEN - 1));
    setPixelColor(pos, color);
  }

  return FRAMETIME;
}


/*
* Sinelon stolen from FASTLED examples
*/
uint16_t WS2812FX::sinelon_base(bool dual, bool rainbow=false) {
  fade_out(SEGMENT.intensity);
  uint16_t pos = beatsin16(SEGMENT.speed/10,0,SEGLEN-1);
  if (SEGENV.call == 0) SEGENV.aux0 = pos;
  uint32_t color1 = color_from_palette(pos, true, false, 0);
  uint32_t color2 = SEGCOLOR(2);
  if (rainbow) {
    color1 = color_wheel((pos & 0x07) * 32);
  }
  setPixelColor(pos, color1);
  if (dual) {
    if (!color2) color2 = color_from_palette(pos, true, false, 0);
    if (rainbow) color2 = color1; //rainbow
    setPixelColor(SEGLEN-1-pos, color2);
  }
  if (SEGENV.aux0 != pos) {
    if (SEGENV.aux0 < pos) {
      for (uint16_t i = SEGENV.aux0; i < pos ; i++) {
        setPixelColor(i, color1);
        if (dual) setPixelColor(SEGLEN-1-i, color2);
      }
    } else {
      for (uint16_t i = SEGENV.aux0; i > pos ; i--) {
        setPixelColor(i, color1);
        if (dual) setPixelColor(SEGLEN-1-i, color2);
      }
    }
    SEGENV.aux0 = pos;
  }

  return FRAMETIME;
}

uint16_t WS2812FX::mode_sinelon(void) {
  return sinelon_base(false);
}

uint16_t WS2812FX::mode_sinelon_dual(void) {
  return sinelon_base(true);
}

uint16_t WS2812FX::mode_sinelon_rainbow(void) {
  return sinelon_base(true, true);
}


//Rainbow with glitter, inspired by https://gist.github.com/kriegsman/062e10f7f07ba8518af6
uint16_t WS2812FX::mode_glitter()
{
  mode_palette();

  if (SEGMENT.intensity > random8())
  {
    setPixelColor(random16(SEGLEN), ULTRAWHITE);
  }

  return FRAMETIME;
}



//each needs 12 bytes
//Spark type is used for popcorn, 1D fireworks, and drip
typedef struct Spark {
  float pos;
  float vel;
  uint16_t col;
  uint8_t colIndex;
} spark;

/*
*  POPCORN
*  modified from https://github.com/kitesurfer1404/WS2812FX/blob/master/src/custom/Popcorn.h
*/
uint16_t WS2812FX::mode_popcorn(void) {
  //allocate segment data
  uint16_t maxNumPopcorn = 24;
  uint16_t dataSize = sizeof(spark) * maxNumPopcorn;
  if (!SEGENV.allocateData(dataSize)) return mode_static(); //allocation failed

  Spark* popcorn = reinterpret_cast<Spark*>(SEGENV.data);

  float gravity = -0.0001 - (SEGMENT.speed/200000.0); // m/s/s
  gravity *= SEGLEN;

  bool hasCol2 = SEGCOLOR(2);
  fill(hasCol2 ? BLACK : SEGCOLOR(1));

  uint8_t numPopcorn = SEGMENT.intensity*maxNumPopcorn/255;
  if (numPopcorn == 0) numPopcorn = 1;

  for(uint8_t i = 0; i < numPopcorn; i++) {
    bool isActive = popcorn[i].pos >= 0.0f;

    if (isActive) { // if kernel is active, update its position
      popcorn[i].pos += popcorn[i].vel;
      popcorn[i].vel += gravity;
      uint32_t col = color_wheel(popcorn[i].colIndex);
      if (!SEGMENT.palette && popcorn[i].colIndex < NUM_COLORS) col = SEGCOLOR(popcorn[i].colIndex);

      uint16_t ledIndex = popcorn[i].pos;
      if (ledIndex < SEGLEN) setPixelColor(ledIndex, col);
    } else { // if kernel is inactive, randomly pop it
      if (random8() < 2) { // POP!!!
        popcorn[i].pos = 0.01f;

        uint16_t peakHeight = 128 + random8(128); //0-255
        peakHeight = (peakHeight * (SEGLEN -1)) >> 8;
        popcorn[i].vel = sqrt(-2.0 * gravity * peakHeight);

        if (SEGMENT.palette)
        {
          popcorn[i].colIndex = random8();
        } else {
          byte col = random8(0, NUM_COLORS);
          if (!hasCol2 || !SEGCOLOR(col)) col = 0;
          popcorn[i].colIndex = col;
        }
      }
    }
  }

  return FRAMETIME;
}


//values close to 100 produce 5Hz flicker, which looks very candle-y
//Inspired by https://github.com/avanhanegem/ArduinoCandleEffectNeoPixel
//and https://cpldcpu.wordpress.com/2016/01/05/reverse-engineering-a-real-candle/

uint16_t WS2812FX::candle(bool multi)
{
  if (multi)
  {
    //allocate segment data
    uint16_t dataSize = (SEGLEN -1) *3;
    if (!SEGENV.allocateData(dataSize)) return candle(false); //allocation failed
  }

  //max. flicker range controlled by intensity
  uint8_t valrange = SEGMENT.intensity;
  uint8_t rndval = valrange >> 1; //max 127

  //step (how much to move closer to target per frame) coarsely set by speed
  uint8_t speedFactor = 4;
  if (SEGMENT.speed > 252) { //epilepsy
    speedFactor = 1;
  } else if (SEGMENT.speed > 99) { //regular candle (mode called every ~25 ms, so 4 frames to have a new target every 100ms)
    speedFactor = 2;
  } else if (SEGMENT.speed > 49) { //slower fade
    speedFactor = 3;
  } //else 4 (slowest)

  uint16_t numCandles = (multi) ? SEGLEN : 1;

  for (uint16_t i = 0; i < numCandles; i++)
  {
    uint16_t d = 0; //data location

    uint8_t s = SEGENV.aux0, s_target = SEGENV.aux1, fadeStep = SEGENV.step;
    if (i > 0) {
      d = (i-1) *3;
      s = SEGENV.data[d]; s_target = SEGENV.data[d+1]; fadeStep = SEGENV.data[d+2];
    }
    if (fadeStep == 0) { //init vals
      s = 128; s_target = 130 + random8(4); fadeStep = 1;
    }

    bool newTarget = false;
    if (s_target > s) { //fade up
      s = qadd8(s, fadeStep);
      if (s >= s_target) newTarget = true;
    } else {
      s = qsub8(s, fadeStep);
      if (s <= s_target) newTarget = true;
    }

    if (newTarget) {
      s_target = random8(rndval) + random8(rndval); //between 0 and rndval*2 -2 = 252
      if (s_target < (rndval >> 1)) s_target = (rndval >> 1) + random8(rndval);
      uint8_t offset = (255 - valrange);
      s_target += offset;

      uint8_t dif = (s_target > s) ? s_target - s : s - s_target;

      fadeStep = dif >> speedFactor;
      if (fadeStep == 0) fadeStep = 1;
    }

     if (i > 0) {
      setPixelColor(i, color_blend(SEGCOLOR(1), color_from_palette(i, true, PALETTE_SOLID_WRAP, 0), s));

      SEGENV.data[d] = s; SEGENV.data[d+1] = s_target; SEGENV.data[d+2] = fadeStep;
    } else {
      for (uint16_t j = 0; j < SEGLEN; j++) {
        setPixelColor(j, color_blend(SEGCOLOR(1), color_from_palette(j, true, PALETTE_SOLID_WRAP, 0), s));
      }

      SEGENV.aux0 = s; SEGENV.aux1 = s_target; SEGENV.step = fadeStep;
    }
  }

  return FRAMETIME;
}

uint16_t WS2812FX::mode_candle()
{
  return candle(false);
}


uint16_t WS2812FX::mode_candle_multi()
{
  return candle(true);
}


/*
/ Fireworks in starburst effect
/ based on the video: https://www.reddit.com/r/arduino/comments/c3sd46/i_made_this_fireworks_effect_for_my_led_strips/
/ Speed sets frequency of new starbursts, intensity is the intensity of the burst
*/
#define STARBURST_MAX_FRAG 12

//each needs 64 byte
typedef struct particle {
  CRGB     color;
  uint32_t birth  =0;
  uint32_t last   =0;
  float    vel    =0;
  uint16_t pos    =-1;
  float    fragment[STARBURST_MAX_FRAG];
} star;

uint16_t WS2812FX::mode_starburst(void) {
  uint8_t numStars = 1 + (SEGLEN >> 3);
  if (numStars > 15) numStars = 15;
  uint16_t dataSize = sizeof(star) * numStars;

  if (!SEGENV.allocateData(dataSize)) return mode_static(); //allocation failed

  uint32_t it = millis();

  star* stars = reinterpret_cast<star*>(SEGENV.data);

  float          maxSpeed                = 375.0f;  // Max velocity
  float          particleIgnition        = 250.0f;  // How long to "flash"
  float          particleFadeTime        = 1500.0f; // Fade out time

  for (int j = 0; j < numStars; j++)
  {
    // speed to adjust chance of a burst, max is nearly always.
    if (random8((144-(SEGMENT.speed >> 1))) == 0 && stars[j].birth == 0)
    {
      // Pick a random color and location.
      uint16_t startPos = random16(SEGLEN-1);
      float multiplier = (float)(random8())/255.0 * 1.0;

      stars[j].color = col_to_crgb(color_wheel(random8()));
      stars[j].pos = startPos;
      stars[j].vel = maxSpeed * (float)(random8())/255.0 * multiplier;
      stars[j].birth = it;
      stars[j].last = it;
      // more fragments means larger burst effect
      int num = random8(3,6 + (SEGMENT.intensity >> 5));

      for (int i=0; i < STARBURST_MAX_FRAG; i++) {
        if (i < num) stars[j].fragment[i] = startPos;
        else stars[j].fragment[i] = -1;
      }
    }
  }

  fill(SEGCOLOR(1));

  for (int j=0; j<numStars; j++)
  {
    if (stars[j].birth != 0) {
      float dt = (it-stars[j].last)/1000.0;

      for (int i=0; i < STARBURST_MAX_FRAG; i++) {
        int var = i >> 1;

        if (stars[j].fragment[i] > 0) {
          //all fragments travel right, will be mirrored on other side
          stars[j].fragment[i] += stars[j].vel * dt * (float)var/3.0;
        }
      }
      stars[j].last = it;
      stars[j].vel -= 3*stars[j].vel*dt;
    }

    CRGB c = stars[j].color;

    // If the star is brand new, it flashes white briefly.
    // Otherwise it just fades over time.
    float fade = 0.0f;
    float age = it-stars[j].birth;

    if (age < particleIgnition) {
      c = col_to_crgb(color_blend(WHITE, crgb_to_col(c), 254.5f*((age / particleIgnition))));
    } else {
      // Figure out how much to fade and shrink the star based on
      // its age relative to its lifetime
      if (age > particleIgnition + particleFadeTime) {
        fade = 1.0f;                  // Black hole, all faded out
        stars[j].birth = 0;
        c = col_to_crgb(SEGCOLOR(1));
      } else {
        age -= particleIgnition;
        fade = (age / particleFadeTime);  // Fading star
        byte f = 254.5f*fade;
        c = col_to_crgb(color_blend(crgb_to_col(c), SEGCOLOR(1), f));
      }
    }

    float particleSize = (1.0 - fade) * 2;

    for (uint8_t index=0; index < STARBURST_MAX_FRAG*2; index++) {
      bool mirrored = index & 0x1;
      uint8_t i = index >> 1;
      if (stars[j].fragment[i] > 0) {
        float loc = stars[j].fragment[i];
        if (mirrored) loc -= (loc-stars[j].pos)*2;
        int start = loc - particleSize;
        int end = loc + particleSize;
        if (start < 0) start = 0;
        if (start == end) end++;
        if (end > SEGLEN) end = SEGLEN;
        for (int p = start; p < end; p++) {
          setPixelColor(p, c.r, c.g, c.b);
        }
      }
    }
  }
  return FRAMETIME;
}


/*
 * Exploding fireworks effect
 * adapted from: http://www.anirama.com/1000leds/1d-fireworks/
 */

uint16_t WS2812FX::mode_exploding_fireworks(void)
{
  //allocate segment data
  uint16_t numSparks = 2 + (SEGLEN >> 1);
  if (numSparks > 80) numSparks = 80;
  uint16_t dataSize = sizeof(spark) * numSparks;
  if (!SEGENV.allocateData(dataSize)) return mode_static(); //allocation failed

  fill(BLACK);

  bool actuallyReverse = SEGMENT.getOption(SEG_OPTION_REVERSED);
  //have fireworks start in either direction based on intensity
  SEGMENT.setOption(SEG_OPTION_REVERSED, SEGENV.step);

  Spark* sparks = reinterpret_cast<Spark*>(SEGENV.data);
  Spark* flare = sparks; //first spark is flare data

  float gravity = -0.0004 - (SEGMENT.speed/800000.0); // m/s/s
  gravity *= SEGLEN;

  if (SEGENV.aux0 < 2) { //FLARE
    if (SEGENV.aux0 == 0) { //init flare
      flare->pos = 0;
      uint16_t peakHeight = 75 + random8(180); //0-255
      peakHeight = (peakHeight * (SEGLEN -1)) >> 8;
      flare->vel = sqrt(-2.0 * gravity * peakHeight);
      flare->col = 255; //brightness

      SEGENV.aux0 = 1;
    }

    // launch
    if (flare->vel > 12 * gravity) {
      // flare
      setPixelColor(int(flare->pos),flare->col,flare->col,flare->col);

      flare->pos += flare->vel;
      flare->pos = constrain(flare->pos, 0, SEGLEN-1);
      flare->vel += gravity;
      flare->col -= 2;
    } else {
      SEGENV.aux0 = 2;  // ready to explode
    }
  } else if (SEGENV.aux0 < 4) {
    /*
     * Explode!
     *
     * Explosion happens where the flare ended.
     * Size is proportional to the height.
     */
    int nSparks = flare->pos;
    nSparks = constrain(nSparks, 0, numSparks);
    static float dying_gravity;

    // initialize sparks
    if (SEGENV.aux0 == 2) {
      for (int i = 1; i < nSparks; i++) {
        sparks[i].pos = flare->pos;
        sparks[i].vel = (float(random16(0, 20000)) / 10000.0) - 0.9; // from -0.9 to 1.1
        sparks[i].col = 345;//abs(sparks[i].vel * 750.0); // set colors before scaling velocity to keep them bright
        //sparks[i].col = constrain(sparks[i].col, 0, 345);
        sparks[i].colIndex = random8();
        sparks[i].vel *= flare->pos/SEGLEN; // proportional to height
        sparks[i].vel *= -gravity *50;
      }
      //sparks[1].col = 345; // this will be our known spark
      dying_gravity = gravity/2;
      SEGENV.aux0 = 3;
    }

    if (sparks[1].col > 4) {//&& sparks[1].pos > 0) { // as long as our known spark is lit, work with all the sparks
      for (int i = 1; i < nSparks; i++) {
        sparks[i].pos += sparks[i].vel;
        sparks[i].vel += dying_gravity;
        if (sparks[i].col > 3) sparks[i].col -= 4;

        if (sparks[i].pos > 0 && sparks[i].pos < SEGLEN) {
          uint16_t prog = sparks[i].col;
          uint32_t spColor = (SEGMENT.palette) ? color_wheel(sparks[i].colIndex) : SEGCOLOR(0);
          CRGB c = CRGB::Black; //HeatColor(sparks[i].col);
          if (prog > 300) { //fade from white to spark color
            c = col_to_crgb(color_blend(spColor, WHITE, (prog - 300)*5));
          } else if (prog > 45) { //fade from spark color to black
            c = col_to_crgb(color_blend(BLACK, spColor, prog - 45));
            uint8_t cooling = (300 - prog) >> 5;
            c.g = qsub8(c.g, cooling);
            c.b = qsub8(c.b, cooling * 2);
          }
          setPixelColor(int(sparks[i].pos), c.red, c.green, c.blue);
        }
      }
      dying_gravity *= .99; // as sparks burn out they fall slower
    } else {
      SEGENV.aux0 = 6 + random8(10); //wait for this many frames
    }
  } else {
    SEGENV.aux0--;
    if (SEGENV.aux0 < 4) {
      SEGENV.aux0 = 0; //back to flare
      SEGENV.step = (SEGMENT.intensity > random8()); //decide firing side
    }
  }

  SEGMENT.setOption(SEG_OPTION_REVERSED, actuallyReverse);

  return FRAMETIME;
}


/*
 * Drip Effect
 * ported of: https://www.youtube.com/watch?v=sru2fXh4r7k
 */
uint16_t WS2812FX::mode_drip(void)
{
  //allocate segment data
  uint16_t numDrops = 4;
  uint16_t dataSize = sizeof(spark) * numDrops;
  if (!SEGENV.allocateData(dataSize)) return mode_static(); //allocation failed

  fill(SEGCOLOR(1));

  Spark* drops = reinterpret_cast<Spark*>(SEGENV.data);

  numDrops = 1 + (SEGMENT.intensity >> 6);

  float gravity = -0.001 - (SEGMENT.speed/50000.0);
  gravity *= SEGLEN;
  int sourcedrop = 12;

  for (int j=0;j<numDrops;j++) {
    if (drops[j].colIndex == 0) { //init
      drops[j].pos = SEGLEN-1;    // start at end
      drops[j].vel = 0;           // speed
      drops[j].col = sourcedrop;  // brightness
      drops[j].colIndex = 1;      // drop state (0 init, 1 forming, 2 falling, 5 bouncing)
    }

    setPixelColor(SEGLEN-1,color_blend(BLACK,SEGCOLOR(0), sourcedrop));// water source
    if (drops[j].colIndex==1) {
      if (drops[j].col>255) drops[j].col=255;
      setPixelColor(int(drops[j].pos),color_blend(BLACK,SEGCOLOR(0),drops[j].col));

      drops[j].col += map(SEGMENT.speed, 0, 255, 1, 6); // swelling

      if (random8() < drops[j].col/10) {               // random drop
        drops[j].colIndex=2;               //fall
        drops[j].col=255;
      }
    }
    if (drops[j].colIndex > 1) {           // falling
      if (drops[j].pos > 0) {              // fall until end of segment
        drops[j].pos += drops[j].vel;
        if (drops[j].pos < 0) drops[j].pos = 0;
        drops[j].vel += gravity;

        for (int i=1;i<7-drops[j].colIndex;i++) { // some minor math so we don't expand bouncing droplets
          setPixelColor(int(drops[j].pos)+i,color_blend(BLACK,SEGCOLOR(0),drops[j].col/i)); //spread pixel with fade while falling
        }

        if (drops[j].colIndex > 2) {       // during bounce, some water is on the floor
          setPixelColor(0,color_blend(SEGCOLOR(0),BLACK,drops[j].col));
        }
      } else {                             // we hit bottom
        if (drops[j].colIndex > 2) {       // already hit once, so back to forming
          drops[j].colIndex = 0;
          drops[j].col = sourcedrop;

        } else {

          if (drops[j].colIndex==2) {      // init bounce
            drops[j].vel = -drops[j].vel/4;// reverse velocity with damping
            drops[j].pos += drops[j].vel;
          }
          drops[j].col = sourcedrop*2;
          drops[j].colIndex = 5;           // bouncing
        }
      }
    }
  }
  return FRAMETIME;
}


/*
/ Plasma Effect
/ adapted from https://github.com/atuline/FastLED-Demos/blob/master/plasma/plasma.ino
*/
uint16_t WS2812FX::mode_plasma(void) {
  uint8_t thisPhase = beatsin8(6,-64,64);                       // Setting phase change for a couple of waves.
  uint8_t thatPhase = beatsin8(7,-64,64);

  for (int i = 0; i < SEGLEN; i++) {   // For each of the LED's in the strand, set color &  brightness based on a wave as follows:
    uint8_t colorIndex = cubicwave8((i*(1+ 3*(SEGMENT.speed >> 5)))+(thisPhase) & 0xFF)/2   // factor=23 // Create a wave and add a phase change and add another wave with its own phase change.
                             + cos8((i*(1+ 2*(SEGMENT.speed >> 5)))+(thatPhase) & 0xFF)/2;  // factor=15 // Hey, you can even change the frequencies if you wish.
    uint8_t thisBright = qsub8(colorIndex, beatsin8(6,0, (255 - SEGMENT.intensity)|0x01 ));
    CRGB color = ColorFromPalette(currentPalette, colorIndex, thisBright, LINEARBLEND);
    setPixelColor(i, color.red, color.green, color.blue);
  }

  return FRAMETIME;
}

/*
 * Percentage display
 * Intesity values from 0-100 turn on the leds.
 */
uint16_t WS2812FX::mode_percent(void) {

  uint8_t percent = MAX(0, MIN(200, SEGMENT.intensity));
  uint16_t active_leds = (percent < 100) ? SEGLEN * percent / 100.0
                                         : SEGLEN * (200 - percent) / 100.0;

  uint8_t size = (1 + ((SEGMENT.speed * SEGLEN) >> 11));
  if (SEGMENT.speed == 255) size = 255;

  if (percent < 100) {
    for (uint16_t i = 0; i < SEGLEN; i++) {
      if (i < SEGENV.step) {
        setPixelColor(i, color_from_palette(i, true, PALETTE_SOLID_WRAP, 0));
      }
      else {
        setPixelColor(i, SEGCOLOR(1));
      }
    }
  } else {
    for (uint16_t i = 0; i < SEGLEN; i++) {
      if (i < (SEGLEN - SEGENV.step)) {
        setPixelColor(i, SEGCOLOR(1));
      }
      else {
        setPixelColor(i, color_from_palette(i, true, PALETTE_SOLID_WRAP, 0));
      }
    }
  }

  if(active_leds > SEGENV.step) {  // smooth transition to the target value
    SEGENV.step += size;
    if (SEGENV.step > active_leds) SEGENV.step = active_leds;
  } else if (active_leds < SEGENV.step) {
    if (SEGENV.step > size) SEGENV.step -= size; else SEGENV.step = 0;
    if (SEGENV.step < active_leds) SEGENV.step = active_leds;
  }

  return FRAMETIME;
}

/*
/ Modulates the brightness similar to a heartbeat
*/
uint16_t WS2812FX::mode_heartbeat(void) {
  uint8_t bpm = 40 + (SEGMENT.speed >> 4);
  uint32_t msPerBeat = (60000 / bpm);
  uint32_t secondBeat = (msPerBeat / 3);

  uint32_t bri_lower = SEGENV.aux1;
  bri_lower = bri_lower * 2042 / (2048 + SEGMENT.intensity);
  SEGENV.aux1 = bri_lower;

  unsigned long beatTimer = millis() - SEGENV.step;
  if((beatTimer > secondBeat) && !SEGENV.aux0) { // time for the second beat?
    SEGENV.aux1 = UINT16_MAX; //full bri
    SEGENV.aux0 = 1;
  }
  if(beatTimer > msPerBeat) { // time to reset the beat timer?
    SEGENV.aux1 = UINT16_MAX; //full bri
    SEGENV.aux0 = 0;
    SEGENV.step = millis();
  }

  for (uint16_t i = 0; i < SEGLEN; i++) {
    setPixelColor(i, color_blend(color_from_palette(i, true, PALETTE_SOLID_WRAP, 0), SEGCOLOR(1), 255 - (SEGENV.aux1 >> 8)));
  }

  return FRAMETIME;
}


//  "Pacifica"
//  Gentle, blue-green ocean waves.
//  December 2019, Mark Kriegsman and Mary Corey March.
//  For Dan.
//
//
// In this animation, there are four "layers" of waves of light.
//
// Each layer moves independently, and each is scaled separately.
//
// All four wave layers are added together on top of each other, and then
// another filter is applied that adds "whitecaps" of brightness where the
// waves line up with each other more.  Finally, another pass is taken
// over the led array to 'deepen' (dim) the blues and greens.
//
// The speed and scale and motion each layer varies slowly within independent
// hand-chosen ranges, which is why the code has a lot of low-speed 'beatsin8' functions
// with a lot of oddly specific numeric ranges.
//
// These three custom blue-green color palettes were inspired by the colors found in
// the waters off the southern coast of California, https://goo.gl/maps/QQgd97jjHesHZVxQ7
//
// Modified for WLED, based on https://github.com/FastLED/FastLED/blob/master/examples/Pacifica/Pacifica.ino
//
uint16_t WS2812FX::mode_pacifica()
{
  uint32_t nowOld = now;

  CRGBPalette16 pacifica_palette_1 =
    { 0x000507, 0x000409, 0x00030B, 0x00030D, 0x000210, 0x000212, 0x000114, 0x000117,
      0x000019, 0x00001C, 0x000026, 0x000031, 0x00003B, 0x000046, 0x14554B, 0x28AA50 };
  CRGBPalette16 pacifica_palette_2 =
    { 0x000507, 0x000409, 0x00030B, 0x00030D, 0x000210, 0x000212, 0x000114, 0x000117,
      0x000019, 0x00001C, 0x000026, 0x000031, 0x00003B, 0x000046, 0x0C5F52, 0x19BE5F };
  CRGBPalette16 pacifica_palette_3 =
    { 0x000208, 0x00030E, 0x000514, 0x00061A, 0x000820, 0x000927, 0x000B2D, 0x000C33,
      0x000E39, 0x001040, 0x001450, 0x001860, 0x001C70, 0x002080, 0x1040BF, 0x2060FF };

  if (SEGMENT.palette) {
    pacifica_palette_1 = currentPalette;
    pacifica_palette_2 = currentPalette;
    pacifica_palette_3 = currentPalette;
  }

  // Increment the four "color index start" counters, one for each wave layer.
  // Each is incremented at a different speed, and the speeds vary over time.
  uint16_t sCIStart1 = SEGENV.aux0, sCIStart2 = SEGENV.aux1, sCIStart3 = SEGENV.step, sCIStart4 = SEGENV.step >> 16;
  //static uint16_t sCIStart1, sCIStart2, sCIStart3, sCIStart4;
  //uint32_t deltams = 26 + (SEGMENT.speed >> 3);
  uint32_t deltams = (FRAMETIME >> 2) + ((FRAMETIME * SEGMENT.speed) >> 7);
  uint64_t deltat = (now >> 2) + ((now * SEGMENT.speed) >> 7);
  now = deltat;

  uint16_t speedfactor1 = beatsin16(3, 179, 269);
  uint16_t speedfactor2 = beatsin16(4, 179, 269);
  uint32_t deltams1 = (deltams * speedfactor1) / 256;
  uint32_t deltams2 = (deltams * speedfactor2) / 256;
  uint32_t deltams21 = (deltams1 + deltams2) / 2;
  sCIStart1 += (deltams1 * beatsin88(1011,10,13));
  sCIStart2 -= (deltams21 * beatsin88(777,8,11));
  sCIStart3 -= (deltams1 * beatsin88(501,5,7));
  sCIStart4 -= (deltams2 * beatsin88(257,4,6));
  SEGENV.aux0 = sCIStart1; SEGENV.aux1 = sCIStart2;
  SEGENV.step = sCIStart4; SEGENV.step = (SEGENV.step << 16) + sCIStart3;

  // Clear out the LED array to a dim background blue-green
  //fill(132618);

  uint8_t basethreshold = beatsin8( 9, 55, 65);
  uint8_t wave = beat8( 7 );

  for( uint16_t i = 0; i < SEGLEN; i++) {
    CRGB c = CRGB(2, 6, 10);
    // Render each of four layers, with different scales and speeds, that vary over time
    c += pacifica_one_layer(i, pacifica_palette_1, sCIStart1, beatsin16(3, 11 * 256, 14 * 256), beatsin8(10, 70, 130), 0-beat16(301));
    c += pacifica_one_layer(i, pacifica_palette_2, sCIStart2, beatsin16(4,  6 * 256,  9 * 256), beatsin8(17, 40,  80),   beat16(401));
    c += pacifica_one_layer(i, pacifica_palette_3, sCIStart3,                         6 * 256 , beatsin8(9, 10,38)   , 0-beat16(503));
    c += pacifica_one_layer(i, pacifica_palette_3, sCIStart4,                         5 * 256 , beatsin8(8, 10,28)   ,   beat16(601));

    // Add extra 'white' to areas where the four layers of light have lined up brightly
    uint8_t threshold = scale8( sin8( wave), 20) + basethreshold;
    wave += 7;
    uint8_t l = c.getAverageLight();
    if (l > threshold) {
      uint8_t overage = l - threshold;
      uint8_t overage2 = qadd8(overage, overage);
      c += CRGB(overage, overage2, qadd8(overage2, overage2));
    }

    //deepen the blues and greens
    c.blue  = scale8(c.blue,  145);
    c.green = scale8(c.green, 200);
    c |= CRGB( 2, 5, 7);

    setPixelColor(i, c.red, c.green, c.blue);
  }

  now = nowOld;
  return FRAMETIME;
}

// Add one layer of waves into the led array
CRGB WS2812FX::pacifica_one_layer(uint16_t i, CRGBPalette16& p, uint16_t cistart, uint16_t wavescale, uint8_t bri, uint16_t ioff)
{
  uint16_t ci = cistart;
  uint16_t waveangle = ioff;
  uint16_t wavescale_half = (wavescale >> 1) + 20;

  waveangle += ((120 + SEGMENT.intensity) * i); //original 250 * i
  uint16_t s16 = sin16(waveangle) + 32768;
  uint16_t cs = scale16(s16, wavescale_half) + wavescale_half;
  ci += (cs * i);
  uint16_t sindex16 = sin16(ci) + 32768;
  uint8_t sindex8 = scale16(sindex16, 240);
  return ColorFromPalette(p, sindex8, bri, LINEARBLEND);
}

//Solid colour background with glitter
uint16_t WS2812FX::mode_solid_glitter()
{
  fill(SEGCOLOR(0));

  if (SEGMENT.intensity > random8())
  {
    setPixelColor(random16(SEGLEN), ULTRAWHITE);
  }
  return FRAMETIME;
}


/*
 * Mode simulates a gradual sunrise
 */
uint16_t WS2812FX::mode_sunrise() {
  //speed 0 - static sun
  //speed 1 - 60: sunrise time in minutes
  //speed 60 - 120 : sunset time in minutes - 60;
  //speed above: "breathing" rise and set
  if (SEGENV.call == 0 || SEGMENT.speed != SEGENV.aux0) {
	  SEGENV.step = millis(); //save starting time, millis() because now can change from sync
    SEGENV.aux0 = SEGMENT.speed;
  }

  fill(0);
  uint16_t stage = 0xFFFF;

  uint32_t s10SinceStart = (millis() - SEGENV.step) /100; //tenths of seconds

  if (SEGMENT.speed > 120) { //quick sunrise and sunset
	  uint16_t counter = (now >> 1) * (((SEGMENT.speed -120) >> 1) +1);
	  stage = triwave16(counter);
  } else if (SEGMENT.speed) { //sunrise
	  uint8_t durMins = SEGMENT.speed;
	  if (durMins > 60) durMins -= 60;
	  uint32_t s10Target = durMins * 600;
	  if (s10SinceStart > s10Target) s10SinceStart = s10Target;
	  stage = map(s10SinceStart, 0, s10Target, 0, 0xFFFF);
	  if (SEGMENT.speed > 60) stage = 0xFFFF - stage; //sunset
  }

  for (uint16_t i = 0; i <= SEGLEN/2; i++)
  {
    //default palette is Fire
    uint32_t c = color_from_palette(0, false, true, 255); //background

    uint16_t wave = triwave16((i * stage) / SEGLEN);

    wave = (wave >> 8) + ((wave * SEGMENT.intensity) >> 15);

    if (wave > 240) { //clipped, full white sun
      c = color_from_palette( 240, false, true, 255);
    } else { //transition
      c = color_from_palette(wave, false, true, 255);
    }
    setPixelColor(i, c);
    setPixelColor(SEGLEN - i - 1, c);
  }

  return FRAMETIME;
}


/*
<<<<<<< HEAD
=======
 * Effects by Andrew Tuline
 */
uint16_t WS2812FX::phased_base(uint8_t moder) {                  // We're making sine waves here. By Andrew Tuline.

  uint8_t allfreq = 16;                                          // Base frequency.
  //float* phasePtr = reinterpret_cast<float*>(SEGENV.step);       // Phase change value gets calculated.
  static float phase = 0;//phasePtr[0];
  uint8_t cutOff = (255-SEGMENT.intensity);                      // You can change the number of pixels.  AKA INTENSITY (was 192).
  uint8_t modVal = 5;//SEGMENT.fft1/8+1;                         // You can change the modulus. AKA FFT1 (was 5).

  uint8_t index = now/64;                                    // Set color rotation speed
  phase += SEGMENT.speed/32.0;                                   // You can change the speed of the wave. AKA SPEED (was .4)
  //phasePtr[0] = phase; 

  for (int i = 0; i < SEGLEN; i++) {
    if (moder == 1) modVal = (inoise8(i*10 + i*10) /16);         // Let's randomize our mod length with some Perlin noise.
    uint16_t val = (i+1) * allfreq;                              // This sets the frequency of the waves. The +1 makes sure that leds[0] is used.
    if (modVal == 0) modVal = 1;
    val += phase * (i % modVal +1) /2;                           // This sets the varying phase change of the waves. By Andrew Tuline.
    uint8_t b = cubicwave8(val);                                 // Now we make an 8 bit sinewave.
    b = (b > cutOff) ? (b - cutOff) : 0;                         // A ternary operator to cutoff the light.
    setPixelColor(i, color_blend(SEGCOLOR(1), color_from_palette(index, false, false, 0), b));
    index += 256 / SEGLEN;
    if (SEGLEN > 256) index ++;                                  // Correction for segments longer than 256 LEDs
  }

  return FRAMETIME;
}



uint16_t WS2812FX::mode_phased(void) {
  return phased_base(0);
}



uint16_t WS2812FX::mode_phased_noise(void) {
  return phased_base(1);
}



uint16_t WS2812FX::mode_twinkleup(void) {                 // A very short twinkle routine with fade-in and dual controls. By Andrew Tuline.
  random16_set_seed(535);                                 // The randomizer needs to be re-set each time through the loop in order for the same 'random' numbers to be the same each time through.

  for (int i = 0; i<SEGLEN; i++) {
    uint8_t ranstart = random8();                         // The starting value (aka brightness) for each pixel. Must be consistent each time through the loop for this to work.
    uint8_t pixBri = sin8(ranstart + 16 * now/(256-SEGMENT.speed));
    if (random8() > SEGMENT.intensity) pixBri = 0;
    setPixelColor(i, color_blend(SEGCOLOR(1), color_from_palette(i*20, false, PALETTE_SOLID_WRAP, 0), pixBri));
  }

  return FRAMETIME;
}


// Peaceful noise that's slow and with gradually changing palettes. Does not support WLED palettes or default colours or controls.
uint16_t WS2812FX::mode_noisepal(void) {                                    // Slow noise palette by Andrew Tuline.
  uint16_t scale = 15 + (SEGMENT.intensity >> 2); //default was 30
  //#define scale 30

  uint16_t dataSize = sizeof(CRGBPalette16) * 2; //allocate space for 2 Palettes
  if (!SEGENV.allocateData(dataSize)) return mode_static(); //allocation failed

  CRGBPalette16* palettes = reinterpret_cast<CRGBPalette16*>(SEGENV.data);

  uint16_t changePaletteMs = 4000 + SEGMENT.speed *10; //between 4 - 6.5sec
  if (millis() - SEGENV.step > changePaletteMs)
  {
    SEGENV.step = millis();

    uint8_t baseI = random8();
    palettes[1] = CRGBPalette16(CHSV(baseI+random8(64), 255, random8(128,255)), CHSV(baseI+128, 255, random8(128,255)), CHSV(baseI+random8(92), 192, random8(128,255)), CHSV(baseI+random8(92), 255, random8(128,255)));
  }

  CRGB color;

  //EVERY_N_MILLIS(10) { //(don't have to time this, effect function is only called every 24ms)
  nblendPaletteTowardPalette(palettes[0], palettes[1], 48);               // Blend towards the target palette over 48 iterations.

  if (SEGMENT.palette > 0) palettes[0] = currentPalette;

  for(int i = 0; i < SEGLEN; i++) {
    uint8_t index = inoise8(i*scale, SEGENV.aux0+i*scale);                // Get a value from the noise function. I'm using both x and y axis.
    color = ColorFromPalette(palettes[0], index, 255, LINEARBLEND);       // Use the my own palette.
    setPixelColor(i, color.red, color.green, color.blue);
  }

  SEGENV.aux0 += beatsin8(10,1,4);                                        // Moving along the distance. Vary it a bit with a sine wave.

  return FRAMETIME;
}


// Sine waves that have controllable phase change speed, frequency and cutoff. By Andrew Tuline.
// SEGMENT.speed ->Speed, SEGMENT.intensity -> Frequency (SEGMENT.fft1 -> Color change, SEGMENT.fft2 -> PWM cutoff)
//
uint16_t WS2812FX::mode_sinewave(void) {             // Adjustable sinewave. By Andrew Tuline
  //#define qsuba(x, b)  ((x>b)?x-b:0)               // Analog Unsigned subtraction macro. if result <0, then => 0

  uint16_t colorIndex = now /32;//(256 - SEGMENT.fft1);  // Amount of colour change.

  SEGENV.step += SEGMENT.speed/16;                   // Speed of animation.
  uint16_t freq = SEGMENT.intensity/4;//SEGMENT.fft2/8;                       // Frequency of the signal.

  for (int i=0; i<SEGLEN; i++) {                   // For each of the LED's in the strand, set a brightness based on a wave as follows:
    int pixBri = cubicwave8((i*freq)+SEGENV.step);//qsuba(cubicwave8((i*freq)+SEGENV.step), (255-SEGMENT.intensity)); // qsub sets a minimum value called thiscutoff. If < thiscutoff, then bright = 0. Otherwise, bright = 128 (as defined in qsub)..
    //setPixCol(i, i*colorIndex/255, pixBri);
    setPixelColor(i, color_blend(SEGCOLOR(1), color_from_palette(i*colorIndex/255, false, PALETTE_SOLID_WRAP, 0), pixBri));
  }

  return FRAMETIME;
}


/*
>>>>>>> 3a3948e7
 * Best of both worlds from Palette and Spot effects. By Aircoookie
 */
uint16_t WS2812FX::mode_flow(void)
{
  uint16_t counter = 0;
  if (SEGMENT.speed != 0)
  {
    counter = now * ((SEGMENT.speed >> 2) +1);
    counter = counter >> 8;
  }

  uint16_t maxZones = SEGLEN / 6; //only looks good if each zone has at least 6 LEDs
  uint16_t zones = (SEGMENT.intensity * maxZones) >> 8;
  if (zones & 0x01) zones++; //zones must be even
  if (zones < 2) zones = 2;
  uint16_t zoneLen = SEGLEN / zones;
  uint16_t offset = (SEGLEN - zones * zoneLen) >> 1;

  fill(color_from_palette(-counter, false, true, 255));

  for (uint16_t z = 0; z < zones; z++)
  {
    uint16_t pos = offset + z * zoneLen;
    for (uint16_t i = 0; i < zoneLen; i++)
    {
      uint8_t colorIndex = (i * 255 / zoneLen) - counter;
      uint16_t led = (z & 0x01) ? i : (zoneLen -1) -i;
      if (IS_REVERSE) led = (zoneLen -1) -led;
      setPixelColor(pos + led, color_from_palette(colorIndex, false, true, 255));
    }
  }

  return FRAMETIME;
}


/*
 * Dots waving around in a sine/pendulum motion.
 * Little pixel birds flying in a circle. By Aircoookie
 */
uint16_t WS2812FX::mode_chunchun(void)
{
  fill(SEGCOLOR(1));
  uint16_t counter = now*(6 + (SEGMENT.speed >> 4));
  uint16_t numBirds = SEGLEN >> 2;
  uint16_t span = SEGMENT.intensity << 8;

  for (uint16_t i = 0; i < numBirds; i++)
  {
    counter -= span/numBirds;
    int megumin = sin16(counter) + 0x8000;
    uint32_t bird = (megumin * SEGLEN) >> 16;
    uint32_t c = color_from_palette((i * 255)/ numBirds, false, true, 0);
    setPixelColor(bird, c);
  }
  return FRAMETIME;
}


typedef struct Spotlight {
  float speed;
  uint8_t colorIdx;
  int16_t position;
  unsigned long lastUpdateTime;
  uint8_t width;
  uint8_t type;
} spotlight;

#define SPOT_TYPE_SOLID       0
#define SPOT_TYPE_GRADIENT    1
#define SPOT_TYPE_2X_GRADIENT 2
#define SPOT_TYPE_2X_DOT      3
#define SPOT_TYPE_3X_DOT      4
#define SPOT_TYPE_4X_DOT      5
#define SPOT_TYPES_COUNT      6

/*
 * Spotlights moving back and forth that cast dancing shadows.
 * Shine this through tree branches/leaves or other close-up objects that cast
 * interesting shadows onto a ceiling or tarp.
 *
 * By Steve Pomeroy @xxv
 */
uint16_t WS2812FX::mode_dancing_shadows(void)
{
  uint8_t numSpotlights = map(SEGMENT.intensity, 0, 255, 2, 50);
  bool initialize = SEGENV.aux0 != numSpotlights;
  SEGENV.aux0 = numSpotlights;

  uint16_t dataSize = sizeof(spotlight) * numSpotlights;
  if (!SEGENV.allocateData(dataSize)) return mode_static(); //allocation failed
  Spotlight* spotlights = reinterpret_cast<Spotlight*>(SEGENV.data);

  fill(BLACK);

  unsigned long time = millis();
  bool respawn = false;

  for (uint8_t i = 0; i < numSpotlights; i++) {
    if (!initialize) {
      // advance the position of the spotlight
      int16_t delta = (float)(time - spotlights[i].lastUpdateTime) *
                  (spotlights[i].speed * ((1.0 + SEGMENT.speed)/100.0));

      if (abs(delta) >= 1) {
        spotlights[i].position += delta;
        spotlights[i].lastUpdateTime = time;
      }

      respawn = (spotlights[i].speed > 0.0 && spotlights[i].position > (SEGLEN + 2))
             || (spotlights[i].speed < 0.0 && spotlights[i].position < -(spotlights[i].width + 2));
    }

    if (initialize || respawn) {
      spotlights[i].colorIdx = random8();
      spotlights[i].width = random8(1, 10);

      spotlights[i].speed = 1.0/random8(4, 50);

      if (initialize) {
        spotlights[i].position = random16(SEGLEN);
        spotlights[i].speed *= random8(2) ? 1.0 : -1.0;
      } else {
        if (random8(2)) {
          spotlights[i].position = SEGLEN + spotlights[i].width;
          spotlights[i].speed *= -1.0;
        }else {
          spotlights[i].position = -spotlights[i].width;
        }
      }

      spotlights[i].lastUpdateTime = time;
      spotlights[i].type = random8(SPOT_TYPES_COUNT);
    }

    uint32_t color = color_from_palette(spotlights[i].colorIdx, false, false, 0);
    int start = spotlights[i].position;

    if (spotlights[i].width <= 1) {
      if (start >= 0 && start < SEGLEN) {
        blendPixelColor(start, color, 128);
      }
    } else {
      switch (spotlights[i].type) {
        case SPOT_TYPE_SOLID:
          for (uint8_t j = 0; j < spotlights[i].width; j++) {
            if ((start + j) >= 0 && (start + j) < SEGLEN) {
              blendPixelColor(start + j, color, 128);
            }
          }
        break;

        case SPOT_TYPE_GRADIENT:
          for (uint8_t j = 0; j < spotlights[i].width; j++) {
            if ((start + j) >= 0 && (start + j) < SEGLEN) {
              blendPixelColor(start + j, color,
                              cubicwave8(map(j, 0, spotlights[i].width - 1, 0, 255)));
            }
          }
        break;

        case SPOT_TYPE_2X_GRADIENT:
          for (uint8_t j = 0; j < spotlights[i].width; j++) {
            if ((start + j) >= 0 && (start + j) < SEGLEN) {
              blendPixelColor(start + j, color,
                              cubicwave8(2 * map(j, 0, spotlights[i].width - 1, 0, 255)));
            }
          }
        break;

        case SPOT_TYPE_2X_DOT:
          for (uint8_t j = 0; j < spotlights[i].width; j += 2) {
            if ((start + j) >= 0 && (start + j) < SEGLEN) {
              blendPixelColor(start + j, color, 128);
            }
          }
        break;

        case SPOT_TYPE_3X_DOT:
          for (uint8_t j = 0; j < spotlights[i].width; j += 3) {
            if ((start + j) >= 0 && (start + j) < SEGLEN) {
              blendPixelColor(start + j, color, 128);
            }
          }
        break;

        case SPOT_TYPE_4X_DOT:
          for (uint8_t j = 0; j < spotlights[i].width; j += 4) {
            if ((start + j) >= 0 && (start + j) < SEGLEN) {
              blendPixelColor(start + j, color, 128);
            }
          }
        break;
      }
    }
  }

  return FRAMETIME;
}

/*
  Imitates a washing machine, rotating same waves forward, then pause, then backward.
  By Stefan Seegel
*/
uint16_t WS2812FX::mode_washing_machine(void) {
  float speed = tristate_square8(now >> 7, 90, 15);
  float quot  = 32.0f - ((float)SEGMENT.speed / 16.0f);
  speed /= quot;

  SEGENV.step += (speed * 128.0f);

  for (int i=0; i<SEGLEN; i++) {
    uint8_t col = sin8(((SEGMENT.intensity / 25 + 1) * 255 * i / SEGLEN) + (SEGENV.step >> 7));
    setPixelColor(i, color_from_palette(col, false, PALETTE_SOLID_WRAP, 3));
  }

  return FRAMETIME;
}


/*
 * Effects by Andrew Tuline
 */
uint16_t WS2812FX::phased_base(uint8_t moder) {                  // We're making sine waves here. By Andrew Tuline.

  uint8_t allfreq = 16;                                          // Base frequency.
  //float* phasePtr = reinterpret_cast<float*>(SEGENV.step);     // Phase change value gets calculated.
  static float phase = 0;//phasePtr[0];
  uint8_t cutOff = (255-SEGMENT.intensity);                      // You can change the number of pixels.  AKA INTENSITY (was 192).
  uint8_t modVal = 5;//SEGMENT.fft1/8+1;                         // You can change the modulus. AKA FFT1 (was 5).

  uint8_t index = now/64;                                        // Set color rotation speed
  phase += SEGMENT.speed/32.0;                                   // You can change the speed of the wave. AKA SPEED (was .4)
  //phasePtr[0] = phase;

  for (int i = 0; i < SEGLEN; i++) {
    if (moder == 1) modVal = (inoise8(i*10 + i*10) /16);         // Let's randomize our mod length with some Perlin noise.
    uint16_t val = (i+1) * allfreq;                              // This sets the frequency of the waves. The +1 makes sure that leds[0] is used.
    if (modVal == 0) modVal = 1;
    val += phase * (i % modVal +1) /2;                           // This sets the varying phase change of the waves. By Andrew Tuline.
    uint8_t b = cubicwave8(val);                                 // Now we make an 8 bit sinewave.
    b = (b > cutOff) ? (b - cutOff) : 0;                         // A ternary operator to cutoff the light.
    setPixelColor(i, color_blend(SEGCOLOR(1), color_from_palette(index, false, false, 0), b));
    index += 256 / SEGLEN;
  }

  return FRAMETIME;
}


uint16_t WS2812FX::mode_phased(void) {
  return phased_base(0);

}


uint16_t WS2812FX::mode_phased_noise(void) {
  return phased_base(1);
}


uint16_t WS2812FX::mode_twinkleup(void) {                 // A very short twinkle routine with fade-in and dual controls. By Andrew Tuline.

  Serial.println("Twinkleup");

  random16_set_seed(535);                                 // The randomizer needs to be re-set each time through the loop in order for the same 'random' numbers to be the same each time through.

  for (int i = 0; i<SEGLEN; i++) {
    uint8_t ranstart = random8();                         // The starting value (aka brightness) for each pixel. Must be consistent each time through the loop for this to work.
    uint8_t pixBri = sin8(ranstart + 16 * now/(256-SEGMENT.speed));
    if (random8() > SEGMENT.intensity) pixBri = 0;
    setPixelColor(i, color_blend(SEGCOLOR(1), color_from_palette(random8()+millis()/100, false, PALETTE_SOLID_WRAP, 0), pixBri));
  }

  return FRAMETIME;
}


// Peaceful noise that's slow and with gradually changing palettes. Does not support WLED palettes or default colours or controls.
uint16_t WS2812FX::mode_noisepal(void) {                      // Slow noise palette by Andrew Tuline.
  uint16_t scale = 15 + (SEGMENT.intensity >> 2);             //default was 30
  //#define scale 30

  uint16_t dataSize = sizeof(CRGBPalette16) * 2;              //allocate space for 2 Palettes
  if (!SEGENV.allocateData(dataSize)) return mode_static();   //allocation failed

  CRGBPalette16* palettes = reinterpret_cast<CRGBPalette16*>(SEGENV.data);

  uint16_t changePaletteMs = 4000 + SEGMENT.speed *10;        //between 4 - 6.5sec
  if (millis() - SEGENV.step > changePaletteMs)
  {
    SEGENV.step = millis();

    uint8_t baseI = random8();
    palettes[1] = CRGBPalette16(CHSV(baseI+random8(64), 255, random8(128,255)), CHSV(baseI+128, 255, random8(128,255)), CHSV(baseI+random8(92), 192, random8(128,255)), CHSV(baseI+random8(92), 255, random8(128,255)));
  }

  CRGB color;

  //EVERY_N_MILLIS(10) { //(don't have to time this, effect function is only called every 24ms)
  nblendPaletteTowardPalette(palettes[0], palettes[1], 48);               // Blend towards the target palette over 48 iterations.

  if (SEGMENT.palette > 0) palettes[0] = currentPalette;

  for(int i = 0; i < SEGLEN; i++) {
    uint8_t index = inoise8(i*scale, SEGENV.aux0+i*scale);                // Get a value from the noise function. I'm using both x and y axis.
    color = ColorFromPalette(palettes[0], index, 255, LINEARBLEND);       // Use the my own palette.
    setPixelColor(i, color.red, color.green, color.blue);
  }

  SEGENV.aux0 += beatsin8(10,1,4);                                        // Moving along the distance. Vary it a bit with a sine wave.

  return FRAMETIME;
}


// Sine waves that have controllable phase change speed, frequency and cutoff. By Andrew Tuline.
// SEGMENT.speed ->Speed, SEGMENT.intensity -> Frequency (SEGMENT.fft1 -> Color change, SEGMENT.fft2 -> PWM cutoff)
//
uint16_t WS2812FX::mode_sinewave(void) {                  // Adjustable sinewave. By Andrew Tuline
  //#define qsuba(x, b)  ((x>b)?x-b:0)                    // Analog Unsigned subtraction macro. if result <0, then => 0

  uint16_t colorIndex = now /32;//(256 - SEGMENT.fft1);   // Amount of colour change.

  SEGENV.step += SEGMENT.speed/16;                        // Speed of animation.
  uint16_t freq = SEGMENT.intensity/4;//SEGMENT.fft2/8;   // Frequency of the signal.

  for (int i=0; i<SEGLEN; i++) {                          // For each of the LED's in the strand, set a brightness based on a wave as follows:
    int pixBri = cubicwave8((i*freq)+SEGENV.step);//qsuba(cubicwave8((i*freq)+SEGENV.step), (255-SEGMENT.intensity)); // qsub sets a minimum value called thiscutoff. If < thiscutoff, then bright = 0. Otherwise, bright = 128 (as defined in qsub)..
    setPixelColor(i, color_blend(SEGCOLOR(1), color_from_palette(i*colorIndex/255, false, PALETTE_SOLID_WRAP, 0), pixBri));
  }

  return FRAMETIME;
}


/////////////////////////////////////////////////////////////////////////////
//    Start of Audio Reactive fork, beginning with non-reactive routines   //
/////////////////////////////////////////////////////////////////////////////


/////////////////////////
//     Perlin Move     //
/////////////////////////

// 16 bit perlinmove. Use Perlin Noise instead of sinewaves for movement. By Andrew Tuline.
// Controls are speed, # of pixels, faderate.
uint16_t WS2812FX::mode_perlinmove(void) {

  fade_out(255-SEGMENT.fft1);
  for (int i=0; i<SEGMENT.intensity/16+1; i++) {
    uint16_t locn = inoise16(millis()*128/(260-SEGMENT.speed)+i*15000, millis()*128/(260-SEGMENT.speed));   // Get a new pixel location from moving noise.
    uint16_t pixloc = map(locn,50*256,192*256,0,SEGLEN)%(SEGLEN);                           // Map that to the length of the strand, and ensure we don't go over.
    setPixelColor(pixloc, color_blend(SEGCOLOR(1), color_from_palette(pixloc%255, false, PALETTE_SOLID_WRAP, 0), 255));
  }

  return FRAMETIME;
} // mode_perlinmove()

////////////////////////////////
//   Begin volume routines    //
////////////////////////////////

//////////////////////
//   * PIXELS       //
//////////////////////

uint16_t WS2812FX::mode_pixels(void) {              // Pixels. By Andrew Tuline.

  fade_out(4);

  for (int i=0; i <SEGMENT.intensity/16; i++) {
    uint16_t segLoc = random(SEGLEN);               // 16 bit for larger strands of LED's.
    setPixelColor(segLoc, color_blend(SEGCOLOR(1), color_from_palette(myVals[i%32]+i*4, false, PALETTE_SOLID_WRAP, 0), sampleAgc));
  }

  return FRAMETIME;
} // mode_pixels()


//////////////////////
//   * PIXELWAVE    //
//////////////////////

uint16_t WS2812FX::mode_pixelwave(void) {                                 // Pixelwave. By Andrew Tuline.

  EVERY_N_MILLISECONDS_I(pixTimer, SEGMENT.speed) {                       // Using FastLED's timer. You want to change speed? You need to . .

    pixTimer.setPeriod((256 - SEGMENT.speed) >> 2);                       // change it down here!!! By Andrew Tuline.
    int pixBri = sample * SEGMENT.intensity / 128;
    setPixelColor(SEGLEN/2, color_blend(SEGCOLOR(1), color_from_palette(millis(), false, PALETTE_SOLID_WRAP, 0), pixBri));
    for (int i=SEGLEN-1; i>SEGLEN/2; i--) {                               // Move to the right.
      setPixelColor(i,getPixelColor(i-1));
    }

    for (int i=0; i<SEGLEN/2; i++) {                                      // Move to the left.
      setPixelColor(i,getPixelColor(i+1));
    }
  }

  return FRAMETIME;
} // mode_pixelwave()


//////////////////////
//   * JUGGLES      //
//////////////////////

uint16_t WS2812FX::mode_juggles(void) {                                   // Juggles. By Andrew Tuline.

  static int thistime = 20;

  EVERY_N_MILLISECONDS_I(pixTimer, SEGMENT.speed) {                       // Using FastLED's timer. You want to change speed? You need to

    pixTimer.setPeriod((256 - SEGMENT.speed) >> 2);                       // change it down here!!! By Andrew Tuline.

    fade_out(224);

    for (int i=0; i<SEGMENT.intensity/32; i++) {
      setPixelColor(beatsin16(thistime+i*2,0,SEGLEN-1), color_blend(SEGCOLOR(1), color_from_palette(millis()/4+i*2, false, PALETTE_SOLID_WRAP, 0), sampleAgc));
    }
  }

  return FRAMETIME;
} // mode_juggles()


//////////////////////
//   * MATRIPIX     //
//////////////////////

uint16_t WS2812FX::mode_matripix(void) {                                  // Matripix. By Andrew Tuline.

  EVERY_N_MILLISECONDS_I(pixTimer, SEGMENT.speed) {                       // Using FastLED's timer. You want to change speed? You need to . .

    pixTimer.setPeriod((256 - SEGMENT.speed) >> 2);                       // change it down here!!!
    int pixBri = sample * SEGMENT.intensity / 64;
    setPixelColor(SEGLEN-1, color_blend(SEGCOLOR(1), color_from_palette(millis(), false, PALETTE_SOLID_WRAP, 0), pixBri));
    for (int i=0; i<SEGLEN-1; i++) setPixelColor(i,getPixelColor(i+1));

  }

  return FRAMETIME;
} // mode_matripix()


///////////////////////
//   * GRAVIMETER    //
///////////////////////

uint16_t WS2812FX::mode_gravimeter(void) {                                // Gravmeter. By Andrew Tuline.

  static int topLED;
  static int gravityCounter = 0;

  fade_out(240);

  sampleAvg = sampleAvg * SEGMENT.intensity / 255;

  int tempsamp = constrain(sampleAvg*2,0,SEGLEN-1);                       // Keep the sample from overflowing.
  uint8_t gravity = 8 - SEGMENT.speed/32;

  for (int i=0; i<tempsamp; i++) {
    uint8_t index = inoise8(i*sampleAvg+millis(), 5000+i*sampleAvg);
    setPixelColor(i, color_blend(SEGCOLOR(1), color_from_palette(index, false, PALETTE_SOLID_WRAP, 0), sampleAvg*8));
  }

  if (tempsamp >= topLED)
    topLED = tempsamp;
  else if (gravityCounter % gravity == 0)
    topLED--;

  if (topLED > 0) {
    setPixelColor(topLED, color_blend(SEGCOLOR(1), color_from_palette(millis(), false, PALETTE_SOLID_WRAP, 0), 255));
  }
  gravityCounter = (gravityCounter + 1) % gravity;

  return FRAMETIME;
} // mode_gravimeter()


//////////////////////
//   * PLASMOID     //
//////////////////////

uint16_t WS2812FX::mode_plasmoid(void) {                                  // Plasmoid. By Andrew Tuline.

  static int16_t thisphase = 0;                                           // Phase of a cubicwave8.
  static int16_t thatphase = 0;                                           // Phase of the cos8.

  uint8_t thisbright;
  uint8_t colorIndex;

  thisphase += beatsin8(6,-4,4);                                          // You can change direction and speed individually.
  thatphase += beatsin8(7,-4,4);                                          // Two phase values to make a complex pattern. By Andrew Tuline.

  for (int i=0; i<SEGLEN; i++) {                                          // For each of the LED's in the strand, set a brightness based on a wave as follows.
    thisbright = cubicwave8((i*13)+thisphase)/2;
    thisbright += cos8((i*117)+thatphase)/2;                              // Let's munge the brightness a bit and animate it all with the phases.
    colorIndex=thisbright;

    if (sampleAvg * 8 * SEGMENT.intensity/256 > thisbright) {thisbright = 255;} else {thisbright = 0;}
    setPixelColor(i, color_blend(SEGCOLOR(1), color_from_palette(colorIndex, false, PALETTE_SOLID_WRAP, 0), thisbright));
  }

  return FRAMETIME;
} // mode_plasmoid()


//////////////////////
//   * PUDDLES      //
//////////////////////

uint16_t WS2812FX::mode_puddles(void) {                                   // Puddles. By Andrew Tuline.

  uint16_t size = 0;
  uint8_t fadeVal = map(SEGMENT.speed,0,255, 224, 255);
  uint16_t pos = random(SEGLEN);                                          // Set a random starting position.

  fade_out(fadeVal);

  if (sample>0 ) {
    size = sample * SEGMENT.intensity /256 /8 + 1;                        // Determine size of the flash based on the volume.
    if (pos+size>= SEGLEN) size=SEGLEN-pos;
  }

  for(int i=0; i<size; i++) {                                             // Flash the LED's.
    setPixelColor(pos+i, color_blend(SEGCOLOR(1), color_from_palette(millis(), false, PALETTE_SOLID_WRAP, 0), 255));
  }

  return FRAMETIME;
} // mode_puddles()


//////////////////////
//   * MIDNOISE     //
//////////////////////

uint16_t WS2812FX::mode_midnoise(void) {                                  // Midnoise. By Andrew Tuline.

  static uint16_t xdist;
  static uint16_t ydist;

  fade_out(SEGMENT.speed);

  uint16_t maxLen = sampleAvg * SEGMENT.intensity / 256;                  // Too sensitive.
  maxLen = maxLen * SEGMENT.intensity / 256;                              // Reduce sensitity/length.

  if (maxLen >SEGLEN/2) maxLen = SEGLEN/2;

  for (int i=(SEGLEN/2-maxLen); i<(SEGLEN/2+maxLen); i++) {
    uint8_t index = inoise8(i*sampleAvg+xdist, ydist+i*sampleAvg);        // Get a value from the noise function. I'm using both x and y axis.
    setPixelColor(i, color_blend(SEGCOLOR(1), color_from_palette(index, false, PALETTE_SOLID_WRAP, 0), 255));
  }

  xdist=xdist+beatsin8(5,0,10);
  ydist=ydist+beatsin8(4,0,10);

  return FRAMETIME;
} // mode_midnoise()


///////////////////////
//   * Noisemeter    //
///////////////////////

uint16_t WS2812FX::mode_noisemeter(void) {                                // Noisemeter. By Andrew Tuline.

  static uint16_t xdist;
  static uint16_t ydist;

  fade_out(SEGMENT.speed);

  int maxLen = sampleAvg;
  if (sample > sampleAvg) maxLen = sample-sampleAvg;
  maxLen = maxLen * SEGMENT.intensity / 256;                              // Still a bit too sensitive.
  maxLen = maxLen * SEGMENT.intensity / 256;                              // Reduce sensitivity/length.
  if (maxLen >SEGLEN) maxLen = SEGLEN;

  for (int i=0; i<maxLen; i++) {                                          // The louder the sound, the wider the soundbar. By Andrew Tuline.
    uint8_t index = inoise8(i*sampleAvg+xdist, ydist+i*sampleAvg);        // Get a value from the noise function. I'm using both x and y axis.
    setPixelColor(i, color_blend(SEGCOLOR(1), color_from_palette(index, false, PALETTE_SOLID_WRAP, 0), 255));
  }

  xdist+=beatsin8(5,0,10);
  ydist+=beatsin8(4,0,10);

  return FRAMETIME;
} // mode_noisemeter()


//////////////////////
//   * NOISEFIRE    //
//////////////////////

// I am the god of hellfire. . . Volume (only) reactive fire routine. Oh, look how short this is.
uint16_t WS2812FX::mode_noisefire(void) {     // Noisefire. By Andrew Tuline.

  const uint8_t xscale = 20;                  // How far apart they are
  const uint8_t yscale = 3;                   // How fast they move

  CRGB color;
  uint16_t index;                             // Current colour lookup value.

  currentPalette = CRGBPalette16(CHSV(0,255,2), CHSV(0,255,4), CHSV(0,255,8), CHSV(0, 255, 8),    // Fire palette definition. Lower value = darker.
                                 CHSV(0, 255, 16), CRGB::Red, CRGB::Red, CRGB::Red,
                                 CRGB::DarkOrange,CRGB::DarkOrange, CRGB::Orange, CRGB::Orange,
                                 CRGB::Yellow, CRGB::Orange, CRGB::Yellow, CRGB::Yellow);

  for (int i = 0; i < SEGLEN; i++) {
    index = inoise8(i*xscale,millis()*yscale*SEGLEN/255);                       // X location is constant, but we move along the Y at the rate of millis(). By Andrew Tuline.
    index = (255 - i*256/SEGLEN) * index/128;                                   // Now we need to scale index so that it gets blacker as we get close to one of the ends.
    color = ColorFromPalette(currentPalette, index, sampleAvg*2, LINEARBLEND);  // Use the my own palette.
    setPixelColor(i, color.red, color.green, color.blue);                       // This is a simple y=mx+b equation that's been scaled. index/128 is another scaling.
  }

  return FRAMETIME;
} // mode_noisefire()


///////////////////////
//   * PUDDLEPEAK    //
///////////////////////

// Andrew's crappy peak detector. If I were 40+ years younger, I'd learn signal processing.
uint16_t WS2812FX::mode_puddlepeak(void) {                                // Puddlepeak. By Andrew Tuline.

  uint16_t size = 0;
  uint8_t fadeVal = map(SEGMENT.speed,0,255, 224, 255);
  uint16_t pos = random(SEGLEN);                                          // Set a random starting position.

  fade_out(fadeVal);

  if (samplePeak == 1 ) {
    size = sampleAgc * SEGMENT.intensity /256 /4 + 1;                        // Determine size of the flash based on the volume.
    if (pos+size>= SEGLEN) size=SEGLEN-pos;
    samplePeak = 0;
  }

  for(int i=0; i<size; i++) {                                             // Flash the LED's.
    setPixelColor(pos+i, color_blend(SEGCOLOR(1), color_from_palette(millis(), false, PALETTE_SOLID_WRAP, 0), 255));

  }

  return FRAMETIME;
} // mode_puddlepeak()


/////////////////////////////////
//     * Ripple Peak           //
/////////////////////////////////

uint16_t WS2812FX::mode_ripplepeak(void) {                    // * Ripple peak. By Andrew Tuline.

  #ifdef ESP32
  extern double FFT_MajorPeak;
//  Serial.println(FFT_MajorPeak);
  Serial.println(log10(FFT_MajorPeak)*128-140);
//  Serial.println(pow(FFT_MajorPeak, .3));
  #endif

                                                              // This currently has no controls.
  #define maxsteps 16                                         // Case statement wouldn't allow a variable.

  uint16_t maxRipples = 32;
  uint16_t dataSize = sizeof(ripple) * maxRipples;

  if (!SEGENV.allocateData(dataSize)) return mode_static(); //allocation failed

  Ripple* ripples = reinterpret_cast<Ripple*>(SEGENV.data);

//  static uint8_t colour;                                      // Ripple colour is randomized.
//  static uint16_t centre;                                     // Center of the current ripple.
//  static int8_t steps = -1;                                   // -1 is the initializing step.
  static uint8_t ripFade = 255;                               // Starting brightness.

  fade_out(240);                                              // Lower frame rate means less effective fading than FastLED
  fade_out(240);


  for (uint16_t i = 0; i < maxRipples; i++) {

    if (samplePeak) {samplePeak = 0; ripples[i].state = -1;}

    switch (ripples[i].state) {

       case -2:     // Inactive mode
        break;

       case -1:                                                  // Initialize ripple variables.
        ripples[i].pos = random16(SEGLEN);

        #ifdef ESP32
          ripples[i].color = (int)(log10(FFT_MajorPeak)*128);
        #else
          ripples[i].color = random8();
        #endif

        ripples[i].state = 0;
        break;

      case 0:
        setPixelColor(ripples[i].pos, color_blend(SEGCOLOR(1), color_from_palette(ripples[i].color, false, PALETTE_SOLID_WRAP, 0), ripFade));
        ripples[i].state++;
        break;

      case maxsteps:                                            // At the end of the ripples. -2 is an inactive mode.
          ripples[i].state = -2;
        break;

      default:                                                  // Middle of the ripples.

        setPixelColor((ripples[i].pos + ripples[i].state + SEGLEN) % SEGLEN, color_blend(SEGCOLOR(1), color_from_palette(ripples[i].color, false, PALETTE_SOLID_WRAP, 0), ripFade/ripples[i].state*2));
        setPixelColor((ripples[i].pos - ripples[i].state + SEGLEN) % SEGLEN, color_blend(SEGCOLOR(1), color_from_palette(ripples[i].color, false, PALETTE_SOLID_WRAP, 0), ripFade/ripples[i].state*2));
        ripples[i].state++;                                               // Next step.
        break;
    } // switch step
   } // for i


  return FRAMETIME;
} // mode_ripplepeak()


///////////////////////////////
//     BEGIN FFT ROUTINES    //
///////////////////////////////

#ifdef ESP32
extern double FFT_MajorPeak;
extern double FFT_Magnitude;
extern double fftBin[];                     // raw FFT data
extern double fftResult[];                  // summary of bins array. 16 summary bins.
extern double beat;
extern uint16_t lastSample;
double volume = 1;
uint32_t ledData[MAX_LEDS];                 // See const.h for a value of 1500.
uint32_t dataStore[4096];										// we are declaring a storage area or 64 x 64 (4096) words.

double mapf(double x, double in_min, double in_max, double out_min, double out_max){
  return (x - in_min) * (out_max - out_min) / (in_max - in_min) + out_min;
}
#endif // ESP8266


///////////////////////
//  * WATERFALL      //
///////////////////////

// Experimenting with volume only as a fallback if no FFT.
uint16_t WS2812FX::mode_waterfall(void) {                  // Waterfall. By: Andrew Tuline

  static unsigned long prevMillis;
  unsigned long curMillis = millis();

  if ((curMillis - prevMillis) >= ((256-SEGMENT.speed) >>2)) {
    prevMillis = curMillis;

#ifdef ESP32
    uint8_t pixCol = (log10((int)FFT_MajorPeak) - 2.26) * 177;       // log10 frequency range is from 2.26 to 3.7. Let's scale accordingly.
#else
    uint8_t pixCol = sample * SEGMENT.intensity / 128;
#endif // ESP8266

    if (samplePeak) {
      samplePeak = 0;
      setPixelColor(SEGLEN-1,92,92,92);
    } else {

#ifdef ESP32
  setPixelColor(SEGLEN-1, color_blend(SEGCOLOR(1), color_from_palette(pixCol+SEGMENT.intensity, false, PALETTE_SOLID_WRAP, 0), (int)FFT_Magnitude>>8));

#else
  setPixelColor(SEGLEN-1, color_blend(SEGCOLOR(1), color_from_palette(millis(), false, PALETTE_SOLID_WRAP, 0), pixCol));
#endif // ESP8266
    }

    for (int i=0; i<SEGLEN-1; i++) setPixelColor(i,getPixelColor(i+1));
  }

  return FRAMETIME;
} // mode_waterfall()



////////////////////
//  ** BINMAP     //
////////////////////

// Map the first 256 bins to the entire segment. The remaining 256 bins are kind of a mirror image to the first 256.
// Not a great sketch and we don't need to be accurate, but it looks cool (at least to me it does).

uint16_t WS2812FX::mode_binmap(void) {        // Binmap. Scale bins to SEGLEN. By Andrew Tuline.

#ifdef ESP32

  #define FIRSTBIN 3                          // The first 3 bins are garbage.
  #define LASTBIN 255                         // Don't use the highest bins, as they're (almost) a mirror of the first 256.

  float maxVal = 5000;                        // Kind of a guess as to the maximum output value per combined and normalized (but not mapped) bins.

  for (int i=0; i<SEGLEN; i++) {

    uint16_t startBin = FIRSTBIN+i*LASTBIN/SEGLEN;             // This is the START bin for this particular pixel.
    uint16_t   endBin = FIRSTBIN+(i+1)*LASTBIN/SEGLEN;         // This is the END bin for this particular pixel.

    double sumBin = 0;

    for (int j=startBin; j<=endBin; j++) sumBin += fftBin[j];

    sumBin = sumBin/(endBin-startBin+1);                // Normalize it.
    sumBin = sumBin * (i+5) / (endBin-startBin+5);      // Disgusting frequency adjustment calculation. Lows were too bright. Am open to quick 'n dirty alternatives.

    if (sumBin > maxVal) sumBin = maxVal;               // Make sure our bin isn't higher than the max . . which we capped earlier.

    uint8_t bright = constrain(mapf(sumBin, 0, maxVal, 0, 255),0,255);   // Map the brightness in relation to maxVal and crunch to 8 bits.

    setPixelColor(i, color_blend(SEGCOLOR(1), color_from_palette(i*4+160, false, PALETTE_SOLID_WRAP, 0), bright));   // 'i' is just an index in the palette. The FFT value, bright, is the intensity.
                                                                                                                     // The +160 is 'blue' for the Rainbow palette.
  } // for i

#else
  fade_out(224);
#endif // ESP8266

  return FRAMETIME;
} // mode_binmap()


////////////////////////////////
//  ** FFT test  by Yariv-H   //
////////////////////////////////

uint16_t WS2812FX::fft_test() {

#ifdef ESP32
/*  double temp[16];
  memcpy(temp, fftResult, sizeof(fftResult[0])*16);
  for(int i = 0; i < 16; i++) {
      int val = constrain(temp[i],0,254);
      Serial.print(val); Serial.print(" ");
      if(val<255 && val >0){
        CRGB newcolor = CHSV(192, 220, val);
        setPixelColor(i, crgb_to_col(newcolor));
      } else {
        CRGB newcolor = CHSV(192, 220, 0);
        setPixelColor(i, crgb_to_col(newcolor));
      }
    }
    Serial.println(" ");
*/
 for(int i = 0; i < 16; i++) {
    Serial.print(fftResult[i]); Serial.print(" ");
  }
    Serial.println(" ");


#else
  fade_out(224);
#endif // ESP8266

  return FRAMETIME;
} //


///////////////////////
//  ** Freqmatrix    //
///////////////////////

uint16_t WS2812FX::mode_freqmatrix(void) {        // Freqmatrix. By Andreas Pleschung.

#ifdef ESP32
  static unsigned long prevMillis;
  unsigned long curMillis = millis();

  if ((curMillis - prevMillis) >= ((256-SEGMENT.speed) >>2)) {
    prevMillis = curMillis;

    uint32_t *leds = ledData;

    double sensitivity = mapf(SEGMENT.fft3, 1, 255, 1, 10);
    int pixVal = sampleAvg * SEGMENT.intensity / 256 * sensitivity;
    if (pixVal > 255) pixVal = 255;

    double intensity = map(pixVal, 0, 255, 0, 100) / 100.0;     // make a brightness from the last avg

    CRGB color = 0;
    CHSV c;

    if (FFT_MajorPeak > 5120) FFT_MajorPeak = 0;
      // MajorPeak holds the freq. value which is most abundant in the last sample.
      // With our sampling rate of 10240Hz we have a usable freq range from roughtly 80Hz to 10240/2 Hz
      // we will treat everything with less than 65Hz as 0
      //Serial.printf("%5d ", FFT_MajorPeak, 0);
    if (FFT_MajorPeak < 80) {
      color = CRGB::Black;
    } else {
      int upperLimit = 20 * SEGMENT.fft2;
      int lowerLimit = 2 * SEGMENT.fft1;
      int i =  map(FFT_MajorPeak, lowerLimit, upperLimit, 0, 255);
      uint16_t b = 255 * intensity;
      if (b > 255) b=255;
      c = CHSV(i, 240, (uint8_t)b);
    }

    // Serial.println(color);
    leds[0] =  (c.h << 16) + (c.s << 8)  + (c.v );

    // shift the pixels one pixel up
    for (int i = SEGLEN; i > 0; i--) {                          // Move up
      leds[i] = leds[i-1];
    }

    //fadeval = fade;

    // DISPLAY ARRAY
    for (int i= 0; i < SEGLEN; i++) {
      c.h = (leds[i] >> 16) & 0xFF;
      c.s = (leds[i] >> 8) &0xFF;
      c.v = leds[i] & 0xFF;
      color = c;                                                // implicit conversion to RGB supplied by FastLED
      setPixelColor(i, color.red, color.green, color.blue);
    }
  }

#else
  fade_out(224);
#endif // ESP8266

  return FRAMETIME;
} // mode_freqmatrix()


//////////////////////
//  ** FREQPIXEL    //
//////////////////////

uint16_t WS2812FX::mode_freqpixel(void) {                                 // Freqpixel. By Andrew Tuline.

#ifdef ESP32

  uint16_t fadeRate = 2*SEGMENT.speed - SEGMENT.speed*SEGMENT.speed/255;  // Get to 255 as quick as you can.
  fade_out(fadeRate);
  uint16_t locn = random16(0,SEGLEN);
  uint8_t pixCol = (log10((int)FFT_MajorPeak) - 2.26) * 177;              // log10 frequency range is from 2.26 to 3.7. Let's scale accordingly.
  setPixelColor(locn, color_blend(SEGCOLOR(1), color_from_palette(SEGMENT.intensity+pixCol, false, PALETTE_SOLID_WRAP, 0), (int)FFT_Magnitude>>8));

#else
  fade_out(224);
#endif // ESP8266

  return FRAMETIME;
} // mode_freqpixel()


//////////////////////
//  ** FREQWAVE     //
//////////////////////

// Assign a color to the central (starting pixels) based on the predominant frequencies and the volume. The color is being determined by mapping the MajorPeak from the FFT
// and then mapping this to the HSV color circle. Currently we are sampling at 10240 Hz, so the highest frequency we can look at is 5120Hz.
//
// SEGMENT.fft1: the lower cut off point for the FFT. (many, most time the lowest values have very little information since they are FFT conversion artifacts. Suggested value is close to but above 0
// SEGMENT.fft2: The high cut off point. This depends on your sound profile. Most music looks good when this slider is between 50% and 100%.
// SEGMENT.fft3: "preamp" for the audio signal for audio10.
//
// I suggest that for this effect you turn the brightness to 95%-100% but again it depends on your soundprofile you find yourself in.
// Instead of using colorpalettes, This effect works on the HSV color circle with red being the lowest frequency
//
// As a compromise between speed and accuracy we are currently sampling with 10240Hz, from which we can then determine with a 512bin FFT our max frequency is 5120Hz.
// Depending on the music stream you have you might find it useful to change the frequency mapping.

uint16_t WS2812FX::mode_freqwave(void) {          // Freqwave. By Andreas Pleschung.

// Instead of using colorpalettes, This effect works on the HSV color circle with red being the lowest frequency
//
// As a compromise between speed and accuracy we are currently sampling with 10240Hz, from which we can then determine with a 512bin FFT our max frequency is 5120Hz.
// Depending on the music stream you have you might find it useful to change the frequency mapping.

  #ifdef ESP32
  static unsigned long prevMillis;
  unsigned long curMillis = millis();

  if ((curMillis - prevMillis) >= ((256-SEGMENT.speed) >>2)) {
    prevMillis = curMillis;

    uint32_t* leds = ledData;

    //uint8_t fade = SEGMENT.fft3;
    //uint8_t fadeval;

    double sensitivity = mapf(SEGMENT.fft3, 1, 255, 1, 10);
    int pixVal = sampleAvg * SEGMENT.intensity / 256 * sensitivity;
    if (pixVal > 255) pixVal = 255;

    double intensity = map(pixVal, 0, 255, 0, 100) / 100.0;             // make a brightness from the last avg

    CRGB color = 0;
    CHSV c;

    if (FFT_MajorPeak > 5120) FFT_MajorPeak = 0;
      // MajorPeak holds the freq. value which is most abundant in the last sample.
      // With our sampling rate of 10240Hz we have a usable freq range from roughtly 80Hz to 10240/2 Hz
      // we will treat everything with less than 65Hz as 0
      //Serial.printf("%5d ", FFT_MajorPeak, 0);
    if (FFT_MajorPeak < 80) {
      color = CRGB::Black;
    } else {
      int upperLimit = 20 * SEGMENT.fft2;
      int lowerLimit = 2 * SEGMENT.fft1;
      int i =  map(FFT_MajorPeak, lowerLimit, upperLimit, 0, 255);
      uint16_t b = 255 * intensity;
      if (b > 255) b=255;
      c = CHSV(i, 240, (uint8_t)b);
    }

    // Serial.println(color);
    leds[SEGLEN/2] =  (c.h << 16) + (c.s << 8)  + (c.v );

// shift the pixels one pixel outwards
    for (int i = SEGLEN; i > SEGLEN/2; i--) {                           // Move to the right.
      leds[i] = leds[i-1];
    }
    for (int i = 0; i < SEGLEN/2; i++) {                                // Move to the left.
      leds[i] = leds[i+1];
    }

    // DISPLAY ARRAY
    for (int i= 0; i < SEGLEN; i++) {
      c.h = (leds[i] >> 16) & 0xFF;
      c.s = (leds[i] >> 8) &0xFF;
      c.v = leds[i] & 0xFF;
      color = c;                                                        // implicit conversion to RGB supplied by FastLED
      setPixelColor(i, color.red, color.green, color.blue);
    }
  }

#else
  fade_out(224);
#endif // ESP8266

  return FRAMETIME;
} // mode_freqwave()


//////////////////////
//  ** NOISEMOVE    //
//////////////////////

uint16_t WS2812FX::mode_noisemove(void) {     // Noisemove    By: Andrew Tuline
#ifdef ESP32

  extern double fftResult[];

  fade_out(SEGMENT.intensity);

  for (int i=0; i<6; i++) {                   // DO NOT make this > 5 because we only have 16 FFTresult bins.
    uint16_t locn = inoise16(millis()*SEGMENT.speed+i*50000, millis()*SEGMENT.speed);   // Get a new pixel location from moving noise.

    locn = map(locn,7500,58000,0,SEGLEN-1);   // Map that to the length of the strand, and ensure we don't go over.
    locn = locn % (SEGLEN - 1);               // Just to be bloody sure.

    setPixelColor(locn, color_blend(SEGCOLOR(1), color_from_palette(i*64, false, PALETTE_SOLID_WRAP, 0), fftResult[i*3]*8));
  }

#else
  fade_out(224);
#endif // ESP8266

  return FRAMETIME;
} // mode_noisemove()


//////////////////////
//  ** NOISEPEAK    //
//////////////////////

uint16_t WS2812FX::mode_noisepeak(void) {     // Noisepeak  Frequency noise beat (err. . . OK peak) to blast out palette based perlin noise across SEGLEN. By Andrew Tuline.

#ifdef ESP32

  static CRGBPalette16 thisPalette;
  static uint16_t dist;
  CRGB color;

  uint16_t fadeRate = 2*SEGMENT.speed - SEGMENT.speed*SEGMENT.speed/255;          // Get to 255 as quick as you can.
  fade_out(fadeRate);

  uint8_t pixCol = SEGMENT.intensity+(log10((int)FFT_MajorPeak) - 2.26) * 177;    // log10 frequency range is from 2.26 to 3.7. Let's scale accordingly.

   if (samplePeak) {
      samplePeak = 0;

      // Palette defined on the fly that stays close to the base pixCol.
      thisPalette = CRGBPalette16(CHSV(pixCol,255,random8(128,255)),CHSV(pixCol+32,255,random8(128,255)),CHSV(pixCol+80,192,random8(128,255)),CHSV(pixCol+16,255,random8(128,255)));

      for (int i = 0; i < SEGLEN; i++) {
        uint8_t index = inoise8(i*30, dist+i*30);                                 // Get a value from the noise function. I'm using both x and y axis.
        color = ColorFromPalette(thisPalette, index, 255, LINEARBLEND);           // Use the my own palette.
        setPixelColor(i, color.red, color.green, color.blue);
      }
    }
  dist += beatsin8(10,1,4);

#else
  fade_out(224);
#endif // ESP8266

  return FRAMETIME;
} // mode_noisepeak()


//////////////////////
//  ** SPECTRAL     //
//////////////////////

// This delivers a spectral "analysis" of the audio signal compressed into 16 bins which are supposed to be at least half way similar log (human ear is log as well)
//
// this effect is best being displayed on strips in multiples of 16 leds (and only in multiples of 16), you can use it on strips shorter than 16 leds but then the higher frequency bins are just cut off
//
// The 2 slider that is active in this effect is the general brightness slider, everything else is being computed on the fly.
// FFT3 sets the cutoff value below which we think its noise
//
uint16_t WS2812FX::mode_spectral(void) {      // Spectral. By Andreas Pleschutznig.

#ifdef ESP32
  double maxVal = 0;
  CHSV c;
  CRGB color;

  if (SEGENV.call == 0)
    for (int i = 0; i < SEGLEN; i++)
      setPixelColor(i, 0,0,0);                                      // turn off all leds

  // Determine max value in bins to normalize
  maxVal = 0;
  for (int i = 0; i < 16; i++) {
    if (fftResult[i] > maxVal) {
      maxVal = fftResult[i];
    }

  if (maxVal == 0) maxVal = 16;
  int ledsPerBin = SEGLEN/16;

  if (ledsPerBin > 0) {                                             // our led strip is longer or at least than 16 LEDS
    for (int i = 0; i < 16; i++ )                                   // walk through all bins and display
      if (ledsPerBin > 1) {                                         // more than one led per bin
        for (int l = 0; l < ledsPerBin; l++)  {
          int pos = i*ledsPerBin+l;                                 // which led are we talking about -- Also which bin are we talking about
          uint8_t angle = map(i*ledsPerBin, 0, SEGLEN, 0, 255);     // the color we are going to display
          uint8_t bright = mapf(fftResult[i], 0, maxVal, 0, 255);   // find the brightness in relation to max
          color = CHSV(angle, 240, bright);                         // colculate a color and convert it to RGB
          setPixelColor(pos, color.red, color.green, color.blue);
        }
      } else {                                                      // only one led per bin
        int pos = i;                                                // which led are we talking about -- Also which bin are we talking about
        uint8_t angle = map(pos, 0, SEGLEN, 0, 255);                // the color we are going to display
        uint8_t bright = mapf(fftResult[i], 0, maxVal, 0, 255);     // find the brightness in relation to max
        color = CHSV(angle, 240, bright);                           // calculate a color and convert it to RGB
        setPixelColor(pos, color.red, color.green, color.blue);
      }
    } else {                                                        // our led strip is shorter than 16LEDS
    for (int i = 0; i < SEGLEN; i++ )  {                            // which led are we talking about -- Also which bin are we talking about
        uint8_t angle = map(i, 0, SEGLEN, 0, 255);                  // the color we are going to display
        uint8_t bright = mapf(fftResult[i], 0, maxVal, 0, 255);     // find the brightness in relation to max
        color = CHSV(angle, 240, bright);                           // calculate a color and convert it to RGB
        setPixelColor(i, color.red, color.green, color.blue);
      }
    }
  }

#else
  fade_out(224);
#endif // ESP8266

  return FRAMETIME;
} // mode_spectral()



#ifdef ESP32
/////////////////////////////////
//     START of 2D ROUTINES    //
/////////////////////////////////

static uint16_t x = 0;
static uint16_t y = 0;
static uint16_t z = 0;
static int speed2D = 20;

// uint8_t colorLoop = 1;

// Scale determines how far apart the pixels in our noise matrix are.  Try
// changing these values around to see how it affects the motion of the display.  The
// higher the value of scale, the more "zoomed out" the noise iwll be.  A value
// of 1 will be so zoomed in, you'll mostly see solid colors.
static int scale_2d = 30; // scale is set dynamically once we've started up

#endif // ESP8266

// blur1d: one-dimensional blur filter. Spreads light to 2 line neighbors.
// blur2d: two-dimensional blur filter. Spreads light to 8 XY neighbors.
//
//           0 = no spread at all
//          64 = moderate spreading
//         172 = maximum smooth, even spreading
//
//         173..255 = wider spreading, but increasing flicker
//
//         Total light is NOT entirely conserved, so many repeated
//         calls to 'blur' will also result in the light fading,
//         eventually all the way to black; this is by design so that
//         it can be used to (slowly) clear the LEDs to black.
void WS2812FX::blur1d( CRGB* leds, uint16_t numLeds, fract8 blur_amount)
{
    uint8_t keep = 255 - blur_amount;
    uint8_t seep = blur_amount >> 1;
    CRGB carryover = CRGB::Black;
    for( uint16_t i = 0; i < numLeds; i++) {
        CRGB cur = leds[i];
        CRGB part = cur;
        part.nscale8( seep);
        cur.nscale8( keep);
        cur += carryover;
        if( i) leds[i-1] += part;
        leds[i] = cur;
        carryover = part;
    }
}

void WS2812FX::blur2d( CRGB* leds, uint8_t width, uint8_t height, fract8 blur_amount)
{
    blurRows(leds, width, height, blur_amount);
    blurColumns(leds, width, height, blur_amount);
}

// blurRows: perform a blur1d on every row of a rectangular matrix
void WS2812FX::blurRows( CRGB* leds, uint8_t width, uint8_t height, fract8 blur_amount)
{
    for( uint8_t row = 0; row < height; row++) {
        CRGB* rowbase = leds + (row * width);
        blur1d( rowbase, width, blur_amount);
    }
}

// blurColumns: perform a blur1d on each column of a rectangular matrix
void WS2812FX::blurColumns(CRGB* leds, uint8_t width, uint8_t height, fract8 blur_amount)
{
    // blur columns
    uint8_t keep = 255 - blur_amount;
    uint8_t seep = blur_amount >> 1;
    for( uint8_t col = 0; col < width; col++) {
        CRGB carryover = CRGB::Black;
        for( uint8_t i = 0; i < height; i++) {
            CRGB cur = leds[XY(col,i)];
            CRGB part = cur;
            part.nscale8( seep);
            cur.nscale8( keep);
            cur += carryover;
            if( i) leds[XY(col,i-1)] += part;
            leds[XY(col,i)] = cur;
            carryover = part;
        }
    }
}

// Set 'matrixSerpentine' to false if your pixels are
// laid out all running the same way, like this:
//
//     0 >  1 >  2 >  3 >  4
//                         |
//     .----<----<----<----'
//     |
//     5 >  6 >  7 >  8 >  9
//                         |
//     .----<----<----<----'
//     |
//    10 > 11 > 12 > 13 > 14
//                         |
//     .----<----<----<----'
//     |
//    15 > 16 > 17 > 18 > 19
//
// Set 'matrixSerpentine' to true if your pixels are
// laid out back-and-forth, like this:
//
//     0 >  1 >  2 >  3 >  4
//                         |
//                         |
//     9 <  8 <  7 <  6 <  5
//     |
//     |
//    10 > 11 > 12 > 13 > 14
//                        |
//                        |
//    19 < 18 < 17 < 16 < 15
//
// Bonus vocabulary word: anything that goes one way
// in one row, and then backwards in the next row, and so on
// is call "boustrophedon", meaning "as the ox plows."


// This function will return the right 'led index number' for
// a given set of X and Y coordinates on your matrix.
// IT DOES NOT CHECK THE COORDINATE BOUNDARIES.
// That's up to you.  Don't pass it bogus values.
//
// Use the "XY" function like this:
//
//    for( uint8_t x = 0; x < matrixWidth; x++) {
//      for( uint8_t y = 0; y < matrixHeight; y++) {
//
//        // Here's the x, y to 'led index' in action:
//        leds[ XY( x, y) ] = CHSV( random8(), 255, 255);
//
//      }
//    }
//
//
uint16_t WS2812FX::XY( int x, int y) {

#ifdef ESP32

uint16_t i;

  if( matrixSerpentine == false) {
    i = (y * matrixWidth) + x;
  }

  if( matrixSerpentine == true) {
    if( y & 0x01) {
      // Odd rows run backwards
      uint8_t reverseX = (matrixWidth - 1) - x;
      i = (y * matrixWidth) + reverseX;
    } else {
      // Even rows run forwards
      i = (y * matrixWidth) + x;
    }
  }

  return i;
#endif // ESP8266
}


//////////////////////
//    2D Plasma     //
//////////////////////

// Effect speed slider determines the speed the 'plasma' wafts
// fft1 slider above 1/2 will shift the colors
// fft2 slider == scale (how far away are we from the plasma)

uint16_t WS2812FX::mode_2Dplasma(void) {      // By Andreas Pleschutznig. A work in progress.

#ifdef ESP32

  if (matrixWidth * matrixHeight > SEGLEN) {fade_out(224); return FRAMETIME;}                                 // No, we're not going to overrun the segment.

  static uint8_t ihue=0;
  uint8_t index;
  uint8_t bri;
  static unsigned long prevMillis;
  unsigned long curMillis = millis();

  if ((curMillis - prevMillis) >= ((256-SEGMENT.speed) >>2)) {
    prevMillis = curMillis;
    speed2D = SEGMENT.speed;
    scale_2d = SEGMENT.fft2;

    uint32_t *noise = ledData;                // we use the set aside storage array for FFT routines to store temporary 2D data
    uint8_t MAX_DIMENSION = ((matrixWidth>matrixHeight) ? matrixWidth : matrixHeight);

    // If we're runing at a low "speed", some 8-bit artifacts become visible
    // from frame-to-frame.  In order to reduce this, we can do some fast data-smoothing.
    // The amount of data smoothing we're doing depends on "speed".

    uint8_t dataSmoothing = 0;
    if( speed2D < 50) {
      dataSmoothing = 200 - (speed2D * 4);
      }

    for(int i = 0; i < MAX_DIMENSION; i++) {
      int ioffset = scale_2d * i;
      for(int j = 0; j < MAX_DIMENSION; j++) {
        int joffset = scale_2d * j;

        uint8_t data = inoise8(x + ioffset,y + joffset,z);

          // The range of the inoise8 function is roughly 16-238.
          // These two operations expand those values out to roughly 0..255
          // You can comment them out if you want the raw noise data.
        data = qsub8(data,16);
        data = qadd8(data,scale8(data,39));

        if( dataSmoothing ) {
          uint8_t olddata = noise[i * matrixWidth + j];
          uint8_t newdata = scale8( olddata, dataSmoothing) + scale8( data, 256 - dataSmoothing);
          data = newdata;
        }

        noise[i * matrixWidth + j] = data;
      }
    }

    z += speed2D;

    // apply slow drift to X and Y, just for visual variation.
    x += speed2D / 8;
    y -= speed2D / 16;

 // ---

  for(int i = 0; i < matrixWidth; i++) {
    for(int j = 0; j < matrixHeight; j++) {
      // We use the value at the (i,j) coordinate in the noise
      // array for our brightness, and the flipped value from (j,i)
      // for our pixel's index into the color palette.

      uint8_t index = noise[j * matrixWidth + i];
      uint8_t bri =   noise[i * matrixWidth + j];

      // if this palette is a 'loop', add a slowly-changing base value
      if (SEGMENT.fft1 > 128) {
        index += ihue;
      }

      // brighten up, as the color palette itself often contains the
      // light/dark dynamic range desired
      if( bri > 127 ) {
        bri = 255;
      } else {
        bri = dim8_raw( bri * 2);
      }

      CRGB color = ColorFromPalette( currentPalette, index, bri);
      setPixelColor(XY(i, j), color.red, color.green, color.blue);
      }
    }
  ihue+=1;
  }

#else
  fade_out(224);
#endif // ESP8266

  return FRAMETIME;
} // mode_2Dplasma()


//////////////////////////
//     2D Firenoise     //
//////////////////////////

uint16_t WS2812FX::mode_2Dfirenoise(void) {   // firenoise2d. By Andrew Tuline. Yet another short routine.

#ifdef ESP32

  if (matrixWidth * matrixHeight > SEGLEN) {return blink(CRGB::Red, CRGB::Black, false, false);}                 // No, we're not going to overrun the segment.

  CRGB *leds = (CRGB *)ledData;

  uint32_t xscale = 600;                                          // How far apart they are
  uint32_t yscale = 1000;                                         // How fast they move
  uint8_t indexx = 0;

  currentPalette = CRGBPalette16(  CHSV(0,255,2), CHSV(0,255,4), CHSV(0,255,8), CHSV(0, 255, 8),
                                   CHSV(0, 255, 16), CRGB::Red, CRGB::Red, CRGB::Red,
                                   CRGB::DarkOrange,CRGB::DarkOrange, CRGB::Orange, CRGB::Orange,
                                   CRGB::Yellow, CRGB::Orange, CRGB::Yellow, CRGB::Yellow);
  int a = millis();
  for (int j=0; j < matrixWidth; j++) {
    for (int i=0; i < matrixHeight; i++) {

      // This perlin fire is by Andrew Tuline
      indexx = inoise8(i*xscale+millis()/4,j*yscale*matrixWidth/255);                                             // We're moving along our Perlin map.
      leds[XY(i,j)] = ColorFromPalette(currentPalette, min(i*(indexx)>>4, 255), i*255/matrixWidth, LINEARBLEND);  // With that value, look up the 8 bit colour palette value and assign it to the current LED.

// This perlin fire is my /u/ldirko
//      leds[XY(i,j)] = ColorFromPalette (currentPalette, qsub8(inoise8 (i * 60 , j * 60+ a , a /3), abs8(j - (matrixHeight-1)) * 255 / (matrixHeight-1)), 255);

    } // for i
  } // for j

  for (int i=0; i<SEGLEN; i++) {
    setPixelColor(i, leds[i].red, leds[i].green, leds[i].blue);
  }

#else
  fade_out(224);
#endif // ESP8266

  return FRAMETIME;
} // mode_2Dfirenoise()


//////////////////////////////
//     2D Squared Swirl     //
//////////////////////////////

uint16_t WS2812FX::mode_2Dsquaredswirl(void) {  // By: Mark Kriegsman. https://gist.github.com/kriegsman/368b316c55221134b160
                                                // Modifed by: Andrew Tuline
                                                // fft3 affects the blur amount.
#ifdef ESP32

  if (matrixWidth * matrixHeight > SEGLEN) {return blink(CRGB::Red, CRGB::Black, false, false);}    // No, we're not going to overrun the segment.

  CRGB *leds = (CRGB *)ledData;
  const uint8_t kBorderWidth = 2;

  fadeToBlackBy(leds, SEGLEN, 24);
  // uint8_t blurAmount = dim8_raw( beatsin8(20,64,128) );  //3,64,192
  uint8_t blurAmount = SEGMENT.fft3;
  blur2d(leds, matrixWidth, matrixHeight, blurAmount);

  // Use two out-of-sync sine waves
  uint8_t  i = beatsin8(19, kBorderWidth, matrixWidth-kBorderWidth);
  uint8_t  j = beatsin8(22, kBorderWidth, matrixWidth-kBorderWidth);
  uint8_t  k = beatsin8(17, kBorderWidth, matrixWidth-kBorderWidth);
  uint8_t  m = beatsin8(18, kBorderWidth, matrixHeight-kBorderWidth);
  uint8_t  n = beatsin8(15, kBorderWidth, matrixHeight-kBorderWidth);
  uint8_t  p = beatsin8(20, kBorderWidth, matrixHeight-kBorderWidth);

  uint16_t ms = millis();

  leds[XY( i, m)] += ColorFromPalette(currentPalette, ms/29, 255, LINEARBLEND);
  leds[XY( j, n)] += ColorFromPalette(currentPalette, ms/41, 255, LINEARBLEND);
  leds[XY( k, p)] += ColorFromPalette(currentPalette, ms/73, 255, LINEARBLEND);

  for (int i=0; i<SEGLEN; i++) {
    setPixelColor(i, leds[i].red, leds[i].green, leds[i].blue);
  }

#else
  fade_out(224);
#endif // ESP8266

  return FRAMETIME;
} // mode_2Dsquaredswirl()


/////////////////////////
//     2D Fire2012     //
/////////////////////////

uint16_t WS2812FX::mode_2Dfire2012(void) {    // Fire2012 by Mark Kriegsman. Converted to WLED by Andrew Tuline.
#ifdef ESP32

  if (matrixWidth * matrixHeight > SEGLEN) {return blink(CRGB::Red, CRGB::Black, false, false);}    // No, we're not going to overrun the segment.

  CRGB *leds = (CRGB *)ledData;
  static byte *heat = (byte *)dataStore;

  const uint8_t COOLING = 50;
  const uint8_t SPARKING = 50;

  CRGBPalette16 currentPalette  = CRGBPalette16( CRGB::Black, CRGB::Red, CRGB::Orange, CRGB::Yellow);

  static unsigned long prevMillis;
  unsigned long curMillis = millis();

  if ((curMillis - prevMillis) >= ((256-SEGMENT.speed) >>2)) {
    prevMillis = curMillis;
    static byte *heat = (byte *)dataStore;

    for (int mw = 0; mw < matrixWidth; mw++) {  // Move along the width of the flame

      // Step 1.  Cool down every cell a little
      for (int mh = 0; mh < matrixHeight; mh++) {
        heat[mw*matrixWidth+mh] = qsub8( heat[mw*matrixWidth+mh],  random16(0, ((COOLING * 10) / matrixHeight) + 2));
      }

      // Step 2.  Heat from each cell drifts 'up' and diffuses a little
      for (int mh = matrixHeight - 1; mh >= 2; mh--) {
        heat[mw*matrixWidth+mh] = (heat[mw*matrixWidth+mh - 1] + heat[mw*matrixWidth+mh - 2] + heat[mw*matrixWidth+mh - 2] ) / 3;
      }

      // Step 3.  Randomly ignite new 'sparks' of heat near the bottom
      if (random8(0,255) < SPARKING ) {
        int mh = random8(3);
        heat[mw*matrixWidth+mh] = qadd8( heat[mw*matrixWidth+mh], random8(160,255) );
      }

      // Step 4.  Map from heat cells to LED colors
      for (int mh = 0; mh < matrixHeight; mh++) {
        byte colorindex = scale8( heat[mw*matrixWidth+mh], 240);
        leds[XY(mw,mh)] = ColorFromPalette(currentPalette, colorindex, 255);
      } // for mh
    } // for mw

    for (int i=0; i<SEGLEN; i++) {
      setPixelColor(i, leds[i].red, leds[i].green, leds[i].blue);
    }

  } // if millis

#else
  fade_out(224);
#endif // ESP8266

  return FRAMETIME;
} // mode_2Dfire2012()


/////////////////////
//      2D DNA     //
/////////////////////

uint16_t WS2812FX::mode_2Ddna(void) {         // dna originally by by ldirko at https://pastebin.com/pCkkkzcs. Updated by Preyy. WLED version by Andrew Tuline.
#ifdef ESP32

  if (matrixWidth * matrixHeight > SEGLEN) {return blink(CRGB::Red, CRGB::Black, false, false);}    // No, we're not going to overrun the segment.

  CRGB *leds = (CRGB *)ledData;

  fadeToBlackBy(leds, SEGLEN, 64);

  static unsigned long prevMillis;
  unsigned long curMillis = millis();

  if ((curMillis - prevMillis) >= ((256-SEGMENT.speed) >>3)) {
    prevMillis = curMillis;

  for(int i = 0; i < matrixHeight; i++) {
      leds[XY(beatsin8(10, 0, matrixWidth-1, 0, i*4), i)] = ColorFromPalette(currentPalette, i*5+millis()/17, beatsin8(5, 55, 255, 0, i*10), LINEARBLEND);
      leds[XY(beatsin8(10, 0, matrixWidth-1, 0, i*4+128), i)] = ColorFromPalette(currentPalette,i*5+128+millis()/17, beatsin8(5, 55, 255, 0, i*10+128), LINEARBLEND);        // 180 degrees (128) out of phase
  }

  blur2d(leds, matrixWidth, matrixHeight, 2);

   for (int i=0; i<SEGLEN; i++) {
      setPixelColor(i, leds[i].red, leds[i].green, leds[i].blue);
   }

  } // if millis

#else
  fade_out(224);
#endif // ESP8266

  return FRAMETIME;
} // mode_2Ddna()


///////////////////////
//    2D Matrix      //
///////////////////////

uint16_t WS2812FX::mode_2Dmatrix(void) {      // Matrix2D. By Jeremy Williams. Adapted by Andrew Tuline.
#ifdef ESP32

  if (matrixWidth * matrixHeight > SEGLEN) {return blink(CRGB::Red, CRGB::Black, false, false);}    // No, we're not going to overrun the segment.

  CRGB *leds = (CRGB* )ledData;

  static unsigned long prevMillis;
  unsigned long curMillis = millis();

  if (SEGENV.call == 0) fill_solid(leds,SEGLEN, 0);

  if ((curMillis - prevMillis) >= ((256-SEGMENT.speed) >>2)) {
    prevMillis = curMillis;

    if (SEGMENT.fft3 < 128) {									      // check for orientation, slider in first quarter, default orientation
    	for (int16_t row=matrixHeight-1; row>=0; row--) {
    		for (int16_t col=0; col<matrixWidth; col++) {
    			if (leds[XY(col, row)] == CRGB(175,255,175)) {
    				leds[XY(col, row)] = CRGB(27,130,39);   // create trail
    				if (row < matrixHeight-1) leds[XY(col, row+1)] = CRGB(175,255,175);
    			}
    		}
    	}
    } else if (SEGMENT.fft3 >= 128)   {	            // second quadrant
    	for (int16_t row=matrixHeight-1; row>=0; row--) {
    	    		for (int16_t col=matrixWidth-1; col >= 0; col--) {
    	    			if (leds[XY(col, row)] == CRGB(175,255,175)) {
    	    				leds[XY(col, row)] = CRGB(27,130,39);   // create trail
    	    				if (row < matrixHeight-1) leds[XY(col+1, row)] = CRGB(175,255,175);
    	    			}
    	    		}
    	    	}
      }
    // fade all leds
    for(int i = 0; i < SEGLEN; i++) {
      if (leds[i].g != 255) leds[i].nscale8(192);   // only fade trail
    }

    // check for empty screen to ensure code spawn
    bool emptyScreen = true;
    for(int i = 0; i < SEGLEN; i++) {
      if (leds[i])
      {
        emptyScreen = false;
        break;
      }
    }

    // spawn new falling code
    if (SEGMENT.fft3 < 128) {
    	if (random8(3) == 0 || emptyScreen) {         // lower number == more frequent spawns
    	  uint8_t spawnX = random8(matrixWidth);
      	  leds[XY(spawnX, 0)] = CRGB(175,255,175 );
    	}
    } else if (SEGMENT.fft3 >= 128) {
    	if (random8(3) == 0 || emptyScreen) {         // lower number == more frequent spawns
    	  uint8_t spawnX = random8(matrixHeight);
    	  leds[XY(0, spawnX)] = CRGB(175,255,175 );
    	  }
    }

   for (int i=0; i<SEGLEN; i++) {
      setPixelColor(i, leds[i].red, leds[i].green, leds[i].blue);
   }
  } // if millis

#else
  fade_out(224);
#endif // ESP8266

  return FRAMETIME;
} // mode_2Dmatrix()


/////////////////////////
//     2D Meatballs    //
/////////////////////////

uint16_t WS2812FX::mode_2Dmeatballs(void) {   // Metaballs by Stefan Petrick. Cannot have one of the dimensions be 2 or less. Adapted by Andrew Tuline.
#ifdef ESP32

  if (matrixWidth * matrixHeight > SEGLEN) {return blink(CRGB::Red, CRGB::Black, false, false);}    // No, we're not going to overrun the segment.

  CRGB *leds = (CRGB* )ledData;

  float speed = 1;

  // get some 2 random moving points
  uint8_t x2 = inoise8(millis() * speed, 25355, 685 ) / 16;
  uint8_t y2 = inoise8(millis() * speed, 355, 11685 ) / 16;

  uint8_t x3 = inoise8(millis() * speed, 55355, 6685 ) / 16;
  uint8_t y3 = inoise8(millis() * speed, 25355, 22685 ) / 16;

  // and one Lissajou function
  uint8_t x1 = beatsin8(23 * speed, 0, 15);
  uint8_t y1 = beatsin8(28 * speed, 0, 15);

  for (uint8_t y = 0; y < matrixHeight; y++) {
    for (uint8_t x = 0; x < matrixWidth; x++) {

      // calculate distances of the 3 points from actual pixel
      // and add them together with weightening
      uint8_t  dx =  abs(x - x1);
      uint8_t  dy =  abs(y - y1);
      uint8_t dist = 2 * sqrt((dx * dx) + (dy * dy));

      dx =  abs(x - x2);
      dy =  abs(y - y2);
      dist += sqrt((dx * dx) + (dy * dy));

      dx =  abs(x - x3);
      dy =  abs(y - y3);
      dist += sqrt((dx * dx) + (dy * dy));

      // inverse result
      byte color = 1000 / dist;

      // map color between thresholds
      if (color > 0 and color < 60) {
        leds[XY(x, y)] = ColorFromPalette(currentPalette, color * 9, 255);
      } else {
        leds[XY(x, y)] = ColorFromPalette(currentPalette, 0, 255);
      }
        // show the 3 points, too
        leds[XY(x1,y1)] = CRGB(255, 255,255);
        leds[XY(x2,y2)] = CRGB(255, 255,255);
        leds[XY(x3,y3)] = CRGB(255, 255,255);
    }
  }

   for (int i=0; i<SEGLEN; i++) {
      setPixelColor(i, leds[i].red, leds[i].green, leds[i].blue);
   }

#else
  fade_out(224);
#endif // ESP8266

  return FRAMETIME;
} // mode_2Dmeatballs()<|MERGE_RESOLUTION|>--- conflicted
+++ resolved
@@ -3391,21 +3391,19 @@
 
 
 /*
-<<<<<<< HEAD
-=======
  * Effects by Andrew Tuline
  */
 uint16_t WS2812FX::phased_base(uint8_t moder) {                  // We're making sine waves here. By Andrew Tuline.
 
   uint8_t allfreq = 16;                                          // Base frequency.
-  //float* phasePtr = reinterpret_cast<float*>(SEGENV.step);       // Phase change value gets calculated.
+  //float* phasePtr = reinterpret_cast<float*>(SEGENV.step);     // Phase change value gets calculated.
   static float phase = 0;//phasePtr[0];
   uint8_t cutOff = (255-SEGMENT.intensity);                      // You can change the number of pixels.  AKA INTENSITY (was 192).
   uint8_t modVal = 5;//SEGMENT.fft1/8+1;                         // You can change the modulus. AKA FFT1 (was 5).
 
-  uint8_t index = now/64;                                    // Set color rotation speed
+  uint8_t index = now/64;                                        // Set color rotation speed
   phase += SEGMENT.speed/32.0;                                   // You can change the speed of the wave. AKA SPEED (was .4)
-  //phasePtr[0] = phase; 
+  //phasePtr[0] = phase;
 
   for (int i = 0; i < SEGLEN; i++) {
     if (moder == 1) modVal = (inoise8(i*10 + i*10) /16);         // Let's randomize our mod length with some Perlin noise.
@@ -3416,18 +3414,16 @@
     b = (b > cutOff) ? (b - cutOff) : 0;                         // A ternary operator to cutoff the light.
     setPixelColor(i, color_blend(SEGCOLOR(1), color_from_palette(index, false, false, 0), b));
     index += 256 / SEGLEN;
-    if (SEGLEN > 256) index ++;                                  // Correction for segments longer than 256 LEDs
-  }
-
-  return FRAMETIME;
-}
-
+  }
+
+  return FRAMETIME;
+}
 
 
 uint16_t WS2812FX::mode_phased(void) {
   return phased_base(0);
-}
-
+
+}
 
 
 uint16_t WS2812FX::mode_phased_noise(void) {
@@ -3435,15 +3431,17 @@
 }
 
 
-
 uint16_t WS2812FX::mode_twinkleup(void) {                 // A very short twinkle routine with fade-in and dual controls. By Andrew Tuline.
+
+  Serial.println("Twinkleup");
+
   random16_set_seed(535);                                 // The randomizer needs to be re-set each time through the loop in order for the same 'random' numbers to be the same each time through.
 
   for (int i = 0; i<SEGLEN; i++) {
     uint8_t ranstart = random8();                         // The starting value (aka brightness) for each pixel. Must be consistent each time through the loop for this to work.
     uint8_t pixBri = sin8(ranstart + 16 * now/(256-SEGMENT.speed));
     if (random8() > SEGMENT.intensity) pixBri = 0;
-    setPixelColor(i, color_blend(SEGCOLOR(1), color_from_palette(i*20, false, PALETTE_SOLID_WRAP, 0), pixBri));
+    setPixelColor(i, color_blend(SEGCOLOR(1), color_from_palette(random8()+millis()/100, false, PALETTE_SOLID_WRAP, 0), pixBri));
   }
 
   return FRAMETIME;
@@ -3451,16 +3449,16 @@
 
 
 // Peaceful noise that's slow and with gradually changing palettes. Does not support WLED palettes or default colours or controls.
-uint16_t WS2812FX::mode_noisepal(void) {                                    // Slow noise palette by Andrew Tuline.
-  uint16_t scale = 15 + (SEGMENT.intensity >> 2); //default was 30
+uint16_t WS2812FX::mode_noisepal(void) {                      // Slow noise palette by Andrew Tuline.
+  uint16_t scale = 15 + (SEGMENT.intensity >> 2);             //default was 30
   //#define scale 30
 
-  uint16_t dataSize = sizeof(CRGBPalette16) * 2; //allocate space for 2 Palettes
-  if (!SEGENV.allocateData(dataSize)) return mode_static(); //allocation failed
+  uint16_t dataSize = sizeof(CRGBPalette16) * 2;              //allocate space for 2 Palettes
+  if (!SEGENV.allocateData(dataSize)) return mode_static();   //allocation failed
 
   CRGBPalette16* palettes = reinterpret_cast<CRGBPalette16*>(SEGENV.data);
 
-  uint16_t changePaletteMs = 4000 + SEGMENT.speed *10; //between 4 - 6.5sec
+  uint16_t changePaletteMs = 4000 + SEGMENT.speed *10;        //between 4 - 6.5sec
   if (millis() - SEGENV.step > changePaletteMs)
   {
     SEGENV.step = millis();
@@ -3491,17 +3489,16 @@
 // Sine waves that have controllable phase change speed, frequency and cutoff. By Andrew Tuline.
 // SEGMENT.speed ->Speed, SEGMENT.intensity -> Frequency (SEGMENT.fft1 -> Color change, SEGMENT.fft2 -> PWM cutoff)
 //
-uint16_t WS2812FX::mode_sinewave(void) {             // Adjustable sinewave. By Andrew Tuline
-  //#define qsuba(x, b)  ((x>b)?x-b:0)               // Analog Unsigned subtraction macro. if result <0, then => 0
-
-  uint16_t colorIndex = now /32;//(256 - SEGMENT.fft1);  // Amount of colour change.
-
-  SEGENV.step += SEGMENT.speed/16;                   // Speed of animation.
-  uint16_t freq = SEGMENT.intensity/4;//SEGMENT.fft2/8;                       // Frequency of the signal.
-
-  for (int i=0; i<SEGLEN; i++) {                   // For each of the LED's in the strand, set a brightness based on a wave as follows:
+uint16_t WS2812FX::mode_sinewave(void) {                  // Adjustable sinewave. By Andrew Tuline
+  //#define qsuba(x, b)  ((x>b)?x-b:0)                    // Analog Unsigned subtraction macro. if result <0, then => 0
+
+  uint16_t colorIndex = now /32;//(256 - SEGMENT.fft1);   // Amount of colour change.
+
+  SEGENV.step += SEGMENT.speed/16;                        // Speed of animation.
+  uint16_t freq = SEGMENT.intensity/4;//SEGMENT.fft2/8;   // Frequency of the signal.
+
+  for (int i=0; i<SEGLEN; i++) {                          // For each of the LED's in the strand, set a brightness based on a wave as follows:
     int pixBri = cubicwave8((i*freq)+SEGENV.step);//qsuba(cubicwave8((i*freq)+SEGENV.step), (255-SEGMENT.intensity)); // qsub sets a minimum value called thiscutoff. If < thiscutoff, then bright = 0. Otherwise, bright = 128 (as defined in qsub)..
-    //setPixCol(i, i*colorIndex/255, pixBri);
     setPixelColor(i, color_blend(SEGCOLOR(1), color_from_palette(i*colorIndex/255, false, PALETTE_SOLID_WRAP, 0), pixBri));
   }
 
@@ -3510,7 +3507,6 @@
 
 
 /*
->>>>>>> 3a3948e7
  * Best of both worlds from Palette and Spot effects. By Aircoookie
  */
 uint16_t WS2812FX::mode_flow(void)
@@ -3725,122 +3721,6 @@
   for (int i=0; i<SEGLEN; i++) {
     uint8_t col = sin8(((SEGMENT.intensity / 25 + 1) * 255 * i / SEGLEN) + (SEGENV.step >> 7));
     setPixelColor(i, color_from_palette(col, false, PALETTE_SOLID_WRAP, 3));
-  }
-
-  return FRAMETIME;
-}
-
-
-/*
- * Effects by Andrew Tuline
- */
-uint16_t WS2812FX::phased_base(uint8_t moder) {                  // We're making sine waves here. By Andrew Tuline.
-
-  uint8_t allfreq = 16;                                          // Base frequency.
-  //float* phasePtr = reinterpret_cast<float*>(SEGENV.step);     // Phase change value gets calculated.
-  static float phase = 0;//phasePtr[0];
-  uint8_t cutOff = (255-SEGMENT.intensity);                      // You can change the number of pixels.  AKA INTENSITY (was 192).
-  uint8_t modVal = 5;//SEGMENT.fft1/8+1;                         // You can change the modulus. AKA FFT1 (was 5).
-
-  uint8_t index = now/64;                                        // Set color rotation speed
-  phase += SEGMENT.speed/32.0;                                   // You can change the speed of the wave. AKA SPEED (was .4)
-  //phasePtr[0] = phase;
-
-  for (int i = 0; i < SEGLEN; i++) {
-    if (moder == 1) modVal = (inoise8(i*10 + i*10) /16);         // Let's randomize our mod length with some Perlin noise.
-    uint16_t val = (i+1) * allfreq;                              // This sets the frequency of the waves. The +1 makes sure that leds[0] is used.
-    if (modVal == 0) modVal = 1;
-    val += phase * (i % modVal +1) /2;                           // This sets the varying phase change of the waves. By Andrew Tuline.
-    uint8_t b = cubicwave8(val);                                 // Now we make an 8 bit sinewave.
-    b = (b > cutOff) ? (b - cutOff) : 0;                         // A ternary operator to cutoff the light.
-    setPixelColor(i, color_blend(SEGCOLOR(1), color_from_palette(index, false, false, 0), b));
-    index += 256 / SEGLEN;
-  }
-
-  return FRAMETIME;
-}
-
-
-uint16_t WS2812FX::mode_phased(void) {
-  return phased_base(0);
-
-}
-
-
-uint16_t WS2812FX::mode_phased_noise(void) {
-  return phased_base(1);
-}
-
-
-uint16_t WS2812FX::mode_twinkleup(void) {                 // A very short twinkle routine with fade-in and dual controls. By Andrew Tuline.
-
-  Serial.println("Twinkleup");
-
-  random16_set_seed(535);                                 // The randomizer needs to be re-set each time through the loop in order for the same 'random' numbers to be the same each time through.
-
-  for (int i = 0; i<SEGLEN; i++) {
-    uint8_t ranstart = random8();                         // The starting value (aka brightness) for each pixel. Must be consistent each time through the loop for this to work.
-    uint8_t pixBri = sin8(ranstart + 16 * now/(256-SEGMENT.speed));
-    if (random8() > SEGMENT.intensity) pixBri = 0;
-    setPixelColor(i, color_blend(SEGCOLOR(1), color_from_palette(random8()+millis()/100, false, PALETTE_SOLID_WRAP, 0), pixBri));
-  }
-
-  return FRAMETIME;
-}
-
-
-// Peaceful noise that's slow and with gradually changing palettes. Does not support WLED palettes or default colours or controls.
-uint16_t WS2812FX::mode_noisepal(void) {                      // Slow noise palette by Andrew Tuline.
-  uint16_t scale = 15 + (SEGMENT.intensity >> 2);             //default was 30
-  //#define scale 30
-
-  uint16_t dataSize = sizeof(CRGBPalette16) * 2;              //allocate space for 2 Palettes
-  if (!SEGENV.allocateData(dataSize)) return mode_static();   //allocation failed
-
-  CRGBPalette16* palettes = reinterpret_cast<CRGBPalette16*>(SEGENV.data);
-
-  uint16_t changePaletteMs = 4000 + SEGMENT.speed *10;        //between 4 - 6.5sec
-  if (millis() - SEGENV.step > changePaletteMs)
-  {
-    SEGENV.step = millis();
-
-    uint8_t baseI = random8();
-    palettes[1] = CRGBPalette16(CHSV(baseI+random8(64), 255, random8(128,255)), CHSV(baseI+128, 255, random8(128,255)), CHSV(baseI+random8(92), 192, random8(128,255)), CHSV(baseI+random8(92), 255, random8(128,255)));
-  }
-
-  CRGB color;
-
-  //EVERY_N_MILLIS(10) { //(don't have to time this, effect function is only called every 24ms)
-  nblendPaletteTowardPalette(palettes[0], palettes[1], 48);               // Blend towards the target palette over 48 iterations.
-
-  if (SEGMENT.palette > 0) palettes[0] = currentPalette;
-
-  for(int i = 0; i < SEGLEN; i++) {
-    uint8_t index = inoise8(i*scale, SEGENV.aux0+i*scale);                // Get a value from the noise function. I'm using both x and y axis.
-    color = ColorFromPalette(palettes[0], index, 255, LINEARBLEND);       // Use the my own palette.
-    setPixelColor(i, color.red, color.green, color.blue);
-  }
-
-  SEGENV.aux0 += beatsin8(10,1,4);                                        // Moving along the distance. Vary it a bit with a sine wave.
-
-  return FRAMETIME;
-}
-
-
-// Sine waves that have controllable phase change speed, frequency and cutoff. By Andrew Tuline.
-// SEGMENT.speed ->Speed, SEGMENT.intensity -> Frequency (SEGMENT.fft1 -> Color change, SEGMENT.fft2 -> PWM cutoff)
-//
-uint16_t WS2812FX::mode_sinewave(void) {                  // Adjustable sinewave. By Andrew Tuline
-  //#define qsuba(x, b)  ((x>b)?x-b:0)                    // Analog Unsigned subtraction macro. if result <0, then => 0
-
-  uint16_t colorIndex = now /32;//(256 - SEGMENT.fft1);   // Amount of colour change.
-
-  SEGENV.step += SEGMENT.speed/16;                        // Speed of animation.
-  uint16_t freq = SEGMENT.intensity/4;//SEGMENT.fft2/8;   // Frequency of the signal.
-
-  for (int i=0; i<SEGLEN; i++) {                          // For each of the LED's in the strand, set a brightness based on a wave as follows:
-    int pixBri = cubicwave8((i*freq)+SEGENV.step);//qsuba(cubicwave8((i*freq)+SEGENV.step), (255-SEGMENT.intensity)); // qsub sets a minimum value called thiscutoff. If < thiscutoff, then bright = 0. Otherwise, bright = 128 (as defined in qsub)..
-    setPixelColor(i, color_blend(SEGCOLOR(1), color_from_palette(i*colorIndex/255, false, PALETTE_SOLID_WRAP, 0), pixBri));
   }
 
   return FRAMETIME;
