#include "wled.h"
#include "fcn_declare.h"
#include "const.h"


//helper to get int value at a position in string
int getNumVal(const String* req, uint16_t pos)
{
  return req->substring(pos+3).toInt();
}


//helper to get int value with in/decrementing support via ~ syntax
void parseNumber(const char* str, byte* val, byte minv, byte maxv)
{
  if (str == nullptr || str[0] == '\0') return;
  if (str[0] == 'r') {*val = random8(minv,maxv?maxv:255); return;} // maxv for random cannot be 0
  bool wrap = false;
  if (str[0] == 'w' && strlen(str) > 1) {str++; wrap = true;}
  if (str[0] == '~') {
    int out = atoi(str +1);
    if (out == 0) {
      if (str[1] == '0') return;
      if (str[1] == '-') {
        *val = (int)(*val -1) < (int)minv ? maxv : min((int)maxv,(*val -1)); //-1, wrap around
      } else {
        *val = (int)(*val +1) > (int)maxv ? minv : max((int)minv,(*val +1)); //+1, wrap around
      }
    } else {
      if (wrap && *val == maxv && out > 0) out = minv;
      else if (wrap && *val == minv && out < 0) out = maxv;
      else {
        out += *val;
        if (out > maxv) out = maxv;
        if (out < minv) out = minv;
      }
      *val = out;
    }
    return;
  } else if (minv == maxv && minv == 0) { // limits "unset" i.e. both 0
    byte p1 = atoi(str);
    const char* str2 = strchr(str,'~'); // min/max range (for preset cycle, e.g. "1~5~")
    if (str2) {
      byte p2 = atoi(++str2);           // skip ~
      if (p2 > 0) {
        while (isdigit(*(++str2)));     // skip digits
        parseNumber(str2, val, p1, p2);
        return;
      }
    }
  }
  *val = atoi(str);
}


bool getVal(JsonVariant elem, byte* val, byte vmin, byte vmax) {
  if (elem.is<int>()) {
		if (elem < 0) return false; //ignore e.g. {"ps":-1}
    *val = elem;
    return true;
  } else if (elem.is<const char*>()) {
    const char* str = elem;
    size_t len = strnlen(str, 12);
    if (len == 0 || len > 10) return false;
    parseNumber(str, val, vmin, vmax);
    return true;
  }
  return false; //key does not exist
}


bool updateVal(const char* req, const char* key, byte* val, byte minv, byte maxv)
{
  const char *v = strstr(req, key);
  if (v) v += strlen(key);
  else return false;
  parseNumber(v, val, minv, maxv);
  return true;
}


//append a numeric setting to string buffer
void sappend(char stype, const char* key, int val)
{
  char ds[] = "d.Sf.";

  switch(stype)
  {
    case 'c': //checkbox
      oappend(ds);
      oappend(key);
      oappend(".checked=");
      oappendi(val);
      oappend(";");
      break;
    case 'v': //numeric
      oappend(ds);
      oappend(key);
      oappend(".value=");
      oappendi(val);
      oappend(";");
      break;
    case 'i': //selectedIndex
      oappend(ds);
      oappend(key);
      oappend(SET_F(".selectedIndex="));
      oappendi(val);
      oappend(";");
      break;
  }
}


//append a string setting to buffer
void sappends(char stype, const char* key, char* val)
{
  switch(stype)
  {
    case 's': {//string (we can interpret val as char*)
      String buf = val;
      //convert "%" to "%%" to make EspAsyncWebServer happy
      //buf.replace("%","%%");
      oappend("d.Sf.");
      oappend(key);
      oappend(".value=\"");
      oappend(buf.c_str());
      oappend("\";");
      break;}
    case 'm': //message
      oappend(SET_F("d.getElementsByClassName"));
      oappend(key);
      oappend(SET_F(".innerHTML=\""));
      oappend(val);
      oappend("\";");
      break;
  }
}


bool oappendi(int i)
{
  char s[11];
  sprintf(s, "%d", i);
  return oappend(s);
}


bool oappend(const char* txt)
{
  uint16_t len = strlen(txt);
  if (olen + len >= SETTINGS_STACK_BUF_SIZE) {
    DEBUG_PRINTLN(F("oappend() error: buffer full. Increase SETTINGS_STACK_BUF_SIZE."));
    return false;        // buffer full
  }
  strcpy(obuf + olen, txt);
  olen += len;
  return true;
}


void prepareHostname(char* hostname)
{
  sprintf_P(hostname, "wled-%*s", 6, escapedMac.c_str() + 6);
  const char *pC = serverDescription;
  uint8_t pos = 5;          // keep "wled-"
  while (*pC && pos < 24) { // while !null and not over length
    if (isalnum(*pC)) {     // if the current char is alpha-numeric append it to the hostname
      hostname[pos] = *pC;
      pos++;
    } else if (*pC == ' ' || *pC == '_' || *pC == '-' || *pC == '+' || *pC == '!' || *pC == '?' || *pC == '*') {
      hostname[pos] = '-';
      pos++;
    }
    // else do nothing - no leading hyphens and do not include hyphens for all other characters.
    pC++;
  }
  //last character must not be hyphen
  if (pos > 5) {
    while (pos > 4 && hostname[pos -1] == '-') pos--;
    hostname[pos] = '\0'; // terminate string (leave at least "wled")
  }
}


bool isAsterisksOnly(const char* str, byte maxLen)
{
  for (byte i = 0; i < maxLen; i++) {
    if (str[i] == 0) break;
    if (str[i] != '*') return false;
  }
  //at this point the password contains asterisks only
  return (str[0] != 0); //false on empty string
}


//threading/network callback details: https://github.com/Aircoookie/WLED/pull/2336#discussion_r762276994
bool requestJSONBufferLock(uint8_t module)
{
  unsigned long now = millis();

  while (jsonBufferLock && millis()-now < 1000) delay(1); // wait for a second for buffer lock

  if (millis()-now >= 1000) {
    DEBUG_PRINT(F("ERROR: Locking JSON buffer failed! ("));
    DEBUG_PRINT(jsonBufferLock);
    DEBUG_PRINTLN(")");
    return false; // waiting time-outed
  }

  jsonBufferLock = module ? module : 255;
  DEBUG_PRINT(F("JSON buffer locked. ("));
  DEBUG_PRINT(jsonBufferLock);
  DEBUG_PRINTLN(")");
  fileDoc = &doc;  // used for applying presets (presets.cpp)
  doc.clear();
  return true;
}


void releaseJSONBufferLock()
{
  DEBUG_PRINT(F("JSON buffer released. ("));
  DEBUG_PRINT(jsonBufferLock);
  DEBUG_PRINTLN(")");
  fileDoc = nullptr;
  jsonBufferLock = 0;
}


// extracts effect mode (or palette) name from names serialized string
// caller must provide large enough buffer for name (incluing SR extensions)!
uint8_t extractModeName(uint8_t mode, const char *src, char *dest, uint8_t maxLen)
{
  if (src == JSON_mode_names || src == nullptr) {
    if (mode < strip.getModeCount()) {
      char lineBuffer[256];
      //strcpy_P(lineBuffer, (const char*)pgm_read_dword(&(WS2812FX::_modeData[mode])));
      strcpy_P(lineBuffer, strip.getModeData(mode));
      size_t len = strlen(lineBuffer);
      size_t j = 0;
      for (; j < maxLen && j < len; j++) {
        if (lineBuffer[j] == '\0' || lineBuffer[j] == '@') break;
        dest[j] = lineBuffer[j];
      }
      dest[j] = 0; // terminate string
      return strlen(dest);
    } else return 0;
  }

  uint8_t qComma = 0;
  bool insideQuotes = false;
  uint8_t printedChars = 0;
  char singleJsonSymbol;
  size_t len = strlen_P(src);

  // Find the mode name in JSON
  for (size_t i = 0; i < len; i++) {
    singleJsonSymbol = pgm_read_byte_near(src + i);
    if (singleJsonSymbol == '\0') break;
    if (singleJsonSymbol == '@' && insideQuotes && qComma == mode) break; //stop when SR extension encountered
    switch (singleJsonSymbol) {
      case '"':
        insideQuotes = !insideQuotes;
        break;
      case '[':
      case ']':
        break;
      case ',':
        if (!insideQuotes) qComma++;
      default:
        if (!insideQuotes || (qComma != mode)) break;
        dest[printedChars++] = singleJsonSymbol;
    }
    if ((qComma > mode) || (printedChars >= maxLen)) break;
  }
  dest[printedChars] = '\0';
  return strlen(dest);
}


// extracts effect slider data (1st group after @)
uint8_t extractModeSlider(uint8_t mode, uint8_t slider, char *dest, uint8_t maxLen, uint8_t *var)
{
  dest[0] = '\0'; // start by clearing buffer

  if (mode < strip.getModeCount()) {
    String lineBuffer = FPSTR(strip.getModeData(mode));
    if (lineBuffer.length() > 0) {
      int16_t start = lineBuffer.indexOf('@');
      int16_t stop  = lineBuffer.indexOf(';', start);
      if (start>0 && stop>0) {
        String names = lineBuffer.substring(start, stop); // include @
        int16_t nameBegin = 1, nameEnd, nameDefault;
        if (slider < 10) {
          for (size_t i=0; i<=slider; i++) {
            const char *tmpstr;
            dest[0] = '\0'; //clear dest buffer
            if (nameBegin == 0) break; // there are no more names
            nameEnd = names.indexOf(',', nameBegin);
            if (i == slider) {
              nameDefault = names.indexOf('=', nameBegin); // find default value
              if (nameDefault > 0 && var && ((nameEnd>0 && nameDefault<nameEnd) || nameEnd<0)) {
                *var = (uint8_t)atoi(names.substring(nameDefault+1).c_str());
              }
              if (names.charAt(nameBegin) == '!') {
                switch (slider) {
                  case  0: tmpstr = PSTR("FX Speed");     break;
                  case  1: tmpstr = PSTR("FX Intensity"); break;
                  case  2: tmpstr = PSTR("FX Custom 1");  break;
                  case  3: tmpstr = PSTR("FX Custom 2");  break;
                  case  4: tmpstr = PSTR("FX Custom 3");  break;
                  default: tmpstr = PSTR("FX Custom");    break;
                }
                strncpy_P(dest, tmpstr, maxLen); // copy the name into buffer (replacing previous)
                dest[maxLen-1] = '\0';
              } else {
                if (nameEnd<0) tmpstr = names.substring(nameBegin).c_str(); // did not find ",", last name?
                else           tmpstr = names.substring(nameBegin, nameEnd).c_str();
                strlcpy(dest, tmpstr, maxLen); // copy the name into buffer (replacing previous)
              }
            }
            nameBegin = nameEnd+1; // next name (if "," is not found it will be 0)
          } // next slider
        } else if (slider == 255) {
          // palette
          strlcpy(dest, "pal", maxLen);
          names = lineBuffer.substring(stop+1); // stop has index of color slot names
          nameBegin = names.indexOf(';'); // look for palette
          if (nameBegin >= 0) {
            nameEnd = names.indexOf(';', nameBegin+1);
            if (!isdigit(names[nameBegin+1])) nameBegin = names.indexOf('=', nameBegin+1); // look for default value
            if (nameEnd >= 0 && nameBegin > nameEnd) nameBegin = -1;
            if (nameBegin >= 0 && var) {
              *var = (uint8_t)atoi(names.substring(nameBegin+1).c_str());
            }
          }
        }
        // we have slider name (including default value) in the dest buffer
        for (size_t i=0; i<strlen(dest); i++) if (dest[i]=='=') { dest[i]='\0'; break; } // truncate default value

      } else {
        // defaults to just speed and intensity since there is no slider data
        switch (slider) {
          case 0:  strncpy_P(dest, PSTR("FX Speed"), maxLen); break;
          case 1:  strncpy_P(dest, PSTR("FX Intensity"), maxLen); break;
        }
        dest[maxLen] = '\0'; // strncpy does not necessarily null terminate string
      }
    }
    return strlen(dest);
  }
  return 0;
}


// extracts mode parameter defaults from last section of mode data (e.g. "Juggle@!,Trail;!,!,;!;sx=16,ix=240,1d")
int16_t extractModeDefaults(uint8_t mode, const char *segVar)
{
  if (mode < strip.getModeCount()) {
    char lineBuffer[128] = "";
    strncpy_P(lineBuffer, strip.getModeData(mode), 127);
    lineBuffer[127] = '\0'; // terminate string
    if (lineBuffer[0] != 0) {
      char* startPtr = strrchr(lineBuffer, ';'); // last ";" in FX data
      if (!startPtr) return -1;

      char* stopPtr = strstr(startPtr, segVar);
      if (!stopPtr) return -1;

      stopPtr += strlen(segVar) +1; // skip "="
      return atoi(stopPtr);
    }
  }
  return -1;
}


uint16_t crc16(const unsigned char* data_p, size_t length) {
  uint8_t x;
  uint16_t crc = 0xFFFF;
  if (!length) return 0x1D0F;
  while (length--) {
    x = crc >> 8 ^ *data_p++;
    x ^= x>>4;
    crc = (crc << 8) ^ ((uint16_t)(x << 12)) ^ ((uint16_t)(x <<5)) ^ ((uint16_t)x);
  }
  return crc;
}


///////////////////////////////////////////////////////////////////////////////
// Begin simulateSound (to enable audio enhanced effects to display something)
///////////////////////////////////////////////////////////////////////////////
// Currently 4 types defined, to be fine tuned and new types added
typedef enum UM_SoundSimulations {
  UMS_BeatSin = 0,
  UMS_WeWillRockYou,
  UMS_10_3,
  UMS_14_3
} um_soundSimulations_t;

um_data_t* simulateSound(uint8_t simulationId)
{
  static uint8_t samplePeak;
  static float   FFT_MajorPeak;
  static uint8_t maxVol;
  static uint8_t binNum;

  static float    volumeSmth;
  static uint16_t volumeRaw;
  static float    my_magnitude;

  //arrays
  uint8_t *fftResult;

  static um_data_t* um_data = nullptr;

  if (!um_data) {
    //claim storage for arrays
    fftResult = (uint8_t *)malloc(sizeof(uint8_t) * 16);

    // initialize um_data pointer structure
    // NOTE!!!
    // This may change as AudioReactive usermod may change
    um_data = new um_data_t;
    um_data->u_size = 8;
    um_data->u_type = new um_types_t[um_data->u_size];
    um_data->u_data = new void*[um_data->u_size];
    um_data->u_data[0] = &volumeSmth;
    um_data->u_data[1] = &volumeRaw;
    um_data->u_data[2] = fftResult;
    um_data->u_data[3] = &samplePeak;
    um_data->u_data[4] = &FFT_MajorPeak;
    um_data->u_data[5] = &my_magnitude;
    um_data->u_data[6] = &maxVol;
    um_data->u_data[7] = &binNum;
  } else {
    // get arrays from um_data
    fftResult =  (uint8_t*)um_data->u_data[2];
  }

  uint32_t ms = millis();

  switch (simulationId) {
    default:
    case UMS_BeatSin:
      for (int i = 0; i<16; i++)
        fftResult[i] = beatsin8(120 / (i+1), 0, 255);
        // fftResult[i] = (beatsin8(120, 0, 255) + (256/16 * i)) % 256;
        volumeSmth = fftResult[8];
      break;
    case UMS_WeWillRockYou:
      if (ms%2000 < 200) {
        volumeSmth = random8(255);
        for (int i = 0; i<5; i++)
          fftResult[i] = random8(255);
      }
      else if (ms%2000 < 400) {
        volumeSmth = 0;
        for (int i = 0; i<16; i++)
          fftResult[i] = 0;
      }
      else if (ms%2000 < 600) {
        volumeSmth = random8(255);
        for (int i = 5; i<11; i++)
          fftResult[i] = random8(255);
      }
      else if (ms%2000 < 800) {
        volumeSmth = 0;
        for (int i = 0; i<16; i++)
          fftResult[i] = 0;
      }
      else if (ms%2000 < 1000) {
        volumeSmth = random8(255);
        for (int i = 11; i<16; i++)
          fftResult[i] = random8(255);
      }
      else {
        volumeSmth = 0;
        for (int i = 0; i<16; i++)
          fftResult[i] = 0;
      }
      break;
    case UMS_10_3:
      for (int i = 0; i<16; i++)
        fftResult[i] = inoise8(beatsin8(90 / (i+1), 0, 200)*15 + (ms>>10), ms>>3);
        volumeSmth = fftResult[8];
      break;
    case UMS_14_3:
      for (int i = 0; i<16; i++)
        fftResult[i] = inoise8(beatsin8(120 / (i+1), 10, 30)*10 + (ms>>14), ms>>3);
      volumeSmth = fftResult[8];
      break;
  }

  samplePeak    = random8() > 250;
  FFT_MajorPeak = volumeSmth;
  maxVol        = 10;  // this gets feedback fro UI
  binNum        = 8;   // this gets feedback fro UI
  volumeRaw = volumeSmth;
  my_magnitude = 10000.0 / 8.0f; //no idea if 10000 is a good value for FFT_Magnitude ???
  if (volumeSmth < 1 ) my_magnitude = 0.001f;             // noise gate closed - mute

  return um_data;
}


<<<<<<< HEAD
//WLEDMM enumerateLedmaps moved to FX_fcn.cpp

//WLEDMM netmindz ar palette
CRGB getCRGBForBand(int x, uint8_t *fftResult, int pal) { 
  CRGB value;
  CHSV hsv;
  if(pal == 71) { // bit hacky to use palette id here, but don't want to litter the code with lots of different methods. TODO: add enum for palette creation type
    if(x == 1) {
      value = CRGB(fftResult[10]/2, fftResult[4]/2, fftResult[0]/2);
    }
    else if(x == 255) {
      value = CRGB(fftResult[10]/2, fftResult[0]/2, fftResult[4]/2);
    } 
    else {
      value = CRGB(fftResult[0]/2, fftResult[4]/2, fftResult[10]/2);
    } 
  }
  else if(pal == 72) {
    int b = map(x, 0, 255, 0, 8); // convert palette position to lower half of freq band
    hsv = CHSV(fftResult[b], 255, map(fftResult[b], 0, 255, 30, 255));  // pick hue
    hsv2rgb_rainbow(hsv, value);  // convert to R,G,B
=======
// enumerate all ledmapX.json files on FS and extract ledmap names if existing
void enumerateLedmaps() {
  ledMaps = 1;
  for (size_t i=1; i<WLED_MAX_LEDMAPS; i++) {
    char fileName[33];
    sprintf_P(fileName, PSTR("/ledmap%d.json"), i);
    bool isFile = WLED_FS.exists(fileName);

    #ifndef ESP8266
    if (ledmapNames[i-1]) { //clear old name
      delete[] ledmapNames[i-1];
      ledmapNames[i-1] = nullptr;
    }
    #endif

    if (isFile) {
      ledMaps |= 1 << i;

      #ifndef ESP8266
      if (requestJSONBufferLock(21)) {
        if (readObjectFromFile(fileName, nullptr, &doc)) {
          size_t len = 0;
          if (!doc["n"].isNull()) {
            // name field exists
            const char *name = doc["n"].as<const char*>();
            if (name != nullptr) len = strlen(name);
            if (len > 0 && len < 33) {
              ledmapNames[i-1] = new char[len+1];
              if (ledmapNames[i-1]) strlcpy(ledmapNames[i-1], name, 33);
            }
          }
          if (!ledmapNames[i-1]) {
            char tmp[33];
            snprintf_P(tmp, 32, PSTR("ledmap%d.json"), i);
            len = strlen(tmp);
            ledmapNames[i-1] = new char[len+1];
            if (ledmapNames[i-1]) strlcpy(ledmapNames[i-1], tmp, 33);
          }
        }
        releaseJSONBufferLock();
      }
      #endif
    }

>>>>>>> 0d3debf9
  }
  return value;
}<|MERGE_RESOLUTION|>--- conflicted
+++ resolved
@@ -504,8 +504,6 @@
   return um_data;
 }
 
-
-<<<<<<< HEAD
 //WLEDMM enumerateLedmaps moved to FX_fcn.cpp
 
 //WLEDMM netmindz ar palette
@@ -527,52 +525,6 @@
     int b = map(x, 0, 255, 0, 8); // convert palette position to lower half of freq band
     hsv = CHSV(fftResult[b], 255, map(fftResult[b], 0, 255, 30, 255));  // pick hue
     hsv2rgb_rainbow(hsv, value);  // convert to R,G,B
-=======
-// enumerate all ledmapX.json files on FS and extract ledmap names if existing
-void enumerateLedmaps() {
-  ledMaps = 1;
-  for (size_t i=1; i<WLED_MAX_LEDMAPS; i++) {
-    char fileName[33];
-    sprintf_P(fileName, PSTR("/ledmap%d.json"), i);
-    bool isFile = WLED_FS.exists(fileName);
-
-    #ifndef ESP8266
-    if (ledmapNames[i-1]) { //clear old name
-      delete[] ledmapNames[i-1];
-      ledmapNames[i-1] = nullptr;
-    }
-    #endif
-
-    if (isFile) {
-      ledMaps |= 1 << i;
-
-      #ifndef ESP8266
-      if (requestJSONBufferLock(21)) {
-        if (readObjectFromFile(fileName, nullptr, &doc)) {
-          size_t len = 0;
-          if (!doc["n"].isNull()) {
-            // name field exists
-            const char *name = doc["n"].as<const char*>();
-            if (name != nullptr) len = strlen(name);
-            if (len > 0 && len < 33) {
-              ledmapNames[i-1] = new char[len+1];
-              if (ledmapNames[i-1]) strlcpy(ledmapNames[i-1], name, 33);
-            }
-          }
-          if (!ledmapNames[i-1]) {
-            char tmp[33];
-            snprintf_P(tmp, 32, PSTR("ledmap%d.json"), i);
-            len = strlen(tmp);
-            ledmapNames[i-1] = new char[len+1];
-            if (ledmapNames[i-1]) strlcpy(ledmapNames[i-1], tmp, 33);
-          }
-        }
-        releaseJSONBufferLock();
-      }
-      #endif
-    }
-
->>>>>>> 0d3debf9
   }
   return value;
 }