#include "wled.h"
#include "wled_ethernet.h"

/*
 * Serializes and parses the cfg.json and wsec.json settings files, stored in internal FS.
 * The structure of the JSON is not to be considered an official API and may change without notice.
 */

//simple macro for ArduinoJSON's or syntax
#define CJSON(a,b) a = b | a

void getStringFromJson(char* dest, const char* src, size_t len) {
  if (src != nullptr) strlcpy(dest, src, len);
}

bool deserializeConfig(JsonObject doc, bool fromFS) {
  bool needsSave = false;
  //int rev_major = doc["rev"][0]; // 1
  //int rev_minor = doc["rev"][1]; // 0

  //long vid = doc[F("vid")]; // 2010020

  #ifdef WLED_USE_ETHERNET
  JsonObject ethernet = doc[F("eth")];
  CJSON(ethernetType, ethernet["type"]);
  // NOTE: Ethernet configuration takes priority over other use of pins
  WLED::instance().initEthernet();
  #endif

  JsonObject id = doc["id"];
  getStringFromJson(cmDNS, id[F("mdns")], 33);
  getStringFromJson(serverDescription, id[F("name")], 33);
  getStringFromJson(alexaInvocationName, id[F("inv")], 33);
  CJSON(simplifiedUI, id[F("sui")]);

  JsonObject nw = doc["nw"];
#ifndef WLED_DISABLE_ESPNOW
  CJSON(enableESPNow, nw[F("espnow")]);
  getStringFromJson(linked_remote, nw[F("linked_remote")], 13);
  linked_remote[12] = '\0';
#endif

  size_t n = 0;
  JsonArray nw_ins = nw["ins"];
  if (!nw_ins.isNull()) {
    // as password are stored separately in wsec.json when reading configuration vector resize happens there, but for dynamic config we need to resize if necessary
    if (nw_ins.size() > 1 && nw_ins.size() > multiWiFi.size()) multiWiFi.resize(nw_ins.size()); // resize constructs objects while resizing
    for (JsonObject wifi : nw_ins) {
      JsonArray ip = wifi["ip"];
      JsonArray gw = wifi["gw"];
      JsonArray sn = wifi["sn"];
      char ssid[33] = "";
      char pass[65] = "";
      IPAddress nIP = (uint32_t)0U, nGW = (uint32_t)0U, nSN = (uint32_t)0x00FFFFFF; // little endian
      getStringFromJson(ssid, wifi[F("ssid")], 33);
      getStringFromJson(pass, wifi["psk"], 65); // password is not normally present but if it is, use it
      for (size_t i = 0; i < 4; i++) {
        CJSON(nIP[i], ip[i]);
        CJSON(nGW[i], gw[i]);
        CJSON(nSN[i], sn[i]);
      }
      if (strlen(ssid) > 0) strlcpy(multiWiFi[n].clientSSID, ssid, 33); // this will keep old SSID intact if not present in JSON
      if (strlen(pass) > 0) strlcpy(multiWiFi[n].clientPass, pass, 65); // this will keep old password intact if not present in JSON
      multiWiFi[n].staticIP = nIP;
      multiWiFi[n].staticGW = nGW;
      multiWiFi[n].staticSN = nSN;
      if (++n >= WLED_MAX_WIFI_COUNT) break;
    }
  }

  JsonArray dns = nw[F("dns")];
  if (!dns.isNull()) {
    for (size_t i = 0; i < 4; i++) {
      CJSON(dnsAddress[i], dns[i]);
    }
  }

  JsonObject ap = doc["ap"];
  getStringFromJson(apSSID, ap[F("ssid")], 33);
  getStringFromJson(apPass, ap["psk"] , 65); //normally not present due to security
  //int ap_pskl = ap[F("pskl")];

  CJSON(apChannel, ap[F("chan")]);
  if (apChannel > 13 || apChannel < 1) apChannel = 1;

  CJSON(apHide, ap[F("hide")]);
  if (apHide > 1) apHide = 1;

  CJSON(apBehavior, ap[F("behav")]);

  /*
  JsonArray ap_ip = ap["ip"];
  for (byte i = 0; i < 4; i++) {
    apIP[i] = ap_ip;
  }
  */

  noWifiSleep = doc[F("wifi")][F("sleep")] | !noWifiSleep; // inverted
  noWifiSleep = !noWifiSleep;
  force802_3g = doc[F("wifi")][F("phy")] | force802_3g; //force phy mode g?

  JsonObject hw = doc[F("hw")];

  // initialize LED pins and lengths prior to other HW (except for ethernet)
  JsonObject hw_led = hw["led"];

<<<<<<< HEAD
  CJSON(strip.ablMilliampsMax, hw_led[F("maxpwr")]);
  CJSON(strip.milliampsPerLed, hw_led[F("ledma")]);
=======
  uint16_t total = hw_led[F("total")] | strip.getLengthTotal();
  uint16_t ablMilliampsMax = hw_led[F("maxpwr")] | BusManager::ablMilliampsMax();
  BusManager::setMilliampsMax(ablMilliampsMax);
>>>>>>> 49ceac1a
  Bus::setGlobalAWMode(hw_led[F("rgbwm")] | AW_GLOBAL_DISABLED);
  CJSON(correctWB, hw_led["cct"]);
  CJSON(cctFromRgb, hw_led[F("cr")]);
  CJSON(strip.cctBlending, hw_led[F("cb")]);
  Bus::setCCTBlend(strip.cctBlending);
  strip.setTargetFps(hw_led["fps"]); //NOP if 0, default 42 FPS
  CJSON(useGlobalLedBuffer, hw_led[F("ld")]);

  #ifndef WLED_DISABLE_2D
  // 2D Matrix Settings
  JsonObject matrix = hw_led[F("matrix")];
  if (!matrix.isNull()) {
    strip.isMatrix = true;
    CJSON(strip.panels, matrix[F("mpc")]);
    strip.panel.clear();
    JsonArray panels = matrix[F("panels")];
    uint8_t s = 0;
    if (!panels.isNull()) {
      strip.panel.reserve(max(1U,min((size_t)strip.panels,(size_t)WLED_MAX_PANELS)));  // pre-allocate memory for panels
      for (JsonObject pnl : panels) {
        WS2812FX::Panel p;
        CJSON(p.bottomStart, pnl["b"]);
        CJSON(p.rightStart,  pnl["r"]);
        CJSON(p.vertical,    pnl["v"]);
        CJSON(p.serpentine,  pnl["s"]);
        CJSON(p.xOffset,     pnl["x"]);
        CJSON(p.yOffset,     pnl["y"]);
        CJSON(p.height,      pnl["h"]);
        CJSON(p.width,       pnl["w"]);
        strip.panel.push_back(p);
        if (++s >= WLED_MAX_PANELS || s >= strip.panels) break; // max panels reached
      }
    } else {
      // fallback
      WS2812FX::Panel p;
      strip.panels = 1;
      p.height = p.width = 8;
      p.xOffset = p.yOffset = 0;
      p.options = 0;
      strip.panel.push_back(p);
    }
    // cannot call strip.setUpMatrix() here due to already locked JSON buffer
  }
  #endif

  JsonArray ins = hw_led["ins"];

  if (fromFS || !ins.isNull()) {
    uint8_t s = 0;  // bus iterator
    if (fromFS) BusManager::removeAll(); // can't safely manipulate busses directly in network callback
    uint32_t mem = 0, globalBufMem = 0;
    uint16_t maxlen = 0;
    bool busesChanged = false;
    for (JsonObject elm : ins) {
      if (s >= WLED_MAX_BUSSES+WLED_MIN_VIRTUAL_BUSSES) break;
      uint8_t pins[5] = {255, 255, 255, 255, 255};
      JsonArray pinArr = elm["pin"];
      if (pinArr.size() == 0) continue;
      pins[0] = pinArr[0];
      uint8_t i = 0;
      for (int p : pinArr) {
        pins[i++] = p;
        if (i>4) break;
      }

      uint16_t length = elm["len"] | 1;
      uint8_t colorOrder = (int)elm[F("order")]; // contains white channel swap option in upper nibble
      uint8_t skipFirst = elm[F("skip")];
      uint16_t start = elm["start"] | 0;
      if (length==0 || start + length > MAX_LEDS) continue; // zero length or we reached max. number of LEDs, just stop
      uint8_t ledType = elm["type"] | TYPE_WS2812_RGB;
      bool reversed = elm["rev"];
      bool refresh = elm["ref"] | false;
      uint16_t freqkHz = elm[F("freq")] | 0;  // will be in kHz for DotStar and Hz for PWM (not yet implemented fully)
      uint8_t AWmode = elm[F("rgbwm")] | RGBW_MODE_MANUAL_ONLY;
      uint8_t maPerLed = elm[F("ledma")] | 55;
      uint16_t maMax = elm[F("maxpwr")] | (ablMilliampsMax * length) / total; // rough (incorrect?) per strip ABL calculation when no config exists
      // To disable brightness limiter we either set output max current to 0 or single LED current to 0 (we choose output max current)
      if ((ledType > TYPE_TM1814 && ledType < TYPE_WS2801) || ledType >= TYPE_NET_DDP_RGB) { // analog and virtual
        maPerLed = 0;
        maMax = 0;
      }
      ledType |= refresh << 7; // hack bit 7 to indicate strip requires off refresh
<<<<<<< HEAD
      uint8_t AWmode = elm[F("rgbwm")] | RGBW_MODE_MANUAL_ONLY;
=======
>>>>>>> 49ceac1a
      if (fromFS) {
        BusConfig bc = BusConfig(ledType, pins, start, length, colorOrder, reversed, skipFirst, AWmode, freqkHz, useGlobalLedBuffer, maPerLed, maMax);
        mem += BusManager::memUsage(bc);
        if (useGlobalLedBuffer && start + length > maxlen) {
          maxlen = start + length;
          globalBufMem = maxlen * 4;
        }
        if (mem + globalBufMem <= MAX_LED_MEMORY) if (BusManager::add(bc) == -1) break;  // finalization will be done in WLED::beginStrip()
      } else {
        if (busConfigs[s] != nullptr) delete busConfigs[s];
        busConfigs[s] = new BusConfig(ledType, pins, start, length, colorOrder, reversed, skipFirst, AWmode, freqkHz, useGlobalLedBuffer, maPerLed, maMax);
        busesChanged = true;
      }
      s++;
    }
    doInitBusses = busesChanged;
    // finalization done in beginStrip()
  }
  if (hw_led["rev"]) BusManager::getBus(0)->setReversed(true); //set 0.11 global reversed setting for first bus

  // read color order map configuration
  JsonArray hw_com = hw[F("com")];
  if (!hw_com.isNull()) {
    ColorOrderMap com = {};
    uint8_t s = 0;
    for (JsonObject entry : hw_com) {
      if (s > WLED_MAX_COLOR_ORDER_MAPPINGS) break;
      uint16_t start = entry["start"] | 0;
      uint16_t len = entry["len"] | 0;
      uint8_t colorOrder = (int)entry[F("order")];
      com.add(start, len, colorOrder);
      s++;
    }
    BusManager::updateColorOrderMap(com);
  }

  // read multiple button configuration
  JsonObject btn_obj = hw["btn"];
  bool pull = btn_obj[F("pull")] | (!disablePullUp); // if true, pullup is enabled
  disablePullUp = !pull;
  JsonArray hw_btn_ins = btn_obj["ins"];
  if (!hw_btn_ins.isNull()) {
    for (uint8_t b = 0; b < WLED_MAX_BUTTONS; b++) { // deallocate existing button pins
      pinManager.deallocatePin(btnPin[b], PinOwner::Button); // does nothing if trying to deallocate a pin with PinOwner != Button
    }
    uint8_t s = 0;
    for (JsonObject btn : hw_btn_ins) {
      CJSON(buttonType[s], btn["type"]);
      int8_t pin = btn["pin"][0] | -1;
      if (pin > -1 && pinManager.allocatePin(pin, false, PinOwner::Button)) {
        btnPin[s] = pin;
      #ifdef ARDUINO_ARCH_ESP32
        // ESP32 only: check that analog button pin is a valid ADC gpio
        if (((buttonType[s] == BTN_TYPE_ANALOG) || (buttonType[s] == BTN_TYPE_ANALOG_INVERTED)) && (digitalPinToAnalogChannel(btnPin[s]) < 0))
        {
          // not an ADC analog pin
          DEBUG_PRINT(F("PIN ALLOC error: GPIO")); DEBUG_PRINT(btnPin[s]);
          DEBUG_PRINT(F("for analog button #")); DEBUG_PRINT(s);
          DEBUG_PRINTLN(F(" is not an analog pin!"));
          btnPin[s] = -1;
          pinManager.deallocatePin(pin,PinOwner::Button);
        }
        else
      #endif
        {
          if (disablePullUp) {
            pinMode(btnPin[s], INPUT);
          } else {
            #ifdef ESP32
            pinMode(btnPin[s], buttonType[s]==BTN_TYPE_PUSH_ACT_HIGH ? INPUT_PULLDOWN : INPUT_PULLUP);
            #else
            pinMode(btnPin[s], INPUT_PULLUP);
            #endif
          }
        }
      } else {
        btnPin[s] = -1;
      }
      JsonArray hw_btn_ins_0_macros = btn["macros"];
      CJSON(macroButton[s], hw_btn_ins_0_macros[0]);
      CJSON(macroLongPress[s],hw_btn_ins_0_macros[1]);
      CJSON(macroDoublePress[s], hw_btn_ins_0_macros[2]);
      if (++s >= WLED_MAX_BUTTONS) break; // max buttons reached
    }
    // clear remaining buttons
    for (; s<WLED_MAX_BUTTONS; s++) {
      btnPin[s]           = -1;
      buttonType[s]       = BTN_TYPE_NONE;
      macroButton[s]      = 0;
      macroLongPress[s]   = 0;
      macroDoublePress[s] = 0;
    }
  } else {
    // new install/missing configuration (button 0 has defaults)
    if (fromFS) {
      // relies upon only being called once with fromFS == true, which is currently true.
      uint8_t s = 0;
      if (pinManager.allocatePin(btnPin[0], false, PinOwner::Button)) { // initialized to #define value BTNPIN, or zero if not defined(!)
        ++s; // do not clear default button if allocated successfully
      }
      for (; s<WLED_MAX_BUTTONS; s++) {
        btnPin[s]           = -1;
        buttonType[s]       = BTN_TYPE_NONE;
        macroButton[s]      = 0;
        macroLongPress[s]   = 0;
        macroDoublePress[s] = 0;
      }
    }
  }
  CJSON(touchThreshold,btn_obj[F("tt")]);
  CJSON(buttonPublishMqtt,btn_obj["mqtt"]);

  int hw_ir_pin = hw["ir"]["pin"] | -2; // 4
  if (hw_ir_pin > -2) {
    pinManager.deallocatePin(irPin, PinOwner::IR);
    if (pinManager.allocatePin(hw_ir_pin, false, PinOwner::IR)) {
      irPin = hw_ir_pin;
    } else {
      irPin = -1;
    }
  }
  CJSON(irEnabled, hw["ir"]["type"]);
  CJSON(irApplyToAllSelected, hw["ir"]["sel"]);

  JsonObject relay = hw[F("relay")];
  int hw_relay_pin = relay["pin"] | -2;
  if (hw_relay_pin > -2) {
    pinManager.deallocatePin(rlyPin, PinOwner::Relay);
    if (pinManager.allocatePin(hw_relay_pin,true, PinOwner::Relay)) {
      rlyPin = hw_relay_pin;
      pinMode(rlyPin, OUTPUT);
    } else {
      rlyPin = -1;
    }
  }
  if (relay.containsKey("rev")) {
    rlyMde = !relay["rev"];
  }

  CJSON(serialBaud, hw[F("baud")]);
  if (serialBaud < 96 || serialBaud > 15000) serialBaud = 1152;
  updateBaudRate(serialBaud *100);

  JsonArray hw_if_i2c = hw[F("if")][F("i2c-pin")];
  CJSON(i2c_sda, hw_if_i2c[0]);
  CJSON(i2c_scl, hw_if_i2c[1]);
  PinManagerPinType i2c[2] = { { i2c_sda, true }, { i2c_scl, true } };
  if (i2c_scl >= 0 && i2c_sda >= 0 && pinManager.allocateMultiplePins(i2c, 2, PinOwner::HW_I2C)) {
    #ifdef ESP32
    if (!Wire.setPins(i2c_sda, i2c_scl)) { i2c_scl = i2c_sda = -1; } // this will fail if Wire is initialised (Wire.begin() called prior)
    else Wire.begin();
    #else
    Wire.begin(i2c_sda, i2c_scl);
    #endif
  } else {
    i2c_sda = -1;
    i2c_scl = -1;
  }
  JsonArray hw_if_spi = hw[F("if")][F("spi-pin")];
  CJSON(spi_mosi, hw_if_spi[0]);
  CJSON(spi_sclk, hw_if_spi[1]);
  CJSON(spi_miso, hw_if_spi[2]);
  PinManagerPinType spi[3] = { { spi_mosi, true }, { spi_miso, true }, { spi_sclk, true } };
  if (spi_mosi >= 0 && spi_sclk >= 0 && pinManager.allocateMultiplePins(spi, 3, PinOwner::HW_SPI)) {
    #ifdef ESP32
    SPI.begin(spi_sclk, spi_miso, spi_mosi);  // SPI global uses VSPI on ESP32 and FSPI on C3, S3
    #else
    SPI.begin();
    #endif
  } else {
    spi_mosi = -1;
    spi_miso = -1;
    spi_sclk = -1;
  }

  //int hw_status_pin = hw[F("status")]["pin"]; // -1

  JsonObject light = doc[F("light")];
  CJSON(briMultiplier, light[F("scale-bri")]);
  CJSON(strip.paletteBlend, light[F("pal-mode")]);
  CJSON(autoSegments, light[F("aseg")]);

  CJSON(gammaCorrectVal, light["gc"]["val"]); // default 2.8
  float light_gc_bri = light["gc"]["bri"];
  float light_gc_col = light["gc"]["col"];
  if (light_gc_bri > 1.0f) gammaCorrectBri = true;
  else                     gammaCorrectBri = false;
  if (light_gc_col > 1.0f) gammaCorrectCol = true;
  else                     gammaCorrectCol = false;
  if (gammaCorrectVal > 1.0f && gammaCorrectVal <= 3) {
    if (gammaCorrectVal != 2.8f) NeoGammaWLEDMethod::calcGammaTable(gammaCorrectVal);
  } else {
    gammaCorrectVal = 1.0f; // no gamma correction
    gammaCorrectBri = false;
    gammaCorrectCol = false;
  }

  JsonObject light_tr = light["tr"];
  CJSON(fadeTransition, light_tr["mode"]);
  CJSON(modeBlending, light_tr["fx"]);
  int tdd = light_tr["dur"] | -1;
  if (tdd >= 0) transitionDelay = transitionDelayDefault = tdd * 100;
  strip.setTransition(fadeTransition ? transitionDelayDefault : 0);
  CJSON(strip.paletteFade, light_tr["pal"]);
  CJSON(randomPaletteChangeTime, light_tr[F("rpc")]);
  CJSON(useHarmonicRandomPalette, light_tr[F("hrp")]);

  JsonObject light_nl = light["nl"];
  CJSON(nightlightMode, light_nl["mode"]);
  byte prev = nightlightDelayMinsDefault;
  CJSON(nightlightDelayMinsDefault, light_nl["dur"]);
  if (nightlightDelayMinsDefault != prev) nightlightDelayMins = nightlightDelayMinsDefault;

  CJSON(nightlightTargetBri, light_nl[F("tbri")]);
  CJSON(macroNl, light_nl["macro"]);

  JsonObject def = doc["def"];
  CJSON(bootPreset, def["ps"]);
  CJSON(turnOnAtBoot, def["on"]); // true
  CJSON(briS, def["bri"]); // 128

  JsonObject interfaces = doc["if"];

  JsonObject if_sync = interfaces["sync"];
  CJSON(udpPort, if_sync[F("port0")]); // 21324
  CJSON(udpPort2, if_sync[F("port1")]); // 65506

#ifndef WLED_DISABLE_ESPNOW
  CJSON(useESPNowSync, if_sync[F("espnow")]);
#endif

  JsonObject if_sync_recv = if_sync[F("recv")];
  CJSON(receiveNotificationBrightness, if_sync_recv["bri"]);
  CJSON(receiveNotificationColor, if_sync_recv["col"]);
  CJSON(receiveNotificationEffects, if_sync_recv["fx"]);
  CJSON(receiveGroups, if_sync_recv["grp"]);
  CJSON(receiveSegmentOptions, if_sync_recv["seg"]);
  CJSON(receiveSegmentBounds, if_sync_recv["sb"]);

  JsonObject if_sync_send = if_sync[F("send")];
  CJSON(sendNotifications, if_sync_send["en"]);
  sendNotificationsRT = sendNotifications;
  CJSON(notifyDirect, if_sync_send[F("dir")]);
  CJSON(notifyButton, if_sync_send["btn"]);
  CJSON(notifyAlexa, if_sync_send["va"]);
  CJSON(notifyHue, if_sync_send["hue"]);
  CJSON(syncGroups, if_sync_send["grp"]);
  if (if_sync_send[F("twice")]) udpNumRetries = 1; // import setting from 0.13 and earlier
  CJSON(udpNumRetries, if_sync_send["ret"]);

  JsonObject if_nodes = interfaces[F("nodes")];
  CJSON(nodeListEnabled, if_nodes[F("list")]);
  CJSON(nodeBroadcastEnabled, if_nodes[F("bcast")]);

  JsonObject if_live = interfaces["live"];
  CJSON(receiveDirect, if_live["en"]);  // UDP/Hyperion realtime
  CJSON(useMainSegmentOnly, if_live[F("mso")]);
  CJSON(realtimeRespectLedMaps, if_live[F("rlm")]);
  CJSON(e131Port, if_live["port"]); // 5568
  if (e131Port == DDP_DEFAULT_PORT) e131Port = E131_DEFAULT_PORT; // prevent double DDP port allocation
  CJSON(e131Multicast, if_live[F("mc")]);

  JsonObject if_live_dmx = if_live["dmx"];
  CJSON(e131Universe, if_live_dmx[F("uni")]);
  CJSON(e131SkipOutOfSequence, if_live_dmx[F("seqskip")]);
  CJSON(DMXAddress, if_live_dmx[F("addr")]);
  if (!DMXAddress || DMXAddress > 510) DMXAddress = 1;
  CJSON(DMXSegmentSpacing, if_live_dmx[F("dss")]);
  if (DMXSegmentSpacing > 150) DMXSegmentSpacing = 0;
  CJSON(e131Priority, if_live_dmx[F("e131prio")]);
  if (e131Priority > 200) e131Priority = 200;
  CJSON(DMXMode, if_live_dmx["mode"]);

  tdd = if_live[F("timeout")] | -1;
  if (tdd >= 0) realtimeTimeoutMs = tdd * 100;
  CJSON(arlsForceMaxBri, if_live[F("maxbri")]);
  CJSON(arlsDisableGammaCorrection, if_live[F("no-gc")]); // false
  CJSON(arlsOffset, if_live[F("offset")]); // 0

  CJSON(alexaEnabled, interfaces["va"][F("alexa")]); // false

  CJSON(macroAlexaOn, interfaces["va"]["macros"][0]);
  CJSON(macroAlexaOff, interfaces["va"]["macros"][1]);

  CJSON(alexaNumPresets, interfaces["va"]["p"]);

#ifdef WLED_ENABLE_MQTT
  JsonObject if_mqtt = interfaces["mqtt"];
  CJSON(mqttEnabled, if_mqtt["en"]);
  getStringFromJson(mqttServer, if_mqtt[F("broker")], MQTT_MAX_SERVER_LEN+1);
  CJSON(mqttPort, if_mqtt["port"]); // 1883
  getStringFromJson(mqttUser, if_mqtt[F("user")], 41);
  getStringFromJson(mqttPass, if_mqtt["psk"], 65); //normally not present due to security
  getStringFromJson(mqttClientID, if_mqtt[F("cid")], 41);

  getStringFromJson(mqttDeviceTopic, if_mqtt[F("topics")][F("device")], MQTT_MAX_TOPIC_LEN+1); // "wled/test"
  getStringFromJson(mqttGroupTopic, if_mqtt[F("topics")][F("group")], MQTT_MAX_TOPIC_LEN+1); // ""
  CJSON(retainMqttMsg, if_mqtt[F("rtn")]);
#endif

#ifndef WLED_DISABLE_HUESYNC
  JsonObject if_hue = interfaces["hue"];
  CJSON(huePollingEnabled, if_hue["en"]);
  CJSON(huePollLightId, if_hue["id"]);
  tdd = if_hue[F("iv")] | -1;
  if (tdd >= 2) huePollIntervalMs = tdd * 100;

  JsonObject if_hue_recv = if_hue["recv"];
  CJSON(hueApplyOnOff, if_hue_recv["on"]);
  CJSON(hueApplyBri, if_hue_recv["bri"]);
  CJSON(hueApplyColor, if_hue_recv["col"]);

  JsonArray if_hue_ip = if_hue["ip"];

  for (byte i = 0; i < 4; i++)
    CJSON(hueIP[i], if_hue_ip[i]);
#endif

  JsonObject if_ntp = interfaces[F("ntp")];
  CJSON(ntpEnabled, if_ntp["en"]);
  getStringFromJson(ntpServerName, if_ntp[F("host")], 33); // "1.wled.pool.ntp.org"
  CJSON(currentTimezone, if_ntp[F("tz")]);
  CJSON(utcOffsetSecs, if_ntp[F("offset")]);
  CJSON(useAMPM, if_ntp[F("ampm")]);
  CJSON(longitude, if_ntp[F("ln")]);
  CJSON(latitude, if_ntp[F("lt")]);

  JsonObject ol = doc[F("ol")];
  CJSON(overlayCurrent ,ol[F("clock")]); // 0
  CJSON(countdownMode, ol[F("cntdwn")]);

  CJSON(overlayMin, ol["min"]);
  CJSON(overlayMax, ol[F("max")]);
  CJSON(analogClock12pixel, ol[F("o12pix")]);
  CJSON(analogClock5MinuteMarks, ol[F("o5m")]);
  CJSON(analogClockSecondsTrail, ol[F("osec")]);
  CJSON(analogClockSolidBlack, ol[F("osb")]);

  //timed macro rules
  JsonObject tm = doc[F("timers")];
  JsonObject cntdwn = tm[F("cntdwn")];
  JsonArray cntdwn_goal = cntdwn[F("goal")];
  CJSON(countdownYear,  cntdwn_goal[0]);
  CJSON(countdownMonth, cntdwn_goal[1]);
  CJSON(countdownDay,   cntdwn_goal[2]);
  CJSON(countdownHour,  cntdwn_goal[3]);
  CJSON(countdownMin,   cntdwn_goal[4]);
  CJSON(countdownSec,   cntdwn_goal[5]);
  CJSON(macroCountdown, cntdwn["macro"]);
  setCountdown();

  JsonArray timers = tm["ins"];
  uint8_t it = 0;
  for (JsonObject timer : timers) {
    if (it > 9) break;
    if (it<8 && timer[F("hour")]==255) it=8;  // hour==255 -> sunrise/sunset
    CJSON(timerHours[it], timer[F("hour")]);
    CJSON(timerMinutes[it], timer["min"]);
    CJSON(timerMacro[it], timer["macro"]);

    byte dowPrev = timerWeekday[it];
    //note: act is currently only 0 or 1.
    //the reason we are not using bool is that the on-disk type in 0.11.0 was already int
    int actPrev = timerWeekday[it] & 0x01;
    CJSON(timerWeekday[it], timer[F("dow")]);
    if (timerWeekday[it] != dowPrev) { //present in JSON
      timerWeekday[it] <<= 1; //add active bit
      int act = timer["en"] | actPrev;
      if (act) timerWeekday[it]++;
    }
    if (it<8) {
      JsonObject start = timer["start"];
      byte startm = start["mon"];
      if (startm) timerMonth[it] = (startm << 4);
      CJSON(timerDay[it], start["day"]);
      JsonObject end = timer["end"];
      CJSON(timerDayEnd[it], end["day"]);
      byte endm = end["mon"];
      if (startm) timerMonth[it] += endm & 0x0F;
      if (!(timerMonth[it] & 0x0F)) timerMonth[it] += 12; //default end month to 12
    }
    it++;
  }

  JsonObject ota = doc["ota"];
  const char* pwd = ota["psk"]; //normally not present due to security

  bool pwdCorrect = !otaLock; //always allow access if ota not locked
  if (pwd != nullptr && strncmp(otaPass, pwd, 33) == 0) pwdCorrect = true;

  if (pwdCorrect) { //only accept these values from cfg.json if ota is unlocked (else from wsec.json)
    CJSON(otaLock, ota[F("lock")]);
    CJSON(wifiLock, ota[F("lock-wifi")]);
    CJSON(aOtaEnabled, ota[F("aota")]);
    getStringFromJson(otaPass, pwd, 33); //normally not present due to security
  }

  #ifdef WLED_ENABLE_DMX
  JsonObject dmx = doc["dmx"];
  CJSON(DMXChannels, dmx[F("chan")]);
  CJSON(DMXGap,dmx[F("gap")]);
  CJSON(DMXStart, dmx["start"]);
  CJSON(DMXStartLED,dmx[F("start-led")]);

  JsonArray dmx_fixmap = dmx[F("fixmap")];
  for (int i = 0; i < dmx_fixmap.size(); i++) {
    if (i > 14) break;
    CJSON(DMXFixtureMap[i],dmx_fixmap[i]);
  }

  CJSON(e131ProxyUniverse, dmx[F("e131proxy")]);
  #endif

  DEBUG_PRINTLN(F("Starting usermod config."));
  JsonObject usermods_settings = doc["um"];
  if (!usermods_settings.isNull()) {
    needsSave = !usermods.readFromConfig(usermods_settings);
  }

  if (fromFS) return needsSave;
  // if from /json/cfg
  doReboot = doc[F("rb")] | doReboot;
  if (doInitBusses) return false; // no save needed, will do after bus init in wled.cpp loop
  return (doc["sv"] | true);
}

void deserializeConfigFromFS() {
  bool success = deserializeConfigSec();
  if (!success) { //if file does not exist, try reading from EEPROM
    #ifdef WLED_ADD_EEPROM_SUPPORT
    deEEPSettings();
    return;
    #endif
  }

  if (!requestJSONBufferLock(1)) return;

  DEBUG_PRINTLN(F("Reading settings from /cfg.json..."));

  success = readObjectFromFile("/cfg.json", nullptr, pDoc);
  if (!success) { // if file does not exist, optionally try reading from EEPROM and then save defaults to FS
    releaseJSONBufferLock();
    #ifdef WLED_ADD_EEPROM_SUPPORT
    deEEPSettings();
    #endif

    // save default values to /cfg.json
    // call readFromConfig() with an empty object so that usermods can initialize to defaults prior to saving
    JsonObject empty = JsonObject();
    usermods.readFromConfig(empty);
    serializeConfig();
    // init Ethernet (in case default type is set at compile time)
    #ifdef WLED_USE_ETHERNET
    WLED::instance().initEthernet();
    #endif
    return;
  }

  // NOTE: This routine deserializes *and* applies the configuration
  //       Therefore, must also initialize ethernet from this function
  JsonObject root = pDoc->as<JsonObject>();
  bool needsSave = deserializeConfig(root, true);
  releaseJSONBufferLock();

  if (needsSave) serializeConfig(); // usermods required new parameters
}

void serializeConfig() {
  serializeConfigSec();

  DEBUG_PRINTLN(F("Writing settings to /cfg.json..."));

  if (!requestJSONBufferLock(2)) return;

  JsonObject root = pDoc->to<JsonObject>();

  JsonArray rev = root.createNestedArray("rev");
  rev.add(1); //major settings revision
  rev.add(0); //minor settings revision

  root[F("vid")] = VERSION;

  JsonObject id = root.createNestedObject("id");
  id[F("mdns")] = cmDNS;
  id[F("name")] = serverDescription;
  id[F("inv")] = alexaInvocationName;
  id[F("sui")] = simplifiedUI;

  JsonObject nw = root.createNestedObject("nw");
#ifndef WLED_DISABLE_ESPNOW
  nw[F("espnow")] = enableESPNow;
  nw[F("linked_remote")] = linked_remote;
#endif

  JsonArray nw_ins = nw.createNestedArray("ins");
  for (size_t n = 0; n < multiWiFi.size(); n++) {
    JsonObject wifi = nw_ins.createNestedObject();
    wifi[F("ssid")] = multiWiFi[n].clientSSID;
    wifi[F("pskl")] = strlen(multiWiFi[n].clientPass);
    JsonArray wifi_ip = wifi.createNestedArray("ip");
    JsonArray wifi_gw = wifi.createNestedArray("gw");
    JsonArray wifi_sn = wifi.createNestedArray("sn");
    for (size_t i = 0; i < 4; i++) {
      wifi_ip.add(multiWiFi[n].staticIP[i]);
      wifi_gw.add(multiWiFi[n].staticGW[i]);
      wifi_sn.add(multiWiFi[n].staticSN[i]);
    }
  }

  JsonArray dns = nw.createNestedArray(F("dns"));
  for (size_t i = 0; i < 4; i++) {
    dns.add(dnsAddress[i]);
  }

  JsonObject ap = root.createNestedObject("ap");
  ap[F("ssid")] = apSSID;
  ap[F("pskl")] = strlen(apPass);
  ap[F("chan")] = apChannel;
  ap[F("hide")] = apHide;
  ap[F("behav")] = apBehavior;

  JsonArray ap_ip = ap.createNestedArray("ip");
  ap_ip.add(4);
  ap_ip.add(3);
  ap_ip.add(2);
  ap_ip.add(1);

  JsonObject wifi = root.createNestedObject(F("wifi"));
  wifi[F("sleep")] = !noWifiSleep;
  wifi[F("phy")] = force802_3g;

  #ifdef WLED_USE_ETHERNET
  JsonObject ethernet = root.createNestedObject("eth");
  ethernet["type"] = ethernetType;
  if (ethernetType != WLED_ETH_NONE && ethernetType < WLED_NUM_ETH_TYPES) {
    JsonArray pins = ethernet.createNestedArray("pin");
    for (uint8_t p=0; p<WLED_ETH_RSVD_PINS_COUNT; p++) pins.add(esp32_nonconfigurable_ethernet_pins[p].pin);
    if (ethernetBoards[ethernetType].eth_power>=0)     pins.add(ethernetBoards[ethernetType].eth_power);
    if (ethernetBoards[ethernetType].eth_mdc>=0)       pins.add(ethernetBoards[ethernetType].eth_mdc);
    if (ethernetBoards[ethernetType].eth_mdio>=0)      pins.add(ethernetBoards[ethernetType].eth_mdio);
    switch (ethernetBoards[ethernetType].eth_clk_mode) {
      case ETH_CLOCK_GPIO0_IN:
      case ETH_CLOCK_GPIO0_OUT:
        pins.add(0);
        break;
      case ETH_CLOCK_GPIO16_OUT:
        pins.add(16);
        break;
      case ETH_CLOCK_GPIO17_OUT:
        pins.add(17);
        break;
    }
  }
  #endif

  JsonObject hw = root.createNestedObject(F("hw"));

  JsonObject hw_led = hw.createNestedObject("led");
  hw_led[F("total")] = strip.getLengthTotal(); //provided for compatibility on downgrade and per-output ABL
  hw_led[F("maxpwr")] = BusManager::ablMilliampsMax();
  hw_led[F("ledma")] = 0; // no longer used
  hw_led["cct"] = correctWB;
  hw_led[F("cr")] = cctFromRgb;
  hw_led[F("cb")] = strip.cctBlending;
  hw_led["fps"] = strip.getTargetFps();
  hw_led[F("rgbwm")] = Bus::getGlobalAWMode(); // global auto white mode override
  hw_led[F("ld")] = useGlobalLedBuffer;

  #ifndef WLED_DISABLE_2D
  // 2D Matrix Settings
  if (strip.isMatrix) {
    JsonObject matrix = hw_led.createNestedObject(F("matrix"));
    matrix[F("mpc")] = strip.panels;
    JsonArray panels = matrix.createNestedArray(F("panels"));
    for (uint8_t i=0; i<strip.panel.size(); i++) {
      JsonObject pnl = panels.createNestedObject();
      pnl["b"] = strip.panel[i].bottomStart;
      pnl["r"] = strip.panel[i].rightStart;
      pnl["v"] = strip.panel[i].vertical;
      pnl["s"] = strip.panel[i].serpentine;
      pnl["x"] = strip.panel[i].xOffset;
      pnl["y"] = strip.panel[i].yOffset;
      pnl["h"] = strip.panel[i].height;
      pnl["w"] = strip.panel[i].width;
    }
  }
  #endif

  JsonArray hw_led_ins = hw_led.createNestedArray("ins");

  for (uint8_t s = 0; s < BusManager::getNumBusses(); s++) {
    Bus *bus = BusManager::getBus(s);
    if (!bus || bus->getLength()==0) break;
    JsonObject ins = hw_led_ins.createNestedObject();
    ins["start"] = bus->getStart();
    ins["len"] = bus->getLength();
    JsonArray ins_pin = ins.createNestedArray("pin");
    uint8_t pins[5];
    uint8_t nPins = bus->getPins(pins);
    for (uint8_t i = 0; i < nPins; i++) ins_pin.add(pins[i]);
    ins[F("order")] = bus->getColorOrder();
    ins["rev"] = bus->isReversed();
    ins[F("skip")] = bus->skippedLeds();
    ins["type"] = bus->getType() & 0x7F;
    ins["ref"] = bus->isOffRefreshRequired();
    ins[F("rgbwm")] = bus->getAutoWhiteMode();
    ins[F("freq")] = bus->getFrequency();
    ins[F("maxpwr")] = bus->getMaxCurrent();
    ins[F("ledma")] = bus->getLEDCurrent();
  }

  JsonArray hw_com = hw.createNestedArray(F("com"));
  const ColorOrderMap& com = BusManager::getColorOrderMap();
  for (uint8_t s = 0; s < com.count(); s++) {
    const ColorOrderMapEntry *entry = com.get(s);
    if (!entry) break;

    JsonObject co = hw_com.createNestedObject();
    co["start"] = entry->start;
    co["len"] = entry->len;
    co[F("order")] = entry->colorOrder;
  }

  // button(s)
  JsonObject hw_btn = hw.createNestedObject("btn");
  hw_btn["max"] = WLED_MAX_BUTTONS; // just information about max number of buttons (not actually used)
  hw_btn[F("pull")] = !disablePullUp;
  JsonArray hw_btn_ins = hw_btn.createNestedArray("ins");

  // configuration for all buttons
  for (uint8_t i=0; i<WLED_MAX_BUTTONS; i++) {
    JsonObject hw_btn_ins_0 = hw_btn_ins.createNestedObject();
    hw_btn_ins_0["type"] = buttonType[i];
    JsonArray hw_btn_ins_0_pin = hw_btn_ins_0.createNestedArray("pin");
    hw_btn_ins_0_pin.add(btnPin[i]);
    JsonArray hw_btn_ins_0_macros = hw_btn_ins_0.createNestedArray("macros");
    hw_btn_ins_0_macros.add(macroButton[i]);
    hw_btn_ins_0_macros.add(macroLongPress[i]);
    hw_btn_ins_0_macros.add(macroDoublePress[i]);
  }

  hw_btn[F("tt")] = touchThreshold;
  hw_btn["mqtt"] = buttonPublishMqtt;

  JsonObject hw_ir = hw.createNestedObject("ir");
  hw_ir["pin"] = irPin;
  hw_ir["type"] = irEnabled;  // the byte 'irEnabled' does contain the IR-Remote Type ( 0=disabled )
  hw_ir["sel"] = irApplyToAllSelected;

  JsonObject hw_relay = hw.createNestedObject(F("relay"));
  hw_relay["pin"] = rlyPin;
  hw_relay["rev"] = !rlyMde;

  hw[F("baud")] = serialBaud;

  JsonObject hw_if = hw.createNestedObject(F("if"));
  JsonArray hw_if_i2c = hw_if.createNestedArray("i2c-pin");
  hw_if_i2c.add(i2c_sda);
  hw_if_i2c.add(i2c_scl);
  JsonArray hw_if_spi = hw_if.createNestedArray("spi-pin");
  hw_if_spi.add(spi_mosi);
  hw_if_spi.add(spi_sclk);
  hw_if_spi.add(spi_miso);

  //JsonObject hw_status = hw.createNestedObject("status");
  //hw_status["pin"] = -1;

  JsonObject light = root.createNestedObject(F("light"));
  light[F("scale-bri")] = briMultiplier;
  light[F("pal-mode")] = strip.paletteBlend;
  light[F("aseg")] = autoSegments;

  JsonObject light_gc = light.createNestedObject("gc");
  light_gc["bri"] = (gammaCorrectBri) ? gammaCorrectVal : 1.0f;  // keep compatibility
  light_gc["col"] = (gammaCorrectCol) ? gammaCorrectVal : 1.0f;  // keep compatibility
  light_gc["val"] = gammaCorrectVal;

  JsonObject light_tr = light.createNestedObject("tr");
  light_tr["mode"] = fadeTransition;
  light_tr["fx"] = modeBlending;
  light_tr["dur"] = transitionDelayDefault / 100;
  light_tr["pal"] = strip.paletteFade;
  light_tr[F("rpc")] = randomPaletteChangeTime;
  light_tr[F("hrp")] = useHarmonicRandomPalette;

  JsonObject light_nl = light.createNestedObject("nl");
  light_nl["mode"] = nightlightMode;
  light_nl["dur"] = nightlightDelayMinsDefault;
  light_nl[F("tbri")] = nightlightTargetBri;
  light_nl["macro"] = macroNl;

  JsonObject def = root.createNestedObject("def");
  def["ps"] = bootPreset;
  def["on"] = turnOnAtBoot;
  def["bri"] = briS;

  JsonObject interfaces = root.createNestedObject("if");

  JsonObject if_sync = interfaces.createNestedObject("sync");
  if_sync[F("port0")] = udpPort;
  if_sync[F("port1")] = udpPort2;

#ifndef WLED_DISABLE_ESPNOW
  if_sync[F("espnow")] = useESPNowSync;
#endif

  JsonObject if_sync_recv = if_sync.createNestedObject(F("recv"));
  if_sync_recv["bri"] = receiveNotificationBrightness;
  if_sync_recv["col"] = receiveNotificationColor;
  if_sync_recv["fx"]  = receiveNotificationEffects;
  if_sync_recv["grp"] = receiveGroups;
  if_sync_recv["seg"] = receiveSegmentOptions;
  if_sync_recv["sb"]  = receiveSegmentBounds;

  JsonObject if_sync_send = if_sync.createNestedObject(F("send"));
  if_sync_send["en"] = sendNotifications;
  if_sync_send[F("dir")] = notifyDirect;
  if_sync_send["btn"] = notifyButton;
  if_sync_send["va"] = notifyAlexa;
  if_sync_send["hue"] = notifyHue;
  if_sync_send["grp"] = syncGroups;
  if_sync_send["ret"] = udpNumRetries;

  JsonObject if_nodes = interfaces.createNestedObject(F("nodes"));
  if_nodes[F("list")] = nodeListEnabled;
  if_nodes[F("bcast")] = nodeBroadcastEnabled;

  JsonObject if_live = interfaces.createNestedObject("live");
  if_live["en"] = receiveDirect; // UDP/Hyperion realtime
  if_live[F("mso")] = useMainSegmentOnly;
  if_live[F("rlm")] = realtimeRespectLedMaps;
  if_live["port"] = e131Port;
  if_live[F("mc")] = e131Multicast;

  JsonObject if_live_dmx = if_live.createNestedObject("dmx");
  if_live_dmx[F("uni")] = e131Universe;
  if_live_dmx[F("seqskip")] = e131SkipOutOfSequence;
  if_live_dmx[F("e131prio")] = e131Priority;
  if_live_dmx[F("addr")] = DMXAddress;
  if_live_dmx[F("dss")] = DMXSegmentSpacing;
  if_live_dmx["mode"] = DMXMode;

  if_live[F("timeout")] = realtimeTimeoutMs / 100;
  if_live[F("maxbri")] = arlsForceMaxBri;
  if_live[F("no-gc")] = arlsDisableGammaCorrection;
  if_live[F("offset")] = arlsOffset;

#ifndef WLED_DISABLE_ALEXA
  JsonObject if_va = interfaces.createNestedObject("va");
  if_va[F("alexa")] = alexaEnabled;

  JsonArray if_va_macros = if_va.createNestedArray("macros");
  if_va_macros.add(macroAlexaOn);
  if_va_macros.add(macroAlexaOff);

  if_va["p"] = alexaNumPresets;
#endif

#ifdef WLED_ENABLE_MQTT
  JsonObject if_mqtt = interfaces.createNestedObject("mqtt");
  if_mqtt["en"] = mqttEnabled;
  if_mqtt[F("broker")] = mqttServer;
  if_mqtt["port"] = mqttPort;
  if_mqtt[F("user")] = mqttUser;
  if_mqtt[F("pskl")] = strlen(mqttPass);
  if_mqtt[F("cid")] = mqttClientID;
  if_mqtt[F("rtn")] = retainMqttMsg;

  JsonObject if_mqtt_topics = if_mqtt.createNestedObject(F("topics"));
  if_mqtt_topics[F("device")] = mqttDeviceTopic;
  if_mqtt_topics[F("group")] = mqttGroupTopic;
#endif

#ifndef WLED_DISABLE_HUESYNC
  JsonObject if_hue = interfaces.createNestedObject("hue");
  if_hue["en"] = huePollingEnabled;
  if_hue["id"] = huePollLightId;
  if_hue[F("iv")] = huePollIntervalMs / 100;

  JsonObject if_hue_recv = if_hue.createNestedObject(F("recv"));
  if_hue_recv["on"] = hueApplyOnOff;
  if_hue_recv["bri"] = hueApplyBri;
  if_hue_recv["col"] = hueApplyColor;

  JsonArray if_hue_ip = if_hue.createNestedArray("ip");
  for (byte i = 0; i < 4; i++) {
    if_hue_ip.add(hueIP[i]);
  }
#endif

  JsonObject if_ntp = interfaces.createNestedObject("ntp");
  if_ntp["en"] = ntpEnabled;
  if_ntp[F("host")] = ntpServerName;
  if_ntp[F("tz")] = currentTimezone;
  if_ntp[F("offset")] = utcOffsetSecs;
  if_ntp[F("ampm")] = useAMPM;
  if_ntp[F("ln")] = longitude;
  if_ntp[F("lt")] = latitude;

  JsonObject ol = root.createNestedObject("ol");
  ol[F("clock")] = overlayCurrent;
  ol[F("cntdwn")] = countdownMode;

  ol["min"] = overlayMin;
  ol[F("max")] = overlayMax;
  ol[F("o12pix")] = analogClock12pixel;
  ol[F("o5m")] = analogClock5MinuteMarks;
  ol[F("osec")] = analogClockSecondsTrail;
  ol[F("osb")] = analogClockSolidBlack;

  JsonObject timers = root.createNestedObject(F("timers"));

  JsonObject cntdwn = timers.createNestedObject(F("cntdwn"));
  JsonArray goal = cntdwn.createNestedArray(F("goal"));
  goal.add(countdownYear); goal.add(countdownMonth); goal.add(countdownDay);
  goal.add(countdownHour); goal.add(countdownMin); goal.add(countdownSec);
  cntdwn["macro"] = macroCountdown;

  JsonArray timers_ins = timers.createNestedArray("ins");

  for (byte i = 0; i < 10; i++) {
    if (timerMacro[i] == 0 && timerHours[i] == 0 && timerMinutes[i] == 0) continue; // sunrise/sunset get saved always (timerHours=255)
    JsonObject timers_ins0 = timers_ins.createNestedObject();
    timers_ins0["en"] = (timerWeekday[i] & 0x01);
    timers_ins0[F("hour")] = timerHours[i];
    timers_ins0["min"] = timerMinutes[i];
    timers_ins0["macro"] = timerMacro[i];
    timers_ins0[F("dow")] = timerWeekday[i] >> 1;
    if (i<8) {
      JsonObject start = timers_ins0.createNestedObject("start");
      start["mon"] = (timerMonth[i] >> 4) & 0xF;
      start["day"] = timerDay[i];
      JsonObject end = timers_ins0.createNestedObject("end");
      end["mon"] = timerMonth[i] & 0xF;
      end["day"] = timerDayEnd[i];
    }
  }

  JsonObject ota = root.createNestedObject("ota");
  ota[F("lock")] = otaLock;
  ota[F("lock-wifi")] = wifiLock;
  ota[F("pskl")] = strlen(otaPass);
  ota[F("aota")] = aOtaEnabled;

  #ifdef WLED_ENABLE_DMX
  JsonObject dmx = root.createNestedObject("dmx");
  dmx[F("chan")] = DMXChannels;
  dmx[F("gap")] = DMXGap;
  dmx["start"] = DMXStart;
  dmx[F("start-led")] = DMXStartLED;

  JsonArray dmx_fixmap = dmx.createNestedArray(F("fixmap"));
  for (byte i = 0; i < 15; i++) {
    dmx_fixmap.add(DMXFixtureMap[i]);
  }

  dmx[F("e131proxy")] = e131ProxyUniverse;
  #endif

  JsonObject usermods_settings = root.createNestedObject("um");
  usermods.addToConfig(usermods_settings);

  File f = WLED_FS.open("/cfg.json", "w");
  if (f) serializeJson(root, f);
  f.close();
  releaseJSONBufferLock();

  doSerializeConfig = false;
}

//settings in /wsec.json, not accessible via webserver, for passwords and tokens
bool deserializeConfigSec() {
  DEBUG_PRINTLN(F("Reading settings from /wsec.json..."));

  if (!requestJSONBufferLock(3)) return false;

  bool success = readObjectFromFile("/wsec.json", nullptr, pDoc);
  if (!success) {
    releaseJSONBufferLock();
    return false;
  }

  JsonObject root = pDoc->as<JsonObject>();

  size_t n = 0;
  JsonArray nw_ins = root["nw"]["ins"];
  if (!nw_ins.isNull()) {
    if (nw_ins.size() > 1 && nw_ins.size() > multiWiFi.size()) multiWiFi.resize(nw_ins.size()); // resize constructs objects while resizing
    for (JsonObject wifi : nw_ins) {
      char pw[65] = "";
      getStringFromJson(pw, wifi["psk"], 65);
      strlcpy(multiWiFi[n].clientPass, pw, 65);
      if (++n >= WLED_MAX_WIFI_COUNT) break;
    }
  }

  JsonObject ap = root["ap"];
  getStringFromJson(apPass, ap["psk"] , 65);

  [[maybe_unused]] JsonObject interfaces = root["if"];

#ifdef WLED_ENABLE_MQTT
  JsonObject if_mqtt = interfaces["mqtt"];
  getStringFromJson(mqttPass, if_mqtt["psk"], 65);
#endif

#ifndef WLED_DISABLE_HUESYNC
  getStringFromJson(hueApiKey, interfaces["hue"][F("key")], 47);
#endif

  getStringFromJson(settingsPIN, root["pin"], 5);
  correctPIN = !strlen(settingsPIN);

  JsonObject ota = root["ota"];
  getStringFromJson(otaPass, ota[F("pwd")], 33);
  CJSON(otaLock, ota[F("lock")]);
  CJSON(wifiLock, ota[F("lock-wifi")]);
  CJSON(aOtaEnabled, ota[F("aota")]);

  releaseJSONBufferLock();
  return true;
}

void serializeConfigSec() {
  DEBUG_PRINTLN(F("Writing settings to /wsec.json..."));

  if (!requestJSONBufferLock(4)) return;

  JsonObject root = pDoc->to<JsonObject>();

  JsonObject nw = root.createNestedObject("nw");

  JsonArray nw_ins = nw.createNestedArray("ins");
  for (size_t i = 0; i < multiWiFi.size(); i++) {
    JsonObject wifi = nw_ins.createNestedObject();
    wifi[F("psk")] = multiWiFi[i].clientPass;
  }

  JsonObject ap = root.createNestedObject("ap");
  ap["psk"] = apPass;

  [[maybe_unused]] JsonObject interfaces = root.createNestedObject("if");
#ifdef WLED_ENABLE_MQTT
  JsonObject if_mqtt = interfaces.createNestedObject("mqtt");
  if_mqtt["psk"] = mqttPass;
#endif
#ifndef WLED_DISABLE_HUESYNC
  JsonObject if_hue = interfaces.createNestedObject("hue");
  if_hue[F("key")] = hueApiKey;
#endif

  root["pin"] = settingsPIN;

  JsonObject ota = root.createNestedObject("ota");
  ota[F("pwd")] = otaPass;
  ota[F("lock")] = otaLock;
  ota[F("lock-wifi")] = wifiLock;
  ota[F("aota")] = aOtaEnabled;

  File f = WLED_FS.open("/wsec.json", "w");
  if (f) serializeJson(root, f);
  f.close();
  releaseJSONBufferLock();
}<|MERGE_RESOLUTION|>--- conflicted
+++ resolved
@@ -104,14 +104,9 @@
   // initialize LED pins and lengths prior to other HW (except for ethernet)
   JsonObject hw_led = hw["led"];
 
-<<<<<<< HEAD
-  CJSON(strip.ablMilliampsMax, hw_led[F("maxpwr")]);
-  CJSON(strip.milliampsPerLed, hw_led[F("ledma")]);
-=======
   uint16_t total = hw_led[F("total")] | strip.getLengthTotal();
   uint16_t ablMilliampsMax = hw_led[F("maxpwr")] | BusManager::ablMilliampsMax();
   BusManager::setMilliampsMax(ablMilliampsMax);
->>>>>>> 49ceac1a
   Bus::setGlobalAWMode(hw_led[F("rgbwm")] | AW_GLOBAL_DISABLED);
   CJSON(correctWB, hw_led["cct"]);
   CJSON(cctFromRgb, hw_led[F("cr")]);
@@ -195,10 +190,6 @@
         maMax = 0;
       }
       ledType |= refresh << 7; // hack bit 7 to indicate strip requires off refresh
-<<<<<<< HEAD
-      uint8_t AWmode = elm[F("rgbwm")] | RGBW_MODE_MANUAL_ONLY;
-=======
->>>>>>> 49ceac1a
       if (fromFS) {
         BusConfig bc = BusConfig(ledType, pins, start, length, colorOrder, reversed, skipFirst, AWmode, freqkHz, useGlobalLedBuffer, maPerLed, maMax);
         mem += BusManager::memUsage(bc);
