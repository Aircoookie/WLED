--- conflicted
+++ resolved
@@ -100,23 +100,21 @@
   JsonObject matrix = hw_led[F("matrix")];
   if (!matrix.isNull()) {
     strip.isMatrix = true;
-<<<<<<< HEAD
+
+    //WLEDMM: keep storing basic 2d setup
     CJSON(strip.panels,             matrix[F("mpc")]);
     CJSON(strip.bOrA,               matrix["ba"]); //WLEDMM basic or advanced
-    CJSON(strip.panelsV,            matrix[F("mpv")]); //WLEDMM needs to be stored as well
-    CJSON(strip.panelsH,            matrix[F("mph")]); //WLEDMM needs to be stored as well
+    CJSON(strip.panelsV,            matrix[F("mpv")]);
+    CJSON(strip.panelsH,            matrix[F("mph")]);
     CJSON(strip.matrix.bottomStart, matrix[F("pb")]);
     CJSON(strip.matrix.rightStart,  matrix[F("pr")]);
     CJSON(strip.matrix.vertical,    matrix[F("pv")]);
     CJSON(strip.matrix.serpentine,  matrix["ps"]);
-    CJSON(strip.panelO.bottomStart, matrix[F("pbl")]); //WLEDMM
-    CJSON(strip.panelO.rightStart,  matrix[F("prl")]); //WLEDMM
-    CJSON(strip.panelO.vertical,    matrix[F("pvl")]); //WLEDMM
-    CJSON(strip.panelO.serpentine,  matrix["psl"]); //WLEDMM
-
-=======
-    CJSON(strip.panels, matrix[F("mpc")]);
->>>>>>> 0d3debf9
+    CJSON(strip.panelO.bottomStart, matrix[F("pbl")]);
+    CJSON(strip.panelO.rightStart,  matrix[F("prl")]);
+    CJSON(strip.panelO.vertical,    matrix[F("pvl")]);
+    CJSON(strip.panelO.serpentine,  matrix["psl"]);
+
     strip.panel.clear();
     JsonArray panels = matrix[F("panels")];
     uint8_t s = 0;
@@ -719,17 +717,16 @@
   if (strip.isMatrix) {
     JsonObject matrix = hw_led.createNestedObject(F("matrix"));
     matrix[F("mpc")] = strip.panels;
-<<<<<<< HEAD
+    
+    //WLEDMM: keep storing basic 2d setup
     matrix[F("ba")] = strip.bOrA; //WLEDMM basic or advanced
-    matrix[F("mph")] = strip.panelsH; //WLEDMM needs to be stored as well
-    matrix[F("mpv")] = strip.panelsV; //WLEDMM needs to be stored as well
+    matrix[F("mph")] = strip.panelsH;
+    matrix[F("mpv")] = strip.panelsV;
     matrix[F("pb")] = strip.matrix.bottomStart;
     matrix[F("pr")] = strip.matrix.rightStart;
     matrix[F("pv")] = strip.matrix.vertical;
     matrix["ps"] = strip.matrix.serpentine;
 
-=======
->>>>>>> 0d3debf9
     JsonArray panels = matrix.createNestedArray(F("panels"));
     for (uint8_t i=0; i<strip.panel.size(); i++) {
       JsonObject pnl = panels.createNestedObject();
