#define WLED_DEFINE_GLOBAL_VARS //only in one source file, wled.cpp!
#include "wled.h"
#include "wled_ethernet.h"
#include <Arduino.h>

#if defined(ARDUINO_ARCH_ESP32) && defined(WLED_DISABLE_BROWNOUT_DET)
#include "soc/soc.h"
#include "soc/rtc_cntl_reg.h"
#endif

/*
 * Main WLED class implementation. Mostly initialization and connection logic
 */

WLED::WLED()
{
}

// turns all LEDs off and restarts ESP
void WLED::reset()
{
  briT = 0;
  #ifdef WLED_ENABLE_WEBSOCKETS
  ws.closeAll(1012);
  #endif
  long dly = millis();
  while (millis() - dly < 450) {
    yield();        // enough time to send response to client
  }
  applyBri();
  DEBUG_PRINTLN(F("WLED RESET"));
  ESP.restart();
}

void WLED::loop()
{
  #ifdef WLED_DEBUG
  static unsigned long maxUsermodMillis = 0;
  static uint16_t avgUsermodMillis = 0;
  static unsigned long maxStripMillis = 0;
  static uint16_t avgStripMillis = 0;
  #endif

  handleTime();
  handleIR();        // 2nd call to function needed for ESP32 to return valid results -- should be good for ESP8266, too
  handleConnection();
  handleSerial();
  handleNotifications();
  handleTransitions();
#ifdef WLED_ENABLE_DMX
  handleDMX();
#endif
  userLoop();

  #ifdef WLED_DEBUG
  unsigned long usermodMillis = millis();
  #endif
  usermods.loop();
  #ifdef WLED_DEBUG
  usermodMillis = millis() - usermodMillis;
  avgUsermodMillis += usermodMillis;
  if (usermodMillis > maxUsermodMillis) maxUsermodMillis = usermodMillis;
  #endif

  yield();
  handleIO();
  handleIR();
  #ifndef WLED_DISABLE_ALEXA
  handleAlexa();
  #endif

  yield();

<<<<<<< HEAD
  if (doReboot) reset();

=======
  if (doReboot && !doInitBusses) // if busses have to be inited & saved, wait until next iteration
    reset();
>>>>>>> 9c9854b6
  if (doCloseFile) {
    closeFile();
    yield();
  }

  if (!realtimeMode || realtimeOverride)  // block stuff if WARLS/Adalight is enabled
  {
    if (apActive) dnsServer.processNextRequest();
    #ifndef WLED_DISABLE_OTA
    if (WLED_CONNECTED && aOtaEnabled) ArduinoOTA.handle();
    #endif
    handleNightlight();
    handlePlaylist();
    yield();

    #ifndef WLED_DISABLE_HUESYNC
    handleHue();
    yield();
    #endif

    #ifndef WLED_DISABLE_BLYNK
    handleBlynk();
    yield();
    #endif

    handlePresets();
    yield();

    #ifdef WLED_DEBUG
    unsigned long stripMillis = millis();
    #endif
    if (!offMode || strip.isOffRefreshRequired())
      strip.service();
    #ifdef ESP8266
    else if (!noWifiSleep)
      delay(1); //required to make sure ESP enters modem sleep (see #1184)
    #endif
    #ifdef WLED_DEBUG
    stripMillis = millis() - stripMillis;
    if (stripMillis > 50) DEBUG_PRINTLN("Slow strip.");
    avgStripMillis += stripMillis;
    if (stripMillis > maxStripMillis) maxStripMillis = stripMillis;
    #endif
  }
  yield();
#ifdef ESP8266
  MDNS.update();
#endif

  //millis() rolls over every 50 days
  if (lastMqttReconnectAttempt > millis()) {
    rolloverMillis++;
    lastMqttReconnectAttempt = 0;
    ntpLastSyncTime = 0;
    strip.restartRuntime();
  }
  if (millis() - lastMqttReconnectAttempt > 30000) {
    lastMqttReconnectAttempt = millis();
    initMqtt();
    yield();
    // refresh WLED nodes list
    refreshNodeList();
    if (nodeBroadcastEnabled) sendSysInfoUDP();
    yield();
  }

  // 15min PIN time-out
  if (strlen(settingsPIN)>0 && millis() - lastEditTime > 900000) {
    correctPIN = false;
    server.removeHandler(editHandler);
    createEditHandler(correctPIN);
  }

  //LED settings have been saved, re-init busses
  //This code block causes severe FPS drop on ESP32 with the original "if (busConfigs[0] != nullptr)" conditional. Investigate! 
  if (doInitBusses) {
    doInitBusses = false;
    DEBUG_PRINTLN(F("Re-init busses."));
    bool aligned = strip.checkSegmentAlignment(); //see if old segments match old bus(ses)
    busses.removeAll();
    uint32_t mem = 0;
    for (uint8_t i = 0; i < WLED_MAX_BUSSES; i++) {
      if (busConfigs[i] == nullptr) break;
      mem += BusManager::memUsage(*busConfigs[i]);
      if (mem <= MAX_LED_MEMORY) {
        busses.add(*busConfigs[i]);
      }
      delete busConfigs[i]; busConfigs[i] = nullptr;
    }
    strip.finalizeInit();
    loadLedmap = 0;
    if (aligned) strip.makeAutoSegments();
    else strip.fixInvalidSegments();
    yield();
    serializeConfig();
  }
  if (loadLedmap >= 0) {
    strip.deserializeMap(loadLedmap);
    loadLedmap = -1;
  }

  yield();
  handleWs();
  handleStatusLED();

// DEBUG serial logging (every 30s)
#ifdef WLED_DEBUG
  if (millis() - debugTime > 29999) {
    DEBUG_PRINTLN(F("---DEBUG INFO---"));
    DEBUG_PRINT(F("Runtime: "));       DEBUG_PRINTLN(millis());
    DEBUG_PRINT(F("Unix time: "));     toki.printTime(toki.getTime());
    DEBUG_PRINT(F("Free heap: "));     DEBUG_PRINTLN(ESP.getFreeHeap());
    #if defined(ARDUINO_ARCH_ESP32) && defined(WLED_USE_PSRAM)
    if (psramFound()) {
      DEBUG_PRINT(F("Total PSRAM: "));    DEBUG_PRINT(ESP.getPsramSize()/1024); DEBUG_PRINTLN("kB");
      DEBUG_PRINT(F("Free PSRAM: "));     DEBUG_PRINT(ESP.getFreePsram()/1024); DEBUG_PRINTLN("kB");
    } else
      DEBUG_PRINTLN(F("No PSRAM"));
    #endif
    DEBUG_PRINT(F("Wifi state: "));      DEBUG_PRINTLN(WiFi.status());

    if (WiFi.status() != lastWifiState) {
      wifiStateChangedTime = millis();
    }
    lastWifiState = WiFi.status();
    DEBUG_PRINT(F("State time: "));      DEBUG_PRINTLN(wifiStateChangedTime);
    DEBUG_PRINT(F("NTP last sync: "));   DEBUG_PRINTLN(ntpLastSyncTime);
    DEBUG_PRINT(F("Client IP: "));       DEBUG_PRINTLN(Network.localIP());
    DEBUG_PRINT(F("Loops/sec: "));       DEBUG_PRINTLN(loops / 30);
    DEBUG_PRINT(F("UM time[ms]: "));     DEBUG_PRINT(avgUsermodMillis/loops); DEBUG_PRINT("/");DEBUG_PRINTLN(maxUsermodMillis);
    DEBUG_PRINT(F("Strip time[ms]: "));  DEBUG_PRINT(avgStripMillis/loops); DEBUG_PRINT("/"); DEBUG_PRINTLN(maxStripMillis);
    loops = 0;
    maxUsermodMillis = 0;
    maxStripMillis = 0;
    avgUsermodMillis = 0;
    avgStripMillis = 0;
    debugTime = millis();
  }
  loops++;
#endif        // WLED_DEBUG
  toki.resetTick();
}

void WLED::setup()
{
  #if defined(ARDUINO_ARCH_ESP32) && defined(WLED_DISABLE_BROWNOUT_DET)
  WRITE_PERI_REG(RTC_CNTL_BROWN_OUT_REG, 0); //disable brownout detection
  #endif

  Serial.begin(115200);
  Serial.setTimeout(50);
  DEBUG_PRINTLN();
  DEBUG_PRINT(F("---WLED "));
  DEBUG_PRINT(versionString);
  DEBUG_PRINT(" ");
  DEBUG_PRINT(VERSION);
  DEBUG_PRINTLN(F(" INIT---"));
#ifdef ARDUINO_ARCH_ESP32
  DEBUG_PRINT(F("esp32 "));
  DEBUG_PRINTLN(ESP.getSdkVersion());
#else
  DEBUG_PRINT(F("esp8266 "));
  DEBUG_PRINTLN(ESP.getCoreVersion());
#endif
  DEBUG_PRINT(F("heap "));
  DEBUG_PRINTLN(ESP.getFreeHeap());

  #if defined(ARDUINO_ARCH_ESP32) && defined(WLED_USE_PSRAM)
  if (psramFound()) {
    // GPIO16/GPIO17 reserved for SPI RAM
    managed_pin_type pins[2] = { {16, true}, {17, true} };
    pinManager.allocateMultiplePins(pins, 2, PinOwner::SPI_RAM);
  }
  #endif

  //DEBUG_PRINT(F("LEDs inited. heap usage ~"));
  //DEBUG_PRINTLN(heapPreAlloc - ESP.getFreeHeap());

#ifdef WLED_DEBUG
  pinManager.allocatePin(1, true, PinOwner::DebugOut); // GPIO1 reserved for debug output
#endif
#ifdef WLED_ENABLE_DMX //reserve GPIO2 as hardcoded DMX pin
  pinManager.allocatePin(2, true, PinOwner::DMX);
#endif

  DEBUG_PRINTLN(F("Registering usermods ..."));
  registerUsermods();

  for (uint8_t i=1; i<WLED_MAX_BUTTONS; i++) btnPin[i] = -1;

  bool fsinit = false;
  DEBUGFS_PRINTLN(F("Mount FS"));
#ifdef ARDUINO_ARCH_ESP32
  fsinit = WLED_FS.begin(true);
#else
  fsinit = WLED_FS.begin();
#endif
  if (!fsinit) {
    DEBUGFS_PRINTLN(F("FS failed!"));
    errorFlag = ERR_FS_BEGIN;
  } else deEEP();
  updateFSInfo();

  DEBUG_PRINTLN(F("Reading config"));
  deserializeConfigFromFS();

#if defined(STATUSLED) && STATUSLED>=0
  if (!pinManager.isPinAllocated(STATUSLED)) {
    // NOTE: Special case: The status LED should *NOT* be allocated.
    //       See comments in handleStatusLed().
    pinMode(STATUSLED, OUTPUT);
  }
#endif

  DEBUG_PRINTLN(F("Initializing strip"));
  beginStrip();

  DEBUG_PRINTLN(F("Usermods setup"));
  userSetup();
  usermods.setup();

  if (strcmp(clientSSID, DEFAULT_CLIENT_SSID) == 0)
    showWelcomePage = true;
  WiFi.persistent(false);
  #ifdef WLED_USE_ETHERNET
  WiFi.onEvent(WiFiEvent);
  #endif

  #ifdef WLED_ENABLE_ADALIGHT
	//Serial RX (Adalight, Improv, Serial JSON) only possible if GPIO3 unused
	//Serial TX (Debug, Improv, Serial JSON) only possible if GPIO1 unused
  if (!pinManager.isPinAllocated(3) && !pinManager.isPinAllocated(1)) {
    Serial.println(F("Ada"));
    pinManager.allocatePin(3,false);
  } else {
    DEBUG_PRINTLN(F("ADALight disabled due to GPIO3 being used."));
  }
  #endif

  // generate module IDs
  escapedMac = WiFi.macAddress();
  escapedMac.replace(":", "");
  escapedMac.toLowerCase();
  if (strcmp(cmDNS, "x") == 0)        // fill in unique mdns default
  {
    strcpy_P(cmDNS, PSTR("wled-"));
    sprintf(cmDNS + 5, "%*s", 6, escapedMac.c_str() + 6);
  }
  if (mqttDeviceTopic[0] == 0) {
    strcpy_P(mqttDeviceTopic, PSTR("wled/"));
    sprintf(mqttDeviceTopic + 5, "%*s", 6, escapedMac.c_str() + 6);
  }
  if (mqttClientID[0] == 0) {
    strcpy_P(mqttClientID, PSTR("WLED-"));
    sprintf(mqttClientID + 5, "%*s", 6, escapedMac.c_str() + 6);
  }

  if (Serial.available() > 0 && Serial.peek() == 'I') handleImprovPacket();

  strip.service();

#ifndef WLED_DISABLE_OTA
  if (aOtaEnabled) {
    ArduinoOTA.onStart([]() {
#ifdef ESP8266
      wifi_set_sleep_type(NONE_SLEEP_T);
#endif
      DEBUG_PRINTLN(F("Start ArduinoOTA"));
    });
    if (strlen(cmDNS) > 0)
      ArduinoOTA.setHostname(cmDNS);
  }
#endif
#ifdef WLED_ENABLE_DMX
  initDMX();
#endif

  if (Serial.available() > 0 && Serial.peek() == 'I') handleImprovPacket();
  // HTTP server page init
  initServer();

  #if defined(ARDUINO_ARCH_ESP32) && defined(WLED_DISABLE_BROWNOUT_DET)
  WRITE_PERI_REG(RTC_CNTL_BROWN_OUT_REG, 1); //enable brownout detector
  #endif
}

void WLED::beginStrip()
{
  // Initialize NeoPixel Strip and button
  strip.finalizeInit(); // busses created during deserializeConfig()
  strip.deserializeMap();
  strip.makeAutoSegments();
  strip.setBrightness(0);
  strip.setShowCallback(handleOverlayDraw);

  if (turnOnAtBoot) {
    if (briS > 0) bri = briS;
    else if (bri == 0) bri = 128;
  } else {
    briLast = briS; bri = 0;
  }
  if (bootPreset > 0) {
    applyPreset(bootPreset, CALL_MODE_INIT);
  }
  colorUpdated(CALL_MODE_INIT);

  // init relay pin
  if (rlyPin>=0)
    digitalWrite(rlyPin, (rlyMde ? bri : !bri));
}

void WLED::initAP(bool resetAP)
{
  if (apBehavior == AP_BEHAVIOR_BUTTON_ONLY && !resetAP)
    return;

  if (!apSSID[0] || resetAP)
    strcpy_P(apSSID, PSTR("WLED-AP"));
  if (resetAP)
    strcpy_P(apPass, PSTR(DEFAULT_AP_PASS));
  DEBUG_PRINT(F("Opening access point "));
  DEBUG_PRINTLN(apSSID);
  WiFi.softAPConfig(IPAddress(4, 3, 2, 1), IPAddress(4, 3, 2, 1), IPAddress(255, 255, 255, 0));
  WiFi.softAP(apSSID, apPass, apChannel, apHide);

  if (!apActive) // start captive portal if AP active
  {
    DEBUG_PRINTLN(F("Init AP interfaces"));
    server.begin();
    if (udpPort > 0 && udpPort != ntpLocalPort) {
      udpConnected = notifierUdp.begin(udpPort);
    }
    if (udpRgbPort > 0 && udpRgbPort != ntpLocalPort && udpRgbPort != udpPort) {
      udpRgbConnected = rgbUdp.begin(udpRgbPort);
    }
    if (udpPort2 > 0 && udpPort2 != ntpLocalPort && udpPort2 != udpPort && udpPort2 != udpRgbPort) {
      udp2Connected = notifier2Udp.begin(udpPort2);
    }
    e131.begin(false, e131Port, e131Universe, E131_MAX_UNIVERSE_COUNT);
    ddp.begin(false, DDP_DEFAULT_PORT);

    dnsServer.setErrorReplyCode(DNSReplyCode::NoError);
    dnsServer.start(53, "*", WiFi.softAPIP());
  }
  apActive = true;
}

bool WLED::initEthernet()
{
#if defined(ARDUINO_ARCH_ESP32) && defined(WLED_USE_ETHERNET)

  static bool successfullyConfiguredEthernet = false;

  if (successfullyConfiguredEthernet) {
    // DEBUG_PRINTLN(F("initE: ETH already successfully configured, ignoring"));
    return false;
  }
  if (ethernetType == WLED_ETH_NONE) {
    return false;
  }
  if (ethernetType >= WLED_NUM_ETH_TYPES) {
    DEBUG_PRINT(F("initE: Ignoring attempt for invalid ethernetType ")); DEBUG_PRINTLN(ethernetType);
    return false;
  }

  DEBUG_PRINT(F("initE: Attempting ETH config: ")); DEBUG_PRINTLN(ethernetType);

  // Ethernet initialization should only succeed once -- else reboot required
  ethernet_settings es = ethernetBoards[ethernetType];
  managed_pin_type pinsToAllocate[10] = {
    // first six pins are non-configurable
    esp32_nonconfigurable_ethernet_pins[0],
    esp32_nonconfigurable_ethernet_pins[1],
    esp32_nonconfigurable_ethernet_pins[2],
    esp32_nonconfigurable_ethernet_pins[3],
    esp32_nonconfigurable_ethernet_pins[4],
    esp32_nonconfigurable_ethernet_pins[5],
    { (int8_t)es.eth_mdc,   true },  // [6] = MDC  is output and mandatory
    { (int8_t)es.eth_mdio,  true },  // [7] = MDIO is bidirectional and mandatory
    { (int8_t)es.eth_power, true },  // [8] = optional pin, not all boards use
    { ((int8_t)0xFE),       false }, // [9] = replaced with eth_clk_mode, mandatory
  };
  // update the clock pin....
  if (es.eth_clk_mode == ETH_CLOCK_GPIO0_IN) {
    pinsToAllocate[9].pin = 0;
    pinsToAllocate[9].isOutput = false;
  } else if (es.eth_clk_mode == ETH_CLOCK_GPIO0_OUT) {
    pinsToAllocate[9].pin = 0;
    pinsToAllocate[9].isOutput = true;
  } else if (es.eth_clk_mode == ETH_CLOCK_GPIO16_OUT) {
    pinsToAllocate[9].pin = 16;
    pinsToAllocate[9].isOutput = true;
  } else if (es.eth_clk_mode == ETH_CLOCK_GPIO17_OUT) {
    pinsToAllocate[9].pin = 17;
    pinsToAllocate[9].isOutput = true;
  } else {
    DEBUG_PRINT(F("initE: Failing due to invalid eth_clk_mode ("));
    DEBUG_PRINT(es.eth_clk_mode);
    DEBUG_PRINTLN(F(")"));
    return false;
  }

  if (!pinManager.allocateMultiplePins(pinsToAllocate, 10, PinOwner::Ethernet)) {
    DEBUG_PRINTLN(F("initE: Failed to allocate ethernet pins"));
    return false;
  }

  if (!ETH.begin(
                (uint8_t) es.eth_address, 
                (int)     es.eth_power, 
                (int)     es.eth_mdc, 
                (int)     es.eth_mdio, 
                (eth_phy_type_t)   es.eth_type,
                (eth_clock_mode_t) es.eth_clk_mode
                )) {
    DEBUG_PRINTLN(F("initC: ETH.begin() failed"));
    // de-allocate the allocated pins
    for (managed_pin_type mpt : pinsToAllocate) {
      pinManager.deallocatePin(mpt.pin, PinOwner::Ethernet);
    }
    return false;
  }

  successfullyConfiguredEthernet = true;
  DEBUG_PRINTLN(F("initC: *** Ethernet successfully configured! ***"));
  return true;
#else
  return false; // Ethernet not enabled for build
#endif

}

void WLED::initConnection()
{
  #ifdef WLED_ENABLE_WEBSOCKETS
  ws.onEvent(wsEvent);
  #endif


  WiFi.disconnect(true);        // close old connections
#ifdef ESP8266
  WiFi.setPhyMode(WIFI_PHY_MODE_11N);
#endif

  if (staticIP[0] != 0 && staticGateway[0] != 0) {
    WiFi.config(staticIP, staticGateway, staticSubnet, IPAddress(1, 1, 1, 1));
  } else {
    WiFi.config(IPAddress((uint32_t)0), IPAddress((uint32_t)0), IPAddress((uint32_t)0));
  }

  lastReconnectAttempt = millis();

  if (!WLED_WIFI_CONFIGURED) {
    DEBUG_PRINTLN(F("No connection configured."));
    if (!apActive) initAP();        // instantly go to ap mode
    return;
  } else if (!apActive) {
    if (apBehavior == AP_BEHAVIOR_ALWAYS) {
      DEBUG_PRINTLN(F("Access point ALWAYS enabled."));
      initAP();
    } else {
      DEBUG_PRINTLN(F("Access point disabled (init)."));
      WiFi.softAPdisconnect(true);
      WiFi.mode(WIFI_STA);
    }
  }
  showWelcomePage = false;

  DEBUG_PRINT(F("Connecting to "));
  DEBUG_PRINT(clientSSID);
  DEBUG_PRINTLN("...");

  // convert the "serverDescription" into a valid DNS hostname (alphanumeric)
  char hostname[25] = "wled-";
  prepareHostname(hostname);

#ifdef ESP8266
  WiFi.hostname(hostname);
#endif

  WiFi.begin(clientSSID, clientPass);

#ifdef ARDUINO_ARCH_ESP32
  WiFi.setSleep(!noWifiSleep);
  WiFi.setHostname(hostname);
#else
  wifi_set_sleep_type((noWifiSleep) ? NONE_SLEEP_T : MODEM_SLEEP_T);
#endif
}

void WLED::initInterfaces()
{
  DEBUG_PRINTLN(F("Init STA interfaces"));

#ifndef WLED_DISABLE_HUESYNC
  IPAddress ipAddress = Network.localIP();
  if (hueIP[0] == 0) {
    hueIP[0] = ipAddress[0];
    hueIP[1] = ipAddress[1];
    hueIP[2] = ipAddress[2];
  }
#endif

  // init Alexa hue emulation
  if (alexaEnabled)
    alexaInit();

#ifndef WLED_DISABLE_OTA
  if (aOtaEnabled)
    ArduinoOTA.begin();
#endif

  strip.service();

  // Set up mDNS responder:
  if (strlen(cmDNS) > 0) {
    // "end" must be called before "begin" is called a 2nd time
    // see https://github.com/esp8266/Arduino/issues/7213
    MDNS.end();
    MDNS.begin(cmDNS);

    DEBUG_PRINTLN(F("mDNS started"));
    MDNS.addService("http", "tcp", 80);
    MDNS.addService("wled", "tcp", 80);
    MDNS.addServiceTxt("wled", "tcp", "mac", escapedMac.c_str());
  }
  server.begin();

  if (udpPort > 0 && udpPort != ntpLocalPort) {
    udpConnected = notifierUdp.begin(udpPort);
    if (udpConnected && udpRgbPort != udpPort)
      udpRgbConnected = rgbUdp.begin(udpRgbPort);
    if (udpConnected && udpPort2 != udpPort && udpPort2 != udpRgbPort)
      udp2Connected = notifier2Udp.begin(udpPort2);
  }
  if (ntpEnabled)
    ntpConnected = ntpUdp.begin(ntpLocalPort);

#ifndef WLED_DISABLE_BLYNK
  initBlynk(blynkApiKey, blynkHost, blynkPort);
#endif
  e131.begin(e131Multicast, e131Port, e131Universe, E131_MAX_UNIVERSE_COUNT);
  ddp.begin(false, DDP_DEFAULT_PORT);
  reconnectHue();
  initMqtt();
  interfacesInited = true;
  wasConnected = true;
}

void WLED::handleConnection()
{
  static byte stacO = 0;
  static uint32_t lastHeap = UINT32_MAX;
  static unsigned long heapTime = 0;
  unsigned long now = millis();

  if (now < 2000 && (!WLED_WIFI_CONFIGURED || apBehavior == AP_BEHAVIOR_ALWAYS))
    return;

  if (lastReconnectAttempt == 0) {
    DEBUG_PRINTLN(F("lastReconnectAttempt == 0"));
    initConnection();
    return;
  }

  // reconnect WiFi to clear stale allocations if heap gets too low
  if (now - heapTime > 5000) {
    uint32_t heap = ESP.getFreeHeap();
    if (heap < MIN_HEAP_SIZE && lastHeap < MIN_HEAP_SIZE) {
      DEBUG_PRINT(F("Heap too low! "));
      DEBUG_PRINTLN(heap);
      forceReconnect = true;
    }
    lastHeap = heap;
    heapTime = now;
  }

  byte stac = 0;
  if (apActive) {
#ifdef ESP8266
    stac = wifi_softap_get_station_num();
#else
    wifi_sta_list_t stationList;
    esp_wifi_ap_get_sta_list(&stationList);
    stac = stationList.num;
#endif
    if (stac != stacO) {
      stacO = stac;
      DEBUG_PRINT(F("Connected AP clients: "));
      DEBUG_PRINTLN(stac);
      if (!WLED_CONNECTED && WLED_WIFI_CONFIGURED) {        // trying to connect, but not connected
        if (stac)
          WiFi.disconnect();        // disable search so that AP can work
        else
          initConnection();         // restart search
      }
    }
  }
  if (forceReconnect) {
    DEBUG_PRINTLN(F("Forcing reconnect."));
    initConnection();
    interfacesInited = false;
    forceReconnect = false;
    wasConnected = false;
    return;
  }
  if (!Network.isConnected()) {
    if (interfacesInited) {
      DEBUG_PRINTLN(F("Disconnected!"));
      interfacesInited = false;
      initConnection();
    }
    //send improv failed 6 seconds after second init attempt (24 sec. after provisioning)
    if (improvActive > 2 && now - lastReconnectAttempt > 6000) {
      sendImprovStateResponse(0x03, true);
      improvActive = 2;
    }
    if (now - lastReconnectAttempt > ((stac) ? 300000 : 18000) && WLED_WIFI_CONFIGURED) {
      if (improvActive == 2) improvActive = 3;
      DEBUG_PRINTLN(F("Last reconnect too old."));
      initConnection();
    }
    if (!apActive && now - lastReconnectAttempt > 12000 && (!wasConnected || apBehavior == AP_BEHAVIOR_NO_CONN)) {
      DEBUG_PRINTLN(F("Not connected AP."));
      initAP();
    }
  } else if (!interfacesInited) { //newly connected
    DEBUG_PRINTLN("");
    DEBUG_PRINT(F("Connected! IP address: "));
    DEBUG_PRINTLN(Network.localIP());
    if (improvActive) {
      if (improvError == 3) sendImprovStateResponse(0x00, true);
      sendImprovStateResponse(0x04);
      if (improvActive > 1) sendImprovRPCResponse(0x01);
    }
    initInterfaces();
    userConnected();
    usermods.connected();

    // shut down AP
    if (apBehavior != AP_BEHAVIOR_ALWAYS && apActive) {
      dnsServer.stop();
      WiFi.softAPdisconnect(true);
      apActive = false;
      DEBUG_PRINTLN(F("Access point disabled (handle)."));
    }
  }
}

// If status LED pin is allocated for other uses, does nothing
// else blink at 1Hz when WLED_CONNECTED is false (no WiFi, ?? no Ethernet ??)
// else blink at 2Hz when MQTT is enabled but not connected
// else turn the status LED off
void WLED::handleStatusLED()
{
  #if defined(STATUSLED)
  uint32_t c = 0;

  #if STATUSLED>=0
  if (pinManager.isPinAllocated(STATUSLED)) {
    return; //lower priority if something else uses the same pin
  }
  #endif

  if (WLED_CONNECTED) {
    c = RGBW32(0,255,0,0);
    ledStatusType = 2;
  } else if (WLED_MQTT_CONNECTED) {
    c = RGBW32(0,128,0,0);
    ledStatusType = 4;
  } else if (apActive) {
    c = RGBW32(0,0,255,0);
    ledStatusType = 2;
  }
  if (ledStatusType) {
    if (millis() - ledStatusLastMillis >= (1000/ledStatusType)) {
      ledStatusLastMillis = millis();
      ledStatusState = !ledStatusState;
      #if STATUSLED>=0
      digitalWrite(STATUSLED, ledStatusState);
      #else
      busses.setStatusPixel(ledStatusState ? c : 0);
      #endif
    }
  } else {
    #if STATUSLED>=0
      #ifdef STATUSLEDINVERTED
      digitalWrite(STATUSLED, HIGH);
      #else
      digitalWrite(STATUSLED, LOW);
      #endif
    #else
      busses.setStatusPixel(0);
    #endif
  }
  #endif
}<|MERGE_RESOLUTION|>--- conflicted
+++ resolved
@@ -71,13 +71,9 @@
 
   yield();
 
-<<<<<<< HEAD
-  if (doReboot) reset();
-
-=======
   if (doReboot && !doInitBusses) // if busses have to be inited & saved, wait until next iteration
     reset();
->>>>>>> 9c9854b6
+
   if (doCloseFile) {
     closeFile();
     yield();
