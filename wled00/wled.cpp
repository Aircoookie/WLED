--- conflicted
+++ resolved
@@ -42,12 +42,7 @@
 bool oappend(const char* txt)
 {
   uint16_t len = strlen(txt);
-<<<<<<< HEAD
-  if (olen + len >= OMAX) {
-    DEBUG_PRINTLN(F("ERROR: oappend: buffer overflow")); // i think this print statement should stay as it would be nice to know if there is overflow
-=======
   if (olen + len >= SETTINGS_STACK_BUF_SIZE)
->>>>>>> 2c141810
     return false;        // buffer full
   }
   strcpy(obuf + olen, txt);
