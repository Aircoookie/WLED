#define WLED_DEFINE_GLOBAL_VARS //only in one source file, wled.cpp!
#include "wled.h"
#include "wled_ethernet.h"
#include <Arduino.h>

#if defined(ARDUINO_ARCH_ESP32) && defined(WLED_DISABLE_BROWNOUT_DET)
#include "soc/soc.h"
#include "soc/rtc_cntl_reg.h"
#endif

#if defined(WLED_DEBUG) && defined(ARDUINO_ARCH_ESP32)
#include "../tools/ESP32-Chip_info.hpp"
#endif


// WLEDMM some buildenv sanity checks

#ifdef ARDUINO_ARCH_ESP32 // ESP32
  #if !defined(ESP32)
    #error please fix your build environment. ESP32 is not defined.
  #endif
  #if defined(ESP8266) || defined(ARDUINO_ARCH_ESP8266)
    #error please fix your build environment. ESP32 and ESP8266 are both defined.
  #endif
  // only one of ARDUINO_ARCH_ESP32S2, ARDUINO_ARCH_ESP32S3, ARDUINO_ARCH_ESP32C3 allowed
  #if defined(ARDUINO_ARCH_ESP32S3) && ( defined(ARDUINO_ARCH_ESP32S2) || defined(ARDUINO_ARCH_ESP32C3) )
    #error please fix your build environment. only one of ARDUINO_ARCH_ESP32S3, ARDUINO_ARCH_ESP32S2, ARDUINO_ARCH_ESP32C3 may be defined
  #endif
  #if defined(ARDUINO_ARCH_ESP32S2) && ( defined(ARDUINO_ARCH_ESP32S3) || defined(ARDUINO_ARCH_ESP32C3) )
    #error please fix your build environment. only one of ARDUINO_ARCH_ESP32S3, ARDUINO_ARCH_ESP32S2, ARDUINO_ARCH_ESP32C3 may be defined
  #endif
  #if defined(CONFIG_IDF_TARGET_ESP32) && ( defined(CONFIG_IDF_TARGET_ESP32S3) || defined(CONFIG_IDF_TARGET_ESP32S2) || defined(CONFIG_IDF_TARGET_ESP32C3))
    #error please fix your build environment. only one CONFIG_IDF_TARGET may be defined
  #endif
  // make sure we have a supported CONFIG_IDF_TARGET_
  #if !defined(CONFIG_IDF_TARGET_ESP32) && !defined(CONFIG_IDF_TARGET_ESP32S3) && !defined(CONFIG_IDF_TARGET_ESP32S2) && !defined(CONFIG_IDF_TARGET_ESP32C3)
    #error please fix your build environment. No supported CONFIG_IDF_TARGET was defined
  #endif
  #if CONFIG_IDF_TARGET_ESP32_SOLO || CONFIG_IDF_TARGET_ESP32SOLO
    #warning ESP32 SOLO (single core) is not supported.
  #endif
  // only one of CONFIG_IDF_TARGET_ESP32, CONFIG_IDF_TARGET_ESP32S2, CONFIG_IDF_TARGET_ESP32S3, CONFIG_IDF_TARGET_ESP32C3 is allowed
  #if defined(CONFIG_IDF_TARGET_ESP32) && ( defined(CONFIG_IDF_TARGET_ESP32S3) || defined(CONFIG_IDF_TARGET_ESP32S2) || defined(CONFIG_IDF_TARGET_ESP32C3))
    #error please fix your build environment. only one CONFIG_IDF_TARGET may be defined
  #endif
  #if defined(CONFIG_IDF_TARGET_ESP32S3) && ( defined(CONFIG_IDF_TARGET_ESP32) || defined(CONFIG_IDF_TARGET_ESP32S2) || defined(CONFIG_IDF_TARGET_ESP32C3))
    #error please fix your build environment. only one CONFIG_IDF_TARGET may be defined
  #endif
  #if defined(CONFIG_IDF_TARGET_ESP32C3) && ( defined(CONFIG_IDF_TARGET_ESP32) || defined(CONFIG_IDF_TARGET_ESP32S3) || defined(CONFIG_IDF_TARGET_ESP32S2))
    #error please fix your build environment. only one CONFIG_IDF_TARGET may be defined
  #endif

#else // 8266
  #if !defined(ARDUINO_ARCH_ESP8266) && !defined(ARDUINO_ARCH_ESP8265)
    #error please fix your build environment. Neither ARDUINO_ARCH_ESP8266 nor ARDUINO_ARCH_ESP32 are defined
  #else
    #if !defined(ESP8266) && !defined(ESP8265)
      #error please fix your build environment. ESP8266 is not defined.
    #endif
  #endif
#endif
// WLEDMM end


/*
 * Main WLED class implementation. Mostly initialization and connection logic
 */

WLED::WLED()
{
}

// turns all LEDs off and restarts ESP
void WLED::reset()
{
  briT = 0;
  #ifdef WLED_ENABLE_WEBSOCKETS
  ws.closeAll(1012);
  #endif
  long dly = millis();
  while (millis() - dly < 450) {
    yield();        // enough time to send response to client
  }
  applyBri();
  USER_PRINTLN(F("\nWLED RESTART\n"));
  USER_FLUSH();   // WLEDMM: wait until Serial has completed sending buffered data
  ESP.restart();
}

void WLED::loop()
{
  #ifdef WLED_DEBUG
  static unsigned long maxUsermodMillis = 0;
  static uint16_t avgUsermodMillis = 0;
  static unsigned long maxStripMillis = 0;
  static uint16_t avgStripMillis = 0;
  #endif

  handleTime();
  #ifndef WLED_DISABLE_INFRARED
  handleIR();        // 2nd call to function needed for ESP32 to return valid results -- should be good for ESP8266, too
  #endif
  handleConnection();
  handleSerial();
  handleNotifications();
  handleTransitions();
#ifdef WLED_ENABLE_DMX
  handleDMX();
#endif
#ifdef WLED_ENABLE_DMX_INPUT
  handleDMXInput();
#endif
  userLoop();

  #ifdef WLED_DEBUG
  unsigned long usermodMillis = millis();
  #endif
  usermods.loop();
  #ifdef WLED_DEBUG
  usermodMillis = millis() - usermodMillis;
  avgUsermodMillis += usermodMillis;
  if (usermodMillis > maxUsermodMillis) maxUsermodMillis = usermodMillis;
  #endif

  yield();
  handleIO();
  #ifndef WLED_DISABLE_INFRARED
  handleIR();
  #endif
  #ifndef WLED_DISABLE_ALEXA
  handleAlexa();
  #endif

  yield();

  if (doSerializeConfig) serializeConfig();

  if (doReboot && !doInitBusses) // if busses have to be inited & saved, wait until next iteration
    reset();

  if (doCloseFile) {
    closeFile();
    yield();
  }

  if (!realtimeMode || realtimeOverride || (realtimeMode && useMainSegmentOnly))  // block stuff if WARLS/Adalight is enabled
  {
    if (apActive) dnsServer.processNextRequest();
    #ifndef WLED_DISABLE_OTA
    if (WLED_CONNECTED && aOtaEnabled && !otaLock && correctPIN) ArduinoOTA.handle();
    #endif
    handleNightlight();
    handlePlaylist();
    yield();

    #ifndef WLED_DISABLE_HUESYNC
    handleHue();
    yield();
    #endif

    handlePresets();
    yield();

    #ifdef WLED_DEBUG
    unsigned long stripMillis = millis();
    #endif
    if (!offMode || strip.isOffRefreshRequired()) {
#if defined(ARDUINO_ARCH_ESP32) && defined(WLEDMM_PROTECT_SERVICE)  // WLEDMM experimental 
      static unsigned long lastTimeService = 0; // WLEMM needed to remove stale lock
      if (!suspendStripService && !doInitBusses && !loadLedmap) { // WLEDMM prevent effect drawing while strip or segments are being updated
#endif
        strip.service();
#if defined(ARDUINO_ARCH_ESP32) && defined(WLEDMM_PROTECT_SERVICE)
        lastTimeService = millis();
      } else {
        if (suspendStripService && (millis() - lastTimeService > 1500)) { // WLEDMM remove stale lock after 1.5 seconds
          USER_PRINTLN("--> looptask: stale suspendStripService lock removed after 1500 ms."); // should not happen - check for missing "suspendStripService = false"
        }
      }
#endif
    }
    #ifdef ESP8266
    else if (!noWifiSleep)
      delay(1); //required to make sure ESP enters modem sleep (see #1184)
    #endif
    #ifdef WLED_DEBUG
    stripMillis = millis() - stripMillis;
    if (stripMillis > 50) DEBUG_PRINTLN("Slow strip.");
    avgStripMillis += stripMillis;
    if (stripMillis > maxStripMillis) maxStripMillis = stripMillis;
    #endif
  }

  yield();
#ifdef ESP8266
  MDNS.update();
#endif

  //millis() rolls over every 50 days
  if (lastMqttReconnectAttempt > millis()) {
    rolloverMillis++;
    lastMqttReconnectAttempt = 0;
    ntpLastSyncTime = 0;
    strip.restartRuntime();
  }
  if (millis() - lastMqttReconnectAttempt > 30000 || lastMqttReconnectAttempt == 0) { // lastMqttReconnectAttempt==0 forces immediate broadcast
    lastMqttReconnectAttempt = millis();
    #ifndef WLED_DISABLE_MQTT
    initMqtt();
    #endif
    yield();
    // refresh WLED nodes list
    refreshNodeList();
    if (nodeBroadcastEnabled) sendSysInfoUDP();
    yield();
  }

  // 15min PIN time-out
  if (strlen(settingsPIN)>0 && millis() - lastEditTime > 900000) {
    correctPIN = false;
    createEditHandler(false);
  }

  //LED settings have been saved, re-init busses
  //This code block causes severe FPS drop on ESP32 with the original "if (busConfigs[0] != nullptr)" conditional. Investigate!
  if (doInitBusses) {
    unsigned long waitStart = millis();                                             // WLEDMM: to avoid crash,
    while (strip.isUpdating() && (millis() - waitStart < 250)) {yield(); delay(5);} // wait a bit until busses are idle (max 250ms)
    doInitBusses = false;
    DEBUG_PRINTLN(F("Re-init busses."));
    bool aligned = strip.checkSegmentAlignment(); //see if old segments match old bus(ses)
    busses.removeAll();
    uint32_t mem = 0;
    for (uint8_t i = 0; i < WLED_MAX_BUSSES+WLED_MIN_VIRTUAL_BUSSES; i++) {
      if (busConfigs[i] == nullptr) break;
      mem += BusManager::memUsage(*busConfigs[i]);
      if (mem <= MAX_LED_MEMORY) {
        busses.add(*busConfigs[i]);
      }
      delete busConfigs[i]; busConfigs[i] = nullptr;
    }
    strip.finalizeInit();
    loadLedmap = true;
    if (aligned) strip.makeAutoSegments();
    else strip.fixInvalidSegments();
    yield();
    serializeConfig();
  }

  //WLEDMM refactored (to be done: setUpMatrix is called in finalizeInit and also in deserializeMap, deserializeMap is called in finalizeInit and also here)
  if (loadLedmap) {
    if (!strip.deserializeMap(loadedLedmap) && strip.isMatrix) strip.setUpMatrix(); //WLEDMM: always if nonexistent:  && loadedLedmap == 0
    strip.enumerateLedmaps(); //WLEDMM
    loadLedmap = false;
  }

  yield();
  handleWs();
  handleStatusLED();

// DEBUG serial logging (every 30s)
#ifdef WLED_DEBUG
  if (millis() - debugTime > 29999) {
    DEBUG_PRINTLN(F("---DEBUG INFO---"));
    DEBUG_PRINT(F("Name: "));       DEBUG_PRINTLN(serverDescription);
    DEBUG_PRINT(F("Runtime: "));       DEBUG_PRINTLN(millis());
    DEBUG_PRINT(F("Unix time: "));     toki.printTime(toki.getTime());
    DEBUG_PRINT(F("Free heap: "));     DEBUG_PRINTLN(ESP.getFreeHeap());
<<<<<<< HEAD
	#ifdef ARDUINO_ARCH_ESP32
    DEBUG_PRINTF("%s min free stack %d\n", pcTaskGetTaskName(NULL), uxTaskGetStackHighWaterMark(NULL)); //WLEDMM
	#endif
    #if defined(ARDUINO_ARCH_ESP32) && defined(BOARD_HAS_PSRAM)
    if (psramFound()) {
      //DEBUG_PRINT(F("Total PSRAM: "));    DEBUG_PRINT(ESP.getPsramSize()/1024); DEBUG_PRINTLN("kB");
      DEBUG_PRINT(F("Free PSRAM:  "));     DEBUG_PRINT(ESP.getFreePsram()/1024); DEBUG_PRINTLN("kB");
	  DEBUG_PRINT(F("PSRAM in use:")); DEBUG_PRINT(ESP.getPsramSize() - ESP.getFreePsram()); DEBUG_PRINTLN(F(" Bytes"));

    } else {
      //DEBUG_PRINTLN(F("No PSRAM"));
	}
=======
    #if defined(ARDUINO_ARCH_ESP32) && defined(BOARD_HAS_PSRAM)
    if (psramFound()) {
      DEBUG_PRINT(F("Total PSRAM: "));    DEBUG_PRINT(ESP.getPsramSize()/1024); DEBUG_PRINTLN("kB");
      DEBUG_PRINT(F("Free PSRAM: "));     DEBUG_PRINT(ESP.getFreePsram()/1024); DEBUG_PRINTLN("kB");
    }
>>>>>>> 999bec19
    #endif
    DEBUG_PRINT(F("Wifi state: "));      DEBUG_PRINTLN(WiFi.status());

    if (WiFi.status() != lastWifiState) {
      wifiStateChangedTime = millis();
    }
    lastWifiState = WiFi.status();
    DEBUG_PRINT(F("State time: "));      DEBUG_PRINTLN(wifiStateChangedTime);
    DEBUG_PRINT(F("NTP last sync: "));   DEBUG_PRINTLN(ntpLastSyncTime);
    DEBUG_PRINT(F("Client IP: "));       DEBUG_PRINTLN(Network.localIP());
    if (loops > 0) { // avoid division by zero
      DEBUG_PRINT(F("Loops/sec: "));       DEBUG_PRINTLN(loops / 30);
      DEBUG_PRINT(F("UM time[ms]: "));     DEBUG_PRINT(avgUsermodMillis/loops); DEBUG_PRINT("/");DEBUG_PRINTLN(maxUsermodMillis);
      DEBUG_PRINT(F("Strip time[ms]: "));  DEBUG_PRINT(avgStripMillis/loops); DEBUG_PRINT("/"); DEBUG_PRINTLN(maxStripMillis);
    }
    strip.printSize();
    loops = 0;
    maxUsermodMillis = 0;
    maxStripMillis = 0;
    avgUsermodMillis = 0;
    avgStripMillis = 0;
    debugTime = millis();
    DEBUG_PRINTLN(F("---END OF DEBUG INFO---"));
  }
  loops++;
#endif        // WLED_DEBUG
  toki.resetTick();

#if WLED_WATCHDOG_TIMEOUT > 0
  // we finished our mainloop, reset the watchdog timer
  if (!strip.isUpdating())
  #ifdef ARDUINO_ARCH_ESP32
    esp_task_wdt_reset();
  #else
    ESP.wdtFeed();
  #endif
#endif
}

void WLED::enableWatchdog() {
#if WLED_WATCHDOG_TIMEOUT > 0
#ifdef ARDUINO_ARCH_ESP32
  esp_err_t watchdog = esp_task_wdt_init(WLED_WATCHDOG_TIMEOUT, true);
  DEBUG_PRINT(F("Watchdog enabled: "));
  if (watchdog == ESP_OK) {
    DEBUG_PRINTLN(F("OK"));
  } else {
    DEBUG_PRINTLN(watchdog);
    return;
  }
  esp_task_wdt_add(NULL);
#else
  ESP.wdtEnable(WLED_WATCHDOG_TIMEOUT * 1000);
#endif
#endif
}

void WLED::disableWatchdog() {
#if WLED_WATCHDOG_TIMEOUT > 0
DEBUG_PRINTLN(F("Watchdog: disabled"));
#ifdef ARDUINO_ARCH_ESP32
  esp_task_wdt_delete(NULL);
#else
  ESP.wdtDisable();
#endif
#endif
}

void WLED::setup()
{
  #if defined(ARDUINO_ARCH_ESP32) && defined(WLED_DISABLE_BROWNOUT_DET)
  WRITE_PERI_REG(RTC_CNTL_BROWN_OUT_REG, 0); //disable brownout detection
  #endif

  #ifdef ARDUINO_ARCH_ESP32
  pinMode(hardwareRX, INPUT_PULLDOWN); delay(1);        // suppress noise in case RX pin is floating (at low noise energy) - see issue #3128
  #endif
  Serial.begin(115200);
  if (!Serial) delay(1000); // WLEDMM make sure that Serial has initalized

  #ifdef ARDUINO_ARCH_ESP32
  #if defined(WLED_DEBUG) && (defined(CONFIG_IDF_TARGET_ESP32S2) || defined(CONFIG_IDF_TARGET_ESP32C3) || ARDUINO_USB_CDC_ON_BOOT)
  if (!Serial) delay(2500);  // WLEDMM allow CDC USB serial to initialise
  #endif
  #if ARDUINO_USB_CDC_ON_BOOT || ARDUINO_USB_MODE
  if (!Serial) delay(2500);  // WLEDMM: always allow CDC USB serial to initialise
  if (Serial) Serial.println("wait 1");  // waiting a bit longer ensures that a  debug messages are shown in serial monitor
  if (!Serial) delay(2500);
  if (Serial) Serial.println("wait 2");
  if (!Serial) delay(2500);

  if (Serial) Serial.flush(); // WLEDMM
  //Serial.setTimeout(350); // WLEDMM: don't change timeout, as it causes crashes later
  // WLEDMM: redirect debug output to HWCDC
  #if ARDUINO_USB_CDC_ON_BOOT && (defined(WLED_DEBUG) || defined(SR_DEBUG))
  Serial0.setDebugOutput(false);
  Serial.setDebugOutput(true);
  #endif
  // WLEDMM don't touch serial timeout when we use CDC USB or tinyUSB
  #else // "standard" serial-to-USB chip
  if (Serial) Serial.setTimeout(50);  // WLEDMM - only when serial is initialized
  #endif
  #else  // 8266
  if (Serial) Serial.setTimeout(50);  // WLEDMM - only when serial is initialized
  #endif

  //Serial0.setDebugOutput(false);
  #ifdef WLED_DEBUG
  Serial.setDebugOutput(true);
  #endif
  USER_FLUSH(); delay(100);
  USER_PRINTLN();
  USER_PRINT(F("---WLED "));
  USER_PRINT(versionString);
  USER_PRINT(" ");
  USER_PRINT(VERSION);
  USER_PRINTLN(F(" INIT---"));
  #ifdef WLED_RELEASE_NAME
  USER_PRINTF(" WLEDMM_%s %s, build %s.\n", versionString, releaseString, TOSTRING(VERSION)); // WLEDMM specific
  #endif

#ifdef ARDUINO_ARCH_ESP32
  DEBUG_PRINT(F("esp32 "));
  DEBUG_PRINTLN(ESP.getSdkVersion());
  #if defined(ESP_ARDUINO_VERSION)
    //DEBUG_PRINTF(F("arduino-esp32  0x%06x\n"), ESP_ARDUINO_VERSION);
    DEBUG_PRINTF("arduino-esp32 v%d.%d.%d\n", int(ESP_ARDUINO_VERSION_MAJOR), int(ESP_ARDUINO_VERSION_MINOR), int(ESP_ARDUINO_VERSION_PATCH));  // availeable since v2.0.0
  #else
    DEBUG_PRINTLN(F("arduino-esp32 v1.0.x\n"));  // we can't say in more detail.
  #endif

  USER_PRINT(F("CPU:   ")); USER_PRINT(ESP.getChipModel());
  USER_PRINT(F(" rev.")); USER_PRINT(ESP.getChipRevision());
  USER_PRINT(F(", ")); USER_PRINT(ESP.getChipCores()); USER_PRINT(F(" core(s)"));
  USER_PRINT(F(", ")); USER_PRINT(ESP.getCpuFreqMHz()); USER_PRINTLN(F("MHz."));

  // WLEDMM begin
  USER_PRINT(F("CPU    "));
  esp_reset_reason_t resetReason = getRestartReason();
  USER_PRINT(restartCode2InfoLong(resetReason));
  USER_PRINT(F(" (code "));
  USER_PRINT((int)resetReason);
  USER_PRINT(F("). "));
  int core0code = getCoreResetReason(0);
  int core1code = getCoreResetReason(1);
  USER_PRINTF("Core#0 %s (%d)", resetCode2Info(core0code).c_str(), core0code);
  if (core1code > 0) {USER_PRINTF("; Core#1 %s (%d)", resetCode2Info(core1code).c_str(), core1code);}
  USER_PRINTLN(F("."));
  // WLEDMM end

  USER_PRINT(F("FLASH: ")); USER_PRINT((ESP.getFlashChipSize()/1024)/1024);
  USER_PRINT(F("MB, Mode ")); USER_PRINT(ESP.getFlashChipMode());
  #ifdef WLED_DEBUG
  switch (ESP.getFlashChipMode()) {
    // missing: Octal modes
    case FM_QIO:  DEBUG_PRINT(F(" (QIO)")); break;
    case FM_QOUT: DEBUG_PRINT(F(" (QOUT)"));break;
    case FM_DIO:  DEBUG_PRINT(F(" (DIO)")); break;
    case FM_DOUT: DEBUG_PRINT(F(" (DOUT)"));break;
    default: break;
  }
  #endif
  USER_PRINT(F(", speed ")); USER_PRINT(ESP.getFlashChipSpeed()/1000000);USER_PRINTLN(F("MHz."));
  
  #if defined(WLED_DEBUG) && defined(ARDUINO_ARCH_ESP32)
  showRealSpeed();
  #endif

#else
  // WLEDMM: more info for 8266
  USER_PRINTLN();
  USER_PRINTF("CPU:   ESP8266 (id 0x%08X)", ESP.getChipId());
  USER_PRINT(F(", ")); USER_PRINT(ESP.getCpuFreqMHz()); USER_PRINTLN(F("MHz."));
  USER_PRINT(F("CPU    Last Restart Reason = "));
  USER_PRINT((int)ESP.getResetInfoPtr()->reason); USER_PRINT(F(" -> "));
  USER_PRINTLN(ESP.getResetInfo());

  USER_PRINT(F("FLASH: ")); USER_PRINT((ESP.getFlashChipRealSize()/1024)/1024);
  USER_PRINT(F("MB, Mode ")); USER_PRINT((int)ESP.getFlashChipMode());
  #ifdef WLED_DEBUG
  switch (ESP.getFlashChipMode()) {
    // missing: Octal modes
    case FM_QIO:  DEBUG_PRINT(F(" (QIO)")); break;
    case FM_QOUT: DEBUG_PRINT(F(" (QOUT)"));break;
    case FM_DIO:  DEBUG_PRINT(F(" (DIO)")); break;
    case FM_DOUT: DEBUG_PRINT(F(" (DOUT)"));break;
    default: break;
  }
  #endif
  USER_PRINT(F(", speed ")); USER_PRINT(ESP.getFlashChipSpeed()/1000000);USER_PRINT(F("MHz; "));
  USER_PRINT(F(" chip ID = 0x"));
  USER_PRINTF("%08X\n", ESP.getFlashChipId());
  USER_PRINTLN();

  DEBUG_PRINT(F("esp8266 "));
  DEBUG_PRINTLN(ESP.getCoreVersion());
#endif
  DEBUG_PRINT(F("heap ")); DEBUG_PRINTLN(ESP.getFreeHeap());
#ifdef ARDUINO_ARCH_ESP32
  #if ESP_IDF_VERSION >= ESP_IDF_VERSION_VAL(4, 4, 0)  // unfortunately not availeable in older framework versions
  USER_PRINT(F("\nArduino  max stack  ")); USER_PRINTLN(getArduinoLoopTaskStackSize());
  #endif
  DEBUG_PRINTF("%s min free stack %d\n", pcTaskGetTaskName(NULL), uxTaskGetStackHighWaterMark(NULL)); //WLEDMM
#endif

<<<<<<< HEAD
  #if defined(ARDUINO_ARCH_ESP32) && defined(BOARD_HAS_PSRAM)
  psramInit();
  if (psramFound()) {
#if !defined(CONFIG_IDF_TARGET_ESP32C3) && !defined(CONFIG_IDF_TARGET_ESP32S2) && !defined(CONFIG_IDF_TARGET_ESP32S3)
    // GPIO16/GPIO17 reserved for SPI RAM
    managed_pin_type pins[2] = { {16, true}, {17, true} };
    pinManager.allocateMultiplePins(pins, 2, PinOwner::SPI_RAM);
#elif defined(CONFIG_IDF_TARGET_ESP32S3)
    // S3: add GPIO 33-37 for "octal" PSRAM
    managed_pin_type pins[5] = { {33, true}, {34, true}, {35, true}, {36, true}, {37, true} };
    pinManager.allocateMultiplePins(pins, 5, PinOwner::SPI_RAM);
#endif
      DEBUG_PRINT(F("Total PSRAM: "));    DEBUG_PRINT(ESP.getPsramSize()/1024); DEBUG_PRINTLN("kB");
      DEBUG_PRINT(F("Free PSRAM : "));    DEBUG_PRINT(ESP.getFreePsram()/1024); DEBUG_PRINTLN("kB");
    } else
      DEBUG_PRINTLN(F("No PSRAM found."));
  #endif
  #if defined(ARDUINO_ARCH_ESP32) && defined(BOARD_HAS_PSRAM) && !defined(WLED_USE_PSRAM)
      DEBUG_PRINTLN(F("PSRAM not used for LEDs."));
=======
#if defined(ARDUINO_ARCH_ESP32) && defined(BOARD_HAS_PSRAM)
  #if defined(CONFIG_IDF_TARGET_ESP32S3)
  // S3: reserve GPIO 33-37 for "octal" PSRAM
  managed_pin_type pins[] = { {33, true}, {34, true}, {35, true}, {36, true}, {37, true} };
  pinManager.allocateMultiplePins(pins, sizeof(pins)/sizeof(managed_pin_type), PinOwner::SPI_RAM);
  #elif defined(CONFIG_IDF_TARGET_ESP32S2)
  // S2: reserve GPIO 26-32 for PSRAM (may fail due to isPinOk() but that will also prevent other allocation)
  managed_pin_type pins[] = { {26, true}, {27, true}, {28, true}, {29, true}, {30, true}, {31, true}, {32, true} };
  pinManager.allocateMultiplePins(pins, sizeof(pins)/sizeof(managed_pin_type), PinOwner::SPI_RAM);
  #elif defined(CONFIG_IDF_TARGET_ESP32C3)
  // C3: reserve GPIO 12-17 for PSRAM (may fail due to isPinOk() but that will also prevent other allocation)
  managed_pin_type pins[] = { {12, true}, {13, true}, {14, true}, {15, true}, {16, true}, {17, true} };
  pinManager.allocateMultiplePins(pins, sizeof(pins)/sizeof(managed_pin_type), PinOwner::SPI_RAM);
  #else
  // GPIO16/GPIO17 reserved for SPI RAM
  managed_pin_type pins[] = { {16, true}, {17, true} };
  pinManager.allocateMultiplePins(pins, sizeof(pins)/sizeof(managed_pin_type), PinOwner::SPI_RAM);
  #endif
  #if defined(WLED_USE_PSRAM)
  if (psramFound()) {
    DEBUG_PRINT(F("Total PSRAM: ")); DEBUG_PRINT(ESP.getPsramSize()/1024); DEBUG_PRINTLN("kB");
    DEBUG_PRINT(F("Free PSRAM : ")); DEBUG_PRINT(ESP.getFreePsram()/1024); DEBUG_PRINTLN("kB");
  }
  #else
    DEBUG_PRINTLN(F("PSRAM not used."));
>>>>>>> 999bec19
  #endif
#endif

  //DEBUG_PRINT(F("LEDs inited. heap usage ~"));
  //DEBUG_PRINTLN(heapPreAlloc - ESP.getFreeHeap());
  USER_FLUSH();  // WLEDMM flush buffer now, before anything time-critial is started.

  pinManager.manageDebugTXPin();

#ifdef WLED_ENABLE_DMX //reserve GPIO2 as hardcoded DMX pin
  pinManager.allocatePin(2, true, PinOwner::DMX);
#endif
#ifdef WLED_ENABLE_DMX_INPUT
  if(dmxTransmitPin > 0) pinManager.allocatePin(dmxTransmitPin, true, PinOwner::DMX);
  if(dmxReceivePin > 0) pinManager.allocatePin(dmxReceivePin, true, PinOwner::DMX);
  if(dmxEnablePin > 0) pinManager.allocatePin(dmxEnablePin, true, PinOwner::DMX);
#endif

// WLEDMM experimental: support for single neoPixel on Adafruit boards
#if 0
  //#ifdef PIN_NEOPIXEL
  //pinManager.allocatePin(PIN_NEOPIXEL, true, PinOwner::BusDigital);
  //#endif
  #ifdef NEOPIXEL_POWER
    pinManager.allocatePin(NEOPIXEL_POWER, true, PinOwner::Relay);  // just to ensure this GPIO will not get used for other purposes
    pinMode(NEOPIXEL_POWER, OUTPUT);
    digitalWrite(NEOPIXEL_POWER, HIGH);
  #endif
  #ifdef NEOPIXEL_I2C_POWER
    pinManager.allocatePin(NEOPIXEL_I2C_POWER, true, PinOwner::Relay);  // just to ensure this GPIO will not get used for other purposes
    pinMode(NEOPIXEL_I2C_POWER, OUTPUT);
    digitalWrite(NEOPIXEL_I2C_POWER, HIGH);
  #endif
#endif

  USER_PRINTLN();
  DEBUG_PRINTLN(F("Registering usermods ..."));
  registerUsermods();

  DEBUG_PRINT(F("heap ")); DEBUG_PRINTLN(ESP.getFreeHeap());
  #ifdef ARDUINO_ARCH_ESP32
    DEBUG_PRINTF("%s min free stack %d\n", pcTaskGetTaskName(NULL), uxTaskGetStackHighWaterMark(NULL)); //WLEDMM
  #endif

  for (uint8_t i=1; i<WLED_MAX_BUTTONS; i++) btnPin[i] = -1;

  bool fsinit = false;
  USER_PRINTLN(F("Mount FS"));
#ifdef ARDUINO_ARCH_ESP32
  fsinit = WLED_FS.begin(true);
#else
  fsinit = WLED_FS.begin();
#endif
  if (!fsinit) {
    USER_PRINTLN(F("Mount FS failed!"));  // WLEDMM
    errorFlag = ERR_FS_BEGIN;
  }
#ifdef WLED_ADD_EEPROM_SUPPORT
  else deEEP();
#else
  initPresetsFile();
#endif
  updateFSInfo();

  USER_PRINTLN(F("done Mounting FS"));

  // generate module IDs must be done before AP setup
  escapedMac = WiFi.macAddress();
  escapedMac.replace(":", "");
  escapedMac.toLowerCase();

  WLED_SET_AP_SSID(); // otherwise it is empty on first boot until config is saved

  DEBUG_PRINTLN(F("Reading config"));
  deserializeConfigFromFS();

#if defined(STATUSLED) && STATUSLED>=0
  if (!pinManager.isPinAllocated(STATUSLED)) {
    // NOTE: Special case: The status LED should *NOT* be allocated.
    //       See comments in handleStatusLed().
    pinMode(STATUSLED, OUTPUT);
  }
#endif

  DEBUG_PRINTLN(F("Initializing strip"));
  beginStrip();
  DEBUG_PRINT(F("heap ")); DEBUG_PRINTLN(ESP.getFreeHeap());

  USER_PRINTLN(F("Usermods setup ..."));
  userSetup();
  usermods.setup();
  DEBUG_PRINT(F("heap ")); DEBUG_PRINTLN(ESP.getFreeHeap());

  if (strcmp(clientSSID, DEFAULT_CLIENT_SSID) == 0)
    showWelcomePage = true;
  WiFi.persistent(false);
  #ifdef WLED_USE_ETHERNET
  WiFi.onEvent(WiFiEvent);
  #endif

  #ifdef WLED_ENABLE_ADALIGHT
  //Serial RX (Adalight, Improv, Serial JSON) only possible if GPIO3 unused
  //Serial TX (Debug, Improv, Serial JSON) only possible if GPIO1 unused
  if (!pinManager.isPinAllocated(hardwareRX) && !pinManager.isPinAllocated(hardwareTX)) {
    if (Serial) Serial.println(F("Ada"));
  }
  #endif

  // fill in unique mdns default
  if (strcmp(cmDNS, "x") == 0) sprintf_P(cmDNS, PSTR("wled-%*s"), 6, escapedMac.c_str() + 6);
#ifndef WLED_DISABLE_MQTT
  if (mqttDeviceTopic[0] == 0) sprintf_P(mqttDeviceTopic, PSTR("wled/%*s"), 6, escapedMac.c_str() + 6);
  if (mqttClientID[0] == 0)    sprintf_P(mqttClientID, PSTR("WLED-%*s"), 6, escapedMac.c_str() + 6);
#endif

#ifdef WLED_ENABLE_ADALIGHT
  if (Serial && (Serial.available() > 0) && (Serial.peek() == 'I')) handleImprovPacket();
#endif

#ifndef WLED_DISABLE_OTA
  if (aOtaEnabled) {
    ArduinoOTA.onStart([]() {
#ifdef ESP8266
      wifi_set_sleep_type(NONE_SLEEP_T);
#endif
      WLED::instance().disableWatchdog();
      DEBUG_PRINTLN(F("Start ArduinoOTA"));
    });
    ArduinoOTA.onError([](ota_error_t error) {
      // reenable watchdog on failed update
      WLED::instance().enableWatchdog();
    });
    if (strlen(cmDNS) > 0)
      ArduinoOTA.setHostname(cmDNS);
  }
#endif
#if defined(WLED_ENABLE_DMX) || defined(WLED_ENABLE_DMX_INPUT)
  initDMX();
#endif

#ifdef WLED_ENABLE_ADALIGHT
  if (Serial && (Serial.available() > 0) && (Serial.peek() == 'I')) handleImprovPacket();
#endif

  // HTTP server page init
  DEBUG_PRINTLN(F("initServer"));
  initServer();
  DEBUG_PRINT(F("heap ")); DEBUG_PRINTLN(ESP.getFreeHeap());
  #ifdef ARDUINO_ARCH_ESP32
  DEBUG_PRINT(pcTaskGetTaskName(NULL)); DEBUG_PRINT(F(" free stack ")); DEBUG_PRINTLN(uxTaskGetStackHighWaterMark(NULL));
  #endif

  enableWatchdog();

  #if defined(ARDUINO_ARCH_ESP32) && defined(WLED_DISABLE_BROWNOUT_DET)
  WRITE_PERI_REG(RTC_CNTL_BROWN_OUT_REG, 1); //enable brownout detector
  #endif
  
  #ifdef ARDUINO_ARCH_ESP32
  #ifdef ARDUINO_RUNNING_CORE
    DEBUG_PRINTF("Arduino core=%d (loop is now on core #%d)\n", int(ARDUINO_RUNNING_CORE), int(xPortGetCoreID()));
  #endif
  #ifdef ARDUINO_EVENT_RUNNING_CORE
      DEBUG_PRINTF("Arduino Event core=%d\n", int(ARDUINO_EVENT_RUNNING_CORE));
  #endif
  #endif

  // WLEDMM : dump GPIO infos (experimental, UI integration pending)
  //#ifdef WLED_DEBUG
  USER_PRINTLN(F("\nGPIO\t| Assigned to\t\t| Info"));
  USER_PRINTLN(F("--------|-----------------------|------------"));
  for(int pinNr = 0; pinNr < WLED_NUM_PINS; pinNr++) { // 49 = highest PIN on ESP32-S3
    if(pinManager.isPinOk(pinNr, false)) {
      //if ((!pinManager.isPinAllocated(pinNr)) && (pinManager.getPinSpecialText(pinNr).length() == 0)) continue;      // un-comment to hide no-name,unused GPIO pins
      bool is_inOut = pinManager.isPinOk(pinNr, true);
#if 0 // for testing
      USER_PRINT(pinManager.isPinAnalog(pinNr) ? "A": " ");
      USER_PRINT(pinManager.isPinADC1(pinNr) ? "1": " ");
      USER_PRINT(pinManager.isPinADC2(pinNr) ? "2": " ");
      USER_PRINT(pinManager.isPinTouch(pinNr) ? "T": " ");
      USER_PRINT(pinManager.isPinPWM(pinNr) ? " P": "  ");
      USER_PRINT(pinManager.isPinINT(pinNr) ? "I ": "  ");
#endif
      USER_PRINTF("%s  %2d\t  %-17s %s\t  %s\n", 
          (is_inOut?"i/o":"in "), 
          pinNr, 
          pinManager.getPinOwnerText(pinNr).c_str(),
          pinManager.getPinConflicts(pinNr).c_str(),
          pinManager.getPinSpecialText(pinNr).c_str()
      );
      USER_FLUSH();  // avoid lost lines (Serial buffer overflow)
    }
  }

#if 0 // for testing
  USER_PRINTLN(F("\n"));
  USER_PRINTF("ADC1-0 = %d, ADC1-3 = %d, ADC1-7 = %d, ADC2-0 = %d, ADC2-1 = %d, ADC2-8 = %d, ADC2-10 = %d\n",
    pinManager.getADCPin(PM_ADC1, 0), pinManager.getADCPin(PM_ADC1, 3), pinManager.getADCPin(PM_ADC1, 7), 
    pinManager.getADCPin(PM_ADC2, 0), pinManager.getADCPin(PM_ADC2, 1), pinManager.getADCPin(PM_ADC2, 8),
    pinManager.getADCPin(PM_ADC2, 10)
  );
  USER_PRINTLN();
  for(int p=0; p<11; p++) {
    if(pinManager.getADCPin(PinManagerClass::ADC1, p) < 255)
      USER_PRINTF("ADC1-%d = %d, ", p, pinManager.getADCPin(PinManagerClass::ADC1, p));
  }
  USER_PRINTLN();
  for(int p=0; p<11; p++) {
    if(pinManager.getADCPin(PinManagerClass::ADC2, p) < 255)
      USER_PRINTF("ADC2-%d = %d, ", p, pinManager.getADCPin(PinManagerClass::ADC2, p));
  }
  USER_PRINTLN(F("\n"));
#endif

  USER_PRINTLN(F("WLED initialization done.\n"));
  delay(50);
  // repeat Ada prompt
  #ifdef WLED_ENABLE_ADALIGHT
  if (!pinManager.isPinAllocated(hardwareRX) && !pinManager.isPinAllocated(hardwareTX)) {
    if (Serial) Serial.println(F("Ada"));
  }
  #endif

  //#endif
  // WLEDMM end
}

void WLED::beginStrip()
{
  // Initialize NeoPixel Strip and button
  strip.finalizeInit(); // busses created during deserializeConfig()
  strip.makeAutoSegments();
  strip.setBrightness(0);
  strip.setShowCallback(handleOverlayDraw);

  if (turnOnAtBoot) {
    if (briS > 0) bri = briS;
    else if (bri == 0) bri = 128;
  } else {
    // fix for #3196
    briLast = briS; bri = 0;
    strip.fill(BLACK);
    strip.show();
  }
  if (bootPreset > 0) {
    applyPreset(bootPreset, CALL_MODE_INIT);
  }
  colorUpdated(CALL_MODE_INIT);

  // init relay pin
  if (rlyPin>=0)
    digitalWrite(rlyPin, (rlyMde ? bri : !bri));
}

void WLED::initAP(bool resetAP)
{
  if (apBehavior == AP_BEHAVIOR_BUTTON_ONLY && !resetAP)
    return;

  if (resetAP) {
    WLED_SET_AP_SSID();
    strcpy_P(apPass, PSTR(WLED_AP_PASS));
  }
  USER_PRINT(F("Opening access point "));  // WLEDMM
  USER_PRINTLN(apSSID);                    // WLEDMM
  WiFi.softAPConfig(IPAddress(4, 3, 2, 1), IPAddress(4, 3, 2, 1), IPAddress(255, 255, 255, 0));
  WiFi.softAP(apSSID, apPass, apChannel, apHide);
  #if defined(LOLIN_WIFI_FIX) && (defined(ARDUINO_ARCH_ESP32C3) || defined(ARDUINO_ARCH_ESP32S2))
  WiFi.setTxPower(WIFI_POWER_8_5dBm);
  #endif

  if (!apActive) // start captive portal if AP active
  {
    DEBUG_PRINTLN(F("Init AP interfaces"));
    server.begin();
    if (udpPort > 0 && udpPort != ntpLocalPort) {
      udpConnected = notifierUdp.begin(udpPort);
    }
    if (udpRgbPort > 0 && udpRgbPort != ntpLocalPort && udpRgbPort != udpPort) {
      udpRgbConnected = rgbUdp.begin(udpRgbPort);
    }
    if (udpPort2 > 0 && udpPort2 != ntpLocalPort && udpPort2 != udpPort && udpPort2 != udpRgbPort) {
      udp2Connected = notifier2Udp.begin(udpPort2);
    }
    e131.begin(false, e131Port, e131Universe, E131_MAX_UNIVERSE_COUNT);
    ddp.begin(false, DDP_DEFAULT_PORT);

    dnsServer.setErrorReplyCode(DNSReplyCode::NoError);
    dnsServer.start(53, "*", WiFi.softAPIP());
  }
  apActive = true;
}

bool WLED::initEthernet()
{
#if defined(ARDUINO_ARCH_ESP32) && defined(WLED_USE_ETHERNET)

  static bool successfullyConfiguredEthernet = false;

  if (successfullyConfiguredEthernet) {
    // DEBUG_PRINTLN(F("initE: ETH already successfully configured, ignoring"));
    return false;
  }
  if (ethernetType == WLED_ETH_NONE) {
    return false;
  }
  if (ethernetType >= WLED_NUM_ETH_TYPES) {
    DEBUG_PRINT(F("initE: Ignoring attempt for invalid ethernetType ")); DEBUG_PRINTLN(ethernetType);
    return false;
  }

  DEBUG_PRINT(F("initE: Attempting ETH config: ")); DEBUG_PRINTLN(ethernetType);

  // Ethernet initialization should only succeed once -- else reboot required
  ethernet_settings es = ethernetBoards[ethernetType];
  managed_pin_type pinsToAllocate[10] = {
    // first six pins are non-configurable
    esp32_nonconfigurable_ethernet_pins[0],
    esp32_nonconfigurable_ethernet_pins[1],
    esp32_nonconfigurable_ethernet_pins[2],
    esp32_nonconfigurable_ethernet_pins[3],
    esp32_nonconfigurable_ethernet_pins[4],
    esp32_nonconfigurable_ethernet_pins[5],
    { (int8_t)es.eth_mdc,   true },  // [6] = MDC  is output and mandatory
    { (int8_t)es.eth_mdio,  true },  // [7] = MDIO is bidirectional and mandatory
    { (int8_t)es.eth_power, true },  // [8] = optional pin, not all boards use
    { ((int8_t)0xFE),       false }, // [9] = replaced with eth_clk_mode, mandatory
  };
  // update the clock pin....
  if (es.eth_clk_mode == ETH_CLOCK_GPIO0_IN) {
    pinsToAllocate[9].pin = 0;
    pinsToAllocate[9].isOutput = false;
  } else if (es.eth_clk_mode == ETH_CLOCK_GPIO0_OUT) {
    pinsToAllocate[9].pin = 0;
    pinsToAllocate[9].isOutput = true;
  } else if (es.eth_clk_mode == ETH_CLOCK_GPIO16_OUT) {
    pinsToAllocate[9].pin = 16;
    pinsToAllocate[9].isOutput = true;
  } else if (es.eth_clk_mode == ETH_CLOCK_GPIO17_OUT) {
    pinsToAllocate[9].pin = 17;
    pinsToAllocate[9].isOutput = true;
  } else {
    DEBUG_PRINT(F("initE: Failing due to invalid eth_clk_mode ("));
    DEBUG_PRINT(es.eth_clk_mode);
    DEBUG_PRINTLN(")");
    return false;
  }

  if (!pinManager.allocateMultiplePins(pinsToAllocate, 10, PinOwner::Ethernet)) {
    DEBUG_PRINTLN(F("initE: Failed to allocate ethernet pins"));
    return false;
  }

  /*
  For LAN8720 the most correct way is to perform clean reset each time before init
  applying LOW to power or nRST pin for at least 100 us (please refer to datasheet, page 59)
  ESP_IDF > V4 implements it (150 us, lan87xx_reset_hw(esp_eth_phy_t *phy) function in 
  /components/esp_eth/src/esp_eth_phy_lan87xx.c, line 280)
  but ESP_IDF < V4 does not. Lets do it:
  [not always needed, might be relevant in some EMI situations at startup and for hot resets]
  */
  #if ESP_IDF_VERSION_MAJOR==3
  if(es.eth_power>0 && es.eth_type==ETH_PHY_LAN8720) {
    pinMode(es.eth_power, OUTPUT);
    digitalWrite(es.eth_power, 0);
    delayMicroseconds(150);
    digitalWrite(es.eth_power, 1);
    delayMicroseconds(10);
  }
  #endif

  if (!ETH.begin(
                (uint8_t) es.eth_address,
                (int)     es.eth_power,
                (int)     es.eth_mdc,
                (int)     es.eth_mdio,
                (eth_phy_type_t)   es.eth_type,
                (eth_clock_mode_t) es.eth_clk_mode
                )) {
    DEBUG_PRINTLN(F("initC: ETH.begin() failed"));
    // de-allocate the allocated pins
    for (managed_pin_type mpt : pinsToAllocate) {
      pinManager.deallocatePin(mpt.pin, PinOwner::Ethernet);
    }
    return false;
  }

  successfullyConfiguredEthernet = true;
  USER_PRINTLN(F("initC: *** Ethernet successfully configured! ***"));  // WLEDMM
  return true;
#else
  return false; // Ethernet not enabled for build
#endif

}

void WLED::initConnection()
{
  #ifdef WLED_ENABLE_WEBSOCKETS
  ws.onEvent(wsEvent);
  #endif


  WiFi.disconnect(true);        // close old connections
#ifdef ESP8266
  WiFi.setPhyMode(WIFI_PHY_MODE_11N);
#endif

  if (staticIP[0] != 0 && staticGateway[0] != 0) {
    WiFi.config(staticIP, staticGateway, staticSubnet, IPAddress(1, 1, 1, 1));
  } else {
    WiFi.config(IPAddress((uint32_t)0), IPAddress((uint32_t)0), IPAddress((uint32_t)0));
  }

  lastReconnectAttempt = millis();

  if (!WLED_WIFI_CONFIGURED) {
    USER_PRINTLN(F("No WiFi connection configured."));  // WLEDMM
    if (!apActive) initAP();        // instantly go to ap mode
    return;
  } else if (!apActive) {
    if (apBehavior == AP_BEHAVIOR_ALWAYS) {
      DEBUG_PRINTLN(F("Access point ALWAYS enabled."));
      initAP();
    } else {
      DEBUG_PRINTLN(F("Access point disabled (init)."));
      WiFi.softAPdisconnect(true);
      WiFi.mode(WIFI_STA);
    }
  }
  showWelcomePage = false;

  USER_PRINT(F("Connecting to "));
  USER_PRINT(clientSSID);
  USER_PRINT(" / ");
  for(unsigned i = 0; i<strlen(clientPass); i++) {
      USER_PRINT("*");
  }
  USER_PRINTLN(" ...");

  // convert the "serverDescription" into a valid DNS hostname (alphanumeric)
  char hostname[25];
  prepareHostname(hostname);

#ifdef ESP8266
  WiFi.hostname(hostname);
#endif

  WiFi.begin(clientSSID, clientPass);
#ifdef ARDUINO_ARCH_ESP32
  #if defined(LOLIN_WIFI_FIX) && (defined(ARDUINO_ARCH_ESP32C3) || defined(ARDUINO_ARCH_ESP32S2))
  WiFi.setTxPower(WIFI_POWER_8_5dBm);
  #endif
  WiFi.setSleep(!noWifiSleep);
  WiFi.setHostname(hostname);
#else
  wifi_set_sleep_type((noWifiSleep) ? NONE_SLEEP_T : MODEM_SLEEP_T);
#endif
}

void WLED::initInterfaces()
{
  DEBUG_PRINTLN(F("Init STA interfaces"));

#ifndef WLED_DISABLE_HUESYNC
  IPAddress ipAddress = Network.localIP();
  if (hueIP[0] == 0) {
    hueIP[0] = ipAddress[0];
    hueIP[1] = ipAddress[1];
    hueIP[2] = ipAddress[2];
  }
#endif

//WLEDMM: add netdebug variables
#ifdef WLED_DEBUG_HOST
  if (netDebugPrintIP[0] == 0) {
    //WLEDMM: this code moved from net_debug.cpp as we store IP as IPAddress type
    if (!netDebugPrintIP && !netDebugPrintIP.fromString(WLED_DEBUG_HOST)) {
      #ifdef ESP8266
        WiFi.hostByName(WLED_DEBUG_HOST, netDebugPrintIP, 750);
      #else
        #ifdef WLED_USE_ETHERNET
          // ETH.hostByName(WLED_DEBUG_HOST, netDebugPrintIP); WLEDMM: ETH.hostByName does not exist, WiFi.hostByName seems to do the same, but must be tested.
          WiFi.hostByName(WLED_DEBUG_HOST, netDebugPrintIP);
        #else
          WiFi.hostByName(WLED_DEBUG_HOST, netDebugPrintIP);
        #endif
      #endif
    } else {
      IPAddress ndIpAddress = Network.localIP();
      netDebugPrintIP[0] = ndIpAddress[0];
      netDebugPrintIP[1] = ndIpAddress[1];
      netDebugPrintIP[2] = ndIpAddress[2];
    }
  }
  if (netDebugPrintPort == 0) 
    #ifdef WLED_DEBUG_PORT
      netDebugPrintPort = WLED_DEBUG_PORT;
    #else
      netDebugPrintPort = 7868; //Default value
    #endif
#endif

#ifndef WLED_DISABLE_ALEXA
  // init Alexa hue emulation
  if (alexaEnabled)
    alexaInit();
#endif

#ifndef WLED_DISABLE_OTA
  if (aOtaEnabled)
    ArduinoOTA.begin();
#endif

<<<<<<< HEAD
  strip.service();

  #ifndef WLED_DISABLE_OTA   // WLEDMM
  if (aOtaEnabled) {
    USER_PRINT(F("           ArduinoOTA: "));
    USER_PRINTLN(ArduinoOTA.getHostname());
  }
  #endif                     // WLEDMM end

=======
>>>>>>> 999bec19
  // Set up mDNS responder:
  if (strlen(cmDNS) > 0) {
    // "end" must be called before "begin" is called a 2nd time
    // see https://github.com/esp8266/Arduino/issues/7213
    MDNS.end();
    MDNS.begin(cmDNS);

    USER_PRINTF("mDNS started: %s.local\n", cmDNS); // WLEDMM
    MDNS.addService("http", "tcp", 80);
    MDNS.addService("wled", "tcp", 80);
    MDNS.addServiceTxt("wled", "tcp", "mac", escapedMac.c_str());
  }
  server.begin();

  if (udpPort > 0 && udpPort != ntpLocalPort) {
    udpConnected = notifierUdp.begin(udpPort);
    if (udpConnected && udpRgbPort != udpPort)
      udpRgbConnected = rgbUdp.begin(udpRgbPort);
    if (udpConnected && udpPort2 != udpPort && udpPort2 != udpRgbPort)
      udp2Connected = notifier2Udp.begin(udpPort2);
  }
  if (ntpEnabled)
    ntpConnected = ntpUdp.begin(ntpLocalPort);

  e131.begin(e131Multicast, e131Port, e131Universe, E131_MAX_UNIVERSE_COUNT);
  ddp.begin(false, DDP_DEFAULT_PORT);
  reconnectHue();
#ifndef WLED_DISABLE_MQTT
  initMqtt();
#endif
  interfacesInited = true;
  wasConnected = true;
}

void WLED::handleConnection()
{
  static byte stacO = 0;
  static uint32_t lastHeap = UINT32_MAX;
  static unsigned long heapTime = 0;
  unsigned long now = millis();

  if (now < 2000 && (!WLED_WIFI_CONFIGURED || apBehavior == AP_BEHAVIOR_ALWAYS))
    return;

  if (lastReconnectAttempt == 0) {
    DEBUG_PRINTLN(F("lastReconnectAttempt == 0"));
    initConnection();
    return;
  }

  // reconnect WiFi to clear stale allocations if heap gets too low
  if (now - heapTime > 5000) {
    uint32_t heap = ESP.getFreeHeap();
    if (heap < MIN_HEAP_SIZE && lastHeap < MIN_HEAP_SIZE) {
      DEBUG_PRINT(F("Heap too low! "));
      DEBUG_PRINTLN(heap);
      forceReconnect = true;
      strip.purgeSegments(true); // remove all but one segments from memory
    } else if (heap < MIN_HEAP_SIZE) {
      strip.purgeSegments();
    }
    lastHeap = heap;
    heapTime = now;
  }

  byte stac = 0;
  if (apActive) {
#ifdef ESP8266
    stac = wifi_softap_get_station_num();
#else
    wifi_sta_list_t stationList;
    esp_wifi_ap_get_sta_list(&stationList);
    stac = stationList.num;
#endif
    if (stac != stacO) {
      stacO = stac;
      DEBUG_PRINT(F("Connected AP clients: "));
      DEBUG_PRINTLN(stac);
      if (!WLED_CONNECTED && WLED_WIFI_CONFIGURED) {        // trying to connect, but not connected
        if (stac)
          WiFi.disconnect();        // disable search so that AP can work
        else
          initConnection();         // restart search
      }
    }
  }
  if (forceReconnect) {
    USER_PRINTLN(F("Forcing reconnect."));
    initConnection();
    interfacesInited = false;
    forceReconnect = false;
    wasConnected = false;
    return;
  }
  if (!Network.isConnected()) {
    if (interfacesInited) {
      USER_PRINTLN(F("Disconnected!"));
      interfacesInited = false;
      initConnection();
    }
    //send improv failed 6 seconds after second init attempt (24 sec. after provisioning)
    if (improvActive > 2 && now - lastReconnectAttempt > 6000) {
      sendImprovStateResponse(0x03, true);
      improvActive = 2;
    }
    if (now - lastReconnectAttempt > ((stac) ? 300000 : 18000) && WLED_WIFI_CONFIGURED) {
      if (improvActive == 2) improvActive = 3;
      DEBUG_PRINTLN(F("Last reconnect too old."));
      initConnection();
    }
    if (!apActive && now - lastReconnectAttempt > 12000 && (!wasConnected || apBehavior == AP_BEHAVIOR_NO_CONN)) {
      DEBUG_PRINTLN(F("Not connected AP."));
      initAP();
    }
  } else if (!interfacesInited) { //newly connected
    DEBUG_PRINTLN("");
    USER_PRINT(F("Connected! IP address: "));
    USER_PRINTLN(Network.localIP());
    if (improvActive) {
      if (improvError == 3) sendImprovStateResponse(0x00, true);
      sendImprovStateResponse(0x04);
      if (improvActive > 1) sendImprovRPCResponse(0x01);
    }
    initInterfaces();
    userConnected();
    usermods.connected();
    lastMqttReconnectAttempt = 0; // force immediate update

    // shut down AP
    if (apBehavior != AP_BEHAVIOR_ALWAYS && apActive) {
      dnsServer.stop();
      WiFi.softAPdisconnect(true);
      apActive = false;
      USER_PRINTLN(F("Access point disabled (handle)."));
    }
  }
}

// If status LED pin is allocated for other uses, does nothing
// else blink at 1Hz when WLED_CONNECTED is false (no WiFi, ?? no Ethernet ??)
// else blink at 2Hz when MQTT is enabled but not connected
// else turn the status LED off
void WLED::handleStatusLED()
{
  #if defined(STATUSLED)
  uint32_t c = 0;

  #if STATUSLED>=0
  if (pinManager.isPinAllocated(STATUSLED)) {
    return; //lower priority if something else uses the same pin
  }
  #endif

  if (WLED_CONNECTED) {
    c = RGBW32(0,255,0,0);
    ledStatusType = 2;
  } else if (WLED_MQTT_CONNECTED) {
    c = RGBW32(0,128,0,0);
    ledStatusType = 4;
  } else if (apActive) {
    c = RGBW32(0,0,255,0);
    ledStatusType = 1;
  }
  if (ledStatusType) {
    if (millis() - ledStatusLastMillis >= (1000/ledStatusType)) {
      ledStatusLastMillis = millis();
      ledStatusState = !ledStatusState;
      #if STATUSLED>=0
      digitalWrite(STATUSLED, ledStatusState);
      #else
      busses.setStatusPixel(ledStatusState ? c : 0);
      #endif
    }
  } else {
    #if STATUSLED>=0
      #ifdef STATUSLEDINVERTED
      digitalWrite(STATUSLED, HIGH);
      #else
      digitalWrite(STATUSLED, LOW);
      #endif
    #else
      busses.setStatusPixel(0);
    #endif
  }
  #endif
}<|MERGE_RESOLUTION|>--- conflicted
+++ resolved
@@ -266,7 +266,7 @@
     DEBUG_PRINT(F("Runtime: "));       DEBUG_PRINTLN(millis());
     DEBUG_PRINT(F("Unix time: "));     toki.printTime(toki.getTime());
     DEBUG_PRINT(F("Free heap: "));     DEBUG_PRINTLN(ESP.getFreeHeap());
-<<<<<<< HEAD
+  //WLEDMM
 	#ifdef ARDUINO_ARCH_ESP32
     DEBUG_PRINTF("%s min free stack %d\n", pcTaskGetTaskName(NULL), uxTaskGetStackHighWaterMark(NULL)); //WLEDMM
 	#endif
@@ -279,13 +279,6 @@
     } else {
       //DEBUG_PRINTLN(F("No PSRAM"));
 	}
-=======
-    #if defined(ARDUINO_ARCH_ESP32) && defined(BOARD_HAS_PSRAM)
-    if (psramFound()) {
-      DEBUG_PRINT(F("Total PSRAM: "));    DEBUG_PRINT(ESP.getPsramSize()/1024); DEBUG_PRINTLN("kB");
-      DEBUG_PRINT(F("Free PSRAM: "));     DEBUG_PRINT(ESP.getFreePsram()/1024); DEBUG_PRINTLN("kB");
-    }
->>>>>>> 999bec19
     #endif
     DEBUG_PRINT(F("Wifi state: "));      DEBUG_PRINTLN(WiFi.status());
 
@@ -491,28 +484,8 @@
   DEBUG_PRINTF("%s min free stack %d\n", pcTaskGetTaskName(NULL), uxTaskGetStackHighWaterMark(NULL)); //WLEDMM
 #endif
 
-<<<<<<< HEAD
-  #if defined(ARDUINO_ARCH_ESP32) && defined(BOARD_HAS_PSRAM)
-  psramInit();
-  if (psramFound()) {
-#if !defined(CONFIG_IDF_TARGET_ESP32C3) && !defined(CONFIG_IDF_TARGET_ESP32S2) && !defined(CONFIG_IDF_TARGET_ESP32S3)
-    // GPIO16/GPIO17 reserved for SPI RAM
-    managed_pin_type pins[2] = { {16, true}, {17, true} };
-    pinManager.allocateMultiplePins(pins, 2, PinOwner::SPI_RAM);
-#elif defined(CONFIG_IDF_TARGET_ESP32S3)
-    // S3: add GPIO 33-37 for "octal" PSRAM
-    managed_pin_type pins[5] = { {33, true}, {34, true}, {35, true}, {36, true}, {37, true} };
-    pinManager.allocateMultiplePins(pins, 5, PinOwner::SPI_RAM);
-#endif
-      DEBUG_PRINT(F("Total PSRAM: "));    DEBUG_PRINT(ESP.getPsramSize()/1024); DEBUG_PRINTLN("kB");
-      DEBUG_PRINT(F("Free PSRAM : "));    DEBUG_PRINT(ESP.getFreePsram()/1024); DEBUG_PRINTLN("kB");
-    } else
-      DEBUG_PRINTLN(F("No PSRAM found."));
-  #endif
-  #if defined(ARDUINO_ARCH_ESP32) && defined(BOARD_HAS_PSRAM) && !defined(WLED_USE_PSRAM)
-      DEBUG_PRINTLN(F("PSRAM not used for LEDs."));
-=======
 #if defined(ARDUINO_ARCH_ESP32) && defined(BOARD_HAS_PSRAM)
+  psramInit(); //WLEDMM??
   #if defined(CONFIG_IDF_TARGET_ESP32S3)
   // S3: reserve GPIO 33-37 for "octal" PSRAM
   managed_pin_type pins[] = { {33, true}, {34, true}, {35, true}, {36, true}, {37, true} };
@@ -537,7 +510,6 @@
   }
   #else
     DEBUG_PRINTLN(F("PSRAM not used."));
->>>>>>> 999bec19
   #endif
 #endif
 
@@ -1052,9 +1024,6 @@
     ArduinoOTA.begin();
 #endif
 
-<<<<<<< HEAD
-  strip.service();
-
   #ifndef WLED_DISABLE_OTA   // WLEDMM
   if (aOtaEnabled) {
     USER_PRINT(F("           ArduinoOTA: "));
@@ -1062,8 +1031,6 @@
   }
   #endif                     // WLEDMM end
 
-=======
->>>>>>> 999bec19
   // Set up mDNS responder:
   if (strlen(cmDNS) > 0) {
     // "end" must be called before "begin" is called a 2nd time
