#define WLED_DEFINE_GLOBAL_VARS //only in one source file, wled.cpp!
#include "wled.h"
#include <Arduino.h>

/*
 * Main WLED class implementation. Mostly initialization and connection logic
 */

WLED::WLED()
{
}

// turns all LEDs off and restarts ESP
void WLED::reset()
{
  briT = 0;
  #ifdef WLED_ENABLE_WEBSOCKETS
  ws.closeAll(1012);
  #endif
  long dly = millis();
  while (millis() - dly < 450) {
    yield();        // enough time to send response to client
  }
  setAllLeds();
  DEBUG_PRINTLN("MODULE RESET");
  ESP.restart();
}

bool oappendi(int i)
{
  char s[11];
  sprintf(s, "%ld", i);
  return oappend(s);
}

bool oappend(const char* txt)
{
  uint16_t len = strlen(txt);
  if (olen + len >= OMAX)
    return false;        // buffer full
  strcpy(obuf + olen, txt);
  olen += len;
  return true;
}

void WLED::loop()
{
  handleIR();        // 2nd call to function needed for ESP32 to return valid results -- should be good for ESP8266, too
  handleConnection();
  handleSerial();
  handleNotifications();
  handleTransitions();
#ifdef WLED_ENABLE_DMX
  handleDMX();
#endif
  userLoop();
  usermods.loop();

  yield();
  handleIO();
  handleIR();
  handleNetworkTime();
  handleAlexa();

  handleOverlays();
  yield();
#ifdef WLED_USE_ANALOG_LEDS
  strip.setRgbwPwm();
#endif

  if (doReboot)
    reset();

  if (!realtimeMode || realtimeOverride)  // block stuff if WARLS/Adalight is enabled
  {
    if (apActive)
      dnsServer.processNextRequest();
#ifndef WLED_DISABLE_OTA
    if (WLED_CONNECTED && aOtaEnabled)
      ArduinoOTA.handle();
#endif
    handleNightlight();
    yield();

    handleHue();
    handleBlynk();
    yield();

    if (!offMode)
      strip.service();
#ifdef ESP8266
    else if (!noWifiSleep)
      delay(1); //required to make sure ESP enters modem sleep (see #1184)
#endif
  }
  yield();
#ifdef ESP8266
  MDNS.update();
#endif
  if (millis() - lastMqttReconnectAttempt > 30000) {
    if (lastMqttReconnectAttempt > millis()) rolloverMillis++; //millis() rolls over every 50 days
    initMqtt();
  }
  yield();
  handleWs();

// DEBUG serial logging
#ifdef WLED_DEBUG
  if (millis() - debugTime > 9999) {
    DEBUG_PRINTLN("---DEBUG INFO---");
    DEBUG_PRINT("Runtime: ");       DEBUG_PRINTLN(millis());
    DEBUG_PRINT("Unix time: ");     DEBUG_PRINTLN(now());
    DEBUG_PRINT("Free heap: ");     DEBUG_PRINTLN(ESP.getFreeHeap());
    DEBUG_PRINT("Wifi state: ");    DEBUG_PRINTLN(WiFi.status());

    if (WiFi.status() != lastWifiState) {
      wifiStateChangedTime = millis();
    }
    lastWifiState = WiFi.status();
    DEBUG_PRINT("State time: ");    DEBUG_PRINTLN(wifiStateChangedTime);
    DEBUG_PRINT("NTP last sync: "); DEBUG_PRINTLN(ntpLastSyncTime);
    DEBUG_PRINT("Client IP: ");     DEBUG_PRINTLN(WiFi.localIP());
    DEBUG_PRINT("Loops/sec: ");     DEBUG_PRINTLN(loops / 10);
    loops = 0;
    debugTime = millis();
  }
  loops++;
#endif        // WLED_DEBUG
}

void WLED::setup()
{
  EEPROM.begin(EEPSIZE);
  ledCount = EEPROM.read(229) + ((EEPROM.read(398) << 8) & 0xFF00);
  if (ledCount > MAX_LEDS || ledCount == 0)
    ledCount = 30;

#ifdef ESP8266
  #if LEDPIN == 3
    if (ledCount > MAX_LEDS_DMA)
      ledCount = MAX_LEDS_DMA;        // DMA method uses too much ram
  #endif
#endif
  Serial.begin(115200);
  Serial.setTimeout(50);
  DEBUG_PRINTLN();
  DEBUG_PRINT("---WLED ");
  DEBUG_PRINT(versionString);
  DEBUG_PRINT(" ");
  DEBUG_PRINT(VERSION);
  DEBUG_PRINTLN(" INIT---");
#ifdef ARDUINO_ARCH_ESP32
  DEBUG_PRINT("esp32 ");
  DEBUG_PRINTLN(ESP.getSdkVersion());
#else
  DEBUG_PRINT("esp8266 ");
  DEBUG_PRINTLN(ESP.getCoreVersion());
#endif
  int heapPreAlloc = ESP.getFreeHeap();
  DEBUG_PRINT("heap ");
  DEBUG_PRINTLN(ESP.getFreeHeap());
  registerUsermods();

  strip.init(EEPROM.read(372), ledCount, EEPROM.read(2204));        // init LEDs quickly
  strip.setBrightness(0);

  DEBUG_PRINT(F("LEDs inited. heap usage ~"));
  DEBUG_PRINTLN(heapPreAlloc - ESP.getFreeHeap());

#ifndef WLED_DISABLE_FILESYSTEM
  #ifdef ARDUINO_ARCH_ESP32
    SPIFFS.begin(true);
  #endif
    SPIFFS.begin();
#endif

  DEBUG_PRINTLN(F("Load EEPROM"));
  loadSettingsFromEEPROM(true);
  beginStrip();
  userSetup();
  usermods.setup();
  if (strcmp(clientSSID, DEFAULT_CLIENT_SSID) == 0)
    showWelcomePage = true;
  WiFi.persistent(false);

  if (macroBoot > 0)
    applyMacro(macroBoot);
  Serial.println(F("Ada"));

  // generate module IDs
  escapedMac = WiFi.macAddress();
  escapedMac.replace(":", "");
  escapedMac.toLowerCase();
  if (strcmp(cmDNS, "x") == 0)        // fill in unique mdns default
  {
    strcpy_P(cmDNS, PSTR("wled-"));
    sprintf(cmDNS + 5, "%*s", 6, escapedMac.c_str() + 6);
  }
  if (mqttDeviceTopic[0] == 0) {
    strcpy_P(mqttDeviceTopic, PSTR("wled/"));
    sprintf(mqttDeviceTopic + 5, "%*s", 6, escapedMac.c_str() + 6);
  }
  if (mqttClientID[0] == 0) {
    strcpy_P(mqttClientID, PSTR("WLED-"));
    sprintf(mqttClientID + 5, "%*s", 6, escapedMac.c_str() + 6);
  }

  strip.service();

#ifndef WLED_DISABLE_OTA
  if (aOtaEnabled) {
    ArduinoOTA.onStart([]() {
#ifdef ESP8266
      wifi_set_sleep_type(NONE_SLEEP_T);
#endif
      DEBUG_PRINTLN(F("Start ArduinoOTA"));
    });
    if (strlen(cmDNS) > 0)
      ArduinoOTA.setHostname(cmDNS);
  }
#endif
#ifdef WLED_ENABLE_DMX
  initDMX();
#endif
  // HTTP server page init
  initServer();
}

void WLED::beginStrip()
{
  // Initialize NeoPixel Strip and button
  strip.setShowCallback(handleOverlayDraw);

#ifdef BTNPIN
  pinMode(BTNPIN, INPUT_PULLUP);
#endif

  if (bootPreset > 0)
    applyPreset(bootPreset, turnOnAtBoot);
  colorUpdated(NOTIFIER_CALL_MODE_INIT);

// init relay pin
#if RLYPIN >= 0
  pinMode(RLYPIN, OUTPUT);
#if RLYMDE
  digitalWrite(RLYPIN, bri);
#else
  digitalWrite(RLYPIN, !bri);
#endif
#endif

  // disable button if it is "pressed" unintentionally
#if defined(BTNPIN) || defined(TOUCHPIN)
  if (isButtonPressed())
    buttonEnabled = false;
#else
  buttonEnabled = false;
#endif
}

void WLED::initAP(bool resetAP)
{
  if (apBehavior == AP_BEHAVIOR_BUTTON_ONLY && !resetAP)
    return;

  if (!apSSID[0] || resetAP)
    strcpy_P(apSSID, PSTR("WLED-AP"));
  if (resetAP)
    strcpy_P(apPass, PSTR(DEFAULT_AP_PASS));
  DEBUG_PRINT(F("Opening access point "));
  DEBUG_PRINTLN(apSSID);
  WiFi.softAPConfig(IPAddress(4, 3, 2, 1), IPAddress(4, 3, 2, 1), IPAddress(255, 255, 255, 0));
  WiFi.softAP(apSSID, apPass, apChannel, apHide);

  if (!apActive) // start captive portal if AP active
  {
    DEBUG_PRINTLN(F("Init AP interfaces"));
    server.begin();
    if (udpPort > 0 && udpPort != ntpLocalPort) {
      udpConnected = notifierUdp.begin(udpPort);
    }
    if (udpRgbPort > 0 && udpRgbPort != ntpLocalPort && udpRgbPort != udpPort) {
      udpRgbConnected = rgbUdp.begin(udpRgbPort);
    }
<<<<<<< HEAD
    if (audioSyncPort > 0 || (((audioSyncEnabled)>>(0)) & 1) || (((audioSyncEnabled)>>(1)) & 1)) {
    #ifndef ESP8266
      udpSyncConnected = fftUdp.beginMulticast(IPAddress(239,0,0,1), audioSyncPort);
    #else
      udpSyncConnected = fftUdp.beginMulticast(WiFi.localIP(), IPAddress(239, 0, 0, 1), audioSyncPort);
    #endif
    }
=======
    if (udpPort2 > 0 && udpPort2 != ntpLocalPort && udpPort2 != udpPort && udpPort2 != udpRgbPort) {
      udp2Connected = notifier2Udp.begin(udpPort2);
    }
  
>>>>>>> 5d6e214e
    dnsServer.setErrorReplyCode(DNSReplyCode::NoError);
    dnsServer.start(53, "*", WiFi.softAPIP());
  }
  apActive = true;
}

void WLED::initConnection()
{
  #ifdef WLED_ENABLE_WEBSOCKETS
  ws.onEvent(wsEvent);
  #endif

  WiFi.disconnect(true);        // close old connections
#ifdef ESP8266
  WiFi.setPhyMode(WIFI_PHY_MODE_11N);
#endif

  if (staticIP[0] != 0 && staticGateway[0] != 0) {
    WiFi.config(staticIP, staticGateway, staticSubnet, IPAddress(8, 8, 8, 8));
  } else {
    WiFi.config(0U, 0U, 0U);
  }

  lastReconnectAttempt = millis();

  if (!WLED_WIFI_CONFIGURED) {
    DEBUG_PRINT(F("No connection configured. "));
    if (!apActive)
      initAP();        // instantly go to ap mode
    return;
  } else if (!apActive) {
    if (apBehavior == AP_BEHAVIOR_ALWAYS) {
      initAP();
    } else {
      DEBUG_PRINTLN(F("Access point disabled."));
      WiFi.softAPdisconnect(true);
      WiFi.mode(WIFI_STA);
    }
  }
  showWelcomePage = false;

  DEBUG_PRINT(F("Connecting to "));
  DEBUG_PRINT(clientSSID);
  DEBUG_PRINTLN("...");

  // convert the "serverDescription" into a valid DNS hostname (alphanumeric)
  char hostname[25] = "wled-";
  const char *pC = serverDescription;
  uint8_t pos = 5;

  while (*pC && pos < 24) { // while !null and not over length
    if (isalnum(*pC)) {     // if the current char is alpha-numeric append it to the hostname
      hostname[pos] = *pC;
      pos++;
    } else if (*pC == ' ' || *pC == '_' || *pC == '-' || *pC == '+' || *pC == '!' || *pC == '?' || *pC == '*') {
      hostname[pos] = '-';
      pos++;
    }
    // else do nothing - no leading hyphens and do not include hyphens for all other characters.
    pC++;
  }
  // if the hostname is left blank, use the mac address/default mdns name
  if (pos < 6) {
    sprintf(hostname + 5, "%*s", 6, escapedMac.c_str() + 6);
  } else { //last character must not be hyphen
    while (pos > 0 && hostname[pos -1] == '-') {
      hostname[pos -1] = 0;
      pos--;
    }
  }
  
#ifdef ESP8266
  WiFi.hostname(hostname);
#endif

  WiFi.begin(clientSSID, clientPass);

#ifdef ARDUINO_ARCH_ESP32
  WiFi.setSleep(!noWifiSleep);
  WiFi.setHostname(hostname);
#else
  wifi_set_sleep_type((noWifiSleep) ? NONE_SLEEP_T : MODEM_SLEEP_T);
#endif
}

void WLED::initInterfaces()
{
  DEBUG_PRINTLN(F("Init STA interfaces"));

  if (hueIP[0] == 0) {
    hueIP[0] = WiFi.localIP()[0];
    hueIP[1] = WiFi.localIP()[1];
    hueIP[2] = WiFi.localIP()[2];
  }

  // init Alexa hue emulation
  if (alexaEnabled)
    alexaInit();

#ifndef WLED_DISABLE_OTA
  if (aOtaEnabled)
    ArduinoOTA.begin();
#endif

  strip.service();
  // Set up mDNS responder:
  if (strlen(cmDNS) > 0) {
  #ifndef WLED_DISABLE_OTA
    if (!aOtaEnabled) //ArduinoOTA begins mDNS for us if enabled
      MDNS.begin(cmDNS);
  #else
    MDNS.begin(cmDNS);
  #endif

    DEBUG_PRINTLN(F("mDNS started"));
    MDNS.addService("http", "tcp", 80);
    MDNS.addService("wled", "tcp", 80);
    MDNS.addServiceTxt("wled", "tcp", "mac", escapedMac.c_str());
  }
  server.begin();

  if (udpPort > 0 && udpPort != ntpLocalPort) {
    udpConnected = notifierUdp.begin(udpPort);
    if (udpConnected && udpRgbPort != udpPort)
      udpRgbConnected = rgbUdp.begin(udpRgbPort);
    if (udpConnected && udpPort2 != udpPort && udpPort2 != udpRgbPort)
      udp2Connected = notifier2Udp.begin(udpPort2);
  }
  if (audioSyncPort > 0 || (((audioSyncEnabled)>>(0)) & 1) || (((audioSyncEnabled)>>(1)) & 1)) {
    #ifndef ESP8266
      udpSyncConnected = fftUdp.beginMulticast(IPAddress(239,0,0,1), audioSyncPort);
    #else
      udpSyncConnected = fftUdp.beginMulticast(WiFi.localIP(), IPAddress(239, 0, 0, 1), audioSyncPort);
    #endif
  }
  if (ntpEnabled)
    ntpConnected = ntpUdp.begin(ntpLocalPort);

  initBlynk(blynkApiKey);
  e131.begin(e131Multicast, e131Port, e131Universe, E131_MAX_UNIVERSE_COUNT);
  reconnectHue();
  initMqtt();
  interfacesInited = true;
  wasConnected = true;
}

byte stacO = 0;
uint32_t lastHeap;
unsigned long heapTime = 0;

void WLED::handleConnection()
{
  if (millis() < 2000 && (!WLED_WIFI_CONFIGURED || apBehavior == AP_BEHAVIOR_ALWAYS))
    return;
  if (lastReconnectAttempt == 0)
    initConnection();

  // reconnect WiFi to clear stale allocations if heap gets too low
  if (millis() - heapTime > 5000) {
    uint32_t heap = ESP.getFreeHeap();
    if (heap < 9000 && lastHeap < 9000) {
      DEBUG_PRINT(F("Heap too low! "));
      DEBUG_PRINTLN(heap);
      forceReconnect = true;
    }
    lastHeap = heap;
    heapTime = millis();
  }

  byte stac = 0;
  if (apActive) {
#ifdef ESP8266
    stac = wifi_softap_get_station_num();
#else
    wifi_sta_list_t stationList;
    esp_wifi_ap_get_sta_list(&stationList);
    stac = stationList.num;
#endif
    if (stac != stacO) {
      stacO = stac;
      DEBUG_PRINT(F("Connected AP clients: "));
      DEBUG_PRINTLN(stac);
      if (!WLED_CONNECTED && WLED_WIFI_CONFIGURED) {        // trying to connect, but not connected
        if (stac)
          WiFi.disconnect();        // disable search so that AP can work
        else
          initConnection();        // restart search
      }
    }
  }
  if (forceReconnect) {
    DEBUG_PRINTLN(F("Forcing reconnect."));
    initConnection();
    interfacesInited = false;
    forceReconnect = false;
    wasConnected = false;
    return;
  }
  if (!WLED_CONNECTED) {
    if (interfacesInited) {
      DEBUG_PRINTLN(F("Disconnected!"));
      interfacesInited = false;
      initConnection();
    }
    if (millis() - lastReconnectAttempt > ((stac) ? 300000 : 20000) && WLED_WIFI_CONFIGURED)
      initConnection();
    if (!apActive && millis() - lastReconnectAttempt > 12000 && (!wasConnected || apBehavior == AP_BEHAVIOR_NO_CONN))
      initAP();
  } else if (!interfacesInited) {        // newly connected
    DEBUG_PRINTLN("");
    DEBUG_PRINT(F("Connected! IP address: "));
    DEBUG_PRINTLN(WiFi.localIP());
    initInterfaces();
    userConnected();
    usermods.connected();

    // shut down AP
    if (apBehavior != AP_BEHAVIOR_ALWAYS && apActive) {
      dnsServer.stop();
      WiFi.softAPdisconnect(true);
      apActive = false;
      DEBUG_PRINTLN(F("Access point disabled."));
    }
  }
}<|MERGE_RESOLUTION|>--- conflicted
+++ resolved
@@ -282,7 +282,11 @@
     if (udpRgbPort > 0 && udpRgbPort != ntpLocalPort && udpRgbPort != udpPort) {
       udpRgbConnected = rgbUdp.begin(udpRgbPort);
     }
-<<<<<<< HEAD
+
+    if (udpPort2 > 0 && udpPort2 != ntpLocalPort && udpPort2 != udpPort && udpPort2 != udpRgbPort) {
+      udp2Connected = notifier2Udp.begin(udpPort2);
+    }
+    
     if (audioSyncPort > 0 || (((audioSyncEnabled)>>(0)) & 1) || (((audioSyncEnabled)>>(1)) & 1)) {
     #ifndef ESP8266
       udpSyncConnected = fftUdp.beginMulticast(IPAddress(239,0,0,1), audioSyncPort);
@@ -290,12 +294,6 @@
       udpSyncConnected = fftUdp.beginMulticast(WiFi.localIP(), IPAddress(239, 0, 0, 1), audioSyncPort);
     #endif
     }
-=======
-    if (udpPort2 > 0 && udpPort2 != ntpLocalPort && udpPort2 != udpPort && udpPort2 != udpRgbPort) {
-      udp2Connected = notifier2Udp.begin(udpPort2);
-    }
-  
->>>>>>> 5d6e214e
     dnsServer.setErrorReplyCode(DNSReplyCode::NoError);
     dnsServer.start(53, "*", WiFi.softAPIP());
   }
@@ -366,7 +364,7 @@
       pos--;
     }
   }
-  
+
 #ifdef ESP8266
   WiFi.hostname(hostname);
 #endif
