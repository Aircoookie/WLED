--- conflicted
+++ resolved
@@ -282,12 +282,8 @@
       #ifndef WLED_NO_I2S1_PIXELBUS
       case I_32_I1_400_3: (static_cast<B_32_I1_400_3*>(busPtr))->Begin(); break;
       #endif
-<<<<<<< HEAD
+//      case I_32_BB_400_3: (static_cast<B_32_BB_400_3*>(busPtr))->Begin(); break;
       case I_32_RN_TM1_4: (static_cast<B_32_RN_TM1_4*>(busPtr))->Begin(); break;
-=======
-//      case I_32_BB_400_3: (static_cast<B_32_BB_400_3*>(busPtr))->Begin(); break;
-      case I_32_RN_TM1_4: beginTM1814<B_32_RN_TM1_4*>(busPtr); break;
->>>>>>> 98be19b2
       case I_32_RN_TM2_3: (static_cast<B_32_RN_TM2_3*>(busPtr))->Begin(); break;
       #ifndef WLED_NO_I2S0_PIXELBUS
       case I_32_I0_TM1_4: (static_cast<B_32_I0_TM1_4*>(busPtr))->Begin(); break;
@@ -361,12 +357,7 @@
       #ifndef WLED_NO_I2S1_PIXELBUS
       case I_32_I1_400_3: busPtr = new B_32_I1_400_3(len, pins[0]); break;
       #endif
-<<<<<<< HEAD
       case I_32_RN_TM1_4: busPtr = new B_32_RN_TM1_4(len, pins[0], (NeoBusChannel)channel); setTM1814Settings<B_32_RN_TM1_4*>(busPtr, settings); break;
-=======
-//      case I_32_BB_400_3: busPtr = new B_32_BB_400_3(len, pins[0], (NeoBusChannel)channel); break;
-      case I_32_RN_TM1_4: busPtr = new B_32_RN_TM1_4(len, pins[0], (NeoBusChannel)channel); break;
->>>>>>> 98be19b2
       case I_32_RN_TM2_3: busPtr = new B_32_RN_TM2_3(len, pins[0], (NeoBusChannel)channel); break;
       #ifndef WLED_NO_I2S0_PIXELBUS
       case I_32_I0_TM1_4: busPtr = new B_32_I0_TM1_4(len, pins[0]); setTM1814Settings<B_32_I0_TM1_4*>(busPtr, settings); break;
