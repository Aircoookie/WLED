--- conflicted
+++ resolved
@@ -232,20 +232,13 @@
 //APA102
 #ifdef WLED_USE_ETHERNET
 // fix for #2542 (by @BlackBird77)
-<<<<<<< HEAD
-#define B_HS_DOT_3 NeoPixelBusLg<DotStarBgrFeature, DotStarHspi5MhzMethod, NeoGammaNullMethod> //hardware HSPI (was DotStarEsp32DmaHspi5MhzMethod in NPB @ 2.6.9)
+#define B_HS_DOT_3 NeoPixelBusLg<DotStarBgrFeature, DotStarHspiHzMethod, NeoGammaNullMethod> //hardware HSPI (was DotStarEsp32DmaHspi5MhzMethod in NPB @ 2.6.9)
 #else
-#define B_HS_DOT_3 NeoPixelBusLg<DotStarBgrFeature, DotStarSpi5MhzMethod, NeoGammaNullMethod> //hardware VSPI
-=======
-#define B_HS_DOT_3 NeoPixelBrightnessBus<DotStarBgrFeature, DotStarHspiHzMethod> //hardware HSPI (was DotStarEsp32DmaHspi5MhzMethod in NPB 2.6.9)
-#else
-#define B_HS_DOT_3 NeoPixelBrightnessBus<DotStarBgrFeature, DotStarSpiHzMethod> //hardware VSPI
->>>>>>> 4d55e05b
+#define B_HS_DOT_3 NeoPixelBusLg<DotStarBgrFeature, DotStarSpiHzMethod, NeoGammaNullMethod> //hardware VSPI
 #endif
 #define B_SS_DOT_3 NeoPixelBusLg<DotStarBgrFeature, DotStarMethod, NeoGammaNullMethod>    //soft SPI
 
 //LPD8806
-<<<<<<< HEAD
 #define B_HS_LPD_3 NeoPixelBusLg<Lpd8806GrbFeature, Lpd8806SpiMethod, NeoGammaNullMethod>
 #define B_SS_LPD_3 NeoPixelBusLg<Lpd8806GrbFeature, Lpd8806Method, NeoGammaNullMethod>
 
@@ -254,22 +247,8 @@
 #define B_SS_LPO_3 NeoPixelBusLg<Lpd6803GrbFeature, Lpd6803Method, NeoGammaNullMethod>
 
 //WS2801
-#if defined(WLED_WS2801_SPEED_KHZ) && WLED_WS2801_SPEED_KHZ==40000
-#define B_HS_WS1_3 NeoPixelBusLg<NeoRbgFeature, Ws2801Spi40MhzMethod, NeoGammaNullMethod>    // fastest bus speed (not existing method?)
-#elif defined(WLED_WS2801_SPEED_KHZ) && WLED_WS2801_SPEED_KHZ==20000
-#define B_HS_WS1_3 NeoPixelBusLg<NeoRbgFeature, Ws2801Spi20MhzMethod, NeoGammaNullMethod>    // 20MHz
-#elif defined(WLED_WS2801_SPEED_KHZ) && WLED_WS2801_SPEED_KHZ==10000
-#define B_HS_WS1_3 NeoPixelBusLg<NeoRbgFeature, Ws2801SpiMethod, NeoGammaNullMethod>         // 10MHz
-#elif defined(WLED_WS2801_SPEED_KHZ) && WLED_WS2801_SPEED_KHZ==2000
-#define B_HS_WS1_3 NeoPixelBusLg<NeoRbgFeature, Ws2801Spi2MhzMethod, NeoGammaNullMethod>     //slower, more compatible
-#elif defined(WLED_WS2801_SPEED_KHZ) && WLED_WS2801_SPEED_KHZ==1000
-#define B_HS_WS1_3 NeoPixelBusLg<NeoRbgFeature, Ws2801Spi1MhzMethod, NeoGammaNullMethod>     //slower, more compatible
-#elif defined(WLED_WS2801_SPEED_KHZ) && WLED_WS2801_SPEED_KHZ==500
-#define B_HS_WS1_3 NeoPixelBusLg<NeoRbgFeature, Ws2801Spi500KhzMethod, NeoGammaNullMethod>   //slower, more compatible
-#else
-#define B_HS_WS1_3 NeoPixelBusLg<NeoRbgFeature, Ws2801Spi2MhzMethod, NeoGammaNullMethod>     // 2MHz; slower, more compatible
-#endif
-#define B_SS_WS1_3 NeoPixelBusLg<NeoRbgFeature, Ws2801Method, NeoGammaNullMethod>
+#define B_HS_WS1_3 NeoPixelBrightnessBus<NeoRbgFeature, Ws2801SpiHzMethod, NeoGammaNullMethod>
+#define B_SS_WS1_3 NeoPixelBrightnessBus<NeoRbgFeature, Ws2801Method, NeoGammaNullMethod>
 
 //P9813
 #define B_HS_P98_3 NeoPixelBusLg<P9813BgrFeature, P9813SpiMethod, NeoGammaNullMethod>
@@ -278,22 +257,6 @@
 // 48bit & 64bit to 24bit & 32bit RGB(W) conversion
 #define toRGBW32(c) (RGBW32((c>>40)&0xFF, (c>>24)&0xFF, (c>>8)&0xFF, (c>>56)&0xFF))
 #define RGBW32(r,g,b,w) (uint32_t((byte(w) << 24) | (byte(r) << 16) | (byte(g) << 8) | (byte(b))))
-=======
-#define B_HS_LPD_3 NeoPixelBrightnessBus<Lpd8806GrbFeature, Lpd8806SpiHzMethod>
-#define B_SS_LPD_3 NeoPixelBrightnessBus<Lpd8806GrbFeature, Lpd8806Method>
-
-//LPD6803
-#define B_HS_LPO_3 NeoPixelBrightnessBus<Lpd6803GrbFeature, Lpd6803SpiHzMethod>
-#define B_SS_LPO_3 NeoPixelBrightnessBus<Lpd6803GrbFeature, Lpd6803Method>
-
-//WS2801
-#define B_HS_WS1_3 NeoPixelBrightnessBus<NeoRbgFeature, Ws2801SpiHzMethod>
-#define B_SS_WS1_3 NeoPixelBrightnessBus<NeoRbgFeature, Ws2801Method>
-
-//P9813
-#define B_HS_P98_3 NeoPixelBrightnessBus<P9813BgrFeature, P9813SpiHzMethod>
-#define B_SS_P98_3 NeoPixelBrightnessBus<P9813BgrFeature, P9813Method>
->>>>>>> 4d55e05b
 
 //handles pointer type conversion for all possible bus types
 class PolyBus {
@@ -342,12 +305,11 @@
       case I_8266_U1_TM2_3: (static_cast<B_8266_U1_TM2_4*>(busPtr))->Begin(); break;
       case I_8266_DM_TM2_3: (static_cast<B_8266_DM_TM2_4*>(busPtr))->Begin(); break;
       case I_8266_BB_TM2_3: (static_cast<B_8266_BB_TM2_4*>(busPtr))->Begin(); break;
-<<<<<<< HEAD
-      case I_HS_DOT_3: (static_cast<B_HS_DOT_3*>(busPtr))->Begin(); break;
-      case I_HS_LPD_3: (static_cast<B_HS_LPD_3*>(busPtr))->Begin(); break;
-      case I_HS_LPO_3: (static_cast<B_HS_LPO_3*>(busPtr))->Begin(); break;
-      case I_HS_WS1_3: (static_cast<B_HS_WS1_3*>(busPtr))->Begin(); break;
-      case I_HS_P98_3: (static_cast<B_HS_P98_3*>(busPtr))->Begin(); break;
+      case I_HS_DOT_3: beginDotStar<B_HS_DOT_3*>(busPtr, -1, -1, -1, -1, clock_kHz); break;
+      case I_HS_LPD_3: beginDotStar<B_HS_LPD_3*>(busPtr, -1, -1, -1, -1, clock_kHz); break;
+      case I_HS_LPO_3: beginDotStar<B_HS_LPO_3*>(busPtr, -1, -1, -1, -1, clock_kHz); break;
+      case I_HS_WS1_3: beginDotStar<B_HS_WS1_3*>(busPtr, -1, -1, -1, -1, clock_kHz); break;
+      case I_HS_P98_3: beginDotStar<B_HS_P98_3*>(busPtr, -1, -1, -1, -1, clock_kHz); break;
       case I_8266_U0_UCS_3: (static_cast<B_8266_U0_UCS_3*>(busPtr))->Begin(); break;
       case I_8266_U1_UCS_3: (static_cast<B_8266_U1_UCS_3*>(busPtr))->Begin(); break;
       case I_8266_DM_UCS_3: (static_cast<B_8266_DM_UCS_3*>(busPtr))->Begin(); break;
@@ -356,13 +318,6 @@
       case I_8266_U1_UCS_4: (static_cast<B_8266_U1_UCS_4*>(busPtr))->Begin(); break;
       case I_8266_DM_UCS_4: (static_cast<B_8266_DM_UCS_4*>(busPtr))->Begin(); break;
       case I_8266_BB_UCS_4: (static_cast<B_8266_BB_UCS_4*>(busPtr))->Begin(); break;
-=======
-      case I_HS_DOT_3: beginDotStar<B_HS_DOT_3*>(busPtr, -1, -1, -1, -1, clock_kHz); break;
-      case I_HS_LPD_3: beginDotStar<B_HS_LPD_3*>(busPtr, -1, -1, -1, -1, clock_kHz); break;
-      case I_HS_LPO_3: beginDotStar<B_HS_LPO_3*>(busPtr, -1, -1, -1, -1, clock_kHz); break;
-      case I_HS_WS1_3: beginDotStar<B_HS_WS1_3*>(busPtr, -1, -1, -1, -1, clock_kHz); break;
-      case I_HS_P98_3: beginDotStar<B_HS_P98_3*>(busPtr, -1, -1, -1, -1, clock_kHz); break;
->>>>>>> 4d55e05b
     #endif
     #ifdef ARDUINO_ARCH_ESP32
       case I_32_RN_NEO_3: (static_cast<B_32_RN_NEO_3*>(busPtr))->Begin(); break;
