#include "wled.h"

/*
 * LED methods
 */
void setValuesFromMainSeg()
{
  WS2812FX::Segment& seg = strip.getSegment(strip.getMainSegmentId());
  colorFromUint32(seg.colors[0]);
  colorFromUint32(seg.colors[1], true);
  effectCurrent = seg.mode;
  effectSpeed = seg.speed;
  effectIntensity = seg.intensity;
  effectPalette = seg.palette;
}


void resetTimebase()
{
  strip.timebase = 0 - millis();
}


void toggleOnOff()
{
  if (bri == 0)
  {
    bri = briLast;
  } else
  {
    briLast = bri;
    bri = 0;
  }
}


//scales the brightness with the briMultiplier factor
byte scaledBri(byte in)
{
  uint16_t val = ((uint16_t)in*briMultiplier)/100;
  if (val > 255) val = 255;
  return (byte)val;
}


void setAllLeds() {
  strip.setColor(0, RGBW32(col[0], col[1], col[2], col[3]));
  strip.setColor(1, RGBW32(colSec[0], colSec[1], colSec[2], colSec[3]));
  if (!realtimeMode || !arlsForceMaxBri)
  {
    strip.setBrightness(scaledBri(briT));
  }
}


void setLedsStandard()
{
  briOld = bri;
  briT = bri;
  setAllLeds();
}


void colorUpdated(int callMode)
{
  //call for notifier -> 0: init 1: direct change 2: button 3: notification 4: nightlight 5: other (No notification)
  //                     6: fx changed 7: hue 8: preset cycle 9: blynk 10: alexa 11: ws send only 12: button preset

  if (bri != briOld || effectChanged || colorChanged) {
    if (realtimeTimeout == UINT32_MAX) realtimeTimeout = 0;
    if (effectChanged) currentPreset = 0; //something changed, so we are no longer in the preset
        
    if (callMode != CALL_MODE_NOTIFICATION && callMode != CALL_MODE_NO_NOTIFY) notify(callMode);
    
    //set flag to update blynk, ws and mqtt
    interfaceUpdateCallMode = callMode;
    effectChanged = false;
    colorChanged = false;
  } else {
    if (nightlightActive && !nightlightActiveOld && callMode != CALL_MODE_NOTIFICATION && callMode != CALL_MODE_NO_NOTIFY) {
      notify(CALL_MODE_NIGHTLIGHT); 
      interfaceUpdateCallMode = CALL_MODE_NIGHTLIGHT;
    }
  }
  
  if (callMode != CALL_MODE_NO_NOTIFY && nightlightActive && (nightlightMode == NL_MODE_FADE || nightlightMode == NL_MODE_COLORFADE)) {
    briNlT = bri;
    nightlightDelayMs -= (millis() - nightlightStartTime);
    nightlightStartTime = millis();
  }
  if (briT == 0) {
    if (callMode != CALL_MODE_NOTIFICATION) resetTimebase(); //effect start from beginning
  }

  if (bri > 0) briLast = bri;

  //deactivate nightlight if target brightness is reached
  if (bri == nightlightTargetBri && callMode != CALL_MODE_NO_NOTIFY && nightlightMode != NL_MODE_SUN) nightlightActive = false;
  
  if (fadeTransition) {
    //set correct delay if not using notification delay
    if (callMode != CALL_MODE_NOTIFICATION && !jsonTransitionOnce) transitionDelayTemp = transitionDelay;
    jsonTransitionOnce = false;
    strip.setTransition(transitionDelayTemp);
    if (transitionDelayTemp == 0) {
      //setLedsStandard();
      briOld = briT = bri;
      if (!realtimeMode || !arlsForceMaxBri) strip.setBrightness(scaledBri(briT));
      strip.trigger();
      return;
    }

    if (transitionActive) {
      briOld = briT;
      tperLast = 0;
    }
    strip.setTransitionMode(true);
    transitionActive = true;
    transitionStartTime = millis();
  } else {
    strip.setTransition(0);
    //setLedsStandard();
    briOld = briT = bri;
    if (!realtimeMode || !arlsForceMaxBri) strip.setBrightness(scaledBri(briT));
    strip.trigger();
  }
}


void updateInterfaces(uint8_t callMode)
{
  lastInterfaceUpdate = millis();
  sendDataWs();
<<<<<<< HEAD
=======
  lastInterfaceUpdate = millis();
>>>>>>> e879fe58
  if (callMode == CALL_MODE_WS_SEND) return;
  
  #ifndef WLED_DISABLE_ALEXA
  if (espalexaDevice != nullptr && callMode != CALL_MODE_ALEXA) {
    espalexaDevice->setValue(bri);
    espalexaDevice->setColor(col[0], col[1], col[2]);
  }
  #endif
  #ifndef WLED_DISABLE_BLYNK
  if (callMode != CALL_MODE_BLYNK && 
      callMode != CALL_MODE_NO_NOTIFY) updateBlynk();
  #endif
  doPublishMqtt = true;
}


void handleTransitions()
{
  //handle still pending interface update
  if (interfaceUpdateCallMode && millis() - lastInterfaceUpdate > 2000)
  {
    updateInterfaces(interfaceUpdateCallMode);
    interfaceUpdateCallMode = 0; //disable
  }
  if (doPublishMqtt) publishMqtt();
  
  if (transitionActive && transitionDelayTemp > 0)
  {
    float tper = (millis() - transitionStartTime)/(float)transitionDelayTemp;
    if (tper >= 1.0)
    {
      strip.setTransitionMode(false);
      transitionActive = false;
      tperLast = 0;
      setLedsStandard();
      return;
    }
    if (tper - tperLast < 0.004) return;
    tperLast = tper;
    briT    = briOld   +((bri    - briOld   )*tper);
    
    setAllLeds();
  }
}


void handleNightlight()
{
<<<<<<< HEAD
=======
/*
>>>>>>> e879fe58
  static unsigned long lastNlUpdate;
  unsigned long now = millis();
  if (now < 100 && lastNlUpdate > 0) lastNlUpdate = 0; //take care of millis() rollover
  if (now - lastNlUpdate < 100) return; //allow only 10 NL updates per second
  lastNlUpdate = now;
<<<<<<< HEAD

=======
*/
>>>>>>> e879fe58
  if (nightlightActive)
  {
    if (!nightlightActiveOld) //init
    {
      nightlightStartTime = millis();
      nightlightDelayMs = (int)(nightlightDelayMins*60000);
      nightlightActiveOld = true;
      briNlT = bri;
      for (byte i=0; i<4; i++) colNlT[i] = col[i]; // remember starting color
      if (nightlightMode == NL_MODE_SUN)
      {
        //save current
        colNlT[0] = effectCurrent;
        colNlT[1] = effectSpeed;
        colNlT[2] = effectPalette;

        strip.setMode(strip.getMainSegmentId(), FX_MODE_STATIC); //make sure seg runtime is reset if left in sunrise mode
        effectCurrent = FX_MODE_SUNRISE;
        effectSpeed = nightlightDelayMins;
        effectPalette = 0;
        if (effectSpeed > 60) effectSpeed = 60; //currently limited to 60 minutes
        if (bri) effectSpeed += 60; //sunset if currently on
        briNlT = !bri; //true == sunrise, false == sunset
        if (!bri) bri = briLast;
        colorUpdated(CALL_MODE_NO_NOTIFY);
      }
    }
    float nper = (millis() - nightlightStartTime)/((float)nightlightDelayMs);
    if (nightlightMode == NL_MODE_FADE || nightlightMode == NL_MODE_COLORFADE)
    {
      bri = briNlT + ((nightlightTargetBri - briNlT)*nper);
      if (nightlightMode == NL_MODE_COLORFADE)                                         // color fading only is enabled with "NF=2"
      {
        for (byte i=0; i<4; i++) col[i] = colNlT[i]+ ((colSec[i] - colNlT[i])*nper);   // fading from actual color to secondary color
      }
      colorUpdated(CALL_MODE_NO_NOTIFY);
    }
    if (nper >= 1) //nightlight duration over
    {
      nightlightActive = false;
      if (nightlightMode == NL_MODE_SET)
      {
        bri = nightlightTargetBri;
        colorUpdated(CALL_MODE_NO_NOTIFY);
      }
      if (bri == 0) briLast = briNlT;
      if (nightlightMode == NL_MODE_SUN)
      {
        if (!briNlT) { //turn off if sunset
          effectCurrent = colNlT[0];
          effectSpeed = colNlT[1];
          effectPalette = colNlT[2];
          toggleOnOff();
          setLedsStandard();
        }
      }
      #ifndef WLED_DISABLE_BLYNK
      updateBlynk();
      #endif
      if (macroNl > 0)
        applyPreset(macroNl);
      nightlightActiveOld = false;
    }
  } else if (nightlightActiveOld) //early de-init
  {
    if (nightlightMode == NL_MODE_SUN) { //restore previous effect
      effectCurrent = colNlT[0];
      effectSpeed = colNlT[1];
      effectPalette = colNlT[2];
      colorUpdated(CALL_MODE_NO_NOTIFY);
    }
    nightlightActiveOld = false;
  }
}

//utility for FastLED to use our custom timer
uint32_t get_millisecond_timer()
{
  return strip.now;
}<|MERGE_RESOLUTION|>--- conflicted
+++ resolved
@@ -129,12 +129,8 @@
 
 void updateInterfaces(uint8_t callMode)
 {
+  sendDataWs();
   lastInterfaceUpdate = millis();
-  sendDataWs();
-<<<<<<< HEAD
-=======
-  lastInterfaceUpdate = millis();
->>>>>>> e879fe58
   if (callMode == CALL_MODE_WS_SEND) return;
   
   #ifndef WLED_DISABLE_ALEXA
@@ -183,20 +179,12 @@
 
 void handleNightlight()
 {
-<<<<<<< HEAD
-=======
-/*
->>>>>>> e879fe58
   static unsigned long lastNlUpdate;
   unsigned long now = millis();
   if (now < 100 && lastNlUpdate > 0) lastNlUpdate = 0; //take care of millis() rollover
   if (now - lastNlUpdate < 100) return; //allow only 10 NL updates per second
   lastNlUpdate = now;
-<<<<<<< HEAD
-
-=======
-*/
->>>>>>> e879fe58
+
   if (nightlightActive)
   {
     if (!nightlightActiveOld) //init
