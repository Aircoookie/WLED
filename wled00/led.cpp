--- conflicted
+++ resolved
@@ -104,11 +104,7 @@
   //Notifier: apply received FX to selected segments only if actually receiving FX
   if (someSel) strip.applyToAllSelected = receiveNotificationEffects;
 
-<<<<<<< HEAD
-  bool fxChanged = strip.setEffectConfig(effectCurrent, effectSpeed, effectIntensity, effectFFT1, effectFFT2, effectFFT3, effectPalette);
-=======
-  bool fxChanged = strip.setEffectConfig(effectCurrent, effectSpeed, effectIntensity, effectPalette) || effectChanged;
->>>>>>> 1f4a15ee
+  bool fxChanged = strip.setEffectConfig(effectCurrent, effectSpeed, effectIntensity, effectFFT1, effectFFT2, effectFFT3, effectPalette) || effectChanged;
   bool colChanged = colorChanged();
 
   //Notifier: apply received color to selected segments only if actually receiving color
