--- conflicted
+++ resolved
@@ -43,7 +43,6 @@
 
   // isMatrix is set in cfg.cpp or set.cpp
   if (isMatrix) {
-<<<<<<< HEAD
     // calculate width dynamically because it will have gaps
     matrixWidth = 0;
     matrixHeight = 0;
@@ -55,10 +54,6 @@
         matrixHeight = p.yOffset + p.height;
       }
     }
-=======
-    Segment::maxWidth  = hPanels * panelW;
-    Segment::maxHeight = vPanels * panelH;
->>>>>>> 0e236f9d
 
     // safety check
     if (Segment::maxWidth * Segment::maxHeight > MAX_LEDS || Segment::maxWidth == 1 || Segment::maxHeight == 1) {
@@ -77,7 +72,6 @@
     }
 
     if (customMappingTable != nullptr) {
-<<<<<<< HEAD
       uint16_t x, y, pix=0; //pixel
       for (uint8_t pan = 0; pan < panels; pan++){
         Panel p = panel[pan];
@@ -89,33 +83,6 @@
             x = (p.vertical?p.bottomStart:p.rightStart) ? h-i-1 : i;
             x = p.serpentine && j%2 ? h-x-1 : x;
             customMappingTable[(p.yOffset + (p.vertical?x:y)) * matrixWidth + p.xOffset + (p.vertical?y:x)] = pix;
-=======
-      uint16_t startL; // index in custom mapping array (logical strip)
-      uint16_t startP; // position of 1st pixel of panel on (virtual) strip
-      uint16_t x, y, offset;
-      uint8_t h = matrix.vertical ? vPanels : hPanels;
-      uint8_t v = matrix.vertical ? hPanels : vPanels;
-
-      for (uint8_t j=0, p=0; j<v; j++) {
-        for (uint8_t i=0; i<h; i++, p++) {
-          y = (matrix.vertical ? matrix.rightStart : matrix.bottomStart) ? v - j - 1 : j;
-          x = (matrix.vertical ? matrix.bottomStart : matrix.rightStart) ? h - i - 1 : i;
-          x = matrix.serpentine && j%2 ? h - x - 1 : x;
-
-          startL = (matrix.vertical ? y : x) * panelW + (matrix.vertical ? x : y) * Segment::maxWidth * panelH; // logical index (top-left corner)
-          startP = p * panelW * panelH; // physical index (top-left corner)
-
-          uint8_t H = panel[h*j + i].vertical ? panelW : panelH;
-          uint8_t W = panel[h*j + i].vertical ? panelH : panelW;
-          for (uint16_t l=0, q=0; l<H; l++) {
-            for (uint16_t k=0; k<W; k++, q++) {
-              y = (panel[h*j + i].vertical ? panel[h*j + i].rightStart : panel[h*j + i].bottomStart) ? H - l - 1 : l;
-              x = (panel[h*j + i].vertical ? panel[h*j + i].bottomStart : panel[h*j + i].rightStart) ? W - k - 1 : k;
-              x = (panel[h*j + i].serpentine && l%2) ? (W - x - 1) : x;
-              offset = (panel[h*j + i].vertical ? y : x) + (panel[h*j + i].vertical ? x : y) * Segment::maxWidth;
-              customMappingTable[startL + offset] = startP + q;
-            }
->>>>>>> 0e236f9d
           }
         }
       }
@@ -148,13 +115,8 @@
 {
 #ifndef WLED_DISABLE_2D
   if (!isMatrix) return; // not a matrix set-up
-<<<<<<< HEAD
   uint16_t index = y * matrixWidth + x;
   if (index >= customMappingSize) return;
-=======
-  uint16_t index = y * Segment::maxWidth + x;
-  if (index >= customMappingSize) return; // customMappingSize is always W * H of matrix in 2D setup
->>>>>>> 0e236f9d
 #else
   uint16_t index = x;
   if (index >= _length) return;
