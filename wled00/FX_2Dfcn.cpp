--- conflicted
+++ resolved
@@ -59,18 +59,13 @@
       return;
     }
 
-<<<<<<< HEAD
     if (reset) { //WLEDMM: add reset option to switch on/off reset of customMappingTable
-      customMappingSize  = Segment::maxWidth * Segment::maxHeight;
-      customMappingTable = new uint16_t[customMappingSize];
+      customMappingTable = new uint16_t[maxWidth * maxHeight];
       //WLEDMM: init customMappingTable with a 1:1 mapping (for customMappingTable[customMappingTable[x]])
-      for (uint16_t i=0; i<customMappingSize; i++) {
+      for (uint16_t i=0; i<maxWidth * maxHeight; i++) {
         customMappingTable[i] = i;
       }
     }
-=======
-    customMappingTable = new uint16_t[maxWidth * maxHeight];
->>>>>>> 8e208bc7
 
     if (customMappingTable != nullptr) {
       Segment::maxWidth  = maxWidth;
