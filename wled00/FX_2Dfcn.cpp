/*
  FX_2Dfcn.cpp contains all 2D utility functions

  Copyright (c) 2022  Blaz Kristan (https://blaz.at/home)
  Licensed under the EUPL v. 1.2 or later
  Adapted from code originally licensed under the MIT license

  Parts of the code adapted from WLED Sound Reactive
*/
#include "wled.h"
#include "FX.h"
#include "palettes.h"

// setUpMatrix() - constructs ledmap array from matrix of panels with WxH pixels
// this converts physical (possibly irregular) LED arrangement into well defined
// array of logical pixels: fist entry corresponds to left-topmost logical pixel
// followed by horizontal pixels, when Segment::maxWidth logical pixels are added they
// are followed by next row (down) of Segment::maxWidth pixels (and so forth)
// note: matrix may be comprised of multiple panels each with different orientation
// but ledmap takes care of that. ledmap is constructed upon initialization
// so matrix should disable regular ledmap processing
void WS2812FX::setUpMatrix() {
#ifndef WLED_DISABLE_2D
  // isMatrix is set in cfg.cpp or set.cpp
  if (isMatrix) {
    // calculate width dynamically because it may have gaps
    Segment::maxWidth = 1;
    Segment::maxHeight = 1;
    for (size_t i = 0; i < panel.size(); i++) {
      Panel &p = panel[i];
      if (p.xOffset + p.width > Segment::maxWidth) {
        Segment::maxWidth = p.xOffset + p.width;
      }
      if (p.yOffset + p.height > Segment::maxHeight) {
        Segment::maxHeight = p.yOffset + p.height;
      }
    }

    // safety check
    if (Segment::maxWidth * Segment::maxHeight > MAX_LEDS || Segment::maxWidth <= 1 || Segment::maxHeight <= 1) {
      DEBUG_PRINTLN(F("2D Bounds error."));
      isMatrix = false;
      Segment::maxWidth = _length;
      Segment::maxHeight = 1;
      panels = 0;
      panel.clear(); // release memory allocated by panels
      resetSegments();
      return;
    }

    customMappingSize = 0; // prevent use of mapping if anything goes wrong

    if (customMappingTable) delete[] customMappingTable;
    customMappingTable = new uint16_t[getLengthTotal()];

    if (customMappingTable) {
      customMappingSize = getLengthTotal();

      // fill with empty in case we don't fill the entire matrix
      unsigned matrixSize = Segment::maxWidth * Segment::maxHeight;
      for (unsigned i = 0; i<matrixSize; i++) customMappingTable[i] = 0xFFFFU;
      for (unsigned i = matrixSize; i<getLengthTotal(); i++) customMappingTable[i] = i; // trailing LEDs for ledmap (after matrix) if it exist

      // we will try to load a "gap" array (a JSON file)
      // the array has to have the same amount of values as mapping array (or larger)
      // "gap" array is used while building ledmap (mapping array)
      // and discarded afterwards as it has no meaning after the process
      // content of the file is just raw JSON array in the form of [val1,val2,val3,...]
      // there are no other "key":"value" pairs in it
      // allowed values are: -1 (missing pixel/no LED attached), 0 (inactive/unused pixel), 1 (active/used pixel)
      char    fileName[32]; strcpy_P(fileName, PSTR("/2d-gaps.json")); // reduce flash footprint
      bool    isFile = WLED_FS.exists(fileName);
      size_t  gapSize = 0;
      int8_t *gapTable = nullptr;

      if (isFile && requestJSONBufferLock(20)) {
        DEBUG_PRINT(F("Reading LED gap from "));
        DEBUG_PRINTLN(fileName);
        // read the array into global JSON buffer
        if (readObjectFromFile(fileName, nullptr, pDoc)) {
          // the array is similar to ledmap, except it has only 3 values:
          // -1 ... missing pixel (do not increase pixel count)
          //  0 ... inactive pixel (it does count, but should be mapped out (-1))
          //  1 ... active pixel (it will count and will be mapped)
          JsonArray map = pDoc->as<JsonArray>();
          gapSize = map.size();
          if (!map.isNull() && gapSize >= matrixSize) { // not an empty map
            gapTable = new int8_t[gapSize];
            if (gapTable) for (size_t i = 0; i < gapSize; i++) {
              gapTable[i] = constrain(map[i], -1, 1);
            }
          }
        }
        DEBUG_PRINTLN(F("Gaps loaded."));
        releaseJSONBufferLock();
      }

      unsigned x, y, pix=0; //pixel
      for (size_t pan = 0; pan < panel.size(); pan++) {
        Panel &p = panel[pan];
        unsigned h = p.vertical ? p.height : p.width;
        unsigned v = p.vertical ? p.width  : p.height;
        for (size_t j = 0; j < v; j++){
          for(size_t i = 0; i < h; i++) {
            y = (p.vertical?p.rightStart:p.bottomStart) ? v-j-1 : j;
            x = (p.vertical?p.bottomStart:p.rightStart) ? h-i-1 : i;
            x = p.serpentine && j%2 ? h-x-1 : x;
            size_t index = (p.yOffset + (p.vertical?x:y)) * Segment::maxWidth + p.xOffset + (p.vertical?y:x);
            if (!gapTable || (gapTable && gapTable[index] >  0)) customMappingTable[index] = pix; // a useful pixel (otherwise -1 is retained)
            if (!gapTable || (gapTable && gapTable[index] >= 0)) pix++; // not a missing pixel
          }
        }
      }

      // delete gap array as we no longer need it
      if (gapTable) delete[] gapTable;

      #ifdef WLED_DEBUG
      DEBUG_PRINT(F("Matrix ledmap:"));
      for (unsigned i=0; i<customMappingSize; i++) {
        if (!(i%Segment::maxWidth)) DEBUG_PRINTLN();
        DEBUG_PRINTF_P(PSTR("%4d,"), customMappingTable[i]);
      }
      DEBUG_PRINTLN();
      #endif
    } else { // memory allocation error
      DEBUG_PRINTLN(F("ERROR 2D LED map allocation error."));
      isMatrix = false;
      panels = 0;
      panel.clear();
      Segment::maxWidth = _length;
      Segment::maxHeight = 1;
      resetSegments();
    }
  }
#else
  isMatrix = false; // no matter what config says
#endif
}


///////////////////////////////////////////////////////////
// Segment:: routines
///////////////////////////////////////////////////////////

#ifndef WLED_DISABLE_2D

// XY(x,y) - gets pixel index within current segment (often used to reference leds[] array element)
uint16_t IRAM_ATTR_YN Segment::XY(int x, int y)
{
  const int vW = vWidth();   // segment width in logical pixels (can be 0 if segment is inactive)
  const int vH = vHeight();  // segment height in logical pixels (is always >= 1)
  return isActive() ? (x%vW) + (y%vH) * vW : 0;
}

// raw setColor function without checks (checks are done in setPixelColorXY())
void IRAM_ATTR_YN Segment::_setPixelColorXY_raw(int& x, int& y, uint32_t& col)
{
  const int baseX = start + x;
  const int baseY = startY + y;
#ifndef WLED_DISABLE_MODE_BLEND
  // if blending modes, blend with underlying pixel
  if (_modeBlend) col = color_blend16(strip.getPixelColorXY(baseX, baseY), col, 0xFFFFU - progress());
#endif
  strip.setPixelColorXY(baseX, baseY, col);

  // Apply mirroring
  if (mirror || mirror_y) {
    auto setMirroredPixel = [&](int mx, int my) {
      strip.setPixelColorXY(mx, my, col);
    };

    const int mirrorX = start + width() - x - 1;
    const int mirrorY = startY + height() - y - 1;

    if (mirror) setMirroredPixel(transpose ? baseX : mirrorX, transpose ? mirrorY : baseY);
    if (mirror_y) setMirroredPixel(transpose ? mirrorX : baseX, transpose ? baseY : mirrorY);
    if (mirror && mirror_y) setMirroredPixel(mirrorX, mirrorY);
  }
}

void IRAM_ATTR_YN Segment::setPixelColorXY(int x, int y, uint32_t col)
{
  if (!isActive()) return; // not active

  const int vW = vWidth();   // segment width in logical pixels (can be 0 if segment is inactive)
  const int vH = vHeight();  // segment height in logical pixels (is always >= 1)
  // negative values of x & y cast into unsigend will become very large values and will therefore be greater than vW/vH
  if (unsigned(x) >= unsigned(vW) || unsigned(y) >= unsigned(vH)) return;  // if pixel would fall out of virtual segment just exit

  // if color is unscaled
  if (!_colorScaled) col = color_fade(col, _segBri);

  if (reverse  ) x = vW - x - 1;
  if (reverse_y) y = vH - y - 1;
  if (transpose) { std::swap(x,y); } // swap X & Y if segment transposed
  unsigned groupLen = groupLength();

  if (groupLen > 1) {
    int W = width();
    int H = height();
    x *= groupLen; // expand to physical pixels
    y *= groupLen; // expand to physical pixels
    const int maxY = std::min(y + grouping, H);
    const int maxX = std::min(x + grouping, W);
    for (int yY = y; yY < maxY; yY++) {
      for (int xX = x; xX < maxX; xX++) {
        _setPixelColorXY_raw(xX, yY, col);
      }
    }
  } else {
    _setPixelColorXY_raw(x, y, col);
  }
}

#ifdef WLED_USE_AA_PIXELS
// anti-aliased version of setPixelColorXY()
void Segment::setPixelColorXY(float x, float y, uint32_t col, bool aa)
{
  if (!isActive()) return; // not active
  if (x<0.0f || x>1.0f || y<0.0f || y>1.0f) return; // not normalized

  float fX = x * (vWidth()-1);
  float fY = y * (vHeight()-1);
  if (aa) {
    unsigned xL = roundf(fX-0.49f);
    unsigned xR = roundf(fX+0.49f);
    unsigned yT = roundf(fY-0.49f);
    unsigned yB = roundf(fY+0.49f);
    float    dL = (fX - xL)*(fX - xL);
    float    dR = (xR - fX)*(xR - fX);
    float    dT = (fY - yT)*(fY - yT);
    float    dB = (yB - fY)*(yB - fY);
    uint32_t cXLYT = getPixelColorXY(xL, yT);
    uint32_t cXRYT = getPixelColorXY(xR, yT);
    uint32_t cXLYB = getPixelColorXY(xL, yB);
    uint32_t cXRYB = getPixelColorXY(xR, yB);

    if (xL!=xR && yT!=yB) {
      setPixelColorXY(xL, yT, color_blend(col, cXLYT, uint8_t(sqrtf(dL*dT)*255.0f))); // blend TL pixel
      setPixelColorXY(xR, yT, color_blend(col, cXRYT, uint8_t(sqrtf(dR*dT)*255.0f))); // blend TR pixel
      setPixelColorXY(xL, yB, color_blend(col, cXLYB, uint8_t(sqrtf(dL*dB)*255.0f))); // blend BL pixel
      setPixelColorXY(xR, yB, color_blend(col, cXRYB, uint8_t(sqrtf(dR*dB)*255.0f))); // blend BR pixel
    } else if (xR!=xL && yT==yB) {
      setPixelColorXY(xR, yT, color_blend(col, cXLYT, uint8_t(dL*255.0f))); // blend L pixel
      setPixelColorXY(xR, yT, color_blend(col, cXRYT, uint8_t(dR*255.0f))); // blend R pixel
    } else if (xR==xL && yT!=yB) {
      setPixelColorXY(xR, yT, color_blend(col, cXLYT, uint8_t(dT*255.0f))); // blend T pixel
      setPixelColorXY(xL, yB, color_blend(col, cXLYB, uint8_t(dB*255.0f))); // blend B pixel
    } else {
      setPixelColorXY(xL, yT, col); // exact match (x & y land on a pixel)
    }
  } else {
    setPixelColorXY(uint16_t(roundf(fX)), uint16_t(roundf(fY)), col);
  }
}
#endif

// returns RGBW values of pixel
uint32_t IRAM_ATTR_YN Segment::getPixelColorXY(int x, int y) const {
  if (!isActive()) return 0; // not active
  const int vW = vWidth();
  const int vH = vHeight();
  if (unsigned(x) >= unsigned(vW) || unsigned(y) >= unsigned(vH)) return 0;  // if pixel would fall out of virtual segment just exit
  if (reverse  ) x = vW - x - 1;
  if (reverse_y) y = vH - y - 1;
  if (transpose) { std::swap(x,y); } // swap X & Y if segment transposed
  x *= groupLength(); // expand to physical pixels
  y *= groupLength(); // expand to physical pixels
  if (x >= width() || y >= height()) return 0;
  return strip.getPixelColorXY(start + x, startY + y);
}

<<<<<<< HEAD
// blurRow: perform a blur on a row of a rectangular matrix
void Segment::blurRow(uint32_t row, fract8 blur_amount, bool smear){
  if (!isActive() || blur_amount == 0) return; // not active
  const unsigned cols = virtualWidth();
  const unsigned rows = virtualHeight();

  if (row >= rows) return;
  // blur one row
  uint8_t keep = smear ? 255 : 255 - blur_amount;
  uint8_t seep = blur_amount >> 1;
  uint32_t carryover = BLACK;
  uint32_t lastnew;
  uint32_t last;
  uint32_t curnew = BLACK;
  for (unsigned x = 0; x < cols; x++) {
    uint32_t cur = getPixelColorXY(x, row);
    uint32_t part = color_fade(cur, seep);
    curnew = color_fade(cur, keep);
    if (x > 0) {
      if (carryover)
        curnew = color_add(curnew, carryover, true);
      uint32_t prev = color_add(lastnew, part, true);
      if (last != prev) // optimization: only set pixel if color has changed
        setPixelColorXY(x - 1, row, prev);
    } else // first pixel
      setPixelColorXY(x, row, curnew);
    lastnew = curnew;
    last = cur; // save original value for comparison on next iteration
    carryover = part;
  }
  setPixelColorXY(cols-1, row, curnew); // set last pixel
}

// blurCol: perform a blur on a column of a rectangular matrix
void Segment::blurCol(uint32_t col, fract8 blur_amount, bool smear) {
  if (!isActive() || blur_amount == 0) return; // not active
  const unsigned cols = virtualWidth();
  const unsigned rows = virtualHeight();

  if (col >= cols) return;
  // blur one column
  uint8_t keep = smear ? 255 : 255 - blur_amount;
  uint8_t seep = blur_amount >> 1;
  uint32_t carryover = BLACK;
  uint32_t lastnew;
  uint32_t last;
  uint32_t curnew = BLACK;
  for (unsigned y = 0; y < rows; y++) {
    uint32_t cur = getPixelColorXY(col, y);
    uint32_t part = color_fade(cur, seep);
    curnew = color_fade(cur, keep);
    if (y > 0) {
      if (carryover)
        curnew = color_add(curnew, carryover, true);
      uint32_t prev = color_add(lastnew, part, true);      
      if (last != prev) // optimization: only set pixel if color has changed
        setPixelColorXY(col, y - 1, prev);
    } else // first pixel
      setPixelColorXY(col, y, curnew);
    lastnew = curnew;
    last = cur; //save original value for comparison on next iteration
    carryover = part;        
  }
  setPixelColorXY(col, rows - 1, curnew);
}

void Segment::blur2D(uint8_t blur_amount, bool smear) {
  if (!isActive() || blur_amount == 0) return; // not active
  const unsigned cols = virtualWidth();
  const unsigned rows = virtualHeight();

  const uint8_t keep = smear ? 255 : 255 - blur_amount;
  const uint8_t seep = blur_amount >> 1;
=======
// 2D blurring, can be asymmetrical
void Segment::blur2D(uint8_t blur_x, uint8_t blur_y, bool smear) {
  if (!isActive()) return; // not active
  const unsigned cols = vWidth();
  const unsigned rows = vHeight();
>>>>>>> ff26f54b
  uint32_t lastnew;
  uint32_t last;
  if (blur_x) {
    const uint8_t keepx = smear ? 255 : 255 - blur_x;
    const uint8_t seepx = blur_x >> (1 + smear);
    for (unsigned row = 0; row < rows; row++) { // blur rows (x direction)
      uint32_t carryover = BLACK;
      uint32_t curnew = BLACK;
      for (unsigned x = 0; x < cols; x++) {
        uint32_t cur = getPixelColorXY(x, row);
        uint32_t part = color_fade(cur, seepx);
        curnew = color_fade(cur, keepx);
        if (x > 0) {
          if (carryover) curnew = color_add(curnew, carryover);
          uint32_t prev = color_add(lastnew, part);
          // optimization: only set pixel if color has changed
          if (last != prev) setPixelColorXY(x - 1, row, prev);
        } else setPixelColorXY(x, row, curnew); // first pixel
        lastnew = curnew;
        last = cur; // save original value for comparison on next iteration
        carryover = part;
      }
      setPixelColorXY(cols-1, row, curnew); // set last pixel
    }
  }
  if (blur_y) {
    const uint8_t keepy = smear ? 255 : 255 - blur_y;
    const uint8_t seepy = blur_y >> (1 + smear);
    for (unsigned col = 0; col < cols; col++) {
      uint32_t carryover = BLACK;
      uint32_t curnew = BLACK;
      for (unsigned y = 0; y < rows; y++) {
        uint32_t cur = getPixelColorXY(col, y);
        uint32_t part = color_fade(cur, seepy);
        curnew = color_fade(cur, keepy);
        if (y > 0) {
          if (carryover) curnew = color_add(curnew, carryover);
          uint32_t prev = color_add(lastnew, part);
          // optimization: only set pixel if color has changed
          if (last != prev) setPixelColorXY(col, y - 1, prev);
        } else setPixelColorXY(col, y, curnew); // first pixel
        lastnew = curnew;
        last = cur; //save original value for comparison on next iteration
        carryover = part;
      }
      setPixelColorXY(col, rows - 1, curnew);
    }
  }
}

/*
// 2D Box blur
void Segment::box_blur(unsigned radius, bool smear) {
  if (!isActive() || radius == 0) return; // not active
  if (radius > 3) radius = 3;
  const unsigned d = (1 + 2*radius) * (1 + 2*radius); // averaging divisor
  const unsigned cols = vWidth();
  const unsigned rows = vHeight();
  uint16_t *tmpRSum = new uint16_t[cols*rows];
  uint16_t *tmpGSum = new uint16_t[cols*rows];
  uint16_t *tmpBSum = new uint16_t[cols*rows];
  uint16_t *tmpWSum = new uint16_t[cols*rows];
  // fill summed-area table (https://en.wikipedia.org/wiki/Summed-area_table)
  for (unsigned x = 0; x < cols; x++) {
    unsigned rS, gS, bS, wS;
    unsigned index;
    rS = gS = bS = wS = 0;
    for (unsigned y = 0; y < rows; y++) {
      index = x * cols + y;
      if (x > 0) {
        unsigned index2 = (x - 1) * cols + y;
        tmpRSum[index] = tmpRSum[index2];
        tmpGSum[index] = tmpGSum[index2];
        tmpBSum[index] = tmpBSum[index2];
        tmpWSum[index] = tmpWSum[index2];
      } else {
        tmpRSum[index] = 0;
        tmpGSum[index] = 0;
        tmpBSum[index] = 0;
        tmpWSum[index] = 0;
      }
      uint32_t c = getPixelColorXY(x, y);
      rS += R(c);
      gS += G(c);
      bS += B(c);
      wS += W(c);
      tmpRSum[index] += rS;
      tmpGSum[index] += gS;
      tmpBSum[index] += bS;
      tmpWSum[index] += wS;
    }
  }
  // do a box blur using pre-calculated sums
  for (unsigned x = 0; x < cols; x++) {
    for (unsigned y = 0; y < rows; y++) {
      // sum = D + A - B - C where k = (x,y)
      // +----+-+---- (x)
      // |    | |
      // +----A-B
      // |    |k|
      // +----C-D
      // |
      //(y)
      unsigned x0 = x < radius ? 0 : x - radius;
      unsigned y0 = y < radius ? 0 : y - radius;
      unsigned x1 = x >= cols - radius ? cols - 1 : x + radius;
      unsigned y1 = y >= rows - radius ? rows - 1 : y + radius;
      unsigned A = x0 * cols + y0;
      unsigned B = x1 * cols + y0;
      unsigned C = x0 * cols + y1;
      unsigned D = x1 * cols + y1;
      unsigned r = tmpRSum[D] + tmpRSum[A] - tmpRSum[C] - tmpRSum[B];
      unsigned g = tmpGSum[D] + tmpGSum[A] - tmpGSum[C] - tmpGSum[B];
      unsigned b = tmpBSum[D] + tmpBSum[A] - tmpBSum[C] - tmpBSum[B];
      unsigned w = tmpWSum[D] + tmpWSum[A] - tmpWSum[C] - tmpWSum[B];
      setPixelColorXY(x, y, RGBW32(r/d, g/d, b/d, w/d));
    }
  }
  delete[] tmpRSum;
  delete[] tmpGSum;
  delete[] tmpBSum;
  delete[] tmpWSum;
}
*/
void Segment::moveX(int delta, bool wrap) {
  if (!isActive() || !delta) return; // not active
  const int vW = vWidth();   // segment width in logical pixels (can be 0 if segment is inactive)
  const int vH = vHeight();  // segment height in logical pixels (is always >= 1)
  int absDelta = abs(delta);
  if (absDelta >= vW) return;
  uint32_t newPxCol[vW];
  int newDelta;
  int stop = vW;
  int start = 0;
  if (wrap) newDelta = (delta + vW) % vW; // +cols in case delta < 0
  else {
    if (delta < 0) start = absDelta;
    stop = vW - absDelta;
    newDelta = delta > 0 ? delta : 0;
  }
  for (int y = 0; y < vH; y++) {
    for (int x = 0; x < stop; x++) {
      int srcX = x + newDelta;
      if (wrap) srcX %= vW; // Wrap using modulo when `wrap` is true
      newPxCol[x] = getPixelColorXY(srcX, y);
    }
    for (int x = 0; x < stop; x++) setPixelColorXY(x + start, y, newPxCol[x]);
  }
}

void Segment::moveY(int delta, bool wrap) {
  if (!isActive() || !delta) return; // not active
  const int vW = vWidth();   // segment width in logical pixels (can be 0 if segment is inactive)
  const int vH = vHeight();  // segment height in logical pixels (is always >= 1)
  int absDelta = abs(delta);
  if (absDelta >= vH) return;
  uint32_t newPxCol[vH];
  int newDelta;
  int stop = vH;
  int start = 0;
  if (wrap) newDelta = (delta + vH) % vH; // +rows in case delta < 0
  else {
    if (delta < 0) start = absDelta;
    stop = vH - absDelta;
    newDelta = delta > 0 ? delta : 0;
  }
  for (int x = 0; x < vW; x++) {
    for (int y = 0; y < stop; y++) {
      int srcY = y + newDelta;
      if (wrap) srcY %= vH; // Wrap using modulo when `wrap` is true
      newPxCol[y] = getPixelColorXY(x, srcY);
    }
    for (int y = 0; y < stop; y++) setPixelColorXY(x, y + start, newPxCol[y]);
  }
}

// move() - move all pixels in desired direction delta number of pixels
// @param dir direction: 0=left, 1=left-up, 2=up, 3=right-up, 4=right, 5=right-down, 6=down, 7=left-down
// @param delta number of pixels to move
// @param wrap around
void Segment::move(unsigned dir, unsigned delta, bool wrap) {
  if (delta==0) return;
  switch (dir) {
    case 0: moveX( delta, wrap);                      break;
    case 1: moveX( delta, wrap); moveY( delta, wrap); break;
    case 2:                      moveY( delta, wrap); break;
    case 3: moveX(-delta, wrap); moveY( delta, wrap); break;
    case 4: moveX(-delta, wrap);                      break;
    case 5: moveX(-delta, wrap); moveY(-delta, wrap); break;
    case 6:                      moveY(-delta, wrap); break;
    case 7: moveX( delta, wrap); moveY(-delta, wrap); break;
  }
}

void Segment::drawCircle(uint16_t cx, uint16_t cy, uint8_t radius, uint32_t col, bool soft) {
  if (!isActive() || radius == 0) return; // not active
  if (soft) {
    // Xiaolin Wu’s algorithm
    const int rsq = radius*radius;
    int x = 0;
    int y = radius;
    unsigned oldFade = 0;
    while (x < y) {
      float yf = sqrtf(float(rsq - x*x)); // needs to be floating point
      uint8_t fade = float(0xFF) * (ceilf(yf) - yf); // how much color to keep
      if (oldFade > fade) y--;
      oldFade = fade;
      int px, py;
      for (uint8_t i = 0; i < 16; i++) {
          int swaps = (i & 0x4 ? 1 : 0); // 0,  0,  0,  0,  1,  1,  1,  1,  0,  0,  0,  0,  1,  1,  1,  1
          int adj =  (i < 8) ? 0 : 1;    // 0,  0,  0,  0,  0,  0,  0,  0,  1,  1,  1,  1,  1,  1,  1,  1
          int dx = (i & 1) ? -1 : 1;     // 1, -1,  1, -1,  1, -1,  1, -1,  1, -1,  1, -1,  1, -1,  1, -1
          int dy = (i & 2) ? -1 : 1;     // 1,  1, -1, -1,  1,  1, -1, -1,  1,  1, -1, -1,  1,  1, -1, -1
          if (swaps) {
              px = cx + (y - adj) * dx;
              py = cy + x * dy;
          } else {
              px = cx + x * dx;
              py = cy + (y - adj) * dy;
          }
          uint32_t pixCol = getPixelColorXY(px, py);
          setPixelColorXY(px, py, adj ?
              color_blend(pixCol, col, fade) :
              color_blend(col, pixCol, fade));
      }
      x++;
    }
  } else {
    // pre-scale color for all pixels
    col = color_fade(col, _segBri);
    _colorScaled = true;
    // Bresenham’s Algorithm
    int d = 3 - (2*radius);
    int y = radius, x = 0;
    while (y >= x) {
    for (int i = 0; i < 4; i++) {
        int dx = (i & 1) ? -x : x;
        int dy = (i & 2) ? -y : y;
        setPixelColorXY(cx + dx, cy + dy, col);
        setPixelColorXY(cx + dy, cy + dx, col);
    }
      x++;
      if (d > 0) {
        y--;
        d += 4 * (x - y) + 10;
      } else {
        d += 4 * x + 6;
      }
    }
    _colorScaled = false;
  }
}

// by stepko, taken from https://editor.soulmatelights.com/gallery/573-blobs
void Segment::fillCircle(uint16_t cx, uint16_t cy, uint8_t radius, uint32_t col, bool soft) {
  if (!isActive() || radius == 0) return; // not active
  const int vW = vWidth();   // segment width in logical pixels (can be 0 if segment is inactive)
  const int vH = vHeight();  // segment height in logical pixels (is always >= 1)
  // draw soft bounding circle
  if (soft) drawCircle(cx, cy, radius, col, soft);
  // pre-scale color for all pixels
  col = color_fade(col, _segBri);
  _colorScaled = true;
  // fill it
  for (int y = -radius; y <= radius; y++) {
    for (int x = -radius; x <= radius; x++) {
      if (x * x + y * y <= radius * radius &&
          int(cx)+x >= 0 && int(cy)+y >= 0 &&
          int(cx)+x < vW && int(cy)+y < vH)
        setPixelColorXY(cx + x, cy + y, col);
    }
  }
  _colorScaled = false;
}

//line function
void Segment::drawLine(uint16_t x0, uint16_t y0, uint16_t x1, uint16_t y1, uint32_t c, bool soft) {
  if (!isActive()) return; // not active
  const int vW = vWidth();   // segment width in logical pixels (can be 0 if segment is inactive)
  const int vH = vHeight();  // segment height in logical pixels (is always >= 1)
  if (x0 >= vW || x1 >= vW || y0 >= vH || y1 >= vH) return;

  const int dx = abs(x1-x0), sx = x0<x1 ? 1 : -1; // x distance & step
  const int dy = abs(y1-y0), sy = y0<y1 ? 1 : -1; // y distance & step

  // single pixel (line length == 0)
  if (dx+dy == 0) {
    setPixelColorXY(x0, y0, c);
    return;
  }

  if (soft) {
    // Xiaolin Wu’s algorithm
    const bool steep = dy > dx;
    if (steep) {
      // we need to go along longest dimension
      std::swap(x0,y0);
      std::swap(x1,y1);
    }
    if (x0 > x1) {
      // we need to go in increasing fashion
      std::swap(x0,x1);
      std::swap(y0,y1);
    }
    float gradient = x1-x0 == 0 ? 1.0f : float(y1-y0) / float(x1-x0);
    float intersectY = y0;
    for (int x = x0; x <= x1; x++) {
      uint8_t keep = float(0xFF) * (intersectY-int(intersectY)); // how much color to keep
      uint8_t seep = 0xFF - keep; // how much background to keep
      int y = int(intersectY);
      if (steep) std::swap(x,y);  // temporaryly swap if steep
      // pixel coverage is determined by fractional part of y co-ordinate
      setPixelColorXY(x, y, color_blend(c, getPixelColorXY(x, y), keep));
      setPixelColorXY(x+int(steep), y+int(!steep), color_blend(c, getPixelColorXY(x+int(steep), y+int(!steep)), seep));
      intersectY += gradient;
      if (steep) std::swap(x,y);  // restore if steep
    }
  } else {
    // pre-scale color for all pixels
    c = color_fade(c, _segBri);
    _colorScaled = true;
    // Bresenham's algorithm
    int err = (dx>dy ? dx : -dy)/2;   // error direction
    for (;;) {
      setPixelColorXY(x0, y0, c);
      if (x0==x1 && y0==y1) break;
      int e2 = err;
      if (e2 >-dx) { err -= dy; x0 += sx; }
      if (e2 < dy) { err += dx; y0 += sy; }
    }
    _colorScaled = false;
  }
}

#include "src/font/console_font_4x6.h"
#include "src/font/console_font_5x8.h"
#include "src/font/console_font_5x12.h"
#include "src/font/console_font_6x8.h"
#include "src/font/console_font_7x9.h"

// draws a raster font character on canvas
// only supports: 4x6=24, 5x8=40, 5x12=60, 6x8=48 and 7x9=63 fonts ATM
void Segment::drawCharacter(unsigned char chr, int16_t x, int16_t y, uint8_t w, uint8_t h, uint32_t color, uint32_t col2, int8_t rotate, bool usePalGrad) {
  if (!isActive()) return; // not active
  if (chr < 32 || chr > 126) return; // only ASCII 32-126 supported
  chr -= 32; // align with font table entries
  const int font = w*h;

  CRGB col = CRGB(color);
  CRGBPalette16 grad = CRGBPalette16(col, col2 ? CRGB(col2) : col);
  if(usePalGrad) grad = SEGPALETTE; // selected palette as gradient

  //if (w<5 || w>6 || h!=8) return;
  for (int i = 0; i<h; i++) { // character height
    uint8_t bits = 0;
    switch (font) {
      case 24: bits = pgm_read_byte_near(&console_font_4x6[(chr * h) + i]); break;  // 5x8 font
      case 40: bits = pgm_read_byte_near(&console_font_5x8[(chr * h) + i]); break;  // 5x8 font
      case 48: bits = pgm_read_byte_near(&console_font_6x8[(chr * h) + i]); break;  // 6x8 font
      case 63: bits = pgm_read_byte_near(&console_font_7x9[(chr * h) + i]); break;  // 7x9 font
      case 60: bits = pgm_read_byte_near(&console_font_5x12[(chr * h) + i]); break; // 5x12 font
      default: return;
    }
    uint32_t c = ColorFromPaletteWLED(grad, (i+1)*255/h, 255, NOBLEND);
    // pre-scale color for all pixels
    c = color_fade(c, _segBri);
    _colorScaled = true;
    for (int j = 0; j<w; j++) { // character width
      int x0, y0;
      switch (rotate) {
        case -1: x0 = x + (h-1) - i; y0 = y + (w-1) - j; break; // -90 deg
        case -2:
        case  2: x0 = x + j;         y0 = y + (h-1) - i; break; // 180 deg
        case  1: x0 = x + i;         y0 = y + j;         break; // +90 deg
        default: x0 = x + (w-1) - j; y0 = y + i;         break; // no rotation
      }
      if (x0 < 0 || x0 >= (int)vWidth() || y0 < 0 || y0 >= (int)vHeight()) continue; // drawing off-screen
      if (((bits>>(j+(8-w))) & 0x01)) { // bit set
        setPixelColorXY(x0, y0, c);
      }
    }
    _colorScaled = false;
  }
}

#define WU_WEIGHT(a,b) ((uint8_t) (((a)*(b)+(a)+(b))>>8))
void Segment::wu_pixel(uint32_t x, uint32_t y, CRGB c) {      //awesome wu_pixel procedure by reddit u/sutaburosu
  if (!isActive()) return; // not active
  // extract the fractional parts and derive their inverses
  unsigned xx = x & 0xff, yy = y & 0xff, ix = 255 - xx, iy = 255 - yy;
  // calculate the intensities for each affected pixel
  uint8_t wu[4] = {WU_WEIGHT(ix, iy), WU_WEIGHT(xx, iy),
                   WU_WEIGHT(ix, yy), WU_WEIGHT(xx, yy)};
  // multiply the intensities by the colour, and saturating-add them to the pixels
  for (int i = 0; i < 4; i++) {
    int wu_x = (x >> 8) + (i & 1);        // precalculate x
    int wu_y = (y >> 8) + ((i >> 1) & 1); // precalculate y
    CRGB led = getPixelColorXY(wu_x, wu_y);
    CRGB oldLed = led;
    led.r = qadd8(led.r, c.r * wu[i] >> 8);
    led.g = qadd8(led.g, c.g * wu[i] >> 8);
    led.b = qadd8(led.b, c.b * wu[i] >> 8);
    if (led != oldLed) setPixelColorXY(wu_x, wu_y, led); // don't repaint if same color
  }
}
#undef WU_WEIGHT

#endif // WLED_DISABLE_2D<|MERGE_RESOLUTION|>--- conflicted
+++ resolved
@@ -271,92 +271,16 @@
   return strip.getPixelColorXY(start + x, startY + y);
 }
 
-<<<<<<< HEAD
-// blurRow: perform a blur on a row of a rectangular matrix
-void Segment::blurRow(uint32_t row, fract8 blur_amount, bool smear){
-  if (!isActive() || blur_amount == 0) return; // not active
-  const unsigned cols = virtualWidth();
-  const unsigned rows = virtualHeight();
-
-  if (row >= rows) return;
-  // blur one row
-  uint8_t keep = smear ? 255 : 255 - blur_amount;
-  uint8_t seep = blur_amount >> 1;
-  uint32_t carryover = BLACK;
-  uint32_t lastnew;
-  uint32_t last;
-  uint32_t curnew = BLACK;
-  for (unsigned x = 0; x < cols; x++) {
-    uint32_t cur = getPixelColorXY(x, row);
-    uint32_t part = color_fade(cur, seep);
-    curnew = color_fade(cur, keep);
-    if (x > 0) {
-      if (carryover)
-        curnew = color_add(curnew, carryover, true);
-      uint32_t prev = color_add(lastnew, part, true);
-      if (last != prev) // optimization: only set pixel if color has changed
-        setPixelColorXY(x - 1, row, prev);
-    } else // first pixel
-      setPixelColorXY(x, row, curnew);
-    lastnew = curnew;
-    last = cur; // save original value for comparison on next iteration
-    carryover = part;
-  }
-  setPixelColorXY(cols-1, row, curnew); // set last pixel
-}
-
-// blurCol: perform a blur on a column of a rectangular matrix
-void Segment::blurCol(uint32_t col, fract8 blur_amount, bool smear) {
-  if (!isActive() || blur_amount == 0) return; // not active
-  const unsigned cols = virtualWidth();
-  const unsigned rows = virtualHeight();
-
-  if (col >= cols) return;
-  // blur one column
-  uint8_t keep = smear ? 255 : 255 - blur_amount;
-  uint8_t seep = blur_amount >> 1;
-  uint32_t carryover = BLACK;
-  uint32_t lastnew;
-  uint32_t last;
-  uint32_t curnew = BLACK;
-  for (unsigned y = 0; y < rows; y++) {
-    uint32_t cur = getPixelColorXY(col, y);
-    uint32_t part = color_fade(cur, seep);
-    curnew = color_fade(cur, keep);
-    if (y > 0) {
-      if (carryover)
-        curnew = color_add(curnew, carryover, true);
-      uint32_t prev = color_add(lastnew, part, true);      
-      if (last != prev) // optimization: only set pixel if color has changed
-        setPixelColorXY(col, y - 1, prev);
-    } else // first pixel
-      setPixelColorXY(col, y, curnew);
-    lastnew = curnew;
-    last = cur; //save original value for comparison on next iteration
-    carryover = part;        
-  }
-  setPixelColorXY(col, rows - 1, curnew);
-}
-
-void Segment::blur2D(uint8_t blur_amount, bool smear) {
-  if (!isActive() || blur_amount == 0) return; // not active
-  const unsigned cols = virtualWidth();
-  const unsigned rows = virtualHeight();
-
-  const uint8_t keep = smear ? 255 : 255 - blur_amount;
-  const uint8_t seep = blur_amount >> 1;
-=======
 // 2D blurring, can be asymmetrical
 void Segment::blur2D(uint8_t blur_x, uint8_t blur_y, bool smear) {
   if (!isActive()) return; // not active
   const unsigned cols = vWidth();
   const unsigned rows = vHeight();
->>>>>>> ff26f54b
   uint32_t lastnew;
   uint32_t last;
   if (blur_x) {
     const uint8_t keepx = smear ? 255 : 255 - blur_x;
-    const uint8_t seepx = blur_x >> (1 + smear);
+    const uint8_t seepx = blur_x >> 1;
     for (unsigned row = 0; row < rows; row++) { // blur rows (x direction)
       uint32_t carryover = BLACK;
       uint32_t curnew = BLACK;
@@ -379,7 +303,7 @@
   }
   if (blur_y) {
     const uint8_t keepy = smear ? 255 : 255 - blur_y;
-    const uint8_t seepy = blur_y >> (1 + smear);
+    const uint8_t seepy = blur_y >> 1;
     for (unsigned col = 0; col < cols; col++) {
       uint32_t carryover = BLACK;
       uint32_t curnew = BLACK;
