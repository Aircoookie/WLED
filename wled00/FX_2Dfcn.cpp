--- conflicted
+++ resolved
@@ -356,12 +356,6 @@
     int y = vertical ? j : i;
     in[j] = getPixelColorXY(x, y);
   }
-<<<<<<< HEAD
-  for (unsigned j = 0; j < dim1; j++) {
-    unsigned x = vertical ? i : j;
-    unsigned y = vertical ? j : i;
-    setPixelColorXY((int)x, (int)y, tmp[j]);
-=======
   for (int j = 0; j < dim1; j++) {
     uint32_t curr = in[j];
     uint32_t prev = j > 0      ? in[j-1] : BLACK;
@@ -377,7 +371,6 @@
     int x = vertical ? i : j;
     int y = vertical ? j : i;
     setPixelColorXY(x, y, out[j]);
->>>>>>> de89b516
   }
 }
 
@@ -536,18 +529,6 @@
   }
 }
 
-<<<<<<< HEAD
-void Segment::nscale8(uint8_t scale) {
-  if (!isActive()) return; // not active
-  const unsigned cols = virtualWidth();
-  const unsigned rows = virtualHeight();
-  for (unsigned y = 0; y < rows; y++) for (unsigned x = 0; x < cols; x++) {
-    setPixelColorXY((int)x, (int)y, CRGB(getPixelColorXY(x, y)).nscale8(scale));
-  }
-}
-
-=======
->>>>>>> de89b516
 //line function
 void Segment::drawLine(uint16_t x0, uint16_t y0, uint16_t x1, uint16_t y1, uint32_t c, bool soft) {
   if (!isActive()) return; // not active
