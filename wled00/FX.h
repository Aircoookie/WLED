--- conflicted
+++ resolved
@@ -110,11 +110,7 @@
 #define IS_REVERSE      ((SEGMENT.options & REVERSE     ) == REVERSE     )
 #define IS_SELECTED     ((SEGMENT.options & SELECTED    ) == SELECTED    )
 
-<<<<<<< HEAD
-#define MODE_COUNT                     142
-=======
-#define MODE_COUNT  114
->>>>>>> 5d6e214e
+#define MODE_COUNT                     143
 
 #define FX_MODE_STATIC                   0
 #define FX_MODE_BLINK                    1
@@ -224,41 +220,41 @@
 #define FX_MODE_FLOW                   105
 #define FX_MODE_CHUNCHUN               106
 #define FX_MODE_DANCING_SHADOWS        107
-#define FX_MODE_PHASED                 108
-#define FX_MODE_PHASEDNOISE            109
-<<<<<<< HEAD
-#define FX_MODE_TWINKLEUP              110
-#define FX_MODE_NOISEPAL               111
-#define FX_MODE_SINEWAVE               112
-#define FX_MODE_PIXELS                 113
-#define FX_MODE_PIXELWAVE              114
-#define FX_MODE_JUGGLES                115
-#define FX_MODE_MATRIPIX               116
-#define FX_MODE_GRAVIMETER             117
-#define FX_MODE_PLASMOID               118
-#define FX_MODE_PUDDLES                119
-#define FX_MODE_MIDNOISE               120
-#define FX_MODE_NOISEMETER             121
-#define FX_MODE_FREQWAVE               122
-#define FX_MODE_FREQMATRIX             123
-#define FX_MODE_SPECTRAL               124
-#define FX_MODE_WATERFALL              125
-#define FX_MODE_FREQPIXEL              126
-#define FX_MODE_BINMAP                 127
-#define FX_MODE_NOISEPEAK              128
-#define FX_MODE_NOISEFIRE              129
-#define FX_MODE_PUDDLEPEAK             130
-#define FX_MODE_NOISEMOVE              131
-#define FX_MODE_2DPLASMA               132
-#define FX_MODE_PERLINMOVE             133
-#define FX_MODE_RIPPLEPEAK             134
-#define FX_MODE_2DFIRENOISE            135
-#define FX_MODE_2DSQUAREDSWIRL         136
-#define FX_MODE_2DFIRE2012             137
-#define FX_MODE_2DDNA                  138
-#define FX_MODE_2DMATRIX               139
-#define FX_MODE_2DMEATBALLS            140
-#define FX_FFT_TEST                    141
+#define FX_MODE_WASHING_MACHINE        108
+#define FX_MODE_PHASED                 109
+#define FX_MODE_PHASEDNOISE            110
+#define FX_MODE_TWINKLEUP              111
+#define FX_MODE_NOISEPAL               112
+#define FX_MODE_SINEWAVE               113
+#define FX_MODE_PIXELS                 114
+#define FX_MODE_PIXELWAVE              115
+#define FX_MODE_JUGGLES                116
+#define FX_MODE_MATRIPIX               117
+#define FX_MODE_GRAVIMETER             118
+#define FX_MODE_PLASMOID               119
+#define FX_MODE_PUDDLES                120
+#define FX_MODE_MIDNOISE               121
+#define FX_MODE_NOISEMETER             122
+#define FX_MODE_FREQWAVE               123
+#define FX_MODE_FREQMATRIX             124
+#define FX_MODE_SPECTRAL               125
+#define FX_MODE_WATERFALL              126
+#define FX_MODE_FREQPIXEL              127
+#define FX_MODE_BINMAP                 128
+#define FX_MODE_NOISEPEAK              129
+#define FX_MODE_NOISEFIRE              130
+#define FX_MODE_PUDDLEPEAK             131
+#define FX_MODE_NOISEMOVE              132
+#define FX_MODE_2DPLASMA               133
+#define FX_MODE_PERLINMOVE             134
+#define FX_MODE_RIPPLEPEAK             135
+#define FX_MODE_2DFIRENOISE            136
+#define FX_MODE_2DSQUAREDSWIRL         137
+#define FX_MODE_2DFIRE2012             138
+#define FX_MODE_2DDNA                  139
+#define FX_MODE_2DMATRIX               140
+#define FX_MODE_2DMEATBALLS            141
+#define FX_FFT_TEST                    142
 
 
 // Sound reactive external variables
@@ -268,12 +264,6 @@
 extern uint8_t myVals[32];
 extern int sampleAgc;
 extern uint8_t squelch;
-=======
-#define FX_MODE_FLOW                   110
-#define FX_MODE_CHUNCHUN               111
-#define FX_MODE_DANCING_SHADOWS        112
-#define FX_MODE_WASHING_MACHINE        113
->>>>>>> 5d6e214e
 
 class WS2812FX {
   typedef uint16_t (WS2812FX::*mode_ptr)(void);
@@ -476,12 +466,12 @@
       _mode[FX_MODE_FLOW]                    = &WS2812FX::mode_flow;
       _mode[FX_MODE_CHUNCHUN]                = &WS2812FX::mode_chunchun;
       _mode[FX_MODE_DANCING_SHADOWS]         = &WS2812FX::mode_dancing_shadows;
+      _mode[FX_MODE_WASHING_MACHINE]         = &WS2812FX::mode_washing_machine;
       _mode[FX_MODE_PHASED]                  = &WS2812FX::mode_phased;
       _mode[FX_MODE_PHASEDNOISE]             = &WS2812FX::mode_phased_noise;
       _mode[FX_MODE_TWINKLEUP]               = &WS2812FX::mode_twinkleup;
       _mode[FX_MODE_NOISEPAL]                = &WS2812FX::mode_noisepal;
       _mode[FX_MODE_SINEWAVE]                = &WS2812FX::mode_sinewave;
-<<<<<<< HEAD
       _mode[FX_MODE_PIXELS]                  = &WS2812FX::mode_pixels;
       _mode[FX_MODE_PIXELWAVE]               = &WS2812FX::mode_pixelwave;
       _mode[FX_MODE_JUGGLES]                 = &WS2812FX::mode_juggles;
@@ -511,13 +501,6 @@
       _mode[FX_MODE_2DMATRIX]                = &WS2812FX::mode_2Dmatrix;
       _mode[FX_MODE_2DMEATBALLS]             = &WS2812FX::mode_2Dmeatballs;
       _mode[FX_FFT_TEST]                     = &WS2812FX::fft_test;
-=======
-      _mode[FX_MODE_PHASEDNOISE]             = &WS2812FX::mode_phased_noise;
-      _mode[FX_MODE_FLOW]                    = &WS2812FX::mode_flow;
-      _mode[FX_MODE_CHUNCHUN]                = &WS2812FX::mode_chunchun;
-      _mode[FX_MODE_DANCING_SHADOWS]         = &WS2812FX::mode_dancing_shadows;
-      _mode[FX_MODE_WASHING_MACHINE]         = &WS2812FX::mode_washing_machine;
->>>>>>> 5d6e214e
 
       _brightness = DEFAULT_BRIGHTNESS;
       currentPalette = CRGBPalette16(CRGB::Black);
@@ -731,12 +714,12 @@
       mode_flow(void),
       mode_chunchun(void),
       mode_dancing_shadows(void),
+      mode_washing_machine(void),
       mode_phased(void),
       mode_phased_noise(void),
       mode_twinkleup(void),
       mode_noisepal(void),
       mode_sinewave(void),
-<<<<<<< HEAD
       mode_pixels(void),
       mode_pixelwave(void),
       mode_juggles(void),
@@ -766,13 +749,6 @@
       mode_2Dmatrix(void),
       mode_2Dmeatballs(void),
       fft_test(void);
-=======
-      mode_phased_noise(void),
-      mode_flow(void),
-      mode_chunchun(void),
-      mode_dancing_shadows(void),
-      mode_washing_machine(void);
->>>>>>> 5d6e214e
 
   private:
     NeoPixelWrapper *bus;
@@ -858,16 +834,11 @@
 "Noise 1","Noise 2","Noise 3","Noise 4","Colortwinkles","Lake","Meteor","Meteor Smooth","Railway","Ripple",
 "Twinklefox","Twinklecat","Halloween Eyes","Solid Pattern","Solid Pattern Tri","Spots","Spots Fade","Glitter","Candle","Fireworks Starburst",
 "Fireworks 1D","Bouncing Balls","Sinelon","Sinelon Dual","Sinelon Rainbow","Popcorn","Drip","Plasma","Percent","Ripple Rainbow",
-<<<<<<< HEAD
-"Heartbeat","Pacifica","Candle Multi","Solid Glitter","Sunrise","Flow","Chunchun","Dancing Shadows","Phased","Phased Noise",
-"TwinkleUp","Noise Pal","Sine","* Pixels","* Pixelwave","* Juggles","* Matripix","* Gravimeter","* Plasmoid","* Puddles",
-"* Midnoise","* Noisemeter","** Freqwave","** Freqmatrix","** Spectral","* Waterfall","** Freqpixel","** Binmap","** Noisepeak","* Noisefire",
-"* Puddlepeak","** Noisemove","2D Plasma","Perlin Move","* Ripple Peak","2D FireNoise","2D Squared Swirl","2D Fire2012","2D DNA","2D Matrix",
-"2D Meatballs","** FFT_TEST"
-=======
-"Heartbeat","Pacifica","Candle Multi", "Solid Glitter","Sunrise","Phased","Twinkleup","Noise Pal", "Sine","Phased Noise",
-"Flow","Chunchun","Dancing Shadows","Washing Machine"
->>>>>>> 5d6e214e
+"Heartbeat","Pacifica","Candle Multi","Solid Glitter","Sunrise","Flow","Chunchun","Dancing Shadows","Washing Machine","Phased",
+"Phased Noise","TwinkleUp","Noise Pal","Sine","* Pixels","* Pixelwave","* Juggles","* Matripix","* Gravimeter","* Plasmoid",
+"* Puddles","* Midnoise","* Noisemeter","** Freqwave","** Freqmatrix","** Spectral","* Waterfall","** Freqpixel","** Binmap","** Noisepeak",
+"* Noisefire","* Puddlepeak","** Noisemove","2D Plasma","Perlin Move","* Ripple Peak","2D FireNoise","2D Squared Swirl","2D Fire2012","2D DNA",
+"2D Matrix","2D Meatballs","** FFT_TEST"
 ])=====";
 
 
