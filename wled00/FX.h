/*
  WS2812FX.h - Library for WS2812 LED effects.
  Harm Aldick - 2016
  www.aldick.org
  LICENSE
  The MIT License (MIT)
  Copyright (c) 2016  Harm Aldick
  Permission is hereby granted, free of charge, to any person obtaining a copy
  of this software and associated documentation files (the "Software"), to deal
  in the Software without restriction, including without limitation the rights
  to use, copy, modify, merge, publish, distribute, sublicense, and/or sell
  copies of the Software, and to permit persons to whom the Software is
  furnished to do so, subject to the following conditions:
  The above copyright notice and this permission notice shall be included in
  all copies or substantial portions of the Software.
  THE SOFTWARE IS PROVIDED "AS IS", WITHOUT WARRANTY OF ANY KIND, EXPRESS OR
  IMPLIED, INCLUDING BUT NOT LIMITED TO THE WARRANTIES OF MERCHANTABILITY,
  FITNESS FOR A PARTICULAR PURPOSE AND NONINFRINGEMENT. IN NO EVENT SHALL THE
  AUTHORS OR COPYRIGHT HOLDERS BE LIABLE FOR ANY CLAIM, DAMAGES OR OTHER
  LIABILITY, WHETHER IN AN ACTION OF CONTRACT, TORT OR OTHERWISE, ARISING FROM,
  OUT OF OR IN CONNECTION WITH THE SOFTWARE OR THE USE OR OTHER DEALINGS IN
  THE SOFTWARE.

  Modified for WLED
*/

#ifndef WS2812FX_h
#define WS2812FX_h

#include <vector>

#include "const.h"

#define FASTLED_INTERNAL //remove annoying pragma messages
#define USE_GET_MILLISECOND_TIMER
#include "FastLED.h"

#define DEFAULT_BRIGHTNESS (uint8_t)127
#define DEFAULT_MODE       (uint8_t)0
#define DEFAULT_SPEED      (uint8_t)128
#define DEFAULT_INTENSITY  (uint8_t)128
#define DEFAULT_COLOR      (uint32_t)0xFFAA00
#define DEFAULT_C1         (uint8_t)128
#define DEFAULT_C2         (uint8_t)128
#define DEFAULT_C3         (uint8_t)16

#ifndef MIN
#define MIN(a,b) ((a)<(b)?(a):(b))
#endif
#ifndef MAX
#define MAX(a,b) ((a)>(b)?(a):(b))
#endif

//color mangling macros
#ifndef RGBW32
#define RGBW32(r,g,b,w) (uint32_t((byte(w) << 24) | (byte(r) << 16) | (byte(g) << 8) | (byte(b))))
#endif

/* Not used in all effects yet */
#define WLED_FPS         42
#define FRAMETIME_FIXED  (1000/WLED_FPS)
//#define FRAMETIME        _frametime
#define FRAMETIME        strip.getFrameTime()

/* each segment uses 52 bytes of SRAM memory, so if you're application fails because of
  insufficient memory, decreasing MAX_NUM_SEGMENTS may help */
#ifdef ESP8266
  #define MAX_NUM_SEGMENTS    16
  /* How much data bytes all segments combined may allocate */
  #define MAX_SEGMENT_DATA  5120
#else
  #ifndef MAX_NUM_SEGMENTS
    #define MAX_NUM_SEGMENTS  32
  #endif
  #define MAX_SEGMENT_DATA  32767
#endif

/* How much data bytes each segment should max allocate to leave enough space for other segments,
  assuming each segment uses the same amount of data. 256 for ESP8266, 640 for ESP32. */
#define FAIR_DATA_PER_SEG (MAX_SEGMENT_DATA / strip.getMaxSegments())

#define MIN_SHOW_DELAY   (_frametime < 16 ? 8 : 15)

#define NUM_COLORS       3 /* number of colors per segment */
#define SEGMENT          strip._segments[strip.getCurrSegmentId()]
#define SEGENV           strip._segments[strip.getCurrSegmentId()]
//#define SEGCOLOR(x)      strip._segments[strip.getCurrSegmentId()].currentColor(x, strip._segments[strip.getCurrSegmentId()].colors[x])
//#define SEGLEN           strip._segments[strip.getCurrSegmentId()].virtualLength()
#define SEGCOLOR(x)      strip.segColor(x) /* saves us a few kbytes of code */
#define SEGPALETTE       strip._currentPalette
#define SEGLEN           strip._virtualSegmentLength /* saves us a few kbytes of code */
#define SPEED_FORMULA_L  (5U + (50U*(255U - SEGMENT.speed))/SEGLEN)

// some common colors
#define RED        (uint32_t)0xFF0000
#define GREEN      (uint32_t)0x00FF00
#define BLUE       (uint32_t)0x0000FF
#define WHITE      (uint32_t)0xFFFFFF
#define BLACK      (uint32_t)0x000000
#define YELLOW     (uint32_t)0xFFFF00
#define CYAN       (uint32_t)0x00FFFF
#define MAGENTA    (uint32_t)0xFF00FF
#define PURPLE     (uint32_t)0x400080
#define ORANGE     (uint32_t)0xFF3000
#define PINK       (uint32_t)0xFF1493
#define ULTRAWHITE (uint32_t)0xFFFFFFFF
#define DARKSLATEGRAY (uint32_t)0x2F4F4F
#define DARKSLATEGREY (uint32_t)0x2F4F4F

// options
// bit    7: segment is in transition mode
// bits 4-6: TBD
// bit    3: mirror effect within segment
// bit    2: segment is on
// bit    1: reverse segment
// bit    0: segment is selected
#define NO_OPTIONS   (uint16_t)0x0000
#define TRANSPOSED   (uint16_t)0x0400 // rotated 90deg & reversed
#define REVERSE_Y_2D (uint16_t)0x0200
#define MIRROR_Y_2D  (uint16_t)0x0100
#define TRANSITIONAL (uint16_t)0x0080
#define MIRROR       (uint16_t)0x0008
#define SEGMENT_ON   (uint16_t)0x0004
#define REVERSE      (uint16_t)0x0002
#define SELECTED     (uint16_t)0x0001

#define FX_MODE_STATIC                   0
#define FX_MODE_BLINK                    1
#define FX_MODE_BREATH                   2
#define FX_MODE_COLOR_WIPE               3
#define FX_MODE_COLOR_WIPE_RANDOM        4
#define FX_MODE_RANDOM_COLOR             5
#define FX_MODE_COLOR_SWEEP              6
#define FX_MODE_DYNAMIC                  7
#define FX_MODE_RAINBOW                  8
#define FX_MODE_RAINBOW_CYCLE            9
#define FX_MODE_SCAN                    10
#define FX_MODE_DUAL_SCAN               11
#define FX_MODE_FADE                    12
#define FX_MODE_THEATER_CHASE           13
#define FX_MODE_THEATER_CHASE_RAINBOW   14
#define FX_MODE_RUNNING_LIGHTS          15
#define FX_MODE_SAW                     16
#define FX_MODE_TWINKLE                 17
#define FX_MODE_DISSOLVE                18
#define FX_MODE_DISSOLVE_RANDOM         19
#define FX_MODE_SPARKLE                 20
#define FX_MODE_FLASH_SPARKLE           21
#define FX_MODE_HYPER_SPARKLE           22
#define FX_MODE_STROBE                  23
#define FX_MODE_STROBE_RAINBOW          24
#define FX_MODE_MULTI_STROBE            25
#define FX_MODE_BLINK_RAINBOW           26
#define FX_MODE_ANDROID                 27
#define FX_MODE_CHASE_COLOR             28
#define FX_MODE_CHASE_RANDOM            29
#define FX_MODE_CHASE_RAINBOW           30
#define FX_MODE_CHASE_FLASH             31
#define FX_MODE_CHASE_FLASH_RANDOM      32
#define FX_MODE_CHASE_RAINBOW_WHITE     33
#define FX_MODE_COLORFUL                34
#define FX_MODE_TRAFFIC_LIGHT           35
#define FX_MODE_COLOR_SWEEP_RANDOM      36
#define FX_MODE_RUNNING_COLOR           37
#define FX_MODE_AURORA                  38
#define FX_MODE_RUNNING_RANDOM          39
#define FX_MODE_LARSON_SCANNER          40
#define FX_MODE_COMET                   41
#define FX_MODE_FIREWORKS               42
#define FX_MODE_RAIN                    43
#define FX_MODE_TETRIX                  44  //was Merry Christmas prior to 0.12.0 (use "Chase 2" with Red/Green)
#define FX_MODE_FIRE_FLICKER            45
#define FX_MODE_GRADIENT                46
#define FX_MODE_LOADING                 47
// #define FX_MODE_POLICE                  48  // removed in 0.14!
#define FX_MODE_FAIRY                   49  //was Police All prior to 0.13.0-b6 (use "Two Dots" with Red/Blue and full intensity)
#define FX_MODE_TWO_DOTS                50
#define FX_MODE_FAIRYTWINKLE            51  //was Two Areas prior to 0.13.0-b6 (use "Two Dots" with full intensity)
#define FX_MODE_RUNNING_DUAL            52
// #define FX_MODE_HALLOWEEN               53  // removed in 0.14!
#define FX_MODE_TRICOLOR_CHASE          54
#define FX_MODE_TRICOLOR_WIPE           55
#define FX_MODE_TRICOLOR_FADE           56
#define FX_MODE_LIGHTNING               57
#define FX_MODE_ICU                     58
#define FX_MODE_MULTI_COMET             59
#define FX_MODE_DUAL_LARSON_SCANNER     60
#define FX_MODE_RANDOM_CHASE            61
#define FX_MODE_OSCILLATE               62
#define FX_MODE_PRIDE_2015              63
#define FX_MODE_JUGGLE                  64
#define FX_MODE_PALETTE                 65
#define FX_MODE_FIRE_2012               66
#define FX_MODE_COLORWAVES              67
#define FX_MODE_BPM                     68
#define FX_MODE_FILLNOISE8              69
#define FX_MODE_NOISE16_1               70
#define FX_MODE_NOISE16_2               71
#define FX_MODE_NOISE16_3               72
#define FX_MODE_NOISE16_4               73
#define FX_MODE_COLORTWINKLE            74
#define FX_MODE_LAKE                    75
#define FX_MODE_METEOR                  76
#define FX_MODE_METEOR_SMOOTH           77
#define FX_MODE_RAILWAY                 78
#define FX_MODE_RIPPLE                  79
#define FX_MODE_TWINKLEFOX              80
#define FX_MODE_TWINKLECAT              81
#define FX_MODE_HALLOWEEN_EYES          82
#define FX_MODE_STATIC_PATTERN          83
#define FX_MODE_TRI_STATIC_PATTERN      84
#define FX_MODE_SPOTS                   85
#define FX_MODE_SPOTS_FADE              86
#define FX_MODE_GLITTER                 87
#define FX_MODE_CANDLE                  88
#define FX_MODE_STARBURST               89
#define FX_MODE_EXPLODING_FIREWORKS     90
#define FX_MODE_BOUNCINGBALLS           91
#define FX_MODE_SINELON                 92
#define FX_MODE_SINELON_DUAL            93
#define FX_MODE_SINELON_RAINBOW         94
#define FX_MODE_POPCORN                 95
#define FX_MODE_DRIP                    96
#define FX_MODE_PLASMA                  97
#define FX_MODE_PERCENT                 98
#define FX_MODE_RIPPLE_RAINBOW          99
#define FX_MODE_HEARTBEAT              100
#define FX_MODE_PACIFICA               101
#define FX_MODE_CANDLE_MULTI           102
#define FX_MODE_SOLID_GLITTER          103
#define FX_MODE_SUNRISE                104
#define FX_MODE_PHASED                 105
#define FX_MODE_TWINKLEUP              106
#define FX_MODE_NOISEPAL               107
#define FX_MODE_SINEWAVE               108
#define FX_MODE_PHASEDNOISE            109
#define FX_MODE_FLOW                   110
#define FX_MODE_CHUNCHUN               111
#define FX_MODE_DANCING_SHADOWS        112
#define FX_MODE_WASHING_MACHINE        113
// #define FX_MODE_CANDY_CANE             114  // removed in 0.14!
#define FX_MODE_BLENDS                 115
#define FX_MODE_TV_SIMULATOR           116
#define FX_MODE_DYNAMIC_SMOOTH         117
<<<<<<< HEAD

//WLED SR READ THIS!:
//these id's should never change as they are saved in api commands of presets and used in sync
//118 to 127 was reserved for future AC effects in SR 0.13 and partly filled in 0.14
//numbering reflects the order in which they were added
//there are still gaps which can be filled by future effects

// new 0.14 2D effects
#define FX_MODE_2DSPACESHIPS           118 //gap fill
#define FX_MODE_2DCRAZYBEES            119 //gap fill
#define FX_MODE_2DGHOSTRIDER           120 //gap fill
#define FX_MODE_2DBLOBS                121 //gap fill
#define FX_MODE_2DSCROLLTEXT           122 //gap fill
#define FX_MODE_2DDRIFTROSE            123 //gap fill

// WLED-SR effects (SR compatible IDs !!!)
#define FX_MODE_PIXELS                 128
#define FX_MODE_PIXELWAVE              129
#define FX_MODE_JUGGLES                130
#define FX_MODE_MATRIPIX               131
#define FX_MODE_GRAVIMETER             132
#define FX_MODE_PLASMOID               133
#define FX_MODE_PUDDLES                134
#define FX_MODE_MIDNOISE               135
#define FX_MODE_NOISEMETER             136
#define FX_MODE_FREQWAVE               137
#define FX_MODE_FREQMATRIX             138
#define FX_MODE_2DGEQ                  139
#define FX_MODE_WATERFALL              140
#define FX_MODE_FREQPIXELS             141
#define FX_MODE_BINMAP                 142
#define FX_MODE_NOISEFIRE              143
#define FX_MODE_PUDDLEPEAK             144
#define FX_MODE_NOISEMOVE              145
#define FX_MODE_2DNOISE                146
#define FX_MODE_PERLINMOVE             147
#define FX_MODE_RIPPLEPEAK             148
#define FX_MODE_2DFIRENOISE            149
#define FX_MODE_2DSQUAREDSWIRL         150
#define FX_MODE_2DFIRE2012             151
#define FX_MODE_2DDNA                  152
#define FX_MODE_2DMATRIX               153
#define FX_MODE_2DMETABALLS            154
#define FX_MODE_FREQMAP                155
#define FX_MODE_GRAVCENTER             156
#define FX_MODE_GRAVCENTRIC            157
#define FX_MODE_GRAVFREQ               158
#define FX_MODE_DJLIGHT                159
#define FX_MODE_2DFUNKYPLANK           160
#define FX_MODE_2DCENTERBARS           161
#define FX_MODE_2DPULSER               162
#define FX_MODE_BLURZ                  163
#define FX_MODE_2DDRIFT                164
#define FX_MODE_2DWAVERLY              165
#define FX_MODE_2DSUNRADIATION         166
#define FX_MODE_2DCOLOREDBURSTS        167
#define FX_MODE_2DJULIA                168
#define FX_MODE_2DPOOLNOISE            169 //have been removed in WLED SR in the past because of low mem but should be added back
#define FX_MODE_2DTWISTER              170 //have been removed in WLED SR in the past because of low mem but should be added back
#define FX_MODE_2DCAELEMENTATY         171 //have been removed in WLED SR in the past because of low mem but should be added back
#define FX_MODE_2DGAMEOFLIFE           172
#define FX_MODE_2DTARTAN               173
#define FX_MODE_2DPOLARLIGHTS          174
#define FX_MODE_2DSWIRL                175
#define FX_MODE_2DLISSAJOUS            176
#define FX_MODE_2DFRIZZLES             177
#define FX_MODE_2DPLASMABALL           178
#define FX_MODE_FLOWSTRIPE             179
#define FX_MODE_2DHIPHOTIC             180
#define FX_MODE_2DSINDOTS              181
#define FX_MODE_2DDNASPIRAL            182
#define FX_MODE_2DBLACKHOLE            183
#define FX_MODE_WAVESINS               184
#define FX_MODE_ROCKTAVES              185
#define FX_MODE_2DAKEMI                186

#define MODE_COUNT                     187
=======
#ifndef WLED_DISABLE_2D
  // new 2D effects
  #define FX_MODE_2DSPACESHIPS           118
  #define FX_MODE_2DCRAZYBEES            119
  #define FX_MODE_2DGHOSTRIDER           120
  #define FX_MODE_2DBLOBS                121
  #define FX_MODE_2DSCROLLTEXT           122
  #define FX_MODE_2DDRIFTROSE            123
  // WLED-SR effects (non SR compatible IDs)
  #define FX_MODE_2DBLACKHOLE            124 // non audio
  #define FX_MODE_2DDNASPIRAL            125 // non audio
  #define FX_MODE_2DHIPHOTIC             126 // non audio
  #define FX_MODE_2DPLASMABALL           127 // non audio
  #define FX_MODE_2DSINDOTS              128 // non audio
  #define FX_MODE_2DFRIZZLES             129 // non audio
  #define FX_MODE_2DLISSAJOUS            130 // non audio
  #define FX_MODE_2DPOLARLIGHTS          131 // non audio
  #define FX_MODE_2DTARTAN               132 // non audio
  #define FX_MODE_2DGAMEOFLIFE           133 // non audio
  #define FX_MODE_2DJULIA                134 // non audio
  #define FX_MODE_2DCOLOREDBURSTS        135 // non audio
  #define FX_MODE_2DSUNRADIATION         136 // non audio
  #define FX_MODE_2DNOISE                137 // non audio
  #define FX_MODE_2DFIRENOISE            138 // non audio
  #define FX_MODE_2DSQUAREDSWIRL         139 // non audio
  #define FX_MODE_2DDNA                  140 // non audio
  #define FX_MODE_2DMATRIX               141 // non audio
  #define FX_MODE_2DMETABALLS            142 // non audio
  #define FX_MODE_2DPULSER               143 // non audio
  #define FX_MODE_2DDRIFT                144 // non audio
  #define FX_MODE_2DWAVERLY              145 // audio enhanced
  #define FX_MODE_2DSWIRL                146 // audio enhanced
  #define FX_MODE_2DAKEMI                147 // audio enhanced
  #define FX_MODE_2DGEQ                  148 // audio enhanced
  #define FX_MODE_2DFUNKYPLANK           149 // audio enhanced
#endif //WLED_DISABLE_2D
#define FX_MODE_PIXELWAVE              150 // audio enhanced
#define FX_MODE_JUGGLES                151 // audio enhanced
#define FX_MODE_MATRIPIX               152 // audio enhanced
#define FX_MODE_GRAVIMETER             153 // audio enhanced
#define FX_MODE_PLASMOID               154 // audio enhanced
#define FX_MODE_PUDDLES                155 // audio enhanced
#define FX_MODE_MIDNOISE               156 // audio enhanced
#define FX_MODE_NOISEMETER             157 // audio enhanced
#define FX_MODE_NOISEFIRE              158 // audio enhanced
#define FX_MODE_PUDDLEPEAK             159 // audio enhanced
#define FX_MODE_RIPPLEPEAK             160 // audio enhanced
#define FX_MODE_GRAVCENTER             161 // audio enhanced
#define FX_MODE_GRAVCENTRIC            162 // audio enhanced
#define FX_MODE_PIXELS                 163 // audio enhanced
#define FX_MODE_FREQWAVE               164 // audio enhanced
#define FX_MODE_FREQMATRIX             165 // audio enhanced
#define FX_MODE_WATERFALL              166 // audio enhanced
#define FX_MODE_FREQPIXELS             167 // audio enhanced
#define FX_MODE_BINMAP                 168 // audio enhanced
#define FX_MODE_NOISEMOVE              169 // audio enhanced
#define FX_MODE_FREQMAP                170 // audio enhanced
#define FX_MODE_GRAVFREQ               171 // audio enhanced
#define FX_MODE_DJLIGHT                172 // audio enhanced
#define FX_MODE_BLURZ                  173 // audio enhanced
#define FX_MODE_ROCKTAVES              174 // audio enhanced
#define FX_MODE_CUSTOMEFFECT           187 //WLEDSR Custom Effects

#define MODE_COUNT                     188
>>>>>>> 8447f739

typedef enum mapping1D2D {
  M12_Pixels = 0,
  M12_pBar = 1,
  M12_pArc = 2,
  M12_pCorner = 3,
  M12_jMap = 4 //WLEDSR jMap
} mapping1D2D_t;

// segment, 72 bytes
typedef struct Segment {
  public:
    uint16_t start; // start index / start X coordinate 2D (left)
    uint16_t stop;  // stop index / stop X coordinate 2D (right); segment is invalid if stop == 0
    uint16_t offset;
    uint8_t  speed;
    uint8_t  intensity;
    uint8_t  palette;
    uint8_t  mode;
    union {
      uint16_t options; //bit pattern: msb first: [transposed mirrorY reverseY] transitional (tbd) paused needspixelstate mirrored on reverse selected
      struct {
        bool    selected    : 1;  //     0 : selected
        bool    reverse     : 1;  //     1 : reversed
        bool    on          : 1;  //     2 : is On
        bool    mirror      : 1;  //     3 : mirrored
        bool    freeze      : 1;  //     4 : paused/frozen
        bool    reset       : 1;  //     5 : indicates that Segment runtime requires reset
        bool    transitional: 1;  //     6 : transitional (there is transition occuring)
        bool    reverse_y   : 1;  //     7 : reversed Y (2D)
        bool    mirror_y    : 1;  //     8 : mirrored Y (2D)
        bool    transpose   : 1;  //     9 : transposed (2D, swapped X & Y)
        uint8_t map1D2D     : 3;  // 10-12 : mapping for 1D effect on 2D (0-use as strip, 1-expand vertically, 2-circular/arc, 3-rectangular/corner, ...)
        uint8_t soundSim    : 3;  // 13-15 : 0-7 sound simulation types
      };
    };
    uint8_t  grouping, spacing;
    uint8_t  opacity;
    uint32_t colors[NUM_COLORS];
    uint8_t  cct;                 //0==1900K, 255==10091K
    uint8_t  custom1, custom2;    // custom FX parameters/sliders
    struct {
      uint8_t custom3 : 5;        // reduced range slider (0-31)
      bool    check1  : 1;        // checkmark 1
      bool    check2  : 1;        // checkmark 2
      bool    check3  : 1;        // checkmark 3
    };
    uint8_t startY;  // start Y coodrinate 2D (top); there should be no more than 255 rows
    uint8_t stopY;   // stop Y coordinate 2D (bottom); there should be no more than 255 rows
    char *name;

    // runtime data
    unsigned long next_time;  // millis() of next update
    uint32_t step;  // custom "step" var
    uint32_t call;  // call counter
    uint16_t aux0;  // custom var
    uint16_t aux1;  // custom var
    byte* data;
    CRGB* leds;
    static CRGB *_globalLeds;
    void *jMap; //WLEDSR jMap

  private:
    union {
      uint8_t  _capabilities;
      struct {
        bool    _isRGB    : 1;
        bool    _hasW     : 1;
        bool    _isCCT    : 1;
        bool    _manualW  : 1;
        uint8_t _reserved : 4;
      };
    };
    uint16_t _dataLen;
    static uint16_t _usedSegmentData;

    // transition data, valid only if transitional==true, holds values during transition
    struct Transition {
      uint32_t      _colorT[NUM_COLORS];
      uint8_t       _briT;        // temporary brightness
      uint8_t       _cctT;        // temporary CCT
      CRGBPalette16 _palT;        // temporary palette
      uint8_t       _prevPaletteBlends; // number of previous palette blends (there are max 255 belnds possible)
      uint8_t       _modeP;       // previous mode/effect
      //uint16_t      _aux0, _aux1; // previous mode/effect runtime data
      //uint32_t      _step, _call; // previous mode/effect runtime data
      //byte         *_data;        // previous mode/effect runtime data
      uint32_t      _start;
      uint16_t      _dur;
      Transition(uint16_t dur=750)
        : _briT(255)
        , _cctT(127)
        , _palT(CRGBPalette16(CRGB::Black))
        , _prevPaletteBlends(0)
        , _modeP(FX_MODE_STATIC)
        , _start(millis())
        , _dur(dur)
      {}
      Transition(uint16_t d, uint8_t b, uint8_t c, const uint32_t *o)
        : _briT(b)
        , _cctT(c)
        , _palT(CRGBPalette16(CRGB::Black))
        , _prevPaletteBlends(0)
        , _modeP(FX_MODE_STATIC)
        , _start(millis())
        , _dur(d)
      {
        for (size_t i=0; i<NUM_COLORS; i++) _colorT[i] = o[i];
      }
    } *_t;

  public:

    Segment(uint16_t sStart=0, uint16_t sStop=30) :
      start(sStart),
      stop(sStop),
      offset(0),
      speed(DEFAULT_SPEED),
      intensity(DEFAULT_INTENSITY),
      palette(0),
      mode(DEFAULT_MODE),
      options(SELECTED | SEGMENT_ON),
      grouping(1),
      spacing(0),
      opacity(255),
      colors{DEFAULT_COLOR,BLACK,BLACK},
      cct(127),
      custom1(DEFAULT_C1),
      custom2(DEFAULT_C2),
      custom3(DEFAULT_C3),
      check1(false),
      check2(false),
      check3(false),
      startY(0),
      stopY(1),
      name(nullptr),
      next_time(0),
      step(0),
      call(0),
      aux0(0),
      aux1(0),
      data(nullptr),
      leds(nullptr),
      _capabilities(0),
      _dataLen(0),
      _t(nullptr)
    {
      refreshLightCapabilities();
    }

    Segment(uint16_t sStartX, uint16_t sStopX, uint16_t sStartY, uint16_t sStopY) : Segment(sStartX, sStopX) {
    Serial.println("Segment"); //WLEDSR jMap
      startY = sStartY;
      stopY  = sStopY;
    }

    Segment(const Segment &orig); // copy constructor
    Segment(Segment &&orig) noexcept; // move constructor

    ~Segment() {
      #ifdef WLED_DEBUG
      Serial.print(F("Destroying segment:"));
      if (name) Serial.printf(" %s (%p)", name, name);
      if (data) Serial.printf(" %d (%p)", (int)_dataLen, data);
      if (leds) Serial.printf(" [%u]", length()*sizeof(CRGB));
      Serial.println();
      #endif
      if (!Segment::_globalLeds && leds) free(leds);
      if (name) delete[] name;
      if (_t) delete _t;
      deallocateData();
    }

    Segment& operator= (const Segment &orig); // copy assignment
    Segment& operator= (Segment &&orig) noexcept; // move assignment

#ifdef WLED_DEBUG
    size_t getSize() const { return sizeof(Segment) + (data?_dataLen:0) + (name?strlen(name):0) + (_t?sizeof(Transition):0) + (!Segment::_globalLeds && leds?sizeof(CRGB)*length():0); }
#endif

    inline bool     getOption(uint8_t n) const { return ((options >> n) & 0x01); }
    inline bool     isSelected(void)     const { return selected; }
    inline bool     isActive(void)       const { return stop > start; }
    inline bool     is2D(void)           const { return (width()>1 && height()>1); }
    inline uint16_t width(void)          const { return stop - start; }       // segment width in physical pixels (length if 1D)
    inline uint16_t height(void)         const { return stopY - startY; }     // segment height (if 2D) in physical pixels
    inline uint16_t length(void)         const { return width() * height(); } // segment length (count) in physical pixels
    inline uint16_t groupLength(void)    const { return grouping + spacing; }
    inline uint8_t  getLightCapabilities(void) const { return _capabilities; }

    static uint16_t getUsedSegmentData(void)    { return _usedSegmentData; }
    static void     addUsedSegmentData(int len) { _usedSegmentData += len; }

    bool    setColor(uint8_t slot, uint32_t c); //returns true if changed
    void    setCCT(uint16_t k);
    void    setOpacity(uint8_t o);
    void    setOption(uint8_t n, bool val);
    void    setMode(uint8_t fx, bool loadDefaults = false);
    void    setPalette(uint8_t pal);
    uint8_t differs(Segment& b) const;
    void    refreshLightCapabilities(void);

    // runtime data functions
    inline uint16_t dataSize(void) const { return _dataLen; }
    bool allocateData(size_t len);
    void deallocateData(void);
    void resetIfRequired(void);
    /** 
      * Flags that before the next effect is calculated,
      * the internal segment state should be reset. 
      * Call resetIfRequired before calling the next effect function.
      * Safe to call from interrupts and network requests.
      */
    inline void markForReset(void) { reset = true; }  // setOption(SEG_OPTION_RESET, true)
    void setUpLeds(void);   // set up leds[] array for loseless getPixelColor()

    // transition functions
    void     startTransition(uint16_t dur); // transition has to start before actual segment values change
    void     handleTransition(void);
    uint16_t progress(void); //transition progression between 0-65535
    uint8_t  currentBri(uint8_t briNew, bool useCct = false);
    uint8_t  currentMode(uint8_t modeNew);
    uint32_t currentColor(uint8_t slot, uint32_t colorNew);
    CRGBPalette16 &loadPalette(CRGBPalette16 &tgt, uint8_t pal);
    CRGBPalette16 &currentPalette(CRGBPalette16 &tgt, uint8_t paletteID);

    // 1D strip
    uint16_t virtualLength(void) const;
    void setPixelColor(int n, uint32_t c); // set relative pixel within segment with color
    void setPixelColor(int n, byte r, byte g, byte b, byte w = 0) { setPixelColor(n, RGBW32(r,g,b,w)); } // automatically inline
    void setPixelColor(int n, CRGB c)                             { setPixelColor(n, RGBW32(c.r,c.g,c.b,0)); } // automatically inline
    void setPixelColor(float i, uint32_t c, bool aa = true);
    void setPixelColor(float i, uint8_t r, uint8_t g, uint8_t b, uint8_t w = 0, bool aa = true) { setPixelColor(i, RGBW32(r,g,b,w), aa); }
    void setPixelColor(float i, CRGB c, bool aa = true)                                         { setPixelColor(i, RGBW32(c.r,c.g,c.b,0), aa); }
    uint32_t getPixelColor(int i);
    // 1D support functions (some implement 2D as well)
    void blur(uint8_t);
    void fill(uint32_t c);
    void fade_out(uint8_t r);
    void fadeToBlackBy(uint8_t fadeBy);
    void blendPixelColor(int n, uint32_t color, uint8_t blend);
    void blendPixelColor(int n, CRGB c, uint8_t blend)            { blendPixelColor(n, RGBW32(c.r,c.g,c.b,0), blend); }
    void addPixelColor(int n, uint32_t color);
    void addPixelColor(int n, byte r, byte g, byte b, byte w = 0) { addPixelColor(n, RGBW32(r,g,b,w)); } // automatically inline
    void addPixelColor(int n, CRGB c)                             { addPixelColor(n, RGBW32(c.r,c.g,c.b,0)); } // automatically inline
    void fadePixelColor(uint16_t n, uint8_t fade);
    uint8_t get_random_wheel_index(uint8_t pos);
    uint32_t color_from_palette(uint16_t, bool mapping, bool wrap, uint8_t mcol, uint8_t pbri = 255);
    uint32_t color_wheel(uint8_t pos);

    // 2D matrix
    uint16_t virtualWidth(void)  const;
    uint16_t virtualHeight(void) const;
    uint16_t nrOfVStrips(void) const;
    void createjMap(); //WLEDSR jMap
    void deletejMap(); //WLEDSR jMap
  #ifndef WLED_DISABLE_2D
    uint16_t XY(uint16_t x, uint16_t y); // support function to get relative index within segment (for leds[])
    void setPixelColorXY(int x, int y, uint32_t c); // set relative pixel within segment with color
    void setPixelColorXY(int x, int y, byte r, byte g, byte b, byte w = 0) { setPixelColorXY(x, y, RGBW32(r,g,b,w)); } // automatically inline
    void setPixelColorXY(int x, int y, CRGB c)                             { setPixelColorXY(x, y, RGBW32(c.r,c.g,c.b,0)); } // automatically inline
    void setPixelColorXY(float x, float y, uint32_t c, bool aa = true);
    void setPixelColorXY(float x, float y, byte r, byte g, byte b, byte w = 0, bool aa = true) { setPixelColorXY(x, y, RGBW32(r,g,b,w), aa); }
    void setPixelColorXY(float x, float y, CRGB c, bool aa = true)                             { setPixelColorXY(x, y, RGBW32(c.r,c.g,c.b,0), aa); }
    uint32_t getPixelColorXY(uint16_t x, uint16_t y);
    // 2D support functions
    void blendPixelColorXY(uint16_t x, uint16_t y, uint32_t color, uint8_t blend);
    void blendPixelColorXY(uint16_t x, uint16_t y, CRGB c, uint8_t blend)  { blendPixelColorXY(x, y, RGBW32(c.r,c.g,c.b,0), blend); }
    void addPixelColorXY(int x, int y, uint32_t color);
    void addPixelColorXY(int x, int y, byte r, byte g, byte b, byte w = 0) { addPixelColorXY(x, y, RGBW32(r,g,b,w)); } // automatically inline
    void addPixelColorXY(int x, int y, CRGB c)                             { addPixelColorXY(x, y, RGBW32(c.r,c.g,c.b,0)); }
    void fadePixelColorXY(uint16_t x, uint16_t y, uint8_t fade);
    void box_blur(uint16_t i, bool vertical, fract8 blur_amount); // 1D box blur (with weight)
    void blurRow(uint16_t row, fract8 blur_amount);
    void blurCol(uint16_t col, fract8 blur_amount);
    void moveX(int8_t delta);
    void moveY(int8_t delta);
    void move(uint8_t dir, uint8_t delta);
    void fill_circle(uint16_t cx, uint16_t cy, uint8_t radius, CRGB c);
    void drawLine(uint16_t x0, uint16_t y0, uint16_t x1, uint16_t y1, uint32_t c);
    void drawLine(uint16_t x0, uint16_t y0, uint16_t x1, uint16_t y1, CRGB c) { drawLine(x0, y0, x1, y1, RGBW32(c.r,c.g,c.b,0)); } // automatic inline
    void drawArc(uint16_t x0, uint16_t y0, uint16_t radius, uint32_t color, uint32_t fillColor = 0);
    void drawArc(uint16_t x0, uint16_t y0, uint16_t radius, CRGB color, CRGB fillColor = BLACK) { drawArc(x0, y0, radius, RGBW32(color.r,color.g,color.b,0), RGBW32(fillColor.r,fillColor.g,fillColor.b,0)); } // automatic inline
    void drawCharacter(unsigned char chr, int16_t x, int16_t y, uint8_t w, uint8_t h, uint32_t color);
    void drawCharacter(unsigned char chr, int16_t x, int16_t y, uint8_t w, uint8_t h, CRGB c) { drawCharacter(chr, x, y, w, h, RGBW32(c.r,c.g,c.b,0)); } // automatic inline
    void wu_pixel(uint32_t x, uint32_t y, CRGB c);
    void blur1d(fract8 blur_amount); // blur all rows in 1 dimension
    void blur2d(fract8 blur_amount) { blur(blur_amount); }
    void fill_solid(CRGB c) { fill(RGBW32(c.r,c.g,c.b,0)); }
    void nscale8(uint8_t scale);
  #else
    uint16_t XY(uint16_t x, uint16_t y)                                    { return x; }
    void setPixelColorXY(int x, int y, uint32_t c)                         { setPixelColor(x, c); }
    void setPixelColorXY(int x, int y, byte r, byte g, byte b, byte w = 0) { setPixelColor(x, RGBW32(r,g,b,w)); }
    void setPixelColorXY(int x, int y, CRGB c)                             { setPixelColor(x, RGBW32(c.r,c.g,c.b,0)); }
    void setPixelColorXY(float x, float y, uint32_t c, bool aa = true)     { setPixelColor(x, c, aa); }
    void setPixelColorXY(float x, float y, byte r, byte g, byte b, byte w = 0, bool aa = true) { setPixelColor(x, RGBW32(r,g,b,w), aa); }
    void setPixelColorXY(float x, float y, CRGB c, bool aa = true)         { setPixelColor(x, RGBW32(c.r,c.g,c.b,0), aa); }
    uint32_t getPixelColorXY(uint16_t x, uint16_t y)                       { return getPixelColor(x); }
    void blendPixelColorXY(uint16_t x, uint16_t y, uint32_t c, uint8_t blend) { blendPixelColor(x, c, blend); }
    void blendPixelColorXY(uint16_t x, uint16_t y, CRGB c, uint8_t blend)  { blendPixelColor(x, RGBW32(c.r,c.g,c.b,0), blend); }
    void addPixelColorXY(int x, int y, uint32_t color)                     { addPixelColor(x, color); }
    void addPixelColorXY(int x, int y, byte r, byte g, byte b, byte w = 0) { addPixelColor(x, RGBW32(r,g,b,w)); }
    void addPixelColorXY(int x, int y, CRGB c)                             { addPixelColor(x, RGBW32(c.r,c.g,c.b,0)); }
    void fadePixelColorXY(uint16_t x, uint16_t y, uint8_t fade)            { fadePixelColor(x, fade); }
    void box_blur(uint16_t i, bool vertical, fract8 blur_amount) {}
    void blurRow(uint16_t row, fract8 blur_amount) {}
    void blurCol(uint16_t col, fract8 blur_amount) {}
    void moveX(int8_t delta) {}
    void moveY(int8_t delta) {}
    void move(uint8_t dir, uint8_t delta) {}
    void fill_circle(uint16_t cx, uint16_t cy, uint8_t radius, CRGB c) {}
    void drawLine(uint16_t x0, uint16_t y0, uint16_t x1, uint16_t y1, uint32_t c) {}
    void drawLine(uint16_t x0, uint16_t y0, uint16_t x1, uint16_t y1, CRGB c) {}
    void drawCharacter(unsigned char chr, int16_t x, int16_t y, uint8_t w, uint8_t h, uint32_t color) {}
    void drawCharacter(unsigned char chr, int16_t x, int16_t y, uint8_t w, uint8_t h, CRGB color) {}
    void wu_pixel(uint32_t x, uint32_t y, CRGB c) {}
  #endif
} segment;
//static int segSize = sizeof(Segment);

// main "strip" class
class WS2812FX {  // 96 bytes
  typedef uint16_t (*mode_ptr)(void); // pointer to mode function
  typedef void (*show_callback)(void); // pre show callback
  typedef struct ModeData {
    uint8_t     _id;   // mode (effect) id
    mode_ptr    _fcn;  // mode (effect) function
    const char *_data; // mode (effect) name and its UI control data
    ModeData(uint8_t id, uint16_t (*fcn)(void), const char *data) : _id(id), _fcn(fcn), _data(data) {}
  } mode_data_t;

  static WS2812FX* instance;
  
  public:

    WS2812FX() :
      paletteFade(0),
      paletteBlend(0),
      milliampsPerLed(55),
      cctBlending(0),
      ablMilliampsMax(ABL_MILLIAMPS_DEFAULT),
      currentMilliamps(0),
      now(millis()),
      timebase(0),
      isMatrix(false),
#ifndef WLED_DISABLE_2D
      hPanels(1),
      vPanels(1),
      panelH(8),
      panelW(8),
      matrixWidth(DEFAULT_LED_COUNT),
      matrixHeight(1),
      matrix{0,0,0,0},
      panel{{0,0,0,0}},
#endif
      // semi-private (just obscured) used in effect functions through macros
      _currentPalette(CRGBPalette16(CRGB::Black)),
      _colors_t{0,0,0},
      _virtualSegmentLength(0),
      // true private variables
      _length(DEFAULT_LED_COUNT),
      _brightness(DEFAULT_BRIGHTNESS),
      _transitionDur(750),
      _targetFps(WLED_FPS),
      _frametime(FRAMETIME_FIXED),
      _cumulativeFps(2),
      _isServicing(false),
      _isOffRefreshRequired(false),
      _hasWhiteChannel(false),
      _triggered(false),
      _modeCount(MODE_COUNT),
      _callback(nullptr),
      customMappingTable(nullptr),
      customMappingSize(0),
      _lastShow(0),
      _segment_index(0),
      _mainSegment(0)
    {
      WS2812FX::instance = this;
      _mode.reserve(_modeCount);     // allocate memory to prevent initial fragmentation (does not increase size())
      _modeData.reserve(_modeCount); // allocate memory to prevent initial fragmentation (does not increase size())
      if (_mode.capacity() <= 1 || _modeData.capacity() <= 1) _modeCount = 1; // memory allocation failed only show Solid
      else setupEffectData();
    }

    ~WS2812FX() {
      if (customMappingTable) delete[] customMappingTable;
      _mode.clear();
      _modeData.clear();
      _segments.clear();
      customPalettes.clear();
      if (useLedsArray && Segment::_globalLeds) free(Segment::_globalLeds);
    }

    static WS2812FX* getInstance(void) { return instance; }

    void
#ifdef WLED_DEBUG
      printSize(),
#endif
      finalizeInit(),
      service(void),
      setMode(uint8_t segid, uint8_t m),
      setColor(uint8_t slot, uint8_t r, uint8_t g, uint8_t b, uint8_t w = 0),
      setColor(uint8_t slot, uint32_t c),
      setCCT(uint16_t k),
      setBrightness(uint8_t b, bool direct = false),
      setRange(uint16_t i, uint16_t i2, uint32_t col),
      setTransitionMode(bool t),
      purgeSegments(bool force = false),
      setSegment(uint8_t n, uint16_t start, uint16_t stop, uint8_t grouping = 1, uint8_t spacing = 0, uint16_t offset = UINT16_MAX, uint16_t startY=0, uint16_t stopY=1),
      setMainSegmentId(uint8_t n),
      restartRuntime(),
      resetSegments(),
      makeAutoSegments(bool forceReset = false),
      fixInvalidSegments(),
      setPixelColor(int n, uint32_t c),
      show(void),
      setTargetFps(uint8_t fps),
      deserializeMap(uint8_t n=0);

    void fill(uint32_t c) { for (int i = 0; i < _length; i++) setPixelColor(i, c); } // fill whole strip with color (inline)
    void addEffect(uint8_t id, mode_ptr mode_fn, const char *mode_name); // add effect to the list; defined in FX.cpp
    void setupEffectData(void); // add default effects to the list; defined in FX.cpp

    // outsmart the compiler :) by correctly overloading
    inline void setPixelColor(int n, uint8_t r, uint8_t g, uint8_t b, uint8_t w = 0) { setPixelColor(n, RGBW32(r,g,b,w)); }
    inline void setPixelColor(int n, CRGB c) { setPixelColor(n, c.red, c.green, c.blue); }
    inline void trigger(void) { _triggered = true; } // Forces the next frame to be computed on all active segments.
    inline void setShowCallback(show_callback cb) { _callback = cb; }
    inline void setTransition(uint16_t t) { _transitionDur = t; }
    inline void appendSegment(const Segment &seg = Segment()) { _segments.push_back(seg); }

    bool
      checkSegmentAlignment(void),
      hasRGBWBus(void),
      hasCCTBus(void),
      // return true if the strip is being sent pixel updates
      isUpdating(void),
      useLedsArray = false;

    inline bool isServicing(void) { return _isServicing; }
    inline bool hasWhiteChannel(void) {return _hasWhiteChannel;}
    inline bool isOffRefreshRequired(void) {return _isOffRefreshRequired;}

    uint8_t
      paletteFade,
      paletteBlend,
      milliampsPerLed,
      cctBlending,
      getActiveSegmentsNum(void),
      getFirstSelectedSegId(void),
      getLastActiveSegmentId(void),
      setPixelSegment(uint8_t n);

    inline uint8_t getBrightness(void) { return _brightness; }
    inline uint8_t getMaxSegments(void) { return MAX_NUM_SEGMENTS; }  // returns maximum number of supported segments (fixed value)
    inline uint8_t getSegmentsNum(void) { return _segments.size(); }  // returns currently present segments
    inline uint8_t getCurrSegmentId(void) { return _segment_index; }
    inline uint8_t getMainSegmentId(void) { return _mainSegment; }
    inline uint8_t getPaletteCount() { return 13 + GRADIENT_PALETTE_COUNT; }
    inline uint8_t getTargetFps() { return _targetFps; }
    inline uint8_t getModeCount() { return _modeCount; }

    uint16_t
      ablMilliampsMax,
      currentMilliamps,
      getLengthPhysical(void),
      getFps();

    inline uint16_t getFrameTime(void) { return _frametime; }
    inline uint16_t getMinShowDelay(void) { return MIN_SHOW_DELAY; }
    inline uint16_t getLengthTotal(void) { return _length; }
    inline uint16_t getTransition(void) { return _transitionDur; }

    uint32_t
      now,
      timebase,
      currentColor(uint32_t colorNew, uint8_t tNr),
      getPixelColor(uint16_t);

    inline uint32_t getLastShow(void) { return _lastShow; }
    inline uint32_t segColor(uint8_t i) { return _colors_t[i]; }

    const char *
      getModeData(uint8_t id = 0) { return (id && id<_modeCount) ? _modeData[id] : PSTR("Solid"); }

    const char **
      getModeDataSrc(void) { return &(_modeData[0]); } // vectors use arrays for underlying data

    Segment&        getSegment(uint8_t id);
    inline Segment& getFirstSelectedSeg(void) { return _segments[getFirstSelectedSegId()]; }
    inline Segment& getMainSegment(void)      { return _segments[getMainSegmentId()]; }
    inline Segment* getSegments(void)         { return &(_segments[0]); }

  // 2D support (panels)
    bool
      isMatrix;

#ifndef WLED_DISABLE_2D
    #define WLED_MAX_PANELS 64
    uint8_t
      hPanels,
      vPanels;

    uint16_t
      panelH,
      panelW,
      matrixWidth,
      matrixHeight;

    typedef struct panel_bitfield_t {
      bool bottomStart : 1; // starts at bottom?
      bool rightStart  : 1; // starts on right?
      bool vertical    : 1; // is vertical?
      bool serpentine  : 1; // is serpentine?
    } Panel;
    Panel
      matrix,
      panel[WLED_MAX_PANELS];
#endif

    void
      setUpMatrix(),
      setPixelColorXY(int x, int y, uint32_t c);

    // outsmart the compiler :) by correctly overloading
    inline void setPixelColorXY(int x, int y, byte r, byte g, byte b, byte w = 0) { setPixelColorXY(x, y, RGBW32(r,g,b,w)); } // automatically inline
    inline void setPixelColorXY(int x, int y, CRGB c)                             { setPixelColorXY(x, y, RGBW32(c.r,c.g,c.b,0)); }

    uint32_t
      getPixelColorXY(uint16_t, uint16_t);

  // end 2D support

    void loadCustomPalettes(void); // loads custom palettes from JSON
    CRGBPalette16 _currentPalette; // palette used for current effect (includes transition)
    std::vector<CRGBPalette16> customPalettes; // TODO: move custom palettes out of WS2812FX class

    // using public variables to reduce code size increase due to inline function getSegment() (with bounds checking)
    // and color transitions
    uint32_t _colors_t[3]; // color used for effect (includes transition)
    uint16_t _virtualSegmentLength;

    std::vector<segment> _segments;
    friend class Segment;

  private:
    uint16_t _length;
    uint8_t  _brightness;
    uint16_t _transitionDur;

    uint8_t  _targetFps;
    uint16_t _frametime;
    uint16_t _cumulativeFps;

    // will require only 1 byte
    struct {
      bool _isServicing          : 1;
      bool _isOffRefreshRequired : 1; //periodic refresh is required for the strip to remain off.
      bool _hasWhiteChannel      : 1;
      bool _triggered            : 1;
    };

    uint8_t                  _modeCount;
    std::vector<mode_ptr>    _mode;     // SRAM footprint: 4 bytes per element
    std::vector<const char*> _modeData; // mode (effect) name and its slider control data array

    show_callback _callback;

    uint16_t* customMappingTable;
    uint16_t  customMappingSize;
    
    uint32_t _lastShow;
    
    uint8_t _segment_index;
    uint8_t _mainSegment;

    void
      estimateCurrentAndLimitBri(void);
};

extern const char JSON_mode_names[];
extern const char JSON_palette_names[];

#endif<|MERGE_RESOLUTION|>--- conflicted
+++ resolved
@@ -242,7 +242,6 @@
 #define FX_MODE_BLENDS                 115
 #define FX_MODE_TV_SIMULATOR           116
 #define FX_MODE_DYNAMIC_SMOOTH         117
-<<<<<<< HEAD
 
 //WLED SR READ THIS!:
 //these id's should never change as they are saved in api commands of presets and used in sync
@@ -318,74 +317,9 @@
 #define FX_MODE_WAVESINS               184
 #define FX_MODE_ROCKTAVES              185
 #define FX_MODE_2DAKEMI                186
-
-#define MODE_COUNT                     187
-=======
-#ifndef WLED_DISABLE_2D
-  // new 2D effects
-  #define FX_MODE_2DSPACESHIPS           118
-  #define FX_MODE_2DCRAZYBEES            119
-  #define FX_MODE_2DGHOSTRIDER           120
-  #define FX_MODE_2DBLOBS                121
-  #define FX_MODE_2DSCROLLTEXT           122
-  #define FX_MODE_2DDRIFTROSE            123
-  // WLED-SR effects (non SR compatible IDs)
-  #define FX_MODE_2DBLACKHOLE            124 // non audio
-  #define FX_MODE_2DDNASPIRAL            125 // non audio
-  #define FX_MODE_2DHIPHOTIC             126 // non audio
-  #define FX_MODE_2DPLASMABALL           127 // non audio
-  #define FX_MODE_2DSINDOTS              128 // non audio
-  #define FX_MODE_2DFRIZZLES             129 // non audio
-  #define FX_MODE_2DLISSAJOUS            130 // non audio
-  #define FX_MODE_2DPOLARLIGHTS          131 // non audio
-  #define FX_MODE_2DTARTAN               132 // non audio
-  #define FX_MODE_2DGAMEOFLIFE           133 // non audio
-  #define FX_MODE_2DJULIA                134 // non audio
-  #define FX_MODE_2DCOLOREDBURSTS        135 // non audio
-  #define FX_MODE_2DSUNRADIATION         136 // non audio
-  #define FX_MODE_2DNOISE                137 // non audio
-  #define FX_MODE_2DFIRENOISE            138 // non audio
-  #define FX_MODE_2DSQUAREDSWIRL         139 // non audio
-  #define FX_MODE_2DDNA                  140 // non audio
-  #define FX_MODE_2DMATRIX               141 // non audio
-  #define FX_MODE_2DMETABALLS            142 // non audio
-  #define FX_MODE_2DPULSER               143 // non audio
-  #define FX_MODE_2DDRIFT                144 // non audio
-  #define FX_MODE_2DWAVERLY              145 // audio enhanced
-  #define FX_MODE_2DSWIRL                146 // audio enhanced
-  #define FX_MODE_2DAKEMI                147 // audio enhanced
-  #define FX_MODE_2DGEQ                  148 // audio enhanced
-  #define FX_MODE_2DFUNKYPLANK           149 // audio enhanced
-#endif //WLED_DISABLE_2D
-#define FX_MODE_PIXELWAVE              150 // audio enhanced
-#define FX_MODE_JUGGLES                151 // audio enhanced
-#define FX_MODE_MATRIPIX               152 // audio enhanced
-#define FX_MODE_GRAVIMETER             153 // audio enhanced
-#define FX_MODE_PLASMOID               154 // audio enhanced
-#define FX_MODE_PUDDLES                155 // audio enhanced
-#define FX_MODE_MIDNOISE               156 // audio enhanced
-#define FX_MODE_NOISEMETER             157 // audio enhanced
-#define FX_MODE_NOISEFIRE              158 // audio enhanced
-#define FX_MODE_PUDDLEPEAK             159 // audio enhanced
-#define FX_MODE_RIPPLEPEAK             160 // audio enhanced
-#define FX_MODE_GRAVCENTER             161 // audio enhanced
-#define FX_MODE_GRAVCENTRIC            162 // audio enhanced
-#define FX_MODE_PIXELS                 163 // audio enhanced
-#define FX_MODE_FREQWAVE               164 // audio enhanced
-#define FX_MODE_FREQMATRIX             165 // audio enhanced
-#define FX_MODE_WATERFALL              166 // audio enhanced
-#define FX_MODE_FREQPIXELS             167 // audio enhanced
-#define FX_MODE_BINMAP                 168 // audio enhanced
-#define FX_MODE_NOISEMOVE              169 // audio enhanced
-#define FX_MODE_FREQMAP                170 // audio enhanced
-#define FX_MODE_GRAVFREQ               171 // audio enhanced
-#define FX_MODE_DJLIGHT                172 // audio enhanced
-#define FX_MODE_BLURZ                  173 // audio enhanced
-#define FX_MODE_ROCKTAVES              174 // audio enhanced
 #define FX_MODE_CUSTOMEFFECT           187 //WLEDSR Custom Effects
 
 #define MODE_COUNT                     188
->>>>>>> 8447f739
 
 typedef enum mapping1D2D {
   M12_Pixels = 0,
