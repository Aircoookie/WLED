--- conflicted
+++ resolved
@@ -184,11 +184,7 @@
 #define FX_MODE_TWO_DOTS                50
 #define FX_MODE_FAIRYTWINKLE            51  //was Two Areas prior to 0.13.0-b6 (use "Two Dots" with full intensity)
 #define FX_MODE_RUNNING_DUAL            52
-<<<<<<< HEAD
-#define FX_MODE_IMAGE                   53  // was Halloween before 0.14
-=======
 #define FX_MODE_IMAGE                   53
->>>>>>> 35624ab9
 #define FX_MODE_TRICOLOR_CHASE          54
 #define FX_MODE_TRICOLOR_WIPE           55
 #define FX_MODE_TRICOLOR_FADE           56
