/*
  WS2812FX.h - Library for WS2812 LED effects.
  Harm Aldick - 2016
  www.aldick.org
  LICENSE
  The MIT License (MIT)
  Copyright (c) 2016  Harm Aldick
  Permission is hereby granted, free of charge, to any person obtaining a copy
  of this software and associated documentation files (the "Software"), to deal
  in the Software without restriction, including without limitation the rights
  to use, copy, modify, merge, publish, distribute, sublicense, and/or sell
  copies of the Software, and to permit persons to whom the Software is
  furnished to do so, subject to the following conditions:
  The above copyright notice and this permission notice shall be included in
  all copies or substantial portions of the Software.
  THE SOFTWARE IS PROVIDED "AS IS", WITHOUT WARRANTY OF ANY KIND, EXPRESS OR
  IMPLIED, INCLUDING BUT NOT LIMITED TO THE WARRANTIES OF MERCHANTABILITY,
  FITNESS FOR A PARTICULAR PURPOSE AND NONINFRINGEMENT. IN NO EVENT SHALL THE
  AUTHORS OR COPYRIGHT HOLDERS BE LIABLE FOR ANY CLAIM, DAMAGES OR OTHER
  LIABILITY, WHETHER IN AN ACTION OF CONTRACT, TORT OR OTHERWISE, ARISING FROM,
  OUT OF OR IN CONNECTION WITH THE SOFTWARE OR THE USE OR OTHER DEALINGS IN
  THE SOFTWARE.

  Modified for WLED
*/

#ifndef WS2812FX_h
#define WS2812FX_h

#ifdef ESP32_MULTISTRIP
  #include "../usermods/esp32_multistrip/NpbWrapper.h"
#else
  #include "NpbWrapper.h"
#endif

#include "const.h"

#define FASTLED_INTERNAL //remove annoying pragma messages
#define USE_GET_MILLISECOND_TIMER
#include "FastLED.h"

#define DEFAULT_BRIGHTNESS (uint8_t)127
#define DEFAULT_MODE       (uint8_t)0
#define DEFAULT_SPEED      (uint8_t)128
#define DEFAULT_INTENSITY  (uint8_t)128
#define DEFAULT_COLOR      (uint32_t)0xFFAA00

#ifndef MIN
#define MIN(a,b) ((a)<(b)?(a):(b))
#endif
#ifndef MAX
#define MAX(a,b) ((a)>(b)?(a):(b))
#endif

/* Disable effects with high flash memory usage (currently TV simulator) - saves 18.5kB */
//#define WLED_DISABLE_FX_HIGH_FLASH_USE

/* Not used in all effects yet */
#define WLED_FPS         42
#define FRAMETIME        (1000/WLED_FPS)

/* each segment uses 52 bytes of SRAM memory, so if you're application fails because of
  insufficient memory, decreasing MAX_NUM_SEGMENTS may help */
#ifdef ESP8266
  #define MAX_NUM_SEGMENTS 12
#else
  #define MAX_NUM_SEGMENTS 16
#endif

/* How much data bytes all segments combined may allocate */
#ifdef ESP8266
#define MAX_SEGMENT_DATA 2048
#else
#define MAX_SEGMENT_DATA 8192
#endif

#define LED_SKIP_AMOUNT  1
#define MIN_SHOW_DELAY  15

#define NUM_COLORS       3 /* number of colors per segment */
#define SEGMENT          _segments[_segment_index]
#define SEGCOLOR(x)      gamma32(_segments[_segment_index].colors[x])
#define SEGENV           _segment_runtimes[_segment_index]
#define SEGLEN           _virtualSegmentLength
#define SEGACT           SEGMENT.stop
#define SPEED_FORMULA_L  5 + (50*(255 - SEGMENT.speed))/SEGLEN
#define RESET_RUNTIME    memset(_segment_runtimes, 0, sizeof(_segment_runtimes))

// some common colors
#define RED        (uint32_t)0xFF0000
#define GREEN      (uint32_t)0x00FF00
#define BLUE       (uint32_t)0x0000FF
#define WHITE      (uint32_t)0xFFFFFF
#define BLACK      (uint32_t)0x000000
#define YELLOW     (uint32_t)0xFFFF00
#define CYAN       (uint32_t)0x00FFFF
#define MAGENTA    (uint32_t)0xFF00FF
#define PURPLE     (uint32_t)0x400080
#define ORANGE     (uint32_t)0xFF3000
#define PINK       (uint32_t)0xFF1493
#define ULTRAWHITE (uint32_t)0xFFFFFFFF

// options
// bit    7: segment is in transition mode
// bits 4-6: TBD
// bit    3: mirror effect within segment
// bit    2: segment is on
// bit    1: reverse segment
// bit    0: segment is selected
#define NO_OPTIONS   (uint8_t)0x00
#define TRANSITIONAL (uint8_t)0x80
#define MIRROR       (uint8_t)0x08
#define SEGMENT_ON   (uint8_t)0x04
#define REVERSE      (uint8_t)0x02
#define SELECTED     (uint8_t)0x01
#define IS_TRANSITIONAL ((SEGMENT.options & TRANSITIONAL) == TRANSITIONAL)
#define IS_MIRROR       ((SEGMENT.options & MIRROR      ) == MIRROR      )
#define IS_SEGMENT_ON   ((SEGMENT.options & SEGMENT_ON  ) == SEGMENT_ON  )
#define IS_REVERSE      ((SEGMENT.options & REVERSE     ) == REVERSE     )
#define IS_SELECTED     ((SEGMENT.options & SELECTED    ) == SELECTED    )

<<<<<<< HEAD
#define MODE_COUNT  118
=======
#define MODE_COUNT  117
>>>>>>> e16bab8d

#define FX_MODE_STATIC                   0
#define FX_MODE_BLINK                    1
#define FX_MODE_BREATH                   2
#define FX_MODE_COLOR_WIPE               3
#define FX_MODE_COLOR_WIPE_RANDOM        4
#define FX_MODE_RANDOM_COLOR             5
#define FX_MODE_COLOR_SWEEP              6
#define FX_MODE_DYNAMIC                  7
#define FX_MODE_RAINBOW                  8
#define FX_MODE_RAINBOW_CYCLE            9
#define FX_MODE_SCAN                    10
#define FX_MODE_DUAL_SCAN               11
#define FX_MODE_FADE                    12
#define FX_MODE_THEATER_CHASE           13
#define FX_MODE_THEATER_CHASE_RAINBOW   14
#define FX_MODE_RUNNING_LIGHTS          15
#define FX_MODE_SAW                     16
#define FX_MODE_TWINKLE                 17
#define FX_MODE_DISSOLVE                18
#define FX_MODE_DISSOLVE_RANDOM         19
#define FX_MODE_SPARKLE                 20
#define FX_MODE_FLASH_SPARKLE           21
#define FX_MODE_HYPER_SPARKLE           22
#define FX_MODE_STROBE                  23
#define FX_MODE_STROBE_RAINBOW          24
#define FX_MODE_MULTI_STROBE            25
#define FX_MODE_BLINK_RAINBOW           26
#define FX_MODE_ANDROID                 27
#define FX_MODE_CHASE_COLOR             28
#define FX_MODE_CHASE_RANDOM            29
#define FX_MODE_CHASE_RAINBOW           30
#define FX_MODE_CHASE_FLASH             31
#define FX_MODE_CHASE_FLASH_RANDOM      32
#define FX_MODE_CHASE_RAINBOW_WHITE     33
#define FX_MODE_COLORFUL                34
#define FX_MODE_TRAFFIC_LIGHT           35
#define FX_MODE_COLOR_SWEEP_RANDOM      36
#define FX_MODE_RUNNING_COLOR           37
#define FX_MODE_RUNNING_RED_BLUE        38
#define FX_MODE_RUNNING_RANDOM          39
#define FX_MODE_LARSON_SCANNER          40
#define FX_MODE_COMET                   41
#define FX_MODE_FIREWORKS               42
#define FX_MODE_RAIN                    43
#define FX_MODE_MERRY_CHRISTMAS         44
#define FX_MODE_FIRE_FLICKER            45
#define FX_MODE_GRADIENT                46
#define FX_MODE_LOADING                 47
#define FX_MODE_POLICE                  48
#define FX_MODE_POLICE_ALL              49
#define FX_MODE_TWO_DOTS                50
#define FX_MODE_TWO_AREAS               51
#define FX_MODE_CIRCUS_COMBUSTUS        52
#define FX_MODE_HALLOWEEN               53
#define FX_MODE_TRICOLOR_CHASE          54
#define FX_MODE_TRICOLOR_WIPE           55
#define FX_MODE_TRICOLOR_FADE           56
#define FX_MODE_LIGHTNING               57
#define FX_MODE_ICU                     58
#define FX_MODE_MULTI_COMET             59
#define FX_MODE_DUAL_LARSON_SCANNER     60
#define FX_MODE_RANDOM_CHASE            61
#define FX_MODE_OSCILLATE               62
#define FX_MODE_PRIDE_2015              63
#define FX_MODE_JUGGLE                  64
#define FX_MODE_PALETTE                 65
#define FX_MODE_FIRE_2012               66
#define FX_MODE_COLORWAVES              67
#define FX_MODE_BPM                     68
#define FX_MODE_FILLNOISE8              69
#define FX_MODE_NOISE16_1               70
#define FX_MODE_NOISE16_2               71
#define FX_MODE_NOISE16_3               72
#define FX_MODE_NOISE16_4               73
#define FX_MODE_COLORTWINKLE            74
#define FX_MODE_LAKE                    75
#define FX_MODE_METEOR                  76
#define FX_MODE_METEOR_SMOOTH           77
#define FX_MODE_RAILWAY                 78
#define FX_MODE_RIPPLE                  79
#define FX_MODE_TWINKLEFOX              80
#define FX_MODE_TWINKLECAT              81
#define FX_MODE_HALLOWEEN_EYES          82
#define FX_MODE_STATIC_PATTERN          83
#define FX_MODE_TRI_STATIC_PATTERN      84
#define FX_MODE_SPOTS                   85
#define FX_MODE_SPOTS_FADE              86
#define FX_MODE_GLITTER                 87
#define FX_MODE_CANDLE                  88
#define FX_MODE_STARBURST               89
#define FX_MODE_EXPLODING_FIREWORKS     90
#define FX_MODE_BOUNCINGBALLS           91
#define FX_MODE_SINELON                 92
#define FX_MODE_SINELON_DUAL            93
#define FX_MODE_SINELON_RAINBOW         94
#define FX_MODE_POPCORN                 95
#define FX_MODE_DRIP                    96
#define FX_MODE_PLASMA                  97
#define FX_MODE_PERCENT                 98
#define FX_MODE_RIPPLE_RAINBOW          99
#define FX_MODE_HEARTBEAT              100
#define FX_MODE_PACIFICA               101
#define FX_MODE_CANDLE_MULTI           102
#define FX_MODE_SOLID_GLITTER          103
#define FX_MODE_SUNRISE                104
#define FX_MODE_PHASED                 105
#define FX_MODE_TWINKLEUP              106
#define FX_MODE_NOISEPAL               107
#define FX_MODE_SINEWAVE               108
#define FX_MODE_PHASEDNOISE            109
#define FX_MODE_FLOW                   110
#define FX_MODE_CHUNCHUN               111
#define FX_MODE_DANCING_SHADOWS        112
#define FX_MODE_WASHING_MACHINE        113
#define FX_MODE_CANDY_CANE             114
#define FX_MODE_BLENDS                 115
#define FX_MODE_TV_SIMULATOR           116
<<<<<<< HEAD
#define FX_MODE_DYNAMIC_SMOOTH         117
=======
>>>>>>> e16bab8d

class WS2812FX {
  typedef uint16_t (WS2812FX::*mode_ptr)(void);

  // pre show callback
  typedef void (*show_callback) (void);
  
  // segment parameters
  public:
    typedef struct Segment { // 24 bytes
      uint16_t start;
      uint16_t stop; //segment invalid if stop == 0
      uint8_t speed;
      uint8_t intensity;
      uint8_t palette;
      uint8_t mode;
      uint8_t options; //bit pattern: msb first: transitional needspixelstate tbd tbd (paused) on reverse selected
      uint8_t grouping, spacing;
      uint8_t opacity;
      uint32_t colors[NUM_COLORS];
      void setOption(uint8_t n, bool val)
      {
        if (val) {
          options |= 0x01 << n;
        } else
        {
          options &= ~(0x01 << n);
        }
      }
      bool getOption(uint8_t n)
      {
        return ((options >> n) & 0x01);
      }
      bool isSelected()
      {
        return getOption(0);
      }
      bool isActive()
      {
        return stop > start;
      }
      uint16_t length()
      {
        return stop - start;
      }
      uint16_t groupLength()
      {
        return grouping + spacing;
      }
      uint16_t virtualLength()
      {
        uint16_t groupLen = groupLength();
        uint16_t vLength = (length() + groupLen - 1) / groupLen;
        if (options & MIRROR)
          vLength = (vLength + 1) /2;  // divide by 2 if mirror, leave at least a single LED
        return vLength;
      }
    } segment;

  // segment runtime parameters
    typedef struct Segment_runtime { // 28 bytes
      unsigned long next_time;
      uint32_t step;
      uint32_t call;
      uint16_t aux0;
      uint16_t aux1;
      byte* data = nullptr;
      bool allocateData(uint16_t len){
        if (data && _dataLen == len) return true; //already allocated
        deallocateData();
        if (WS2812FX::_usedSegmentData + len > MAX_SEGMENT_DATA) return false; //not enough memory
        data = new (std::nothrow) byte[len];
        if (!data) return false; //allocation failed
        WS2812FX::_usedSegmentData += len;
        _dataLen = len;
        memset(data, 0, len);
        return true;
      }
      void deallocateData(){
        delete[] data;
        data = nullptr;
        WS2812FX::_usedSegmentData -= _dataLen;
        _dataLen = 0;
      }

      /** 
       * If reset of this segment was request, clears runtime
       * settings of this segment.
       * Must not be called while an effect mode function is running
       * because it could access the data buffer and this method 
       * may free that data buffer.
       */
      void resetIfRequired() {
        if (_requiresReset) {
          next_time = 0; step = 0; call = 0; aux0 = 0; aux1 = 0; 
          deallocateData();
          _requiresReset = false;
        }
      }

      /** 
       * Flags that before the next effect is calculated,
       * the internal segment state should be reset. 
       * Call resetIfRequired before calling the next effect function.
       */
      void reset() { _requiresReset = true; }
      private:
        uint16_t _dataLen = 0;
        bool _requiresReset = false;
    } segment_runtime;

    WS2812FX() {
      //assign each member of the _mode[] array to its respective function reference 
      _mode[FX_MODE_STATIC]                  = &WS2812FX::mode_static;
      _mode[FX_MODE_BLINK]                   = &WS2812FX::mode_blink;
      _mode[FX_MODE_COLOR_WIPE]              = &WS2812FX::mode_color_wipe;
      _mode[FX_MODE_COLOR_WIPE_RANDOM]       = &WS2812FX::mode_color_wipe_random;
      _mode[FX_MODE_RANDOM_COLOR]            = &WS2812FX::mode_random_color;
      _mode[FX_MODE_COLOR_SWEEP]             = &WS2812FX::mode_color_sweep;
      _mode[FX_MODE_DYNAMIC]                 = &WS2812FX::mode_dynamic;
      _mode[FX_MODE_RAINBOW]                 = &WS2812FX::mode_rainbow;
      _mode[FX_MODE_RAINBOW_CYCLE]           = &WS2812FX::mode_rainbow_cycle;
      _mode[FX_MODE_SCAN]                    = &WS2812FX::mode_scan;
      _mode[FX_MODE_DUAL_SCAN]               = &WS2812FX::mode_dual_scan;
      _mode[FX_MODE_FADE]                    = &WS2812FX::mode_fade;
      _mode[FX_MODE_THEATER_CHASE]           = &WS2812FX::mode_theater_chase;
      _mode[FX_MODE_THEATER_CHASE_RAINBOW]   = &WS2812FX::mode_theater_chase_rainbow;
      _mode[FX_MODE_SAW]                     = &WS2812FX::mode_saw;
      _mode[FX_MODE_TWINKLE]                 = &WS2812FX::mode_twinkle;
      _mode[FX_MODE_DISSOLVE]                = &WS2812FX::mode_dissolve;
      _mode[FX_MODE_DISSOLVE_RANDOM]         = &WS2812FX::mode_dissolve_random;
      _mode[FX_MODE_SPARKLE]                 = &WS2812FX::mode_sparkle;
      _mode[FX_MODE_FLASH_SPARKLE]           = &WS2812FX::mode_flash_sparkle;
      _mode[FX_MODE_HYPER_SPARKLE]           = &WS2812FX::mode_hyper_sparkle;
      _mode[FX_MODE_STROBE]                  = &WS2812FX::mode_strobe;
      _mode[FX_MODE_STROBE_RAINBOW]          = &WS2812FX::mode_strobe_rainbow;
      _mode[FX_MODE_MULTI_STROBE]            = &WS2812FX::mode_multi_strobe;
      _mode[FX_MODE_BLINK_RAINBOW]           = &WS2812FX::mode_blink_rainbow;
      _mode[FX_MODE_ANDROID]                 = &WS2812FX::mode_android;
      _mode[FX_MODE_CHASE_COLOR]             = &WS2812FX::mode_chase_color;
      _mode[FX_MODE_CHASE_RANDOM]            = &WS2812FX::mode_chase_random;
      _mode[FX_MODE_CHASE_RAINBOW]           = &WS2812FX::mode_chase_rainbow;
      _mode[FX_MODE_CHASE_FLASH]             = &WS2812FX::mode_chase_flash;
      _mode[FX_MODE_CHASE_FLASH_RANDOM]      = &WS2812FX::mode_chase_flash_random;
      _mode[FX_MODE_CHASE_RAINBOW_WHITE]     = &WS2812FX::mode_chase_rainbow_white;
      _mode[FX_MODE_COLORFUL]                = &WS2812FX::mode_colorful;
      _mode[FX_MODE_TRAFFIC_LIGHT]           = &WS2812FX::mode_traffic_light;
      _mode[FX_MODE_COLOR_SWEEP_RANDOM]      = &WS2812FX::mode_color_sweep_random;
      _mode[FX_MODE_RUNNING_COLOR]           = &WS2812FX::mode_running_color;
      _mode[FX_MODE_RUNNING_RED_BLUE]        = &WS2812FX::mode_running_red_blue;
      _mode[FX_MODE_RUNNING_RANDOM]          = &WS2812FX::mode_running_random;
      _mode[FX_MODE_LARSON_SCANNER]          = &WS2812FX::mode_larson_scanner;
      _mode[FX_MODE_COMET]                   = &WS2812FX::mode_comet;
      _mode[FX_MODE_FIREWORKS]               = &WS2812FX::mode_fireworks;
      _mode[FX_MODE_RAIN]                    = &WS2812FX::mode_rain;
      _mode[FX_MODE_MERRY_CHRISTMAS]         = &WS2812FX::mode_merry_christmas;
      _mode[FX_MODE_FIRE_FLICKER]            = &WS2812FX::mode_fire_flicker;
      _mode[FX_MODE_GRADIENT]                = &WS2812FX::mode_gradient;
      _mode[FX_MODE_LOADING]                 = &WS2812FX::mode_loading;
      _mode[FX_MODE_POLICE]                  = &WS2812FX::mode_police;
      _mode[FX_MODE_POLICE_ALL]              = &WS2812FX::mode_police_all;
      _mode[FX_MODE_TWO_DOTS]                = &WS2812FX::mode_two_dots;
      _mode[FX_MODE_TWO_AREAS]               = &WS2812FX::mode_two_areas;
      _mode[FX_MODE_CIRCUS_COMBUSTUS]        = &WS2812FX::mode_circus_combustus;
      _mode[FX_MODE_HALLOWEEN]               = &WS2812FX::mode_halloween;
      _mode[FX_MODE_TRICOLOR_CHASE]          = &WS2812FX::mode_tricolor_chase;
      _mode[FX_MODE_TRICOLOR_WIPE]           = &WS2812FX::mode_tricolor_wipe;
      _mode[FX_MODE_TRICOLOR_FADE]           = &WS2812FX::mode_tricolor_fade;
      _mode[FX_MODE_BREATH]                  = &WS2812FX::mode_breath;
      _mode[FX_MODE_RUNNING_LIGHTS]          = &WS2812FX::mode_running_lights;
      _mode[FX_MODE_LIGHTNING]               = &WS2812FX::mode_lightning;
      _mode[FX_MODE_ICU]                     = &WS2812FX::mode_icu;
      _mode[FX_MODE_MULTI_COMET]             = &WS2812FX::mode_multi_comet;
      _mode[FX_MODE_DUAL_LARSON_SCANNER]     = &WS2812FX::mode_dual_larson_scanner;
      _mode[FX_MODE_RANDOM_CHASE]            = &WS2812FX::mode_random_chase;
      _mode[FX_MODE_OSCILLATE]               = &WS2812FX::mode_oscillate;
      _mode[FX_MODE_FIRE_2012]               = &WS2812FX::mode_fire_2012;
      _mode[FX_MODE_PRIDE_2015]              = &WS2812FX::mode_pride_2015;
      _mode[FX_MODE_BPM]                     = &WS2812FX::mode_bpm;
      _mode[FX_MODE_JUGGLE]                  = &WS2812FX::mode_juggle;
      _mode[FX_MODE_PALETTE]                 = &WS2812FX::mode_palette;
      _mode[FX_MODE_COLORWAVES]              = &WS2812FX::mode_colorwaves;
      _mode[FX_MODE_FILLNOISE8]              = &WS2812FX::mode_fillnoise8;
      _mode[FX_MODE_NOISE16_1]               = &WS2812FX::mode_noise16_1;
      _mode[FX_MODE_NOISE16_2]               = &WS2812FX::mode_noise16_2;
      _mode[FX_MODE_NOISE16_3]               = &WS2812FX::mode_noise16_3;
      _mode[FX_MODE_NOISE16_4]               = &WS2812FX::mode_noise16_4;
      _mode[FX_MODE_COLORTWINKLE]            = &WS2812FX::mode_colortwinkle;
      _mode[FX_MODE_LAKE]                    = &WS2812FX::mode_lake;
      _mode[FX_MODE_METEOR]                  = &WS2812FX::mode_meteor;
      _mode[FX_MODE_METEOR_SMOOTH]           = &WS2812FX::mode_meteor_smooth;
      _mode[FX_MODE_RAILWAY]                 = &WS2812FX::mode_railway;
      _mode[FX_MODE_RIPPLE]                  = &WS2812FX::mode_ripple;
      _mode[FX_MODE_TWINKLEFOX]              = &WS2812FX::mode_twinklefox;
      _mode[FX_MODE_TWINKLECAT]              = &WS2812FX::mode_twinklecat;
      _mode[FX_MODE_HALLOWEEN_EYES]          = &WS2812FX::mode_halloween_eyes;
      _mode[FX_MODE_STATIC_PATTERN]          = &WS2812FX::mode_static_pattern;
      _mode[FX_MODE_TRI_STATIC_PATTERN]      = &WS2812FX::mode_tri_static_pattern;
      _mode[FX_MODE_SPOTS]                   = &WS2812FX::mode_spots;
      _mode[FX_MODE_SPOTS_FADE]              = &WS2812FX::mode_spots_fade;
      _mode[FX_MODE_GLITTER]                 = &WS2812FX::mode_glitter;
      _mode[FX_MODE_CANDLE]                  = &WS2812FX::mode_candle;
      _mode[FX_MODE_STARBURST]               = &WS2812FX::mode_starburst;
      _mode[FX_MODE_EXPLODING_FIREWORKS]     = &WS2812FX::mode_exploding_fireworks;
      _mode[FX_MODE_BOUNCINGBALLS]           = &WS2812FX::mode_bouncing_balls;
      _mode[FX_MODE_SINELON]                 = &WS2812FX::mode_sinelon;
      _mode[FX_MODE_SINELON_DUAL]            = &WS2812FX::mode_sinelon_dual;
      _mode[FX_MODE_SINELON_RAINBOW]         = &WS2812FX::mode_sinelon_rainbow;
      _mode[FX_MODE_POPCORN]                 = &WS2812FX::mode_popcorn;
      _mode[FX_MODE_DRIP]                    = &WS2812FX::mode_drip;
      _mode[FX_MODE_PLASMA]                  = &WS2812FX::mode_plasma;
      _mode[FX_MODE_PERCENT]                 = &WS2812FX::mode_percent;
      _mode[FX_MODE_RIPPLE_RAINBOW]          = &WS2812FX::mode_ripple_rainbow;
      _mode[FX_MODE_HEARTBEAT]               = &WS2812FX::mode_heartbeat;
      _mode[FX_MODE_PACIFICA]                = &WS2812FX::mode_pacifica;
      _mode[FX_MODE_CANDLE_MULTI]            = &WS2812FX::mode_candle_multi;
      _mode[FX_MODE_SOLID_GLITTER]           = &WS2812FX::mode_solid_glitter;
      _mode[FX_MODE_SUNRISE]                 = &WS2812FX::mode_sunrise;
      _mode[FX_MODE_PHASED]                  = &WS2812FX::mode_phased;
      _mode[FX_MODE_TWINKLEUP]               = &WS2812FX::mode_twinkleup;
      _mode[FX_MODE_NOISEPAL]                = &WS2812FX::mode_noisepal;
      _mode[FX_MODE_SINEWAVE]                = &WS2812FX::mode_sinewave;
      _mode[FX_MODE_PHASEDNOISE]             = &WS2812FX::mode_phased_noise;
      _mode[FX_MODE_FLOW]                    = &WS2812FX::mode_flow;
      _mode[FX_MODE_CHUNCHUN]                = &WS2812FX::mode_chunchun;
      _mode[FX_MODE_DANCING_SHADOWS]         = &WS2812FX::mode_dancing_shadows;
      _mode[FX_MODE_WASHING_MACHINE]         = &WS2812FX::mode_washing_machine;
      _mode[FX_MODE_CANDY_CANE]              = &WS2812FX::mode_candy_cane;
      _mode[FX_MODE_BLENDS]                  = &WS2812FX::mode_blends;
      _mode[FX_MODE_TV_SIMULATOR]            = &WS2812FX::mode_tv_simulator;
<<<<<<< HEAD
      _mode[FX_MODE_DYNAMIC_SMOOTH]          = &WS2812FX::mode_dynamic_smooth;
=======
>>>>>>> e16bab8d

      _brightness = DEFAULT_BRIGHTNESS;
      currentPalette = CRGBPalette16(CRGB::Black);
      targetPalette = CloudColors_p;
      ablMilliampsMax = 850;
      currentMilliamps = 0;
      timebase = 0;
      bus = new NeoPixelWrapper();
      resetSegments();
    }

    void
      init(bool supportWhite, uint16_t countPixels, bool skipFirst),
      service(void),
      blur(uint8_t),
      fill(uint32_t),
      fade_out(uint8_t r),
      setMode(uint8_t segid, uint8_t m),
      setColor(uint8_t slot, uint8_t r, uint8_t g, uint8_t b, uint8_t w = 0),
      setColor(uint8_t slot, uint32_t c),
      setBrightness(uint8_t b),
      setRange(uint16_t i, uint16_t i2, uint32_t col),
      setShowCallback(show_callback cb),
      setTransitionMode(bool t),
      calcGammaTable(float),
      trigger(void),
      setSegment(uint8_t n, uint16_t start, uint16_t stop, uint8_t grouping = 0, uint8_t spacing = 0),
      resetSegments(),
      setPixelColor(uint16_t n, uint32_t c),
      setPixelColor(uint16_t n, uint8_t r, uint8_t g, uint8_t b, uint8_t w = 0),
      show(void),
      setRgbwPwm(void),
      setColorOrder(uint8_t co),
      setPixelSegment(uint8_t n);

    bool
      reverseMode = false,      //is the entire LED strip reversed?
      gammaCorrectBri = false,
      gammaCorrectCol = true,
      applyToAllSelected = true,
      segmentsAreIdentical(Segment* a, Segment* b),
      setEffectConfig(uint8_t m, uint8_t s, uint8_t i, uint8_t p),
      // return true if the strip is being sent pixel updates
      isUpdating(void);

    uint8_t
      mainSegment = 0,
      rgbwMode = RGBW_MODE_DUAL,
      paletteFade = 0,
      paletteBlend = 0,
      milliampsPerLed = 55,
      getBrightness(void),
      getMode(void),
      getSpeed(void),
      getModeCount(void),
      getPaletteCount(void),
      getMaxSegments(void),
      //getFirstSelectedSegment(void),
      getMainSegmentId(void),
      getColorOrder(void),
      gamma8(uint8_t),
      gamma8_cal(uint8_t, float),
      get_random_wheel_index(uint8_t);

    int8_t
      tristate_square8(uint8_t x, uint8_t pulsewidth, uint8_t attdec);

    uint16_t
      ablMilliampsMax,
      currentMilliamps,
      triwave16(uint16_t);

    uint32_t
      now,
      timebase,
      color_wheel(uint8_t),
      color_from_palette(uint16_t, bool mapping, bool wrap, uint8_t mcol, uint8_t pbri = 255),
      color_blend(uint32_t,uint32_t,uint8_t),
      gamma32(uint32_t),
      getLastShow(void),
      getPixelColor(uint16_t),
      getColor(void);

    WS2812FX::Segment&
      getSegment(uint8_t n);

    WS2812FX::Segment_runtime
      getSegmentRuntime(void);

    WS2812FX::Segment*
      getSegments(void);

    // builtin modes
    uint16_t
      mode_static(void),
      mode_blink(void),
      mode_blink_rainbow(void),
      mode_strobe(void),
      mode_strobe_rainbow(void),
      mode_color_wipe(void),
      mode_color_sweep(void),
      mode_color_wipe_random(void),
      mode_color_sweep_random(void),
      mode_random_color(void),
      mode_dynamic(void),
      mode_breath(void),
      mode_fade(void),
      mode_scan(void),
      mode_dual_scan(void),
      mode_theater_chase(void),
      mode_theater_chase_rainbow(void),
      mode_rainbow(void),
      mode_rainbow_cycle(void),
      mode_running_lights(void),
      mode_saw(void),
      mode_twinkle(void),
      mode_dissolve(void),
      mode_dissolve_random(void),
      mode_sparkle(void),
      mode_flash_sparkle(void),
      mode_hyper_sparkle(void),
      mode_multi_strobe(void),
      mode_android(void),
      mode_chase_color(void),
      mode_chase_random(void),
      mode_chase_rainbow(void),
      mode_chase_flash(void),
      mode_chase_flash_random(void),
      mode_chase_rainbow_white(void),
      mode_colorful(void),
      mode_traffic_light(void),
      mode_running_color(void),
      mode_running_red_blue(void),
      mode_running_random(void),
      mode_larson_scanner(void),
      mode_comet(void),
      mode_fireworks(void),
      mode_rain(void),
      mode_merry_christmas(void),
      mode_halloween(void),
      mode_fire_flicker(void),
      mode_gradient(void),
      mode_loading(void),
      mode_police(void),
      mode_police_all(void),
      mode_two_dots(void),
      mode_two_areas(void),
      mode_circus_combustus(void),
      mode_bicolor_chase(void),
      mode_tricolor_chase(void),
      mode_tricolor_wipe(void),
      mode_tricolor_fade(void),
      mode_lightning(void),
      mode_icu(void),
      mode_multi_comet(void),
      mode_dual_larson_scanner(void),
      mode_random_chase(void),
      mode_oscillate(void),
      mode_fire_2012(void),
      mode_pride_2015(void),
      mode_bpm(void),
      mode_juggle(void),
      mode_palette(void),
      mode_colorwaves(void),
      mode_fillnoise8(void),
      mode_noise16_1(void),
      mode_noise16_2(void),
      mode_noise16_3(void),
      mode_noise16_4(void),
      mode_colortwinkle(void),
      mode_lake(void),
      mode_meteor(void),
      mode_meteor_smooth(void),
      mode_railway(void),
      mode_ripple(void),
      mode_twinklefox(void),
      mode_twinklecat(void),
      mode_halloween_eyes(void),
      mode_static_pattern(void),
      mode_tri_static_pattern(void),
      mode_spots(void),
      mode_spots_fade(void),
      mode_glitter(void),
      mode_candle(void),
      mode_starburst(void),
      mode_exploding_fireworks(void),
      mode_bouncing_balls(void),
      mode_sinelon(void),
      mode_sinelon_dual(void),
      mode_sinelon_rainbow(void),
      mode_popcorn(void),
      mode_drip(void),
      mode_plasma(void),
      mode_percent(void),
      mode_ripple_rainbow(void),
      mode_heartbeat(void),
      mode_pacifica(void),
      mode_candle_multi(void),
      mode_solid_glitter(void),
      mode_sunrise(void),
      mode_phased(void),
      mode_twinkleup(void),
      mode_noisepal(void),
      mode_sinewave(void),
      mode_phased_noise(void),
      mode_flow(void),
      mode_chunchun(void),
      mode_dancing_shadows(void),
      mode_washing_machine(void),
      mode_candy_cane(void),
      mode_blends(void),
<<<<<<< HEAD
      mode_tv_simulator(void),
      mode_dynamic_smooth(void);
=======
      mode_tv_simulator(void);
>>>>>>> e16bab8d

  private:
    NeoPixelWrapper *bus;

    uint32_t crgb_to_col(CRGB fastled);
    CRGB col_to_crgb(uint32_t);
    CRGBPalette16 currentPalette;
    CRGBPalette16 targetPalette;

    uint16_t _length, _lengthRaw, _virtualSegmentLength;
    uint16_t _rand16seed;
    uint8_t _brightness;
    static uint16_t _usedSegmentData;

    void load_gradient_palette(uint8_t);
    void handle_palette(void);

    bool
      shouldStartBus = false,
      _useRgbw = false,
      _skipFirstMode,
      _triggered;

    mode_ptr _mode[MODE_COUNT]; // SRAM footprint: 4 bytes per element

    show_callback _callback = nullptr;

    // mode helper functions
    uint16_t
      blink(uint32_t, uint32_t, bool strobe, bool),
      candle(bool),
      color_wipe(bool, bool),
      dynamic(bool),
      scan(bool),
      theater_chase(uint32_t, uint32_t, bool),
      running_base(bool),
      larson_scanner(bool),
      sinelon_base(bool,bool),
      dissolve(uint32_t),
      chase(uint32_t, uint32_t, uint32_t, bool),
      gradient_base(bool),
      ripple_base(bool),
      police_base(uint32_t, uint32_t, bool),
      running(uint32_t, uint32_t),
      tricolor_chase(uint32_t, uint32_t),
      twinklefox_base(bool),
      spots_base(uint16_t),
      phased_base(uint8_t);

    CRGB twinklefox_one_twinkle(uint32_t ms, uint8_t salt, bool cat);
    CRGB pacifica_one_layer(uint16_t i, CRGBPalette16& p, uint16_t cistart, uint16_t wavescale, uint8_t bri, uint16_t ioff);

    void blendPixelColor(uint16_t n, uint32_t color, uint8_t blend);
    
    uint32_t _lastPaletteChange = 0;
    uint32_t _lastShow = 0;
    
    #ifdef WLED_USE_ANALOG_LEDS
    uint32_t _analogLastShow = 0;
    RgbwColor _analogLastColor = 0;
    uint8_t _analogLastBri = 0;
    #endif
    
    uint8_t _segment_index = 0;
    uint8_t _segment_index_palette_last = 99;
    segment _segments[MAX_NUM_SEGMENTS] = { // SRAM footprint: 24 bytes per element
      // start, stop, speed, intensity, palette, mode, options, grouping, spacing, opacity (unused), color[]
      { 0, 7, DEFAULT_SPEED, 128, 0, DEFAULT_MODE, NO_OPTIONS, 1, 0, 255, {DEFAULT_COLOR}}
    };
    segment_runtime _segment_runtimes[MAX_NUM_SEGMENTS]; // SRAM footprint: 28 bytes per element
    friend class Segment_runtime;

    uint16_t realPixelIndex(uint16_t i);
};

//10 names per line
const char JSON_mode_names[] PROGMEM = R"=====([
"Solid","Blink","Breathe","Wipe","Wipe Random","Random Colors","Sweep","Dynamic","Colorloop","Rainbow",
"Scan","Scan Dual","Fade","Theater","Theater Rainbow","Running","Saw","Twinkle","Dissolve","Dissolve Rnd",
"Sparkle","Sparkle Dark","Sparkle+","Strobe","Strobe Rainbow","Strobe Mega","Blink Rainbow","Android","Chase","Chase Random",
"Chase Rainbow","Chase Flash","Chase Flash Rnd","Rainbow Runner","Colorful","Traffic Light","Sweep Random","Running 2","Red & Blue","Stream",
"Scanner","Lighthouse","Fireworks","Rain","Merry Christmas","Fire Flicker","Gradient","Loading","Police","Police All",
"Two Dots","Two Areas","Circus","Halloween","Tri Chase","Tri Wipe","Tri Fade","Lightning","ICU","Multi Comet",
"Scanner Dual","Stream 2","Oscillate","Pride 2015","Juggle","Palette","Fire 2012","Colorwaves","Bpm","Fill Noise",
"Noise 1","Noise 2","Noise 3","Noise 4","Colortwinkles","Lake","Meteor","Meteor Smooth","Railway","Ripple",
"Twinklefox","Twinklecat","Halloween Eyes","Solid Pattern","Solid Pattern Tri","Spots","Spots Fade","Glitter","Candle","Fireworks Starburst",
"Fireworks 1D","Bouncing Balls","Sinelon","Sinelon Dual","Sinelon Rainbow","Popcorn","Drip","Plasma","Percent","Ripple Rainbow",
"Heartbeat","Pacifica","Candle Multi", "Solid Glitter","Sunrise","Phased","Twinkleup","Noise Pal", "Sine","Phased Noise",
<<<<<<< HEAD
"Flow","Chunchun","Dancing Shadows","Washing Machine","Candy Cane","Blends","TV Simulator","Dynamic Smooth"
=======
"Flow","Chunchun","Dancing Shadows","Washing Machine","Candy Cane","Blends","TV Simulator"
>>>>>>> e16bab8d
])=====";


const char JSON_palette_names[] PROGMEM = R"=====([
"Default","* Random Cycle","* Color 1","* Colors 1&2","* Color Gradient","* Colors Only","Party","Cloud","Lava","Ocean",
"Forest","Rainbow","Rainbow Bands","Sunset","Rivendell","Breeze","Red & Blue","Yellowout","Analogous","Splash",
"Pastel","Sunset 2","Beech","Vintage","Departure","Landscape","Beach","Sherbet","Hult","Hult 64",
"Drywet","Jul","Grintage","Rewhi","Tertiary","Fire","Icefire","Cyane","Light Pink","Autumn",
"Magenta","Magred","Yelmag","Yelblu","Orange & Teal","Tiamat","April Night","Orangery","C9","Sakura",
"Aurora","Atlantica","C9 2","C9 New","Temperature"
])=====";

#endif<|MERGE_RESOLUTION|>--- conflicted
+++ resolved
@@ -119,11 +119,8 @@
 #define IS_REVERSE      ((SEGMENT.options & REVERSE     ) == REVERSE     )
 #define IS_SELECTED     ((SEGMENT.options & SELECTED    ) == SELECTED    )
 
-<<<<<<< HEAD
+
 #define MODE_COUNT  118
-=======
-#define MODE_COUNT  117
->>>>>>> e16bab8d
 
 #define FX_MODE_STATIC                   0
 #define FX_MODE_BLINK                    1
@@ -242,10 +239,7 @@
 #define FX_MODE_CANDY_CANE             114
 #define FX_MODE_BLENDS                 115
 #define FX_MODE_TV_SIMULATOR           116
-<<<<<<< HEAD
 #define FX_MODE_DYNAMIC_SMOOTH         117
-=======
->>>>>>> e16bab8d
 
 class WS2812FX {
   typedef uint16_t (WS2812FX::*mode_ptr)(void);
@@ -476,10 +470,7 @@
       _mode[FX_MODE_CANDY_CANE]              = &WS2812FX::mode_candy_cane;
       _mode[FX_MODE_BLENDS]                  = &WS2812FX::mode_blends;
       _mode[FX_MODE_TV_SIMULATOR]            = &WS2812FX::mode_tv_simulator;
-<<<<<<< HEAD
       _mode[FX_MODE_DYNAMIC_SMOOTH]          = &WS2812FX::mode_dynamic_smooth;
-=======
->>>>>>> e16bab8d
 
       _brightness = DEFAULT_BRIGHTNESS;
       currentPalette = CRGBPalette16(CRGB::Black);
@@ -691,12 +682,8 @@
       mode_washing_machine(void),
       mode_candy_cane(void),
       mode_blends(void),
-<<<<<<< HEAD
       mode_tv_simulator(void),
       mode_dynamic_smooth(void);
-=======
-      mode_tv_simulator(void);
->>>>>>> e16bab8d
 
   private:
     NeoPixelWrapper *bus;
@@ -785,11 +772,7 @@
 "Twinklefox","Twinklecat","Halloween Eyes","Solid Pattern","Solid Pattern Tri","Spots","Spots Fade","Glitter","Candle","Fireworks Starburst",
 "Fireworks 1D","Bouncing Balls","Sinelon","Sinelon Dual","Sinelon Rainbow","Popcorn","Drip","Plasma","Percent","Ripple Rainbow",
 "Heartbeat","Pacifica","Candle Multi", "Solid Glitter","Sunrise","Phased","Twinkleup","Noise Pal", "Sine","Phased Noise",
-<<<<<<< HEAD
 "Flow","Chunchun","Dancing Shadows","Washing Machine","Candy Cane","Blends","TV Simulator","Dynamic Smooth"
-=======
-"Flow","Chunchun","Dancing Shadows","Washing Machine","Candy Cane","Blends","TV Simulator"
->>>>>>> e16bab8d
 ])=====";
 
 
