--- conflicted
+++ resolved
@@ -735,13 +735,8 @@
       fixInvalidSegments(),
       setPixelColor(int n, uint32_t c),
       show(void),
-<<<<<<< HEAD
       setTargetFps(uint8_t fps),
-      deserializeMap(uint8_t n=0),
       enumerateLedmaps(); //WLEDMM (from fcn_declare)
-=======
-      setTargetFps(uint8_t fps);
->>>>>>> 0d3debf9
 
     void fill(uint32_t c) { for (int i = 0; i < _length; i++) setPixelColor(i, c); } // fill whole strip with color (inline)
     void addEffect(uint8_t id, mode_ptr mode_fn, const char *mode_name); // add effect to the list; defined in FX.cpp
@@ -761,12 +756,8 @@
       hasCCTBus(void),
       // return true if the strip is being sent pixel updates
       isUpdating(void),
-<<<<<<< HEAD
-      useLedsArray = true; //WLEDMM default true as recommended for overlapping segments
-=======
       deserializeMap(uint8_t n=0),
       useLedsArray = false;
->>>>>>> 0d3debf9
 
     inline bool isServicing(void) { return _isServicing; }
     inline bool hasWhiteChannel(void) {return _hasWhiteChannel;}
@@ -833,10 +824,9 @@
       panelsH, //WLEDMM needs to be stored as well
       panelsV; //WLEDMM needs to be stored as well
 
-<<<<<<< HEAD
+    //WLEDMM: keep storing basic 2d setup
     bool
       bOrA; //WLEDMM basic or advanced
-      
     struct {
       bool bottomStart : 1;
       bool rightStart  : 1;
@@ -848,10 +838,8 @@
       bool rightStart  : 1;
       bool vertical    : 1;
       bool serpentine  : 1;
-    } panelO; //WLEDMM panelOrientation
-
-=======
->>>>>>> 0d3debf9
+    } panelO; //panelOrientation
+
     typedef struct panel_t {
       uint8_t xOffset; // x offset relative to the top left of matrix in LEDs. WLEDMM 8 bits/256 is enough
       uint8_t yOffset; // y offset relative to the top left of matrix in LEDs. WLEDMM 8 bits/256 is enough
