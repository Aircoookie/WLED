--- conflicted
+++ resolved
@@ -102,11 +102,7 @@
 #define IS_REVERSE      ((SEGMENT.options & REVERSE     ) == REVERSE     )
 #define IS_SELECTED     ((SEGMENT.options & SELECTED    ) == SELECTED    )
 
-<<<<<<< HEAD
-#define MODE_COUNT  123
-=======
 #define MODE_COUNT  124
->>>>>>> b14bb488
 
 #define FX_MODE_STATIC                   0
 #define FX_MODE_BLINK                    1
@@ -231,10 +227,7 @@
 #define FX_MODE_TWINKLEUP              120
 #define FX_MODE_NOISEPAL               121
 #define FX_MODE_SINEWAVE               122
-<<<<<<< HEAD
-=======
 #define FX_MODE_PHASEDNOISE            123
->>>>>>> b14bb488
 
 
 // Sound reactive external variables
@@ -759,11 +752,7 @@
 "Fireworks 1D","Bouncing Balls","Sinelon","Sinelon Dual","Sinelon Rainbow","Popcorn","Drip","Plasma","Percent","Ripple Rainbow",
 "Heartbeat","Pacifica","Candle Multi","Solid Glitter","ASound01","ASound02","ASound03","ASound04","ASound05","ASound06",
 "ASound07","ASound08","ASound09","ASound10","ASound11","ASound12","ASound13","ASound14","ASound15","Phased",
-<<<<<<< HEAD
-"Twinkleup","NoisePal", "SineWave"
-=======
 "Twinkleup","NoisePal", "SineWave", "Phased Noise"
->>>>>>> b14bb488
 ])=====";
 
 
