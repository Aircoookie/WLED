  /*
   * WS2812FX.h - Library for WS2812 LED effects.
  Harm Aldick - 2016
  www.aldick.org
  LICENSE
  The MIT License (MIT)
  Copyright (c) 2016  Harm Aldick
  Permission is hereby granted, free of charge, to any person obtaining a copy
  of this software and associated documentation files (the "Software"), to deal
  in the Software without restriction, including without limitation the rights
  to use, copy, modify, merge, publish, distribute, sublicense, and/or sell
  copies of the Software, and to permit persons to whom the Software is
  furnished to do so, subject to the following conditions:
  The above copyright notice and this permission notice shall be included in
  all copies or substantial portions of the Software.
  THE SOFTWARE IS PROVIDED "AS IS", WITHOUT WARRANTY OF ANY KIND, EXPRESS OR
  IMPLIED, INCLUDING BUT NOT LIMITED TO THE WARRANTIES OF MERCHANTABILITY,
  FITNESS FOR A PARTICULAR PURPOSE AND NONINFRINGEMENT. IN NO EVENT SHALL THE
  AUTHORS OR COPYRIGHT HOLDERS BE LIABLE FOR ANY CLAIM, DAMAGES OR OTHER
  LIABILITY, WHETHER IN AN ACTION OF CONTRACT, TORT OR OTHERWISE, ARISING FROM,
  OUT OF OR IN CONNECTION WITH THE SOFTWARE OR THE USE OR OTHER DEALINGS IN
  THE SOFTWARE.

  Modified for WLED
*/

#ifndef WS2812FX_h
#define WS2812FX_h

#include "NpbWrapper.h"
#include "const.h"



#define FASTLED_INTERNAL //remove annoying pragma messages
#include "FastLED.h"

#define DEFAULT_BRIGHTNESS (uint8_t)127
#define DEFAULT_MODE       (uint8_t)0
#define DEFAULT_SPEED      (uint8_t)128
#define DEFAULT_INTENSITY  (uint8_t)128
#define DEFAULT_FFT1       (uint8_t)6
#define DEFAULT_FFT2       (uint8_t)128
#define DEFAULT_FFT3       (uint8_t)252
#define DEFAULT_COLOR      (uint32_t)0xFFAA00

#define MIN(a,b) ((a)<(b)?(a):(b))
#define MAX(a,b) ((a)>(b)?(a):(b))

/* Not used in all effects yet */
#define WLED_FPS         42
#define FRAMETIME        (1000/WLED_FPS)

/* each segment uses 52 bytes of SRAM memory, so if you're application fails because of
  insufficient memory, decreasing MAX_NUM_SEGMENTS may help */
#define MAX_NUM_SEGMENTS 10

/* How much data bytes all segments combined may allocate */
#ifdef ESP8266
#define MAX_SEGMENT_DATA 2048
#else
#define MAX_SEGMENT_DATA 8192
#endif

#define LED_SKIP_AMOUNT  1
#define MIN_SHOW_DELAY  15

#define NUM_COLORS       3 /* number of colors per segment */
#define SEGMENT          _segments[_segment_index]
#define SEGCOLOR(x)      gamma32(_segments[_segment_index].colors[x])
#define SEGENV           _segment_runtimes[_segment_index]
#define SEGLEN           _virtualSegmentLength
#define SEGACT           SEGMENT.stop
#define SPEED_FORMULA_L  5 + (50*(255 - SEGMENT.speed))/SEGLEN
#define RESET_RUNTIME    memset(_segment_runtimes, 0, sizeof(_segment_runtimes))

// some common colors
#define RED        (uint32_t)0xFF0000
#define GREEN      (uint32_t)0x00FF00
#define BLUE       (uint32_t)0x0000FF
#define WHITE      (uint32_t)0xFFFFFF
#define BLACK      (uint32_t)0x000000
#define YELLOW     (uint32_t)0xFFFF00
#define CYAN       (uint32_t)0x00FFFF
#define MAGENTA    (uint32_t)0xFF00FF
#define PURPLE     (uint32_t)0x400080
#define ORANGE     (uint32_t)0xFF3000
#define PINK       (uint32_t)0xFF1493
#define ULTRAWHITE (uint32_t)0xFFFFFFFF

// options
// bit    7: segment is in transition mode
// bits 3-6: TBD
// bit    2: segment is on
// bit    1: reverse segment
// bit    0: segment is selected
#define NO_OPTIONS   (uint8_t)0x00
#define TRANSITIONAL (uint8_t)0x80
#define SEGMENT_ON   (uint8_t)0x04
#define REVERSE      (uint8_t)0x02
#define SELECTED     (uint8_t)0x01
#define IS_TRANSITIONAL ((SEGMENT.options & TRANSITIONAL) == TRANSITIONAL)
#define IS_SEGMENT_ON   ((SEGMENT.options & SEGMENT_ON  ) == SEGMENT_ON  )
#define IS_REVERSE      ((SEGMENT.options & REVERSE     ) == REVERSE     )
#define IS_SELECTED     ((SEGMENT.options & SELECTED    ) == SELECTED    )

<<<<<<< HEAD
#define MODE_COUNT                      131
=======
#define MODE_COUNT  104
>>>>>>> 696e438d

#define FX_MODE_STATIC                   0
#define FX_MODE_BLINK                    1
#define FX_MODE_BREATH                   2
#define FX_MODE_COLOR_WIPE               3
#define FX_MODE_COLOR_WIPE_RANDOM        4
#define FX_MODE_RANDOM_COLOR             5
#define FX_MODE_COLOR_SWEEP              6
#define FX_MODE_DYNAMIC                  7
#define FX_MODE_RAINBOW                  8
#define FX_MODE_RAINBOW_CYCLE            9
#define FX_MODE_SCAN                    10
#define FX_MODE_DUAL_SCAN               11
#define FX_MODE_FADE                    12
#define FX_MODE_THEATER_CHASE           13
#define FX_MODE_THEATER_CHASE_RAINBOW   14
#define FX_MODE_RUNNING_LIGHTS          15
#define FX_MODE_SAW                     16
#define FX_MODE_TWINKLE                 17
#define FX_MODE_DISSOLVE                18
#define FX_MODE_DISSOLVE_RANDOM         19
#define FX_MODE_SPARKLE                 20
#define FX_MODE_FLASH_SPARKLE           21
#define FX_MODE_HYPER_SPARKLE           22
#define FX_MODE_STROBE                  23
#define FX_MODE_STROBE_RAINBOW          24
#define FX_MODE_MULTI_STROBE            25
#define FX_MODE_BLINK_RAINBOW           26
#define FX_MODE_ANDROID                 27
#define FX_MODE_CHASE_COLOR             28
#define FX_MODE_CHASE_RANDOM            29
#define FX_MODE_CHASE_RAINBOW           30
#define FX_MODE_CHASE_FLASH             31
#define FX_MODE_CHASE_FLASH_RANDOM      32
#define FX_MODE_CHASE_RAINBOW_WHITE     33
#define FX_MODE_COLORFUL                34
#define FX_MODE_TRAFFIC_LIGHT           35
#define FX_MODE_COLOR_SWEEP_RANDOM      36
#define FX_MODE_RUNNING_COLOR           37
#define FX_MODE_RUNNING_RED_BLUE        38
#define FX_MODE_RUNNING_RANDOM          39
#define FX_MODE_LARSON_SCANNER          40
#define FX_MODE_COMET                   41
#define FX_MODE_FIREWORKS               42
#define FX_MODE_RAIN                    43
#define FX_MODE_MERRY_CHRISTMAS         44
#define FX_MODE_FIRE_FLICKER            45
#define FX_MODE_GRADIENT                46
#define FX_MODE_LOADING                 47
#define FX_MODE_POLICE                  48
#define FX_MODE_POLICE_ALL              49
#define FX_MODE_TWO_DOTS                50
#define FX_MODE_TWO_AREAS               51
#define FX_MODE_CIRCUS_COMBUSTUS        52
#define FX_MODE_HALLOWEEN               53
#define FX_MODE_TRICOLOR_CHASE          54
#define FX_MODE_TRICOLOR_WIPE           55
#define FX_MODE_TRICOLOR_FADE           56
#define FX_MODE_LIGHTNING               57
#define FX_MODE_ICU                     58
#define FX_MODE_MULTI_COMET             59
#define FX_MODE_DUAL_LARSON_SCANNER     60
#define FX_MODE_RANDOM_CHASE            61
#define FX_MODE_OSCILLATE               62
#define FX_MODE_PRIDE_2015              63
#define FX_MODE_JUGGLE                  64
#define FX_MODE_PALETTE                 65
#define FX_MODE_FIRE_2012               66
#define FX_MODE_COLORWAVES              67
#define FX_MODE_BPM                     68
#define FX_MODE_FILLNOISE8              69
#define FX_MODE_NOISE16_1               70
#define FX_MODE_NOISE16_2               71
#define FX_MODE_NOISE16_3               72
#define FX_MODE_NOISE16_4               73
#define FX_MODE_COLORTWINKLE            74
#define FX_MODE_LAKE                    75
#define FX_MODE_METEOR                  76
#define FX_MODE_METEOR_SMOOTH           77
#define FX_MODE_RAILWAY                 78
#define FX_MODE_RIPPLE                  79
#define FX_MODE_TWINKLEFOX              80
#define FX_MODE_TWINKLECAT              81
#define FX_MODE_HALLOWEEN_EYES          82
#define FX_MODE_STATIC_PATTERN          83
#define FX_MODE_TRI_STATIC_PATTERN      84
#define FX_MODE_SPOTS                   85
#define FX_MODE_SPOTS_FADE              86
#define FX_MODE_GLITTER                 87
#define FX_MODE_CANDLE                  88
#define FX_MODE_STARBURST               89
#define FX_MODE_EXPLODING_FIREWORKS     90
#define FX_MODE_BOUNCINGBALLS           91
#define FX_MODE_SINELON                 92
#define FX_MODE_SINELON_DUAL            93
#define FX_MODE_SINELON_RAINBOW         94
#define FX_MODE_POPCORN                 95
#define FX_MODE_DRIP                    96
#define FX_MODE_PLASMA                  97
#define FX_MODE_PERCENT                 98
#define FX_MODE_RIPPLE_RAINBOW          99
#define FX_MODE_HEARTBEAT              100
#define FX_MODE_PACIFICA               101
#define FX_MODE_CANDLE_MULTI           102
#define FX_MODE_SOLID_GLITTER          103
<<<<<<< HEAD
#define FX_MODE_PIXELS                 104
#define FX_MODE_PIXELWAVE              105
#define FX_MODE_JUGGLES                106
#define FX_MODE_MATRIPIX               107
#define FX_MODE_GRAVIMETER             108
#define FX_MODE_PLASMOID               109
#define FX_MODE_PUDDLES                110
#define FX_MODE_MIDNOISE               111
#define FX_MODE_NOISEMETER             112
#define FX_MODE_FREQWAVE               113
#define FX_MODE_FREQMATRIX             114
#define FX_MODE_SPECTRAL               115
#define FX_MODE_WATERFALL              116
#define FX_MODE_FREQPIXEL              117
#define FX_MODE_BINMAP                 118
#define FX_MODE_NOISEPEAK              119
#define FX_MODE_NOISEFIRE              120
#define FX_MODE_PUDDLEPEAK             121
#define FX_MODE_NOISEMOVE              122
#define FX_MODE_PHASED                 123
#define FX_MODE_TWINKLEUP              124
#define FX_MODE_NOISEPAL               125
#define FX_MODE_SINEWAVE               126
#define FX_MODE_PHASEDNOISE            127
#define FX_MODE_2D01                   128
#define FX_MODE_2D02                   129
#define FX_MODE_2D03                   130




// Sound reactive external variables
extern int sample;
extern float sampleAvg;
extern bool samplePeak;
extern uint8_t myVals[32];
extern int sampleAgc;
extern uint8_t squelch;

=======
>>>>>>> 696e438d

class WS2812FX {
  typedef uint16_t (WS2812FX::*mode_ptr)(void);

  // pre show callback
  typedef void (*show_callback) (void);

  // segment parameters
  public:
    typedef struct Segment { // 24 bytes
      uint16_t start;
      uint16_t stop; //segment invalid if stop == 0
      uint8_t speed;
      uint8_t intensity;
      uint8_t fft1;
      uint8_t fft2;
      uint8_t fft3;
      uint8_t palette;
      uint8_t mode;
      uint8_t options; //bit pattern: msb first: transitional needspixelstate tbd tbd (paused) on reverse selected
      uint8_t grouping, spacing;
      uint8_t opacity;
      uint32_t colors[NUM_COLORS];
      void setOption(uint8_t n, bool val)
      {
        if (val) {
          options |= 0x01 << n;
        } else
        {
          options &= ~(0x01 << n);
        }
      }
      bool getOption(uint8_t n)
      {
        return ((options >> n) & 0x01);
      }
      bool isSelected()
      {
        return getOption(0);
      }
      bool isActive()
      {
        return stop > start;
      }
      uint16_t length()
      {
        return stop - start;
      }
      uint16_t groupLength()
      {
        return grouping + spacing;
      }
      uint16_t virtualLength()
      {
        uint16_t groupLen = groupLength();
        return (length() + groupLen -1) / groupLen;
      }
    } segment;

  // segment runtime parameters
    typedef struct Segment_runtime { // 28 bytes
      unsigned long next_time;
      uint32_t step;
      uint32_t call;
      uint16_t aux0;
      uint16_t aux1;
      byte* data = nullptr;
      bool allocateData(uint16_t len){
        if (data && _dataLen == len) return true; //already allocated
        deallocateData();
        if (WS2812FX::_usedSegmentData + len > MAX_SEGMENT_DATA) return false; //not enough memory
        data = new (std::nothrow) byte[len];
        if (!data) return false; //allocation failed
        WS2812FX::_usedSegmentData += len;
        _dataLen = len;
        memset(data, 0, len);
        return true;
      }
      void deallocateData(){
        delete[] data;
        data = nullptr;
        WS2812FX::_usedSegmentData -= _dataLen;
        _dataLen = 0;
      }
      void reset(){next_time = 0; step = 0; call = 0; aux0 = 0; aux1 = 0; deallocateData();}
      private:
        uint16_t _dataLen = 0;
    } segment_runtime;

    WS2812FX() {
      //assign each member of the _mode[] array to its respective function reference
      _mode[FX_MODE_STATIC]                  = &WS2812FX::mode_static;
      _mode[FX_MODE_BLINK]                   = &WS2812FX::mode_blink;
      _mode[FX_MODE_COLOR_WIPE]              = &WS2812FX::mode_color_wipe;
      _mode[FX_MODE_COLOR_WIPE_RANDOM]       = &WS2812FX::mode_color_wipe_random;
      _mode[FX_MODE_RANDOM_COLOR]            = &WS2812FX::mode_random_color;
      _mode[FX_MODE_COLOR_SWEEP]             = &WS2812FX::mode_color_sweep;
      _mode[FX_MODE_DYNAMIC]                 = &WS2812FX::mode_dynamic;
      _mode[FX_MODE_RAINBOW]                 = &WS2812FX::mode_rainbow;
      _mode[FX_MODE_RAINBOW_CYCLE]           = &WS2812FX::mode_rainbow_cycle;
      _mode[FX_MODE_SCAN]                    = &WS2812FX::mode_scan;
      _mode[FX_MODE_DUAL_SCAN]               = &WS2812FX::mode_dual_scan;
      _mode[FX_MODE_FADE]                    = &WS2812FX::mode_fade;
      _mode[FX_MODE_THEATER_CHASE]           = &WS2812FX::mode_theater_chase;
      _mode[FX_MODE_THEATER_CHASE_RAINBOW]   = &WS2812FX::mode_theater_chase_rainbow;
      _mode[FX_MODE_SAW]                     = &WS2812FX::mode_saw;
      _mode[FX_MODE_TWINKLE]                 = &WS2812FX::mode_twinkle;
      _mode[FX_MODE_DISSOLVE]                = &WS2812FX::mode_dissolve;
      _mode[FX_MODE_DISSOLVE_RANDOM]         = &WS2812FX::mode_dissolve_random;
      _mode[FX_MODE_SPARKLE]                 = &WS2812FX::mode_sparkle;
      _mode[FX_MODE_FLASH_SPARKLE]           = &WS2812FX::mode_flash_sparkle;
      _mode[FX_MODE_HYPER_SPARKLE]           = &WS2812FX::mode_hyper_sparkle;
      _mode[FX_MODE_STROBE]                  = &WS2812FX::mode_strobe;
      _mode[FX_MODE_STROBE_RAINBOW]          = &WS2812FX::mode_strobe_rainbow;
      _mode[FX_MODE_MULTI_STROBE]            = &WS2812FX::mode_multi_strobe;
      _mode[FX_MODE_BLINK_RAINBOW]           = &WS2812FX::mode_blink_rainbow;
      _mode[FX_MODE_ANDROID]                 = &WS2812FX::mode_android;
      _mode[FX_MODE_CHASE_COLOR]             = &WS2812FX::mode_chase_color;
      _mode[FX_MODE_CHASE_RANDOM]            = &WS2812FX::mode_chase_random;
      _mode[FX_MODE_CHASE_RAINBOW]           = &WS2812FX::mode_chase_rainbow;
      _mode[FX_MODE_CHASE_FLASH]             = &WS2812FX::mode_chase_flash;
      _mode[FX_MODE_CHASE_FLASH_RANDOM]      = &WS2812FX::mode_chase_flash_random;
      _mode[FX_MODE_CHASE_RAINBOW_WHITE]     = &WS2812FX::mode_chase_rainbow_white;
      _mode[FX_MODE_COLORFUL]                = &WS2812FX::mode_colorful;
      _mode[FX_MODE_TRAFFIC_LIGHT]           = &WS2812FX::mode_traffic_light;
      _mode[FX_MODE_COLOR_SWEEP_RANDOM]      = &WS2812FX::mode_color_sweep_random;
      _mode[FX_MODE_RUNNING_COLOR]           = &WS2812FX::mode_running_color;
      _mode[FX_MODE_RUNNING_RED_BLUE]        = &WS2812FX::mode_running_red_blue;
      _mode[FX_MODE_RUNNING_RANDOM]          = &WS2812FX::mode_running_random;
      _mode[FX_MODE_LARSON_SCANNER]          = &WS2812FX::mode_larson_scanner;
      _mode[FX_MODE_COMET]                   = &WS2812FX::mode_comet;
      _mode[FX_MODE_FIREWORKS]               = &WS2812FX::mode_fireworks;
      _mode[FX_MODE_RAIN]                    = &WS2812FX::mode_rain;
      _mode[FX_MODE_MERRY_CHRISTMAS]         = &WS2812FX::mode_merry_christmas;
      _mode[FX_MODE_FIRE_FLICKER]            = &WS2812FX::mode_fire_flicker;
      _mode[FX_MODE_GRADIENT]                = &WS2812FX::mode_gradient;
      _mode[FX_MODE_LOADING]                 = &WS2812FX::mode_loading;
      _mode[FX_MODE_POLICE]                  = &WS2812FX::mode_police;
      _mode[FX_MODE_POLICE_ALL]              = &WS2812FX::mode_police_all;
      _mode[FX_MODE_TWO_DOTS]                = &WS2812FX::mode_two_dots;
      _mode[FX_MODE_TWO_AREAS]               = &WS2812FX::mode_two_areas;
      _mode[FX_MODE_CIRCUS_COMBUSTUS]        = &WS2812FX::mode_circus_combustus;
      _mode[FX_MODE_HALLOWEEN]               = &WS2812FX::mode_halloween;
      _mode[FX_MODE_TRICOLOR_CHASE]          = &WS2812FX::mode_tricolor_chase;
      _mode[FX_MODE_TRICOLOR_WIPE]           = &WS2812FX::mode_tricolor_wipe;
      _mode[FX_MODE_TRICOLOR_FADE]           = &WS2812FX::mode_tricolor_fade;
      _mode[FX_MODE_BREATH]                  = &WS2812FX::mode_breath;
      _mode[FX_MODE_RUNNING_LIGHTS]          = &WS2812FX::mode_running_lights;
      _mode[FX_MODE_LIGHTNING]               = &WS2812FX::mode_lightning;
      _mode[FX_MODE_ICU]                     = &WS2812FX::mode_icu;
      _mode[FX_MODE_MULTI_COMET]             = &WS2812FX::mode_multi_comet;
      _mode[FX_MODE_DUAL_LARSON_SCANNER]     = &WS2812FX::mode_dual_larson_scanner;
      _mode[FX_MODE_RANDOM_CHASE]            = &WS2812FX::mode_random_chase;
      _mode[FX_MODE_OSCILLATE]               = &WS2812FX::mode_oscillate;
      _mode[FX_MODE_FIRE_2012]               = &WS2812FX::mode_fire_2012;
      _mode[FX_MODE_PRIDE_2015]              = &WS2812FX::mode_pride_2015;
      _mode[FX_MODE_BPM]                     = &WS2812FX::mode_bpm;
      _mode[FX_MODE_JUGGLE]                  = &WS2812FX::mode_juggle;
      _mode[FX_MODE_PALETTE]                 = &WS2812FX::mode_palette;
      _mode[FX_MODE_COLORWAVES]              = &WS2812FX::mode_colorwaves;
      _mode[FX_MODE_FILLNOISE8]              = &WS2812FX::mode_fillnoise8;
      _mode[FX_MODE_NOISE16_1]               = &WS2812FX::mode_noise16_1;
      _mode[FX_MODE_NOISE16_2]               = &WS2812FX::mode_noise16_2;
      _mode[FX_MODE_NOISE16_3]               = &WS2812FX::mode_noise16_3;
      _mode[FX_MODE_NOISE16_4]               = &WS2812FX::mode_noise16_4;
      _mode[FX_MODE_COLORTWINKLE]            = &WS2812FX::mode_colortwinkle;
      _mode[FX_MODE_LAKE]                    = &WS2812FX::mode_lake;
      _mode[FX_MODE_METEOR]                  = &WS2812FX::mode_meteor;
      _mode[FX_MODE_METEOR_SMOOTH]           = &WS2812FX::mode_meteor_smooth;
      _mode[FX_MODE_RAILWAY]                 = &WS2812FX::mode_railway;
      _mode[FX_MODE_RIPPLE]                  = &WS2812FX::mode_ripple;
      _mode[FX_MODE_TWINKLEFOX]              = &WS2812FX::mode_twinklefox;
      _mode[FX_MODE_TWINKLECAT]              = &WS2812FX::mode_twinklecat;
      _mode[FX_MODE_HALLOWEEN_EYES]          = &WS2812FX::mode_halloween_eyes;
      _mode[FX_MODE_STATIC_PATTERN]          = &WS2812FX::mode_static_pattern;
      _mode[FX_MODE_TRI_STATIC_PATTERN]      = &WS2812FX::mode_tri_static_pattern;
      _mode[FX_MODE_SPOTS]                   = &WS2812FX::mode_spots;
      _mode[FX_MODE_SPOTS_FADE]              = &WS2812FX::mode_spots_fade;
      _mode[FX_MODE_GLITTER]                 = &WS2812FX::mode_glitter;
      _mode[FX_MODE_CANDLE]                  = &WS2812FX::mode_candle;
      _mode[FX_MODE_STARBURST]               = &WS2812FX::mode_starburst;
      _mode[FX_MODE_EXPLODING_FIREWORKS]     = &WS2812FX::mode_exploding_fireworks;
      _mode[FX_MODE_BOUNCINGBALLS]           = &WS2812FX::mode_bouncing_balls;
      _mode[FX_MODE_SINELON]                 = &WS2812FX::mode_sinelon;
      _mode[FX_MODE_SINELON_DUAL]            = &WS2812FX::mode_sinelon_dual;
      _mode[FX_MODE_SINELON_RAINBOW]         = &WS2812FX::mode_sinelon_rainbow;
      _mode[FX_MODE_POPCORN]                 = &WS2812FX::mode_popcorn;
      _mode[FX_MODE_DRIP]                    = &WS2812FX::mode_drip;
      _mode[FX_MODE_PLASMA]                  = &WS2812FX::mode_plasma;
      _mode[FX_MODE_PERCENT]                 = &WS2812FX::mode_percent;
      _mode[FX_MODE_RIPPLE_RAINBOW]          = &WS2812FX::mode_ripple_rainbow;
      _mode[FX_MODE_HEARTBEAT]               = &WS2812FX::mode_heartbeat;
      _mode[FX_MODE_PACIFICA]                = &WS2812FX::mode_pacifica;
      _mode[FX_MODE_CANDLE_MULTI]            = &WS2812FX::mode_candle_multi;
      _mode[FX_MODE_SOLID_GLITTER]           = &WS2812FX::mode_solid_glitter;
<<<<<<< HEAD
      _mode[FX_MODE_PIXELS]                  = &WS2812FX::mode_pixels;
      _mode[FX_MODE_PIXELWAVE]               = &WS2812FX::mode_pixelwave;
      _mode[FX_MODE_JUGGLES]                 = &WS2812FX::mode_juggles;
      _mode[FX_MODE_MATRIPIX]                = &WS2812FX::mode_matripix;
      _mode[FX_MODE_GRAVIMETER]              = &WS2812FX::mode_gravimeter;
      _mode[FX_MODE_PLASMOID]                = &WS2812FX::mode_plasmoid;
      _mode[FX_MODE_PUDDLES]                 = &WS2812FX::mode_puddles;
      _mode[FX_MODE_MIDNOISE]                = &WS2812FX::mode_midnoise;
      _mode[FX_MODE_NOISEMETER]              = &WS2812FX::mode_noisemeter;
      _mode[FX_MODE_FREQWAVE]                = &WS2812FX::mode_freqwave;
      _mode[FX_MODE_FREQMATRIX]              = &WS2812FX::mode_freqmatrix;
      _mode[FX_MODE_SPECTRAL]                = &WS2812FX::mode_spectral;
      _mode[FX_MODE_WATERFALL]               = &WS2812FX::mode_waterfall;
      _mode[FX_MODE_FREQPIXEL]               = &WS2812FX::mode_freqpixel;
      _mode[FX_MODE_BINMAP]                  = &WS2812FX::mode_binmap;
      _mode[FX_MODE_NOISEPEAK]               = &WS2812FX::mode_noisepeak;
      _mode[FX_MODE_NOISEFIRE]               = &WS2812FX::mode_noisefire;
      _mode[FX_MODE_PUDDLEPEAK]              = &WS2812FX::mode_puddlepeak;
      _mode[FX_MODE_NOISEMOVE]               = &WS2812FX::mode_noisemove;
      _mode[FX_MODE_PHASED]                  = &WS2812FX::mode_phased;
      _mode[FX_MODE_TWINKLEUP]               = &WS2812FX::mode_twinkleup;
      _mode[FX_MODE_NOISEPAL]                = &WS2812FX::mode_noisepal;
      _mode[FX_MODE_SINEWAVE]                = &WS2812FX::mode_sinewave;
      _mode[FX_MODE_PHASEDNOISE]             = &WS2812FX::mode_phased_noise;
      _mode[FX_MODE_2D01]                    = &WS2812FX::mode_2D01;
      _mode[FX_MODE_2D02]                    = &WS2812FX::mode_2D02;
      _mode[FX_MODE_2D03]                    = &WS2812FX::mode_2D03;

=======
>>>>>>> 696e438d

      _brightness = DEFAULT_BRIGHTNESS;
      currentPalette = CRGBPalette16(CRGB::Black);
      targetPalette = CloudColors_p;
      ablMilliampsMax = 850;
      currentMilliamps = 0;
      timebase = 0;
      bus = new NeoPixelWrapper();
      resetSegments();
    }

    void
      init(bool supportWhite, uint16_t countPixels, bool skipFirst),
      service(void),
      blur(uint8_t),
      fade_out(uint8_t r),
      fade2black(uint8_t r),
      setMode(uint8_t segid, uint8_t m),
      setColor(uint8_t slot, uint8_t r, uint8_t g, uint8_t b, uint8_t w = 0),
      setColor(uint8_t slot, uint32_t c),
      setBrightness(uint8_t b),
      setRange(uint16_t i, uint16_t i2, uint32_t col),
      setShowCallback(show_callback cb),
      setTransitionMode(bool t),
      trigger(void),
      setSegment(uint8_t n, uint16_t start, uint16_t stop, uint8_t grouping = 0, uint8_t spacing = 0),
      resetSegments(),
      setPixelColor(uint16_t n, uint32_t c),
      setPixelColor(uint16_t n, uint8_t r, uint8_t g, uint8_t b, uint8_t w = 0),
      show(void),
      setRgbwPwm(void),
      setPixCol(uint16_t location, uint32_t index, uint8_t intensity),
      noise8_help(uint8_t),
      mapNoiseToLEDsUsingPalette();

    bool
      reverseMode = false,
      gammaCorrectBri = false,
      gammaCorrectCol = true,
      applyToAllSelected = true,
      segmentsAreIdentical(Segment* a, Segment* b),
      setEffectConfig(uint8_t m, uint8_t s, uint8_t i, uint8_t f1, uint8_t f2, uint8_t f3, uint8_t p);

    uint8_t
      mainSegment = 0,
      rgbwMode = RGBW_MODE_DUAL,
      paletteFade = 0,
      paletteBlend = 0,
      colorOrder = 0,
      milliampsPerLed = 55,
      getBrightness(void),
      getMode(void),
      getSpeed(void),
      getModeCount(void),
      getPaletteCount(void),
      getMaxSegments(void),
      //getFirstSelectedSegment(void),
      getMainSegmentId(void),
      gamma8(uint8_t),
      get_random_wheel_index(uint8_t);

    uint16_t
      ablMilliampsMax,
      currentMilliamps,
      triwave16(uint16_t),
      XY(int,int);

    uint32_t
      timebase,
      color_wheel(uint8_t),
      color_from_palette(uint16_t, bool, bool, uint8_t, uint8_t pbri = 255),
      color_blend(uint32_t,uint32_t,uint8_t),
      gamma32(uint32_t),
      getLastShow(void),
      getPixelColor(uint16_t),
      getColor(void);

    WS2812FX::Segment&
      getSegment(uint8_t n);

    WS2812FX::Segment_runtime
      getSegmentRuntime(void);

    WS2812FX::Segment*
      getSegments(void);

    // builtin modes
    uint16_t
      mode_static(void),
      mode_blink(void),
      mode_blink_rainbow(void),
      mode_strobe(void),
      mode_strobe_rainbow(void),
      mode_color_wipe(void),
      mode_color_sweep(void),
      mode_color_wipe_random(void),
      mode_color_sweep_random(void),
      mode_random_color(void),
      mode_dynamic(void),
      mode_breath(void),
      mode_fade(void),
      mode_scan(void),
      mode_dual_scan(void),
      mode_theater_chase(void),
      mode_theater_chase_rainbow(void),
      mode_rainbow(void),
      mode_rainbow_cycle(void),
      mode_running_lights(void),
      mode_saw(void),
      mode_twinkle(void),
      mode_dissolve(void),
      mode_dissolve_random(void),
      mode_sparkle(void),
      mode_flash_sparkle(void),
      mode_hyper_sparkle(void),
      mode_multi_strobe(void),
      mode_android(void),
      mode_chase_color(void),
      mode_chase_random(void),
      mode_chase_rainbow(void),
      mode_chase_flash(void),
      mode_chase_flash_random(void),
      mode_chase_rainbow_white(void),
      mode_colorful(void),
      mode_traffic_light(void),
      mode_running_color(void),
      mode_running_red_blue(void),
      mode_running_random(void),
      mode_larson_scanner(void),
      mode_comet(void),
      mode_fireworks(void),
      mode_rain(void),
      mode_merry_christmas(void),
      mode_halloween(void),
      mode_fire_flicker(void),
      mode_gradient(void),
      mode_loading(void),
      mode_police(void),
      mode_police_all(void),
      mode_two_dots(void),
      mode_two_areas(void),
      mode_circus_combustus(void),
      mode_bicolor_chase(void),
      mode_tricolor_chase(void),
      mode_tricolor_wipe(void),
      mode_tricolor_fade(void),
      mode_lightning(void),
      mode_icu(void),
      mode_multi_comet(void),
      mode_dual_larson_scanner(void),
      mode_random_chase(void),
      mode_oscillate(void),
      mode_fire_2012(void),
      mode_pride_2015(void),
      mode_bpm(void),
      mode_juggle(void),
      mode_palette(void),
      mode_colorwaves(void),
      mode_fillnoise8(void),
      mode_noise16_1(void),
      mode_noise16_2(void),
      mode_noise16_3(void),
      mode_noise16_4(void),
      mode_colortwinkle(void),
      mode_lake(void),
      mode_meteor(void),
      mode_meteor_smooth(void),
      mode_railway(void),
      mode_ripple(void),
      mode_twinklefox(void),
      mode_twinklecat(void),
      mode_halloween_eyes(void),
      mode_static_pattern(void),
      mode_tri_static_pattern(void),
      mode_spots(void),
      mode_spots_fade(void),
      mode_glitter(void),
      mode_candle(void),
      mode_starburst(void),
      mode_exploding_fireworks(void),
      mode_bouncing_balls(void),
      mode_sinelon(void),
      mode_sinelon_dual(void),
      mode_sinelon_rainbow(void),
      mode_popcorn(void),
      mode_drip(void),
      mode_plasma(void),
      mode_percent(void),
      mode_ripple_rainbow(void),
      mode_heartbeat(void),
      mode_pacifica(void),
      mode_candle_multi(void),
<<<<<<< HEAD
      mode_solid_glitter(void),
      mode_pixels(void),
      mode_pixelwave(void),
      mode_juggles(void),
      mode_matripix(void),
      mode_gravimeter(void),
      mode_plasmoid(void),
      mode_puddles(void),
      mode_midnoise(void),
      mode_noisemeter(void),
      mode_freqwave(void),
      mode_freqmatrix(void),
      mode_spectral(void),
      mode_waterfall(void),
      mode_freqpixel(void),
      mode_binmap(void),
      mode_noisepeak(void),
      mode_noisefire(void),
      mode_puddlepeak(void),
      mode_noisemove(void),
      mode_phased(void),
      mode_twinkleup(void),
      mode_noisepal(void),
      mode_sinewave(void),
      mode_phased_noise(void),
      mode_2D01(void),
      mode_2D02(void),
      mode_2D03(void);
      
=======
      mode_solid_glitter(void);

>>>>>>> 696e438d
  private:
    NeoPixelWrapper *bus;

    uint32_t crgb_to_col(CRGB fastled);
    CRGB col_to_crgb(uint32_t);
    CRGBPalette16 currentPalette;
    CRGBPalette16 targetPalette;

    uint32_t now;
    uint16_t _length, _lengthRaw, _virtualSegmentLength;
    uint16_t _rand16seed;
    uint8_t _brightness;
    static uint16_t _usedSegmentData;

    void load_gradient_palette(uint8_t);
    void handle_palette(void);
    void fill(uint32_t);


    bool
      _useRgbw = false,
      _skipFirstMode,
      _triggered;

    mode_ptr _mode[MODE_COUNT]; // SRAM footprint: 4 bytes per element

    show_callback _callback = nullptr;

    // mode helper functions
    uint16_t
      blink(uint32_t, uint32_t, bool strobe, bool),
      candle(bool),
      color_wipe(bool, bool),
      scan(bool),
      theater_chase(uint32_t, uint32_t, bool),
      running_base(bool),
      larson_scanner(bool),
      sinelon_base(bool,bool),
      dissolve(uint32_t),
      chase(uint32_t, uint32_t, uint32_t, bool),
      gradient_base(bool),
      ripple_base(bool),
      police_base(uint32_t, uint32_t, bool),
      running(uint32_t, uint32_t),
      tricolor_chase(uint32_t, uint32_t),
      twinklefox_base(bool),
      spots_base(uint16_t),
      phased_base(uint8_t);

    CRGB twinklefox_one_twinkle(uint32_t ms, uint8_t salt, bool cat);
    CRGB pacifica_one_layer(uint16_t i, CRGBPalette16& p, uint16_t cistart, uint16_t wavescale, uint8_t bri, uint16_t ioff);
    uint32_t _lastPaletteChange = 0;
    uint32_t _lastShow = 0;

    #ifdef WLED_USE_ANALOG_LEDS
    uint32_t _analogLastShow = 0;
    RgbwColor _analogLastColor = 0;
    uint8_t _analogLastBri = 0;
    #endif

    uint8_t _segment_index = 0;
    uint8_t _segment_index_palette_last = 99;

    segment _segments[MAX_NUM_SEGMENTS] = { // SRAM footprint: 27 bytes per element
      // start, stop, speed, intensity, fft1, fft2, fft3, palette, mode, options, grouping, spacing, opacity (unused), color[]
      { 0, 7, DEFAULT_SPEED, DEFAULT_INTENSITY, DEFAULT_FFT1, DEFAULT_FFT2, DEFAULT_FFT3, 0, DEFAULT_MODE, NO_OPTIONS, 1, 0, 255, {DEFAULT_COLOR}}
    };

    segment_runtime _segment_runtimes[MAX_NUM_SEGMENTS]; // SRAM footprint: 28 bytes per element
    friend class Segment_runtime;

    uint16_t realPixelIndex(uint16_t i);
};


//10 names per line
const char JSON_mode_names[] PROGMEM = R"=====([
"Solid","Blink","Breathe","Wipe","Wipe Random","Random Colors","Sweep","Dynamic","Colorloop","Rainbow",
"Scan","Scan Dual","Fade","Theater","Theater Rainbow","Running","Saw","Twinkle","Dissolve","Dissolve Rnd",
"Sparkle","Sparkle Dark","Sparkle+","Strobe","Strobe Rainbow","Strobe Mega","Blink Rainbow","Android","Chase","Chase Random",
"Chase Rainbow","Chase Flash","Chase Flash Rnd","Rainbow Runner","Colorful","Traffic Light","Sweep Random","Running 2","Red & Blue","Stream",
"Scanner","Lighthouse","Fireworks","Rain","Merry Christmas","Fire Flicker","Gradient","Loading","Police","Police All",
"Two Dots","Two Areas","Circus","Halloween","Tri Chase","Tri Wipe","Tri Fade","Lightning","ICU","Multi Comet",
"Scanner Dual","Stream 2","Oscillate","Pride 2015","Juggle","Palette","Fire 2012","Colorwaves","Bpm","Fill Noise",
"Noise 1","Noise 2","Noise 3","Noise 4","Colortwinkles","Lake","Meteor","Meteor Smooth","Railway","Ripple",
"Twinklefox","Twinklecat","Halloween Eyes","Solid Pattern","Solid Pattern Tri","Spots","Spots Fade","Glitter","Candle","Fireworks Starburst",
"Fireworks 1D","Bouncing Balls","Sinelon","Sinelon Dual","Sinelon Rainbow","Popcorn","Drip","Plasma","Percent","Ripple Rainbow",
<<<<<<< HEAD
"Heartbeat","Pacifica","Candle Multi","Solid Glitter","* Pixels","* Pixelwave","* Juggles","* Matripix","* Gravimeter","* Plasmoid",
"* Puddles","* Midnoise","* Noisemeter","** Freqwave","** Freqmatrix","** Spectral","** Waterfall","** Freqpixel","** Binmap","** Noisespeak",
"* Noisefire","* Puddlepeak","** Noisemove","Phased","Twinkleup","NoisePal", "SineWave", "Phased Noise", "2D_01", "2D_02",
"2D_03"
=======
"Heartbeat","Pacifica","Candle Multi", "Solid Glitter"
>>>>>>> 696e438d
])=====";


const char JSON_palette_names[] PROGMEM = R"=====([
"Default","* Random Cycle","* Color 1","* Colors 1&2","* Color Gradient","* Colors Only","Party","Cloud","Lava","Ocean",
"Forest","Rainbow","Rainbow Bands","Sunset","Rivendell","Breeze","Red & Blue","Yellowout","Analogous","Splash",
"Pastel","Sunset 2","Beech","Vintage","Departure","Landscape","Beach","Sherbet","Hult","Hult 64",
"Drywet","Jul","Grintage","Rewhi","Tertiary","Fire","Icefire","Cyane","Light Pink","Autumn",
"Magenta","Magred","Yelmag","Yelblu","Orange & Teal","Tiamat","April Night","Orangery","C9","Sakura",
"Aurora","Atlantica"
])=====";

#endif<|MERGE_RESOLUTION|>--- conflicted
+++ resolved
@@ -104,11 +104,7 @@
 #define IS_REVERSE      ((SEGMENT.options & REVERSE     ) == REVERSE     )
 #define IS_SELECTED     ((SEGMENT.options & SELECTED    ) == SELECTED    )
 
-<<<<<<< HEAD
 #define MODE_COUNT                      131
-=======
-#define MODE_COUNT  104
->>>>>>> 696e438d
 
 #define FX_MODE_STATIC                   0
 #define FX_MODE_BLINK                    1
@@ -214,7 +210,6 @@
 #define FX_MODE_PACIFICA               101
 #define FX_MODE_CANDLE_MULTI           102
 #define FX_MODE_SOLID_GLITTER          103
-<<<<<<< HEAD
 #define FX_MODE_PIXELS                 104
 #define FX_MODE_PIXELWAVE              105
 #define FX_MODE_JUGGLES                106
@@ -254,8 +249,6 @@
 extern int sampleAgc;
 extern uint8_t squelch;
 
-=======
->>>>>>> 696e438d
 
 class WS2812FX {
   typedef uint16_t (WS2812FX::*mode_ptr)(void);
@@ -451,7 +444,6 @@
       _mode[FX_MODE_PACIFICA]                = &WS2812FX::mode_pacifica;
       _mode[FX_MODE_CANDLE_MULTI]            = &WS2812FX::mode_candle_multi;
       _mode[FX_MODE_SOLID_GLITTER]           = &WS2812FX::mode_solid_glitter;
-<<<<<<< HEAD
       _mode[FX_MODE_PIXELS]                  = &WS2812FX::mode_pixels;
       _mode[FX_MODE_PIXELWAVE]               = &WS2812FX::mode_pixelwave;
       _mode[FX_MODE_JUGGLES]                 = &WS2812FX::mode_juggles;
@@ -480,8 +472,6 @@
       _mode[FX_MODE_2D02]                    = &WS2812FX::mode_2D02;
       _mode[FX_MODE_2D03]                    = &WS2812FX::mode_2D03;
 
-=======
->>>>>>> 696e438d
 
       _brightness = DEFAULT_BRIGHTNESS;
       currentPalette = CRGBPalette16(CRGB::Black);
@@ -674,7 +664,6 @@
       mode_heartbeat(void),
       mode_pacifica(void),
       mode_candle_multi(void),
-<<<<<<< HEAD
       mode_solid_glitter(void),
       mode_pixels(void),
       mode_pixelwave(void),
@@ -703,11 +692,7 @@
       mode_2D01(void),
       mode_2D02(void),
       mode_2D03(void);
-      
-=======
-      mode_solid_glitter(void);
-
->>>>>>> 696e438d
+
   private:
     NeoPixelWrapper *bus;
 
@@ -795,14 +780,10 @@
 "Noise 1","Noise 2","Noise 3","Noise 4","Colortwinkles","Lake","Meteor","Meteor Smooth","Railway","Ripple",
 "Twinklefox","Twinklecat","Halloween Eyes","Solid Pattern","Solid Pattern Tri","Spots","Spots Fade","Glitter","Candle","Fireworks Starburst",
 "Fireworks 1D","Bouncing Balls","Sinelon","Sinelon Dual","Sinelon Rainbow","Popcorn","Drip","Plasma","Percent","Ripple Rainbow",
-<<<<<<< HEAD
 "Heartbeat","Pacifica","Candle Multi","Solid Glitter","* Pixels","* Pixelwave","* Juggles","* Matripix","* Gravimeter","* Plasmoid",
 "* Puddles","* Midnoise","* Noisemeter","** Freqwave","** Freqmatrix","** Spectral","** Waterfall","** Freqpixel","** Binmap","** Noisespeak",
 "* Noisefire","* Puddlepeak","** Noisemove","Phased","Twinkleup","NoisePal", "SineWave", "Phased Noise", "2D_01", "2D_02",
 "2D_03"
-=======
-"Heartbeat","Pacifica","Candle Multi", "Solid Glitter"
->>>>>>> 696e438d
 ])=====";
 
 
