--- conflicted
+++ resolved
@@ -119,12 +119,7 @@
 #define IS_REVERSE      ((SEGMENT.options & REVERSE     ) == REVERSE     )
 #define IS_SELECTED     ((SEGMENT.options & SELECTED    ) == SELECTED    )
 
-<<<<<<< HEAD
-#define MODE_COUNT  117
-=======
-
-#define MODE_COUNT  118
->>>>>>> a91d993c
+#define MODE_COUNT  119
 
 #define FX_MODE_STATIC                   0
 #define FX_MODE_BLINK                    1
@@ -242,12 +237,9 @@
 #define FX_MODE_WASHING_MACHINE        113
 #define FX_MODE_CANDY_CANE             114
 #define FX_MODE_BLENDS                 115
-<<<<<<< HEAD
-#define FX_MODE_AURORA                 116
-=======
 #define FX_MODE_TV_SIMULATOR           116
 #define FX_MODE_DYNAMIC_SMOOTH         117
->>>>>>> a91d993c
+#define FX_MODE_AURORA                 118
 
 class WS2812FX {
   typedef uint16_t (WS2812FX::*mode_ptr)(void);
@@ -477,12 +469,9 @@
       _mode[FX_MODE_WASHING_MACHINE]         = &WS2812FX::mode_washing_machine;
       _mode[FX_MODE_CANDY_CANE]              = &WS2812FX::mode_candy_cane;
       _mode[FX_MODE_BLENDS]                  = &WS2812FX::mode_blends;
-<<<<<<< HEAD
-      _mode[FX_MODE_AURORA]                  = &WS2812FX::mode_aurora;
-=======
       _mode[FX_MODE_TV_SIMULATOR]            = &WS2812FX::mode_tv_simulator;
       _mode[FX_MODE_DYNAMIC_SMOOTH]          = &WS2812FX::mode_dynamic_smooth;
->>>>>>> a91d993c
+      _mode[FX_MODE_AURORA]                  = &WS2812FX::mode_aurora;
 
       _brightness = DEFAULT_BRIGHTNESS;
       currentPalette = CRGBPalette16(CRGB::Black);
@@ -694,12 +683,9 @@
       mode_washing_machine(void),
       mode_candy_cane(void),
       mode_blends(void),
-<<<<<<< HEAD
+      mode_tv_simulator(void),
+      mode_dynamic_smooth(void),
       mode_aurora(void);
-=======
-      mode_tv_simulator(void),
-      mode_dynamic_smooth(void);
->>>>>>> a91d993c
 
   private:
     NeoPixelWrapper *bus;
@@ -788,11 +774,7 @@
 "Twinklefox","Twinklecat","Halloween Eyes","Solid Pattern","Solid Pattern Tri","Spots","Spots Fade","Glitter","Candle","Fireworks Starburst",
 "Fireworks 1D","Bouncing Balls","Sinelon","Sinelon Dual","Sinelon Rainbow","Popcorn","Drip","Plasma","Percent","Ripple Rainbow",
 "Heartbeat","Pacifica","Candle Multi", "Solid Glitter","Sunrise","Phased","Twinkleup","Noise Pal", "Sine","Phased Noise",
-<<<<<<< HEAD
-"Flow","Chunchun","Dancing Shadows","Washing Machine","Candy Cane","Blends","Aurora"
-=======
-"Flow","Chunchun","Dancing Shadows","Washing Machine","Candy Cane","Blends","TV Simulator","Dynamic Smooth"
->>>>>>> a91d993c
+"Flow","Chunchun","Dancing Shadows","Washing Machine","Candy Cane","Blends","TV Simulator","Dynamic Smooth","Aurora"
 ])=====";
 
 
