/*
  WS2812FX.h - Library for WS2812 LED effects.
  Harm Aldick - 2016
  www.aldick.org
  LICENSE
  The MIT License (MIT)
  Copyright (c) 2016  Harm Aldick
  Permission is hereby granted, free of charge, to any person obtaining a copy
  of this software and associated documentation files (the "Software"), to deal
  in the Software without restriction, including without limitation the rights
  to use, copy, modify, merge, publish, distribute, sublicense, and/or sell
  copies of the Software, and to permit persons to whom the Software is
  furnished to do so, subject to the following conditions:
  The above copyright notice and this permission notice shall be included in
  all copies or substantial portions of the Software.
  THE SOFTWARE IS PROVIDED "AS IS", WITHOUT WARRANTY OF ANY KIND, EXPRESS OR
  IMPLIED, INCLUDING BUT NOT LIMITED TO THE WARRANTIES OF MERCHANTABILITY,
  FITNESS FOR A PARTICULAR PURPOSE AND NONINFRINGEMENT. IN NO EVENT SHALL THE
  AUTHORS OR COPYRIGHT HOLDERS BE LIABLE FOR ANY CLAIM, DAMAGES OR OTHER
  LIABILITY, WHETHER IN AN ACTION OF CONTRACT, TORT OR OTHERWISE, ARISING FROM,
  OUT OF OR IN CONNECTION WITH THE SOFTWARE OR THE USE OR OTHER DEALINGS IN
  THE SOFTWARE.

  Modified for WLED
*/

#ifndef WS2812FX_h
#define WS2812FX_h

#include <vector>

#include "const.h"

#define FASTLED_INTERNAL //remove annoying pragma messages
#define USE_GET_MILLISECOND_TIMER
#include "FastLED.h"

#define DEFAULT_BRIGHTNESS (uint8_t)127
#define DEFAULT_MODE       (uint8_t)0
#define DEFAULT_SPEED      (uint8_t)128
#define DEFAULT_INTENSITY  (uint8_t)128
#define DEFAULT_COLOR      (uint32_t)0xFFAA00
#define DEFAULT_C1         (uint8_t)128
#define DEFAULT_C2         (uint8_t)128
#define DEFAULT_C3         (uint8_t)16

#ifndef MIN
#define MIN(a,b) ((a)<(b)?(a):(b))
#endif
#ifndef MAX
#define MAX(a,b) ((a)>(b)?(a):(b))
#endif

//color mangling macros
#ifndef RGBW32
#define RGBW32(r,g,b,w) (uint32_t((byte(w) << 24) | (byte(r) << 16) | (byte(g) << 8) | (byte(b))))
#endif

/* Not used in all effects yet */
#if defined(ARDUINO_ARCH_ESP32) && defined(WLEDMM_FASTPATH)   // WLEDMM go faster on ESP32
#define WLED_FPS         120
#define FRAMETIME_FIXED  (strip.getFrameTime() < 10 ? 12 : 24)
#define WLED_FPS_SLOW         60
#define FRAMETIME_FIXED_SLOW  (15)    // = 66 FPS => 1000/66
//#define FRAMETIME        _frametime
#define FRAMETIME        strip.getFrameTime()
#else
#define WLED_FPS         42
#define FRAMETIME_FIXED  (1000/WLED_FPS)
#define WLED_FPS_SLOW         42
#define FRAMETIME_FIXED_SLOW  (1000/WLED_FPS_SLOW)
//#define FRAMETIME        _frametime
#define FRAMETIME        strip.getFrameTime()
#endif

/* each segment uses 52 bytes of SRAM memory, so if you're application fails because of
  insufficient memory, decreasing MAX_NUM_SEGMENTS may help */
#ifdef ESP8266
  #define MAX_NUM_SEGMENTS    16
  /* How much data bytes all segments combined may allocate */
  #define MAX_SEGMENT_DATA  5120
#else
  #ifndef MAX_NUM_SEGMENTS
    #define MAX_NUM_SEGMENTS  32
  #endif
  #if defined(ARDUINO_ARCH_ESP32S2)
    #define MAX_SEGMENT_DATA  24576
  #else
    #define MAX_SEGMENT_DATA  32767
  #endif
#endif

/* How much data bytes each segment should max allocate to leave enough space for other segments,
  assuming each segment uses the same amount of data. 256 for ESP8266, 640 for ESP32. */
#define FAIR_DATA_PER_SEG (MAX_SEGMENT_DATA / strip.getMaxSegments())

//#define MIN_SHOW_DELAY   (_frametime < 16 ? 8 : 15)
#define MIN_SHOW_DELAY   (_frametime < 16 ? (_frametime <8? (_frametime <7? (_frametime <6 ? 2 :3) :4) : 8) : 15)    // WLEDMM support higher framerates (up to 250fps)

#define NUM_COLORS       3 /* number of colors per segment */
#define SEGMENT          strip._segments[strip.getCurrSegmentId()]
#define SEGENV           strip._segments[strip.getCurrSegmentId()]
//#define SEGCOLOR(x)      strip._segments[strip.getCurrSegmentId()].currentColor(x, strip._segments[strip.getCurrSegmentId()].colors[x])
//#define SEGLEN           strip._segments[strip.getCurrSegmentId()].virtualLength()
#define SEGCOLOR(x)      strip.segColor(x) /* saves us a few kbytes of code */
#define SEGPALETTE       strip._currentPalette
#define SEGLEN           strip._virtualSegmentLength /* saves us a few kbytes of code */
#define SPEED_FORMULA_L  (5U + (50U*(255U - SEGMENT.speed))/SEGLEN)

// some common colors
#define RED        (uint32_t)0xFF0000
#define GREEN      (uint32_t)0x00FF00
#define BLUE       (uint32_t)0x0000FF
#define WHITE      (uint32_t)0xFFFFFF
#define BLACK      (uint32_t)0x000000
#define YELLOW     (uint32_t)0xFFFF00
#define CYAN       (uint32_t)0x00FFFF
#define MAGENTA    (uint32_t)0xFF00FF
#define PURPLE     (uint32_t)0x400080
#define ORANGE     (uint32_t)0xFF3000
#define PINK       (uint32_t)0xFF1493
#define ULTRAWHITE (uint32_t)0xFFFFFFFF
#define DARKSLATEGRAY (uint32_t)0x2F4F4F
#define DARKSLATEGREY (uint32_t)0x2F4F4F

// options
// bit    7: segment is in transition mode
// bits 4-6: TBD
// bit    3: mirror effect within segment
// bit    2: segment is on
// bit    1: reverse segment
// bit    0: segment is selected
#define NO_OPTIONS   (uint16_t)0x0000
#define TRANSPOSED   (uint16_t)0x0400 // rotated 90deg & reversed
#define REVERSE_Y_2D (uint16_t)0x0200
#define MIRROR_Y_2D  (uint16_t)0x0100
#define TRANSITIONAL (uint16_t)0x0080
#define MIRROR       (uint16_t)0x0008
#define SEGMENT_ON   (uint16_t)0x0004
#define REVERSE      (uint16_t)0x0002
#define SELECTED     (uint16_t)0x0001

#define FX_MODE_STATIC                   0
#define FX_MODE_BLINK                    1
#define FX_MODE_BREATH                   2
#define FX_MODE_COLOR_WIPE               3
#define FX_MODE_COLOR_WIPE_RANDOM        4
#define FX_MODE_RANDOM_COLOR             5
#define FX_MODE_COLOR_SWEEP              6
#define FX_MODE_DYNAMIC                  7
#define FX_MODE_RAINBOW                  8
#define FX_MODE_RAINBOW_CYCLE            9
#define FX_MODE_SCAN                    10
#define FX_MODE_DUAL_SCAN               11
#define FX_MODE_FADE                    12
#define FX_MODE_THEATER_CHASE           13
#define FX_MODE_THEATER_CHASE_RAINBOW   14
#define FX_MODE_RUNNING_LIGHTS          15
#define FX_MODE_SAW                     16
#define FX_MODE_TWINKLE                 17
#define FX_MODE_DISSOLVE                18
#define FX_MODE_DISSOLVE_RANDOM         19  // candidate for removal (use Dissolve with with check 3)
#define FX_MODE_SPARKLE                 20
#define FX_MODE_FLASH_SPARKLE           21
#define FX_MODE_HYPER_SPARKLE           22
#define FX_MODE_STROBE                  23
#define FX_MODE_STROBE_RAINBOW          24
#define FX_MODE_MULTI_STROBE            25
#define FX_MODE_BLINK_RAINBOW           26
#define FX_MODE_ANDROID                 27
#define FX_MODE_CHASE_COLOR             28
#define FX_MODE_CHASE_RANDOM            29
#define FX_MODE_CHASE_RAINBOW           30
#define FX_MODE_CHASE_FLASH             31
#define FX_MODE_CHASE_FLASH_RANDOM      32
#define FX_MODE_CHASE_RAINBOW_WHITE     33
#define FX_MODE_COLORFUL                34
#define FX_MODE_TRAFFIC_LIGHT           35
#define FX_MODE_COLOR_SWEEP_RANDOM      36
#define FX_MODE_RUNNING_COLOR           37
#define FX_MODE_AURORA                  38
#define FX_MODE_RUNNING_RANDOM          39
#define FX_MODE_LARSON_SCANNER          40
#define FX_MODE_COMET                   41
#define FX_MODE_FIREWORKS               42
#define FX_MODE_RAIN                    43
#define FX_MODE_TETRIX                  44  //was Merry Christmas prior to 0.12.0 (use "Chase 2" with Red/Green)
#define FX_MODE_FIRE_FLICKER            45
#define FX_MODE_GRADIENT                46
#define FX_MODE_LOADING                 47
// #define FX_MODE_POLICE                  48  // removed in 0.14!
#define FX_MODE_FAIRY                   49  //was Police All prior to 0.13.0-b6 (use "Two Dots" with Red/Blue and full intensity)
#define FX_MODE_TWO_DOTS                50
#define FX_MODE_FAIRYTWINKLE            51  //was Two Areas prior to 0.13.0-b6 (use "Two Dots" with full intensity)
#define FX_MODE_RUNNING_DUAL            52
// #define FX_MODE_HALLOWEEN               53  // removed in 0.14!
#define FX_MODE_TRICOLOR_CHASE          54
#define FX_MODE_TRICOLOR_WIPE           55
#define FX_MODE_TRICOLOR_FADE           56
#define FX_MODE_LIGHTNING               57
#define FX_MODE_ICU                     58
#define FX_MODE_MULTI_COMET             59
#define FX_MODE_DUAL_LARSON_SCANNER     60
#define FX_MODE_RANDOM_CHASE            61
#define FX_MODE_OSCILLATE               62
#define FX_MODE_PRIDE_2015              63
#define FX_MODE_JUGGLE                  64
#define FX_MODE_PALETTE                 65
#define FX_MODE_FIRE_2012               66
#define FX_MODE_COLORWAVES              67
#define FX_MODE_BPM                     68
#define FX_MODE_FILLNOISE8              69
#define FX_MODE_NOISE16_1               70
#define FX_MODE_NOISE16_2               71
#define FX_MODE_NOISE16_3               72
#define FX_MODE_NOISE16_4               73
#define FX_MODE_COLORTWINKLE            74
#define FX_MODE_LAKE                    75
#define FX_MODE_METEOR                  76
#define FX_MODE_METEOR_SMOOTH           77
#define FX_MODE_RAILWAY                 78
#define FX_MODE_RIPPLE                  79
#define FX_MODE_TWINKLEFOX              80
#define FX_MODE_TWINKLECAT              81
#define FX_MODE_HALLOWEEN_EYES          82
#define FX_MODE_STATIC_PATTERN          83
#define FX_MODE_TRI_STATIC_PATTERN      84
#define FX_MODE_SPOTS                   85
#define FX_MODE_SPOTS_FADE              86
#define FX_MODE_GLITTER                 87
#define FX_MODE_CANDLE                  88
#define FX_MODE_STARBURST               89
#define FX_MODE_EXPLODING_FIREWORKS     90
#define FX_MODE_BOUNCINGBALLS           91
#define FX_MODE_SINELON                 92
#define FX_MODE_SINELON_DUAL            93
#define FX_MODE_SINELON_RAINBOW         94
#define FX_MODE_POPCORN                 95
#define FX_MODE_DRIP                    96
#define FX_MODE_PLASMA                  97
#define FX_MODE_PERCENT                 98
#define FX_MODE_RIPPLE_RAINBOW          99
#define FX_MODE_HEARTBEAT              100
#define FX_MODE_PACIFICA               101
#define FX_MODE_CANDLE_MULTI           102
#define FX_MODE_SOLID_GLITTER          103  // candidate for removal (use glitter)
#define FX_MODE_SUNRISE                104
#define FX_MODE_PHASED                 105
#define FX_MODE_TWINKLEUP              106
#define FX_MODE_NOISEPAL               107
#define FX_MODE_SINEWAVE               108
#define FX_MODE_PHASEDNOISE            109
#define FX_MODE_FLOW                   110
#define FX_MODE_CHUNCHUN               111
#define FX_MODE_DANCING_SHADOWS        112
#define FX_MODE_WASHING_MACHINE        113
// #define FX_MODE_CANDY_CANE             114  // removed in 0.14!
#define FX_MODE_BLENDS                 115
#define FX_MODE_TV_SIMULATOR           116
#define FX_MODE_DYNAMIC_SMOOTH         117 // candidate for removal (check3 in dynamic)

// new 0.14 2D effects
#define FX_MODE_2DSPACESHIPS           118 //gap fill
#define FX_MODE_2DCRAZYBEES            119 //gap fill
#define FX_MODE_2DGHOSTRIDER           120 //gap fill
#define FX_MODE_2DBLOBS                121 //gap fill
#define FX_MODE_2DSCROLLTEXT           122 //gap fill
#define FX_MODE_2DDRIFTROSE            123 //gap fill
#define FX_MODE_2DDISTORTIONWAVES      124 //gap fill
#define FX_MODE_2DSOAP                 125 //gap fill

// WLED-SR effects (SR compatible IDs !!!)
#define FX_MODE_PIXELS                 128
#define FX_MODE_PIXELWAVE              129
#define FX_MODE_JUGGLES                130
#define FX_MODE_MATRIPIX               131
#define FX_MODE_GRAVIMETER             132
#define FX_MODE_PLASMOID               133
#define FX_MODE_PUDDLES                134
#define FX_MODE_MIDNOISE               135
#define FX_MODE_NOISEMETER             136
#define FX_MODE_FREQWAVE               137
#define FX_MODE_FREQMATRIX             138
#define FX_MODE_2DGEQ                  139
#define FX_MODE_WATERFALL              140
#define FX_MODE_FREQPIXELS             141
#define FX_MODE_BINMAP                 142
#define FX_MODE_NOISEFIRE              143
#define FX_MODE_PUDDLEPEAK             144
#define FX_MODE_NOISEMOVE              145
#define FX_MODE_2DNOISE                146
#define FX_MODE_PERLINMOVE             147
#define FX_MODE_RIPPLEPEAK             148
#define FX_MODE_2DFIRENOISE            149
#define FX_MODE_2DSQUAREDSWIRL         150
#define FX_MODE_2DFIRE2012             151
#define FX_MODE_2DDNA                  152
#define FX_MODE_2DMATRIX               153
#define FX_MODE_2DMETABALLS            154
#define FX_MODE_FREQMAP                155
#define FX_MODE_GRAVCENTER             156
#define FX_MODE_GRAVCENTRIC            157
#define FX_MODE_GRAVFREQ               158
#define FX_MODE_DJLIGHT                159
#define FX_MODE_2DFUNKYPLANK           160
#define FX_MODE_2DCENTERBARS           161
#define FX_MODE_2DPULSER               162
#define FX_MODE_BLURZ                  163
#define FX_MODE_2DDRIFT                164
#define FX_MODE_2DWAVERLY              165
#define FX_MODE_2DSUNRADIATION         166
#define FX_MODE_2DCOLOREDBURSTS        167
#define FX_MODE_2DJULIA                168
// #define FX_MODE_2DPOOLNOISE            169 //have been removed in WLED SR in the past because of low mem but should be added back
// #define FX_MODE_2DTWISTER              170 //have been removed in WLED SR in the past because of low mem but should be added back
// #define FX_MODE_2DCAELEMENTATY         171 //have been removed in WLED SR in the past because of low mem but should be added back
#define FX_MODE_2DGAMEOFLIFE           172
#define FX_MODE_2DTARTAN               173
#define FX_MODE_2DPOLARLIGHTS          174
#define FX_MODE_2DSWIRL                175
#define FX_MODE_2DLISSAJOUS            176
#define FX_MODE_2DFRIZZLES             177
#define FX_MODE_2DPLASMABALL           178
#define FX_MODE_FLOWSTRIPE             179
#define FX_MODE_2DHIPHOTIC             180
#define FX_MODE_2DSINDOTS              181
#define FX_MODE_2DDNASPIRAL            182
#define FX_MODE_2DBLACKHOLE            183
#define FX_MODE_WAVESINS               184
#define FX_MODE_ROCKTAVES              185
#define FX_MODE_2DAKEMI                186
#define FX_MODE_ARTIFX                 187 //WLEDMM ARTIFX

#define MODE_COUNT                     188

typedef enum mapping1D2D {
  M12_Pixels = 0,
  M12_pBar = 1,
  M12_pArc = 2,
  M12_pCorner = 3,
  M12_jMap = 4, //WLEDMM jMap
  M12_sCircle = 5, //WLEDMM Circle
  M12_sBlock = 6 //WLEDMM Block
} mapping1D2D_t;

// segment, 72 bytes
typedef struct Segment {
  public:
    uint16_t start; // start index / start X coordinate 2D (left)
    uint16_t stop;  // stop index / stop X coordinate 2D (right); segment is invalid if stop == 0
    uint16_t offset;
    uint8_t  speed;
    uint8_t  intensity;
    uint8_t  palette;
    uint8_t  mode;
    union {
      uint16_t options; //bit pattern: msb first: [transposed mirrorY reverseY] transitional (tbd) paused needspixelstate mirrored on reverse selected
      struct {
        bool    selected    : 1;  //     0 : selected
        bool    reverse     : 1;  //     1 : reversed
        bool    on          : 1;  //     2 : is On
        bool    mirror      : 1;  //     3 : mirrored
        bool    freeze      : 1;  //     4 : paused/frozen
        bool    reset       : 1;  //     5 : indicates that Segment runtime requires reset
        bool    transitional: 1;  //     6 : transitional (there is transition occuring)
        bool    reverse_y   : 1;  //     7 : reversed Y (2D)
        bool    mirror_y    : 1;  //     8 : mirrored Y (2D)
        bool    transpose   : 1;  //     9 : transposed (2D, swapped X & Y)
        uint8_t map1D2D     : 3;  // 10-12 : mapping for 1D effect on 2D (0-use as strip, 1-expand vertically, 2-circular/arc, 3-rectangular/corner, ...)
        uint8_t soundSim    : 3;  // 13-15 : 0-7 sound simulation types
      };
    };
    uint8_t  grouping, spacing;
    uint8_t  opacity;
    uint32_t colors[NUM_COLORS];
    uint8_t  cct;                 //0==1900K, 255==10091K
    uint8_t  custom1, custom2;    // custom FX parameters/sliders
    struct {
      uint8_t custom3 : 5;        // reduced range slider (0-31)
      bool    check1  : 1;        // checkmark 1
      bool    check2  : 1;        // checkmark 2
      bool    check3  : 1;        // checkmark 3
    };
    uint8_t startY;  // start Y coodrinate 2D (top); there should be no more than 255 rows
    uint8_t stopY;   // stop Y coordinate 2D (bottom); there should be no more than 255 rows
    char *name;

    // runtime data
    unsigned long next_time;  // millis() of next update
    uint32_t step;  // custom "step" var
    uint32_t call;  // call counter
    uint16_t aux0;  // custom var
    uint16_t aux1;  // custom var
    byte* data;     // effect data pointer
    CRGB* leds;     // local leds[] array (may be a pointer to global)
    static CRGB *_globalLeds;             // global leds[] array
    static uint16_t maxWidth, maxHeight;  // these define matrix width & height (max. segment dimensions)
    void *jMap = nullptr; //WLEDMM jMap

  private:
    union {
      uint8_t  _capabilities;
      struct {
        bool    _isRGB    : 1;
        bool    _hasW     : 1;
        bool    _isCCT    : 1;
        bool    _manualW  : 1;
        uint8_t _reserved : 4;
      };
    };
    uint16_t _dataLen;
    static uint16_t _usedSegmentData;

    // transition data, valid only if transitional==true, holds values during transition
    struct Transition {
      uint32_t      _colorT[NUM_COLORS];
      uint8_t       _briT;        // temporary brightness
      uint8_t       _cctT;        // temporary CCT
      CRGBPalette16 _palT;        // temporary palette
      uint8_t       _prevPaletteBlends; // number of previous palette blends (there are max 255 belnds possible)
      uint8_t       _modeP;       // previous mode/effect
      //uint16_t      _aux0, _aux1; // previous mode/effect runtime data
      //uint32_t      _step, _call; // previous mode/effect runtime data
      //byte         *_data;        // previous mode/effect runtime data
      uint32_t      _start;
      uint16_t      _dur;
      Transition(uint16_t dur=750)
        : _briT(255)
        , _cctT(127)
        , _palT(CRGBPalette16(CRGB::Black))
        , _prevPaletteBlends(0)
        , _modeP(FX_MODE_STATIC)
        , _start(millis())
        , _dur(dur)
      {}
      Transition(uint16_t d, uint8_t b, uint8_t c, const uint32_t *o)
        : _briT(b)
        , _cctT(c)
        , _palT(CRGBPalette16(CRGB::Black))
        , _prevPaletteBlends(0)
        , _modeP(FX_MODE_STATIC)
        , _start(millis())
        , _dur(d)
      {
        for (size_t i=0; i<NUM_COLORS; i++) _colorT[i] = o[i];
      }
    } *_t;

  public:

    Segment(uint16_t sStart=0, uint16_t sStop=30) :
      start(sStart),
      stop(sStop),
      offset(0),
      speed(DEFAULT_SPEED),
      intensity(DEFAULT_INTENSITY),
      palette(0),
      mode(DEFAULT_MODE),
      options(SELECTED | SEGMENT_ON),
      grouping(1),
      spacing(0),
      opacity(255),
      colors{DEFAULT_COLOR,BLACK,BLACK},
      cct(127),
      custom1(DEFAULT_C1),
      custom2(DEFAULT_C2),
      custom3(DEFAULT_C3),
      check1(false),
      check2(false),
      check3(false),
      startY(0),
      stopY(1),
      name(nullptr),
      next_time(0),
      step(0),
      call(0),
      aux0(0),
      aux1(0),
      data(nullptr),
      leds(nullptr),
      _capabilities(0),
      _dataLen(0),
      _t(nullptr)
    {
      //refreshLightCapabilities();
    }

    Segment(uint16_t sStartX, uint16_t sStopX, uint16_t sStartY, uint16_t sStopY) : Segment(sStartX, sStopX) {
      startY = sStartY;
      stopY  = sStopY;
    }

    Segment(const Segment &orig); // copy constructor
    Segment(Segment &&orig) noexcept; // move constructor

    ~Segment() {
      //#ifdef WLED_DEBUG
      //Serial.print(F("Destroying segment:"));
      //if (name) Serial.printf(" %s (%p)", name, name);
      //if (data) Serial.printf(" %d (%p)", (int)_dataLen, data);
      //if (leds) Serial.printf(" [%u]", length()*sizeof(CRGB));
      //Serial.println();
      //#endif
      if (!Segment::_globalLeds && leds) free(leds);
      if (name) delete[] name;
      if (_t) delete _t;
      deallocateData();
    }

    Segment& operator= (const Segment &orig); // copy assignment
    Segment& operator= (Segment &&orig) noexcept; // move assignment

#ifdef WLED_DEBUG
    size_t getSize() const { return sizeof(Segment) + (data?_dataLen:0) + (name?strlen(name):0) + (_t?sizeof(Transition):0) + (!Segment::_globalLeds && leds?sizeof(CRGB)*length():0); }
#endif

    inline bool     getOption(uint8_t n) const { return ((options >> n) & 0x01); }
    inline bool     isSelected(void)     const { return selected; }
    inline bool     isActive(void)       const { return stop > start; }
    inline bool     is2D(void)           const { return (width()>1 && height()>1); }
    inline bool     hasRGB(void)         const { return _isRGB; }
    inline bool     hasWhite(void)       const { return _hasW; }
    inline bool     isCCT(void)          const { return _isCCT; }
    inline uint16_t width(void)          const { return stop - start; }       // segment width in physical pixels (length if 1D)
    inline uint16_t height(void)         const { return stopY - startY; }     // segment height (if 2D) in physical pixels
    inline uint16_t length(void)         const { return width() * height(); } // segment length (count) in physical pixels
    inline uint16_t groupLength(void)    const { return grouping + spacing; }
    inline uint8_t  getLightCapabilities(void) const { return _capabilities; }

    static uint16_t getUsedSegmentData(void)    { return _usedSegmentData; }
    static void     addUsedSegmentData(int len) { _usedSegmentData += len; }

    void    set(uint16_t i1, uint16_t i2, uint8_t grp=1, uint8_t spc=0, uint16_t ofs=UINT16_MAX, uint16_t i1Y=0, uint16_t i2Y=1);
    bool    setColor(uint8_t slot, uint32_t c); //returns true if changed
    void    setCCT(uint16_t k);
    void    setOpacity(uint8_t o);
    void    setOption(uint8_t n, bool val);
    void    setMode(uint8_t fx, bool loadDefaults = false);
    void    setPalette(uint8_t pal);
    uint8_t differs(Segment& b) const;
    void    refreshLightCapabilities(void);

    // runtime data functions
    inline uint16_t dataSize(void) const { return _dataLen; }
    bool allocateData(size_t len);
    void deallocateData(void);
    void resetIfRequired(void);
    /**
      * Flags that before the next effect is calculated,
      * the internal segment state should be reset.
      * Call resetIfRequired before calling the next effect function.
      * Safe to call from interrupts and network requests.
      */
    inline void markForReset(void) { reset = true; }  // setOption(SEG_OPTION_RESET, true)
    void setUpLeds(void);   // set up leds[] array for loseless getPixelColor()

    // transition functions
    void     startTransition(uint16_t dur); // transition has to start before actual segment values change
    void     handleTransition(void);
    uint16_t progress(void); //transition progression between 0-65535
    uint8_t  currentBri(uint8_t briNew, bool useCct = false);
    uint8_t  currentMode(uint8_t modeNew);
    uint32_t currentColor(uint8_t slot, uint32_t colorNew);
    CRGBPalette16 &loadPalette(CRGBPalette16 &tgt, uint8_t pal);
    CRGBPalette16 &currentPalette(CRGBPalette16 &tgt, uint8_t paletteID);

    // 1D strip
    uint16_t virtualLength(void) const;
    void setPixelColor(int n, uint32_t c); // set relative pixel within segment with color
    void setPixelColor(int n, byte r, byte g, byte b, byte w = 0) { setPixelColor(n, RGBW32(r,g,b,w)); } // automatically inline
    void setPixelColor(int n, CRGB c)                             { setPixelColor(n, RGBW32(c.r,c.g,c.b,0)); } // automatically inline
    void setPixelColor(float i, uint32_t c, bool aa = true);
    void setPixelColor(float i, uint8_t r, uint8_t g, uint8_t b, uint8_t w = 0, bool aa = true) { setPixelColor(i, RGBW32(r,g,b,w), aa); }
    void setPixelColor(float i, CRGB c, bool aa = true)                                         { setPixelColor(i, RGBW32(c.r,c.g,c.b,0), aa); }
    uint32_t __attribute__((pure)) getPixelColor(int i);  // WLEDMM attribute added
    // 1D support functions (some implement 2D as well)
    void blur(uint8_t);
    void fill(uint32_t c);
    void fade_out(uint8_t r);
    void fadeToBlackBy(uint8_t fadeBy);
    void blendPixelColor(int n, uint32_t color, uint8_t blend);
    void blendPixelColor(int n, CRGB c, uint8_t blend)            { blendPixelColor(n, RGBW32(c.r,c.g,c.b,0), blend); }
    void addPixelColor(int n, uint32_t color, bool fast = false);
    void addPixelColor(int n, byte r, byte g, byte b, byte w = 0, bool fast = false) { addPixelColor(n, RGBW32(r,g,b,w), fast); } // automatically inline
    void addPixelColor(int n, CRGB c, bool fast = false)          { addPixelColor(n, RGBW32(c.r,c.g,c.b,0), fast); } // automatically inline
    void fadePixelColor(uint16_t n, uint8_t fade);
    uint8_t get_random_wheel_index(uint8_t pos);
	uint32_t __attribute__((pure)) color_from_palette(uint_fast16_t, bool mapping, bool wrap, uint8_t mcol, uint8_t pbri = 255);
    uint32_t color_wheel(uint8_t pos);

    // 2D matrix
    uint16_t virtualWidth(void)  const;
    uint16_t virtualHeight(void) const;
    uint16_t nrOfVStrips(void) const;
    void createjMap(); //WLEDMM jMap
    void deletejMap(); //WLEDMM jMap
  #ifndef WLED_DISABLE_2D
    uint16_t __attribute__((pure)) XY(uint16_t x, uint16_t y); // support function to get relative index within segment (for leds[]) // WLEDMM attribute pure
    void setPixelColorXY(int x, int y, uint32_t c); // set relative pixel within segment with color
    void setPixelColorXY(int x, int y, byte r, byte g, byte b, byte w = 0) { setPixelColorXY(x, y, RGBW32(r,g,b,w)); } // automatically inline
    void setPixelColorXY(int x, int y, CRGB c)                             { setPixelColorXY(x, y, RGBW32(c.r,c.g,c.b,0)); } // automatically inline
    void setPixelColorXY(float x, float y, uint32_t c, bool aa = true, bool fast = true);
    void setPixelColorXY(float x, float y, byte r, byte g, byte b, byte w = 0, bool aa = true) { setPixelColorXY(x, y, RGBW32(r,g,b,w), aa); }
    void setPixelColorXY(float x, float y, CRGB c, bool aa = true)                             { setPixelColorXY(x, y, RGBW32(c.r,c.g,c.b,0), aa); }
    uint32_t __attribute__((pure)) getPixelColorXY(uint16_t x, uint16_t y);   // WLEDMM attribute pure
    // 2D support functions
    void blendPixelColorXY(uint16_t x, uint16_t y, uint32_t color, uint8_t blend);
    void blendPixelColorXY(uint16_t x, uint16_t y, CRGB c, uint8_t blend)  { blendPixelColorXY(x, y, RGBW32(c.r,c.g,c.b,0), blend); }
    void addPixelColorXY(int x, int y, uint32_t color, bool fast = false);
    void addPixelColorXY(int x, int y, byte r, byte g, byte b, byte w = 0, bool fast = false) { addPixelColorXY(x, y, RGBW32(r,g,b,w), fast); } // automatically inline
    void addPixelColorXY(int x, int y, CRGB c, bool fast = false)                             { addPixelColorXY(x, y, RGBW32(c.r,c.g,c.b,0), fast); }
    void fadePixelColorXY(uint16_t x, uint16_t y, uint8_t fade);
    void box_blur(uint16_t i, bool vertical, fract8 blur_amount); // 1D box blur (with weight)
    void blurRow(uint16_t row, fract8 blur_amount);
    void blurCol(uint16_t col, fract8 blur_amount);
    void moveX(int8_t delta, bool wrap = false);
    void moveY(int8_t delta, bool wrap = false);
    void move(uint8_t dir, uint8_t delta, bool wrap = false);
    void draw_circle(uint16_t cx, uint16_t cy, uint8_t radius, CRGB c);
    void fill_circle(uint16_t cx, uint16_t cy, uint8_t radius, CRGB c);
    void drawLine(uint16_t x0, uint16_t y0, uint16_t x1, uint16_t y1, uint32_t c);
    void drawLine(uint16_t x0, uint16_t y0, uint16_t x1, uint16_t y1, CRGB c) { drawLine(x0, y0, x1, y1, RGBW32(c.r,c.g,c.b,0)); } // automatic inline
    void drawArc(uint16_t x0, uint16_t y0, uint16_t radius, uint32_t color, uint32_t fillColor = 0);
    void drawArc(uint16_t x0, uint16_t y0, uint16_t radius, CRGB color, CRGB fillColor = BLACK) { drawArc(x0, y0, radius, RGBW32(color.r,color.g,color.b,0), RGBW32(fillColor.r,fillColor.g,fillColor.b,0)); } // automatic inline
    void drawCharacter(unsigned char chr, int16_t x, int16_t y, uint8_t w, uint8_t h, uint32_t color, uint32_t col2 = 0);
    void drawCharacter(unsigned char chr, int16_t x, int16_t y, uint8_t w, uint8_t h, CRGB c, CRGB c2) { drawCharacter(chr, x, y, w, h, RGBW32(c.r,c.g,c.b,0), RGBW32(c2.r,c2.g,c2.b,0)); } // automatic inline
    void wu_pixel(uint32_t x, uint32_t y, CRGB c);
    void blur1d(fract8 blur_amount); // blur all rows in 1 dimension
    void blur2d(fract8 blur_amount) { blur(blur_amount); }
    void fill_solid(CRGB c) { fill(RGBW32(c.r,c.g,c.b,0)); }
    void nscale8(uint8_t scale);
    bool jsonToPixels(char *name, uint8_t fileNr); //WLEDMM for artifx
  #else
    uint16_t XY(uint16_t x, uint16_t y)                                    { return x; }
    void setPixelColorXY(int x, int y, uint32_t c)                         { setPixelColor(x, c); }
    void setPixelColorXY(int x, int y, byte r, byte g, byte b, byte w = 0) { setPixelColor(x, RGBW32(r,g,b,w)); }
    void setPixelColorXY(int x, int y, CRGB c)                             { setPixelColor(x, RGBW32(c.r,c.g,c.b,0)); }
    void setPixelColorXY(float x, float y, uint32_t c, bool aa = true)     { setPixelColor(x, c, aa); }
    void setPixelColorXY(float x, float y, byte r, byte g, byte b, byte w = 0, bool aa = true) { setPixelColor(x, RGBW32(r,g,b,w), aa); }
    void setPixelColorXY(float x, float y, CRGB c, bool aa = true)         { setPixelColor(x, RGBW32(c.r,c.g,c.b,0), aa); }
    uint32_t getPixelColorXY(uint16_t x, uint16_t y)                       { return getPixelColor(x); }
    void blendPixelColorXY(uint16_t x, uint16_t y, uint32_t c, uint8_t blend) { blendPixelColor(x, c, blend); }
    void blendPixelColorXY(uint16_t x, uint16_t y, CRGB c, uint8_t blend)  { blendPixelColor(x, RGBW32(c.r,c.g,c.b,0), blend); }
    void addPixelColorXY(int x, int y, uint32_t color, bool fast = false)  { addPixelColor(x, color, fast); }
    void addPixelColorXY(int x, int y, byte r, byte g, byte b, byte w = 0, bool fast = false) { addPixelColor(x, RGBW32(r,g,b,w), fast); }
    void addPixelColorXY(int x, int y, CRGB c, bool fast = false)          { addPixelColor(x, RGBW32(c.r,c.g,c.b,0), fast); }
    void fadePixelColorXY(uint16_t x, uint16_t y, uint8_t fade)            { fadePixelColor(x, fade); }
    void box_blur(uint16_t i, bool vertical, fract8 blur_amount) {}
    void blurRow(uint16_t row, fract8 blur_amount) {}
    void blurCol(uint16_t col, fract8 blur_amount) {}
    void moveX(int8_t delta, bool wrap = false) {}
    void moveY(int8_t delta, bool wrap = false) {}
    void move(uint8_t dir, uint8_t delta, bool wrap = false) {}
    void fill_circle(uint16_t cx, uint16_t cy, uint8_t radius, CRGB c) {}
    void drawLine(uint16_t x0, uint16_t y0, uint16_t x1, uint16_t y1, uint32_t c) {}
    void drawLine(uint16_t x0, uint16_t y0, uint16_t x1, uint16_t y1, CRGB c) {}
    void drawCharacter(unsigned char chr, int16_t x, int16_t y, uint8_t w, uint8_t h, uint32_t color) {}
    void drawCharacter(unsigned char chr, int16_t x, int16_t y, uint8_t w, uint8_t h, CRGB color) {}
    void wu_pixel(uint32_t x, uint32_t y, CRGB c) {}
  #endif
  uint8_t * getAudioPalette(int pal); //WLEDMM netmindz ar palette
} segment;
//static int segSize = sizeof(Segment);

// main "strip" class
class WS2812FX {  // 96 bytes
  typedef uint16_t (*mode_ptr)(void); // pointer to mode function
  typedef void (*show_callback)(void); // pre show callback
  typedef struct ModeData {
    uint8_t     _id;   // mode (effect) id
    mode_ptr    _fcn;  // mode (effect) function
    const char *_data; // mode (effect) name and its UI control data
    ModeData(uint8_t id, uint16_t (*fcn)(void), const char *data) : _id(id), _fcn(fcn), _data(data) {}
  } mode_data_t;

  static WS2812FX* instance;

  public:

    WS2812FX() :
      paletteFade(0),
      paletteBlend(0),
      milliampsPerLed(55),
      cctBlending(0),
      ablMilliampsMax(ABL_MILLIAMPS_DEFAULT),
      currentMilliamps(0),
      now(millis()),
      timebase(0),
      isMatrix(false),
#ifndef WLED_DISABLE_2D
      panels(1),
#endif
      // semi-private (just obscured) used in effect functions through macros
      _currentPalette(CRGBPalette16(CRGB::Black)),
      _colors_t{0,0,0},
      _virtualSegmentLength(0),
      // true private variables
      _length(DEFAULT_LED_COUNT),
      _brightness(DEFAULT_BRIGHTNESS),
      _transitionDur(750),
      _targetFps(WLED_FPS_SLOW),        // WLEDMM
      _frametime(FRAMETIME_FIXED_SLOW), // WLEDMM
      _cumulativeFps(2),
#ifdef ARDUINO_ARCH_ESP32
      _cumulativeFps500(2*500),          // WLEDMM more accurate FPS measurement for ESP32
      _lastShow500(0),
#endif
      _isServicing(false),
      _isOffRefreshRequired(false),
      _hasWhiteChannel(false),
      _triggered(false),
      _modeCount(MODE_COUNT),
      _callback(nullptr),
      customMappingTable(nullptr),
      customMappingTableSize(0), //WLEDMM
      customMappingSize(0),
      _lastShow(0),
      _segment_index(0),
      _mainSegment(0)
    {
      WS2812FX::instance = this;
      _mode.reserve(_modeCount);     // allocate memory to prevent initial fragmentation (does not increase size())
      _modeData.reserve(_modeCount); // allocate memory to prevent initial fragmentation (does not increase size())
      if (_mode.capacity() <= 1 || _modeData.capacity() <= 1) _modeCount = 1; // memory allocation failed only show Solid
      else setupEffectData();
    }

    ~WS2812FX() {
      if (customMappingTable) delete[] customMappingTable;
      _mode.clear();
      _modeData.clear();
      _segments.clear();
#ifndef WLED_DISABLE_2D
      panel.clear();
#endif
      customPalettes.clear();
      if (useLedsArray && Segment::_globalLeds) free(Segment::_globalLeds);
    }

    static WS2812FX* getInstance(void) { return instance; }

    void
#ifdef WLED_DEBUG
      printSize(),
#endif
      finalizeInit(),
      service(void),
      setMode(uint8_t segid, uint8_t m),
      setColor(uint8_t slot, uint32_t c),
      setCCT(uint16_t k),
      setBrightness(uint8_t b, bool direct = false),
      setRange(uint16_t i, uint16_t i2, uint32_t col),
      setTransitionMode(bool t),
      purgeSegments(bool force = false),
      setSegment(uint8_t n, uint16_t start, uint16_t stop, uint8_t grouping = 1, uint8_t spacing = 0, uint16_t offset = UINT16_MAX, uint16_t startY=0, uint16_t stopY=1),
      setMainSegmentId(uint8_t n),
      restartRuntime(),
      resetSegments(bool boundsOnly = false), //WLEDMM add boundsOnly
      makeAutoSegments(bool forceReset = false),
      fixInvalidSegments(),
      setPixelColor(int n, uint32_t c),
      show(void),
      setTargetFps(uint8_t fps),
      enumerateLedmaps(); //WLEDMM (from fcn_declare)

    void setColor(uint8_t slot, uint8_t r, uint8_t g, uint8_t b, uint8_t w = 0) { setColor(slot, RGBW32(r,g,b,w)); }
    void fill(uint32_t c) { for (int i = 0; i < getLengthTotal(); i++) setPixelColor(i, c); } // fill whole strip with color (inline)
    void addEffect(uint8_t id, mode_ptr mode_fn, const char *mode_name); // add effect to the list; defined in FX.cpp
    void setupEffectData(void); // add default effects to the list; defined in FX.cpp

    // outsmart the compiler :) by correctly overloading
    inline void setPixelColor(int n, uint8_t r, uint8_t g, uint8_t b, uint8_t w = 0) { setPixelColor(n, RGBW32(r,g,b,w)); }
    inline void setPixelColor(int n, CRGB c) { setPixelColor(n, c.red, c.green, c.blue); }
    inline void trigger(void) { _triggered = true; } // Forces the next frame to be computed on all active segments.
    inline void setShowCallback(show_callback cb) { _callback = cb; }
    inline void setTransition(uint16_t t) { _transitionDur = t; }
    inline void appendSegment(const Segment &seg = Segment()) { _segments.push_back(seg); }

    bool
      checkSegmentAlignment(void),
      hasRGBWBus(void),
      hasCCTBus(void),
      // return true if the strip is being sent pixel updates
      isUpdating(void),
      deserializeMap(uint8_t n=0),
      useLedsArray = false;

    inline bool isServicing(void) { return _isServicing; }
    inline bool hasWhiteChannel(void) {return _hasWhiteChannel;}
    inline bool isOffRefreshRequired(void) {return _isOffRefreshRequired;}

    uint8_t
      paletteFade,
      paletteBlend,
      milliampsPerLed,
      cctBlending,
      getActiveSegmentsNum(void),
      getFirstSelectedSegId(void),
      getLastActiveSegmentId(void),
      setPixelSegment(uint8_t n);

    inline uint8_t getBrightness(void) { return _brightness; }
    inline uint8_t getMaxSegments(void) { return MAX_NUM_SEGMENTS; }  // returns maximum number of supported segments (fixed value)
    inline uint8_t getSegmentsNum(void) { return _segments.size(); }  // returns currently present segments
    inline uint8_t getCurrSegmentId(void) { return _segment_index; }
    inline uint8_t getMainSegmentId(void) { return _mainSegment; }
    inline uint8_t getPaletteCount() { return 13 + GRADIENT_PALETTE_COUNT; }  // will only return built-in palette count
    inline uint8_t getTargetFps() { return _targetFps; }
    inline uint8_t getModeCount() { return _modeCount; }

    uint16_t
      ablMilliampsMax,
      currentMilliamps,
      getLengthPhysical(void),
      getLengthTotal(void), // will include virtual/nonexistent pixels in matrix
      getFps();

    inline uint16_t getFrameTime(void) { return _frametime; }
    inline uint16_t getMinShowDelay(void) { return MIN_SHOW_DELAY; }
    inline uint16_t getLength(void) { return _length; } // 2D matrix may have less pixels than W*H
    inline uint16_t getTransition(void) { return _transitionDur; }

    uint32_t
      now,
      timebase;
    uint32_t __attribute__((pure)) getPixelColor(uint_fast16_t);   // WLEDMM attribute pure = does not have side-effects

    inline uint32_t getLastShow(void) { return _lastShow; }
    inline uint32_t segColor(uint8_t i) { return _colors_t[i]; }

    const char *
      getModeData(uint8_t id = 0) { return (id && id<_modeCount) ? _modeData[id] : PSTR("Solid"); }

    const char **
      getModeDataSrc(void) { return &(_modeData[0]); } // vectors use arrays for underlying data

    Segment&        getSegment(uint8_t id);
    inline Segment& getFirstSelectedSeg(void) { return _segments[getFirstSelectedSegId()]; }
    inline Segment& getMainSegment(void)      { return _segments[getMainSegmentId()]; }
    inline Segment* getSegments(void)         { return &(_segments[0]); }

  // 2D support (panels)
    bool
      isMatrix;

#ifndef WLED_DISABLE_2D
    #define WLED_MAX_PANELS 64
    uint8_t
      panels,
      panelsH, //WLEDMM needs to be stored as well
      panelsV; //WLEDMM needs to be stored as well

    //WLEDMM: keep storing basic 2d setup
    bool
      bOrA = false; //WLEDMM basic or advanced, default basic
    struct {
      bool bottomStart : 1;
      bool rightStart  : 1;
      bool vertical    : 1;
      bool serpentine  : 1;
    } matrix;
    struct {
      bool bottomStart : 1;
      bool rightStart  : 1;
      bool vertical    : 1;
      bool serpentine  : 1;
    } panelO; //panelOrientation

    typedef struct panel_t {
      uint8_t xOffset; // x offset relative to the top left of matrix in LEDs. WLEDMM 8 bits/256 is enough
      uint8_t yOffset; // y offset relative to the top left of matrix in LEDs. WLEDMM 8 bits/256 is enough
      uint8_t  width;   // width of the panel
      uint8_t  height;  // height of the panel
      union {
        uint8_t options;
        struct {
          bool bottomStart : 1; // starts at bottom?
          bool rightStart  : 1; // starts on right?
          bool vertical    : 1; // is vertical?
          bool serpentine  : 1; // is serpentine?
        };
      };
      panel_t()
        : xOffset(0)
        , yOffset(0)
        , width(8)
        , height(8)
        , options(0)
      {}
    } Panel;
    std::vector<Panel> panel;
#endif

    void
      setUpMatrix(),
      setPixelColorXY(int x, int y, uint32_t c);

    // outsmart the compiler :) by correctly overloading
    inline void setPixelColorXY(int x, int y, byte r, byte g, byte b, byte w = 0) { setPixelColorXY(x, y, RGBW32(r,g,b,w)); } // automatically inline
    inline void setPixelColorXY(int x, int y, CRGB c)                             { setPixelColorXY(x, y, RGBW32(c.r,c.g,c.b,0)); }

    uint32_t
      getPixelColorXY(uint16_t, uint16_t);

  // end 2D support

    void loadCustomPalettes(void); // loads custom palettes from JSON
    CRGBPalette16 _currentPalette; // palette used for current effect (includes transition)
    std::vector<CRGBPalette16> customPalettes; // TODO: move custom palettes out of WS2812FX class

    // using public variables to reduce code size increase due to inline function getSegment() (with bounds checking)
    // and color transitions
    uint32_t _colors_t[3]; // color used for effect (includes transition)
    uint16_t _virtualSegmentLength;

    std::vector<segment> _segments;
    friend class Segment;

  private:
    uint16_t _length;
    uint8_t  _brightness;
    uint16_t _transitionDur;

    uint8_t  _targetFps;
    uint16_t _frametime;
    uint16_t _cumulativeFps;
#ifdef ARDUINO_ARCH_ESP32
    uint64_t _cumulativeFps500; // WLEDMM more accurate FPS measurement for ESP32
    uint64_t _lastShow500;
#endif

    // will require only 1 byte
    struct {
      bool _isServicing          : 1;
      bool _isOffRefreshRequired : 1; //periodic refresh is required for the strip to remain off.
      bool _hasWhiteChannel      : 1;
      bool _triggered            : 1;
    };

    uint8_t                  _modeCount;
    std::vector<mode_ptr>    _mode;     // SRAM footprint: 4 bytes per element
    std::vector<const char*> _modeData; // mode (effect) name and its slider control data array

    show_callback _callback;

<<<<<<< HEAD
    uint16_t* customMappingTable = nullptr;
    uint16_t  customMappingSize = 0;
=======
    uint16_t* customMappingTable;
    uint16_t  customMappingTableSize; //WLEDMM
    uint16_t  customMappingSize;
>>>>>>> 21c73472

    /*uint32_t*/ unsigned long _lastShow; // WLEDMM avoid losing precision

    uint8_t _segment_index;
    uint8_t _mainSegment;

    void
      estimateCurrentAndLimitBri(void);
};

extern const char JSON_mode_names[];
extern const char JSON_palette_names[];

#endif<|MERGE_RESOLUTION|>--- conflicted
+++ resolved
@@ -943,14 +943,9 @@
 
     show_callback _callback;
 
-<<<<<<< HEAD
-    uint16_t* customMappingTable = nullptr;
-    uint16_t  customMappingSize = 0;
-=======
     uint16_t* customMappingTable;
     uint16_t  customMappingTableSize; //WLEDMM
     uint16_t  customMappingSize;
->>>>>>> 21c73472
 
     /*uint32_t*/ unsigned long _lastShow; // WLEDMM avoid losing precision
 
