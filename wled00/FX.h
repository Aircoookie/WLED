/*
  WS2812FX.h - Library for WS2812 LED effects.
  Harm Aldick - 2016
  www.aldick.org
  LICENSE
  The MIT License (MIT)
  Copyright (c) 2016  Harm Aldick
  Permission is hereby granted, free of charge, to any person obtaining a copy
  of this software and associated documentation files (the "Software"), to deal
  in the Software without restriction, including without limitation the rights
  to use, copy, modify, merge, publish, distribute, sublicense, and/or sell
  copies of the Software, and to permit persons to whom the Software is
  furnished to do so, subject to the following conditions:
  The above copyright notice and this permission notice shall be included in
  all copies or substantial portions of the Software.
  THE SOFTWARE IS PROVIDED "AS IS", WITHOUT WARRANTY OF ANY KIND, EXPRESS OR
  IMPLIED, INCLUDING BUT NOT LIMITED TO THE WARRANTIES OF MERCHANTABILITY,
  FITNESS FOR A PARTICULAR PURPOSE AND NONINFRINGEMENT. IN NO EVENT SHALL THE
  AUTHORS OR COPYRIGHT HOLDERS BE LIABLE FOR ANY CLAIM, DAMAGES OR OTHER
  LIABILITY, WHETHER IN AN ACTION OF CONTRACT, TORT OR OTHERWISE, ARISING FROM,
  OUT OF OR IN CONNECTION WITH THE SOFTWARE OR THE USE OR OTHER DEALINGS IN
  THE SOFTWARE.

  Modified for WLED
*/

#ifndef WS2812FX_h
#define WS2812FX_h

#include <vector>

#include "const.h"

#define FASTLED_INTERNAL //remove annoying pragma messages
#define USE_GET_MILLISECOND_TIMER
#include "FastLED.h"

#define DEFAULT_BRIGHTNESS (uint8_t)127
#define DEFAULT_MODE       (uint8_t)0
#define DEFAULT_SPEED      (uint8_t)128
#define DEFAULT_INTENSITY  (uint8_t)128
#define DEFAULT_COLOR      (uint32_t)0xFFAA00
#define DEFAULT_C1         (uint8_t)128
#define DEFAULT_C2         (uint8_t)128
#define DEFAULT_C3         (uint8_t)16

#ifndef MIN
#define MIN(a,b) ((a)<(b)?(a):(b))
#endif
#ifndef MAX
#define MAX(a,b) ((a)>(b)?(a):(b))
#endif

//color mangling macros
#ifndef RGBW32
#define RGBW32(r,g,b,w) (uint32_t((byte(w) << 24) | (byte(r) << 16) | (byte(g) << 8) | (byte(b))))
#endif

/* Not used in all effects yet */
#define WLED_FPS         42
#define FRAMETIME_FIXED  (1000/WLED_FPS)
//#define FRAMETIME        _frametime
#define FRAMETIME        strip.getFrameTime()

/* each segment uses 82 bytes of SRAM memory, so if you're application fails because of
  insufficient memory, decreasing MAX_NUM_SEGMENTS may help */
#ifdef ESP8266
  #define MAX_NUM_SEGMENTS    12
  /* How much data bytes all segments combined may allocate */
  #define MAX_SEGMENT_DATA  5120
#else
  #ifndef MAX_NUM_SEGMENTS
    #define MAX_NUM_SEGMENTS  32
  #endif
  #if defined(ARDUINO_ARCH_ESP32S2)
    #if defined(BOARD_HAS_PSRAM) && defined(WLED_USE_PSRAM)
      #define MAX_SEGMENT_DATA  MAX_NUM_SEGMENTS*1024 // 32k by default
    #else
      #define MAX_SEGMENT_DATA  MAX_NUM_SEGMENTS*768  // 24k by default
    #endif
  #else
    #define MAX_SEGMENT_DATA  MAX_NUM_SEGMENTS*1280 // 40k by default
  #endif
#endif

/* How much data bytes each segment should max allocate to leave enough space for other segments,
  assuming each segment uses the same amount of data. 256 for ESP8266, 640 for ESP32. */
#define FAIR_DATA_PER_SEG (MAX_SEGMENT_DATA / strip.getMaxSegments())

#define MIN_SHOW_DELAY   (_frametime < 16 ? 8 : 15)

#define NUM_COLORS       3 /* number of colors per segment */
#define SEGMENT          strip._segments[strip.getCurrSegmentId()]
#define SEGENV           strip._segments[strip.getCurrSegmentId()]
//#define SEGCOLOR(x)      strip._segments[strip.getCurrSegmentId()].currentColor(x, strip._segments[strip.getCurrSegmentId()].colors[x])
//#define SEGLEN           strip._segments[strip.getCurrSegmentId()].virtualLength()
#define SEGCOLOR(x)      strip.segColor(x) /* saves us a few kbytes of code */
#define SEGPALETTE       strip._currentPalette
#define SEGLEN           strip._virtualSegmentLength /* saves us a few kbytes of code */
#define SPEED_FORMULA_L  (5U + (50U*(255U - SEGMENT.speed))/SEGLEN)

// some common colors
#define RED        (uint32_t)0xFF0000
#define GREEN      (uint32_t)0x00FF00
#define BLUE       (uint32_t)0x0000FF
#define WHITE      (uint32_t)0xFFFFFF
#define BLACK      (uint32_t)0x000000
#define YELLOW     (uint32_t)0xFFFF00
#define CYAN       (uint32_t)0x00FFFF
#define MAGENTA    (uint32_t)0xFF00FF
#define PURPLE     (uint32_t)0x400080
#define ORANGE     (uint32_t)0xFF3000
#define PINK       (uint32_t)0xFF1493
#define ULTRAWHITE (uint32_t)0xFFFFFFFF
#define DARKSLATEGRAY (uint32_t)0x2F4F4F
#define DARKSLATEGREY DARKSLATEGRAY

// segment options
#define NO_OPTIONS   (uint16_t)0x0000
#define TRANSPOSED   (uint16_t)0x0100 // rotated 90deg & reversed
#define MIRROR_Y_2D  (uint16_t)0x0080
#define REVERSE_Y_2D (uint16_t)0x0040
#define RESET_REQ    (uint16_t)0x0020
#define FROZEN       (uint16_t)0x0010
#define MIRROR       (uint16_t)0x0008
#define SEGMENT_ON   (uint16_t)0x0004
#define REVERSE      (uint16_t)0x0002
#define SELECTED     (uint16_t)0x0001

#define FX_MODE_STATIC                   0
#define FX_MODE_BLINK                    1
#define FX_MODE_BREATH                   2
#define FX_MODE_COLOR_WIPE               3
#define FX_MODE_COLOR_WIPE_RANDOM        4
#define FX_MODE_RANDOM_COLOR             5
#define FX_MODE_COLOR_SWEEP              6
#define FX_MODE_DYNAMIC                  7
#define FX_MODE_RAINBOW                  8
#define FX_MODE_RAINBOW_CYCLE            9
#define FX_MODE_SCAN                    10
#define FX_MODE_DUAL_SCAN               11
#define FX_MODE_FADE                    12
#define FX_MODE_THEATER_CHASE           13
#define FX_MODE_THEATER_CHASE_RAINBOW   14
#define FX_MODE_RUNNING_LIGHTS          15
#define FX_MODE_SAW                     16
#define FX_MODE_TWINKLE                 17
#define FX_MODE_DISSOLVE                18
#define FX_MODE_DISSOLVE_RANDOM         19  // candidate for removal (use Dissolve with with check 3)
#define FX_MODE_SPARKLE                 20
#define FX_MODE_FLASH_SPARKLE           21
#define FX_MODE_HYPER_SPARKLE           22
#define FX_MODE_STROBE                  23
#define FX_MODE_STROBE_RAINBOW          24
#define FX_MODE_MULTI_STROBE            25
#define FX_MODE_BLINK_RAINBOW           26
#define FX_MODE_ANDROID                 27
#define FX_MODE_CHASE_COLOR             28
#define FX_MODE_CHASE_RANDOM            29
#define FX_MODE_CHASE_RAINBOW           30
#define FX_MODE_CHASE_FLASH             31
#define FX_MODE_CHASE_FLASH_RANDOM      32
#define FX_MODE_CHASE_RAINBOW_WHITE     33
#define FX_MODE_COLORFUL                34
#define FX_MODE_TRAFFIC_LIGHT           35
#define FX_MODE_COLOR_SWEEP_RANDOM      36
#define FX_MODE_RUNNING_COLOR           37
#define FX_MODE_AURORA                  38
#define FX_MODE_RUNNING_RANDOM          39
#define FX_MODE_LARSON_SCANNER          40
#define FX_MODE_COMET                   41
#define FX_MODE_FIREWORKS               42
#define FX_MODE_RAIN                    43
#define FX_MODE_TETRIX                  44  //was Merry Christmas prior to 0.12.0 (use "Chase 2" with Red/Green)
#define FX_MODE_FIRE_FLICKER            45
#define FX_MODE_GRADIENT                46
#define FX_MODE_LOADING                 47
#define FX_MODE_ROLLINGBALLS            48  //was Police before 0.14
#define FX_MODE_FAIRY                   49  //was Police All prior to 0.13.0-b6 (use "Two Dots" with Red/Blue and full intensity)
#define FX_MODE_TWO_DOTS                50
#define FX_MODE_FAIRYTWINKLE            51  //was Two Areas prior to 0.13.0-b6 (use "Two Dots" with full intensity)
#define FX_MODE_RUNNING_DUAL            52
// #define FX_MODE_HALLOWEEN               53  // removed in 0.14!
#define FX_MODE_TRICOLOR_CHASE          54
#define FX_MODE_TRICOLOR_WIPE           55
#define FX_MODE_TRICOLOR_FADE           56
#define FX_MODE_LIGHTNING               57
#define FX_MODE_ICU                     58
#define FX_MODE_MULTI_COMET             59
#define FX_MODE_DUAL_LARSON_SCANNER     60
#define FX_MODE_RANDOM_CHASE            61
#define FX_MODE_OSCILLATE               62
#define FX_MODE_PRIDE_2015              63
#define FX_MODE_JUGGLE                  64
#define FX_MODE_PALETTE                 65
#define FX_MODE_FIRE_2012               66
#define FX_MODE_COLORWAVES              67
#define FX_MODE_BPM                     68
#define FX_MODE_FILLNOISE8              69
#define FX_MODE_NOISE16_1               70
#define FX_MODE_NOISE16_2               71
#define FX_MODE_NOISE16_3               72
#define FX_MODE_NOISE16_4               73
#define FX_MODE_COLORTWINKLE            74
#define FX_MODE_LAKE                    75
#define FX_MODE_METEOR                  76
#define FX_MODE_METEOR_SMOOTH           77
#define FX_MODE_RAILWAY                 78
#define FX_MODE_RIPPLE                  79
#define FX_MODE_TWINKLEFOX              80
#define FX_MODE_TWINKLECAT              81
#define FX_MODE_HALLOWEEN_EYES          82
#define FX_MODE_STATIC_PATTERN          83
#define FX_MODE_TRI_STATIC_PATTERN      84
#define FX_MODE_SPOTS                   85
#define FX_MODE_SPOTS_FADE              86
#define FX_MODE_GLITTER                 87
#define FX_MODE_CANDLE                  88
#define FX_MODE_STARBURST               89
#define FX_MODE_EXPLODING_FIREWORKS     90
#define FX_MODE_BOUNCINGBALLS           91
#define FX_MODE_SINELON                 92
#define FX_MODE_SINELON_DUAL            93
#define FX_MODE_SINELON_RAINBOW         94
#define FX_MODE_POPCORN                 95
#define FX_MODE_DRIP                    96
#define FX_MODE_PLASMA                  97
#define FX_MODE_PERCENT                 98
#define FX_MODE_RIPPLE_RAINBOW          99
#define FX_MODE_HEARTBEAT              100
#define FX_MODE_PACIFICA               101
#define FX_MODE_CANDLE_MULTI           102
#define FX_MODE_SOLID_GLITTER          103  // candidate for removal (use glitter)
#define FX_MODE_SUNRISE                104
#define FX_MODE_PHASED                 105
#define FX_MODE_TWINKLEUP              106
#define FX_MODE_NOISEPAL               107
#define FX_MODE_SINEWAVE               108
#define FX_MODE_PHASEDNOISE            109
#define FX_MODE_FLOW                   110
#define FX_MODE_CHUNCHUN               111
#define FX_MODE_DANCING_SHADOWS        112
#define FX_MODE_WASHING_MACHINE        113
// #define FX_MODE_CANDY_CANE             114  // removed in 0.14!
#define FX_MODE_BLENDS                 115
#define FX_MODE_TV_SIMULATOR           116
#define FX_MODE_DYNAMIC_SMOOTH         117 // candidate for removal (check3 in dynamic)

// new 0.14 2D effects
#define FX_MODE_2DSPACESHIPS           118 //gap fill
#define FX_MODE_2DCRAZYBEES            119 //gap fill
#define FX_MODE_2DGHOSTRIDER           120 //gap fill
#define FX_MODE_2DBLOBS                121 //gap fill
#define FX_MODE_2DSCROLLTEXT           122 //gap fill
#define FX_MODE_2DDRIFTROSE            123 //gap fill
#define FX_MODE_2DDISTORTIONWAVES      124 //gap fill
#define FX_MODE_2DSOAP                 125 //gap fill
#define FX_MODE_2DOCTOPUS              126 //gap fill
#define FX_MODE_2DWAVINGCELL           127 //gap fill

// WLED-SR effects (SR compatible IDs !!!)
#define FX_MODE_PIXELS                 128
#define FX_MODE_PIXELWAVE              129
#define FX_MODE_JUGGLES                130
#define FX_MODE_MATRIPIX               131
#define FX_MODE_GRAVIMETER             132
#define FX_MODE_PLASMOID               133
#define FX_MODE_PUDDLES                134
#define FX_MODE_MIDNOISE               135
#define FX_MODE_NOISEMETER             136
#define FX_MODE_FREQWAVE               137
#define FX_MODE_FREQMATRIX             138
#define FX_MODE_2DGEQ                  139
#define FX_MODE_WATERFALL              140
#define FX_MODE_FREQPIXELS             141
#define FX_MODE_BINMAP                 142
#define FX_MODE_NOISEFIRE              143
#define FX_MODE_PUDDLEPEAK             144
#define FX_MODE_NOISEMOVE              145
#define FX_MODE_2DNOISE                146
#define FX_MODE_PERLINMOVE             147
#define FX_MODE_RIPPLEPEAK             148
#define FX_MODE_2DFIRENOISE            149
#define FX_MODE_2DSQUAREDSWIRL         150
// #define FX_MODE_2DFIRE2012             151
#define FX_MODE_2DDNA                  152
#define FX_MODE_2DMATRIX               153
#define FX_MODE_2DMETABALLS            154
#define FX_MODE_FREQMAP                155
#define FX_MODE_GRAVCENTER             156
#define FX_MODE_GRAVCENTRIC            157
#define FX_MODE_GRAVFREQ               158
#define FX_MODE_DJLIGHT                159
#define FX_MODE_2DFUNKYPLANK           160
//#define FX_MODE_2DCENTERBARS           161
#define FX_MODE_2DPULSER               162
#define FX_MODE_BLURZ                  163
#define FX_MODE_2DDRIFT                164
#define FX_MODE_2DWAVERLY              165
#define FX_MODE_2DSUNRADIATION         166
#define FX_MODE_2DCOLOREDBURSTS        167
#define FX_MODE_2DJULIA                168
// #define FX_MODE_2DPOOLNOISE            169 //have been removed in WLED SR in the past because of low mem but should be added back
// #define FX_MODE_2DTWISTER              170 //have been removed in WLED SR in the past because of low mem but should be added back
// #define FX_MODE_2DCAELEMENTATY         171 //have been removed in WLED SR in the past because of low mem but should be added back
#define FX_MODE_2DGAMEOFLIFE           172
#define FX_MODE_2DTARTAN               173
#define FX_MODE_2DPOLARLIGHTS          174
#define FX_MODE_2DSWIRL                175
#define FX_MODE_2DLISSAJOUS            176
#define FX_MODE_2DFRIZZLES             177
#define FX_MODE_2DPLASMABALL           178
#define FX_MODE_FLOWSTRIPE             179
#define FX_MODE_2DHIPHOTIC             180
#define FX_MODE_2DSINDOTS              181
#define FX_MODE_2DDNASPIRAL            182
#define FX_MODE_2DBLACKHOLE            183
#define FX_MODE_WAVESINS               184
#define FX_MODE_ROCKTAVES              185
#define FX_MODE_2DAKEMI                186

#define MODE_COUNT                     187

#define TRANSITION_STYLE_FADE            0
#define TRANSITION_STYLE_SWIPE_RIGHT     1
#define TRANSITION_STYLE_SWIPE_LEFT      2
#define TRANSITION_STYLE_SWIPE_UP        3
#define TRANSITION_STYLE_SWIPE_DOWN      4
#define TRANSITION_STYLE_PUSH_RIGHT      5
#define TRANSITION_STYLE_PUSH_LEFT       6
#define TRANSITION_STYLE_PUSH_UP         7
#define TRANSITION_STYLE_PUSH_DOWN       8
#define TRANSITION_STYLE_OUTSIDE_IN      9
#define TRANSITION_STYLE_INSIDE_OUT      10
#define TRANSITION_STYLE_FAIRY_DUST      11

#define TRANSITION_STYLE_COUNT           12

typedef enum mapping1D2D {
  M12_Pixels = 0,
  M12_pBar = 1,
  M12_pArc = 2,
  M12_pCorner = 3
} mapping1D2D_t;

// segment, 80 bytes
typedef struct Segment {
  public:
    uint16_t start; // start index / start X coordinate 2D (left)
    uint16_t stop;  // stop index / stop X coordinate 2D (right); segment is invalid if stop == 0
    uint16_t offset;
    uint8_t  speed;
    uint8_t  intensity;
    uint8_t  palette;
    uint8_t  mode;
    union {
      uint16_t options; //bit pattern: msb first: [transposed mirrorY reverseY] transitional (tbd) paused needspixelstate mirrored on reverse selected
      struct {
        bool    selected    : 1;  //     0 : selected
        bool    reverse     : 1;  //     1 : reversed
        bool    on          : 1;  //     2 : is On
        bool    mirror      : 1;  //     3 : mirrored
        bool    freeze      : 1;  //     4 : paused/frozen
        bool    reset       : 1;  //     5 : indicates that Segment runtime requires reset
        bool    reverse_y   : 1;  //     6 : reversed Y (2D)
        bool    mirror_y    : 1;  //     7 : mirrored Y (2D)
        bool    transpose   : 1;  //     8 : transposed (2D, swapped X & Y)
        uint8_t map1D2D     : 3;  //  9-11 : mapping for 1D effect on 2D (0-use as strip, 1-expand vertically, 2-circular/arc, 3-rectangular/corner, ...)
        uint8_t soundSim    : 2;  // 12-13 : 0-3 sound simulation types ("soft" & "hard" or "on"/"off")
        uint8_t set         : 2;  // 14-15 : 0-3 UI segment sets/groups
      };
    };
    uint8_t  grouping, spacing;
    uint8_t  opacity;
    uint32_t colors[NUM_COLORS];
    uint8_t  cct;                 //0==1900K, 255==10091K
    uint8_t  custom1, custom2;    // custom FX parameters/sliders
    struct {
      uint8_t custom3 : 5;        // reduced range slider (0-31)
      bool    check1  : 1;        // checkmark 1
      bool    check2  : 1;        // checkmark 2
      bool    check3  : 1;        // checkmark 3
    };
    uint8_t startY;  // start Y coodrinate 2D (top); there should be no more than 255 rows
    uint8_t stopY;   // stop Y coordinate 2D (bottom); there should be no more than 255 rows
    char    *name;

    // runtime data
    unsigned long next_time;  // millis() of next update
    uint32_t step;  // custom "step" var
    uint32_t call;  // call counter
    uint16_t aux0;  // custom var
    uint16_t aux1;  // custom var
    byte     *data; // effect data pointer
    static uint16_t maxWidth, maxHeight;  // these define matrix width & height (max. segment dimensions)
    #ifndef WLED_DISABLE_MODE_BLEND
    uint32_t *buffer1;
    uint32_t *buffer2;
    #endif

    typedef struct TemporarySegmentData {
      uint16_t _optionsT;
      uint32_t _colorT[NUM_COLORS];
      uint8_t  _speedT;
      uint8_t  _intensityT;
      uint8_t  _custom1T, _custom2T;   // custom FX parameters/sliders
      struct {
        uint8_t _custom3T : 5;        // reduced range slider (0-31)
        bool    _check1T  : 1;        // checkmark 1
        bool    _check2T  : 1;        // checkmark 2
        bool    _check3T  : 1;        // checkmark 3
      };
      uint16_t _aux0T;
      uint16_t _aux1T;
      uint32_t _stepT;
      uint32_t _callT;
      uint8_t *_dataT;
      uint16_t _dataLenT;
      TemporarySegmentData()
        : _dataT(nullptr) // just in case...
        , _dataLenT(0)
      {}
    } tmpsegd_t;

  private:
    union {
      uint8_t  _capabilities;
      struct {
        bool    _isRGB    : 1;
        bool    _hasW     : 1;
        bool    _isCCT    : 1;
        bool    _manualW  : 1;
        uint8_t _reserved : 4;
      };
    };
    uint16_t        _dataLen;
    static uint16_t _usedSegmentData;

    // perhaps this should be per segment, not static
    static CRGBPalette16 _randomPalette;      // actual random palette
    static CRGBPalette16 _newRandomPalette;   // target random palette
    static unsigned long _lastPaletteChange;  // last random palette change time in millis()
    #ifndef WLED_DISABLE_MODE_BLEND
    static bool          _modeBlend;          // mode/effect blending semaphore
    static uint32_t*     _activeBuffer;       // pointer to the buffer where the mode should be rendered to
    uint16_t             _bufferSize;
    #endif

    // transition data, valid only if transitional==true, holds values during transition (72 bytes)
    struct Transition {
      #ifndef WLED_DISABLE_MODE_BLEND
      tmpsegd_t     _segT;        // previous segment environment
      uint8_t       _modeT;       // previous mode/effect
      #else
      uint32_t      _colorT[NUM_COLORS];
      #endif
      uint8_t       _briT;        // temporary brightness
      uint8_t       _cctT;        // temporary CCT
      CRGBPalette16 _palT;        // temporary palette
      uint8_t       _prevPaletteBlends; // number of previous palette blends (there are max 255 belnds possible)
      unsigned long _start;       // must accommodate millis()
      uint16_t      _dur;
      Transition(uint16_t dur=750)
        : _palT(CRGBPalette16(CRGB::Black))
        , _prevPaletteBlends(0)
        , _start(millis())
        , _dur(dur)
      {}
    } *_t;

  public:
    Segment(uint16_t sStart=0, uint16_t sStop=30) :
      start(sStart),
      stop(sStop),
      offset(0),
      speed(DEFAULT_SPEED),
      intensity(DEFAULT_INTENSITY),
      palette(0),
      mode(DEFAULT_MODE),
      options(SELECTED | SEGMENT_ON),
      grouping(1),
      spacing(0),
      opacity(255),
      colors{DEFAULT_COLOR,BLACK,BLACK},
      cct(127),
      custom1(DEFAULT_C1),
      custom2(DEFAULT_C2),
      custom3(DEFAULT_C3),
      check1(false),
      check2(false),
      check3(false),
      startY(0),
      stopY(1),
      name(nullptr),
      next_time(0),
      step(0),
      call(0),
      aux0(0),
      aux1(0),
      data(nullptr),
#ifndef WLED_DISABLE_MODE_BLEND
      buffer1(nullptr),
      buffer2(nullptr),
#endif
      _capabilities(0),
      _dataLen(0),
#ifndef WLED_DISABLE_MODE_BLEND
      _bufferSize(0),
#endif
      _t(nullptr)
    {
      #ifdef WLED_DEBUG
      //Serial.printf("-- Creating segment: %p\n", this);
      #endif
    }

    Segment(uint16_t sStartX, uint16_t sStopX, uint16_t sStartY, uint16_t sStopY) : Segment(sStartX, sStopX) {
      startY = sStartY;
      stopY  = sStopY;
    }

    Segment(const Segment &orig); // copy constructor
    Segment(Segment &&orig) noexcept; // move constructor

    ~Segment() {
      #ifdef WLED_DEBUG
      //Serial.printf("-- Destroying segment: %p", this);
      //if (name) Serial.printf(" %s (%p)", name, name);
      //if (data) Serial.printf(" %d->(%p)", (int)_dataLen, data);
      //Serial.println();
      #endif
      if (name) { delete[] name; name = nullptr; }
      #ifndef WLED_DISABLE_MODE_BLEND
      if (buffer1) { delete[] buffer1; buffer1 = nullptr; }
      if (buffer2) { delete[] buffer2; buffer2 = nullptr; }
      #endif
      stopTransition();
      deallocateData();
    }

    Segment& operator= (const Segment &orig); // copy assignment
    Segment& operator= (Segment &&orig) noexcept; // move assignment

#ifndef WLED_DISABLE_MODE_BLEND
    void allocateBuffers();
    void savePixelsToBuffer(uint32_t* buffer);
#endif

#ifdef WLED_DEBUG
    size_t getSize() const { return sizeof(Segment) + (data?_dataLen:0) + (name?strlen(name):0) + (_t?sizeof(Transition):0); }
#endif

    inline bool     getOption(uint8_t n) const { return ((options >> n) & 0x01); }
    inline bool     isSelected(void)     const { return selected; }
    inline bool     isInTransition(void) const { return _t != nullptr; }
    inline bool     isActive(void)       const { return stop > start; }
    inline bool     is2D(void)           const { return (width()>1 && height()>1); }
    inline bool     hasRGB(void)         const { return _isRGB; }
    inline bool     hasWhite(void)       const { return _hasW; }
    inline bool     isCCT(void)          const { return _isCCT; }
    inline uint16_t width(void)          const { return isActive() ? (stop - start) : 0; }  // segment width in physical pixels (length if 1D)
    inline uint16_t height(void)         const { return stopY - startY; }                   // segment height (if 2D) in physical pixels (it *is* always >=1)
    inline uint16_t length(void)         const { return width() * height(); }               // segment length (count) in physical pixels
    inline uint16_t groupLength(void)    const { return grouping + spacing; }
    inline uint8_t  getLightCapabilities(void) const { return _capabilities; }

    static uint16_t getUsedSegmentData(void)    { return _usedSegmentData; }
    static void     addUsedSegmentData(int len) { _usedSegmentData += len; }
    #ifndef WLED_DISABLE_MODE_BLEND
    static void     modeBlend(bool blend)       { _modeBlend = blend; }
    static void     renderToBuffer(uint32_t* buffer) { _activeBuffer = buffer; }
    #endif
    static void     handleRandomPalette();

    void    setUp(uint16_t i1, uint16_t i2, uint8_t grp=1, uint8_t spc=0, uint16_t ofs=UINT16_MAX, uint16_t i1Y=0, uint16_t i2Y=1);
    bool    setColor(uint8_t slot, uint32_t c); //returns true if changed
    void    setCCT(uint16_t k);
    void    setOpacity(uint8_t o);
    void    setOption(uint8_t n, bool val);
    void    setMode(uint8_t fx, bool loadDefaults = false);
    void    setPalette(uint8_t pal);
    uint8_t differs(Segment& b) const;
    void    refreshLightCapabilities(void);

    // runtime data functions
    inline uint16_t dataSize(void) const { return _dataLen; }
    bool allocateData(size_t len);  // allocates effect data buffer in heap and clears it
    void deallocateData(void);      // deallocates (frees) effect data buffer from heap
    void resetIfRequired(void);     // sets all SEGENV variables to 0 and clears data buffer
    /**
      * Flags that before the next effect is calculated,
      * the internal segment state should be reset.
      * Call resetIfRequired before calling the next effect function.
      * Safe to call from interrupts and network requests.
      */
    inline void markForReset(void) { reset = true; }  // setOption(SEG_OPTION_RESET, true)

    // transition functions
    void     startTransition(uint16_t dur);     // transition has to start before actual segment values change
    void     stopTransition(void);              // ends transition mode by destroying transition structure
    void     handleTransition(void);
    #ifndef WLED_DISABLE_MODE_BLEND
    void     swapSegenv(tmpsegd_t &tmpSegD);    // copies segment data into specifed buffer, if buffer is not a transition buffer, segment data is overwritten from transition buffer
    void     restoreSegenv(tmpsegd_t &tmpSegD); // restores segment data from buffer, if buffer is not transition buffer, changed values are copied to transition buffer
    #endif
    uint16_t progress(void);                    // transition progression between 0-65535
    uint8_t  currentBri(bool useCct = false);   // current segment brightness/CCT (blended while in transition)
    uint8_t  currentMode(void);                 // currently active effect/mode (while in transition)
    uint32_t currentColor(uint8_t slot);        // currently active segment color (blended while in transition)
    CRGBPalette16 &loadPalette(CRGBPalette16 &tgt, uint8_t pal);
    CRGBPalette16 &currentPalette(CRGBPalette16 &tgt, uint8_t paletteID);

    // 1D strip
    uint16_t virtualLength(void) const;
    void setPixelColor(int n, uint32_t c); // set relative pixel within segment with color
    inline void setPixelColor(unsigned n, uint32_t c)                    { setPixelColor(int(n), c); }
    inline void setPixelColor(int n, byte r, byte g, byte b, byte w = 0) { setPixelColor(n, RGBW32(r,g,b,w)); }
    inline void setPixelColor(int n, CRGB c)                             { setPixelColor(n, RGBW32(c.r,c.g,c.b,0)); }
    void setPixelColor(float i, uint32_t c, bool aa = true);
    inline void setPixelColor(float i, uint8_t r, uint8_t g, uint8_t b, uint8_t w = 0, bool aa = true) { setPixelColor(i, RGBW32(r,g,b,w), aa); }
    inline void setPixelColor(float i, CRGB c, bool aa = true)                                         { setPixelColor(i, RGBW32(c.r,c.g,c.b,0), aa); }
    uint32_t getPixelColor(int i);
    int getPixelIndex(int i);
    #ifndef WLED_DISABLE_MODE_BLEND
    void renderTransition();
    #endif
    // 1D support functions (some implement 2D as well)
    void blur(uint8_t);
    void fill(uint32_t c);
    void fade_out(uint8_t r);
    void fadeToBlackBy(uint8_t fadeBy);
    inline void blendPixelColor(int n, uint32_t color, uint8_t blend)    { setPixelColor(n, color_blend(getPixelColor(n), color, blend)); }
    inline void blendPixelColor(int n, CRGB c, uint8_t blend)            { blendPixelColor(n, RGBW32(c.r,c.g,c.b,0), blend); }
    inline void addPixelColor(int n, uint32_t color, bool fast = false)  { setPixelColor(n, color_add(getPixelColor(n), color, fast)); }
    inline void addPixelColor(int n, byte r, byte g, byte b, byte w = 0, bool fast = false) { addPixelColor(n, RGBW32(r,g,b,w), fast); }
    inline void addPixelColor(int n, CRGB c, bool fast = false)          { addPixelColor(n, RGBW32(c.r,c.g,c.b,0), fast); }
    inline void fadePixelColor(uint16_t n, uint8_t fade)                 { setPixelColor(n, color_fade(getPixelColor(n), fade, true)); }
    uint32_t color_from_palette(uint16_t, bool mapping, bool wrap, uint8_t mcol, uint8_t pbri = 255);
    uint32_t color_wheel(uint8_t pos);

    // 2D matrix
    uint16_t virtualWidth(void)  const; // segment width in virtual pixels (accounts for groupping and spacing)
    uint16_t virtualHeight(void) const; // segment height in virtual pixels (accounts for groupping and spacing)
    uint16_t nrOfVStrips(void) const;   // returns number of virtual vertical strips in 2D matrix (used to expand 1D effects into 2D)
  #ifndef WLED_DISABLE_2D
    uint16_t XY(uint16_t x, uint16_t y); // support function to get relative index within segment
    void setPixelColorXY(int x, int y, uint32_t c); // set relative pixel within segment with color
    inline void setPixelColorXY(unsigned x, unsigned y, uint32_t c)               { setPixelColorXY(int(x), int(y), c); }
    inline void setPixelColorXY(int x, int y, byte r, byte g, byte b, byte w = 0) { setPixelColorXY(x, y, RGBW32(r,g,b,w)); }
    inline void setPixelColorXY(int x, int y, CRGB c)                             { setPixelColorXY(x, y, RGBW32(c.r,c.g,c.b,0)); }
    void setPixelColorXY(float x, float y, uint32_t c, bool aa = true);
    inline void setPixelColorXY(float x, float y, byte r, byte g, byte b, byte w = 0, bool aa = true) { setPixelColorXY(x, y, RGBW32(r,g,b,w), aa); }
    inline void setPixelColorXY(float x, float y, CRGB c, bool aa = true)                             { setPixelColorXY(x, y, RGBW32(c.r,c.g,c.b,0), aa); }
    uint32_t getPixelColorXY(uint16_t x, uint16_t y);
    #ifndef WLED_DISABLE_MODE_BLEND
    void render2DTransition();
    #endif
    // 2D support functions
    inline void blendPixelColorXY(uint16_t x, uint16_t y, uint32_t color, uint8_t blend) { setPixelColorXY(x, y, color_blend(getPixelColorXY(x,y), color, blend)); }
    inline void blendPixelColorXY(uint16_t x, uint16_t y, CRGB c, uint8_t blend)         { blendPixelColorXY(x, y, RGBW32(c.r,c.g,c.b,0), blend); }
    inline void addPixelColorXY(int x, int y, uint32_t color, bool fast = false)         { setPixelColorXY(x, y, color_add(getPixelColorXY(x,y), color, fast)); }
    inline void addPixelColorXY(int x, int y, byte r, byte g, byte b, byte w = 0, bool fast = false) { addPixelColorXY(x, y, RGBW32(r,g,b,w), fast); }
    inline void addPixelColorXY(int x, int y, CRGB c, bool fast = false)                             { addPixelColorXY(x, y, RGBW32(c.r,c.g,c.b,0), fast); }
    inline void fadePixelColorXY(uint16_t x, uint16_t y, uint8_t fade)                               { setPixelColorXY(x, y, color_fade(getPixelColorXY(x,y), fade, true)); }
    void box_blur(uint16_t i, bool vertical, fract8 blur_amount); // 1D box blur (with weight)
    void blurRow(uint16_t row, fract8 blur_amount);
    void blurCol(uint16_t col, fract8 blur_amount);
    void moveX(int8_t delta, bool wrap = false);
    void moveY(int8_t delta, bool wrap = false);
    void move(uint8_t dir, uint8_t delta, bool wrap = false);
    void draw_circle(uint16_t cx, uint16_t cy, uint8_t radius, CRGB c);
    void fill_circle(uint16_t cx, uint16_t cy, uint8_t radius, CRGB c);
    void drawLine(uint16_t x0, uint16_t y0, uint16_t x1, uint16_t y1, uint32_t c);
    inline void drawLine(uint16_t x0, uint16_t y0, uint16_t x1, uint16_t y1, CRGB c) { drawLine(x0, y0, x1, y1, RGBW32(c.r,c.g,c.b,0)); } // automatic inline
    void drawCharacter(unsigned char chr, int16_t x, int16_t y, uint8_t w, uint8_t h, uint32_t color, uint32_t col2 = 0, int8_t rotate = 0);
    inline void drawCharacter(unsigned char chr, int16_t x, int16_t y, uint8_t w, uint8_t h, CRGB c) { drawCharacter(chr, x, y, w, h, RGBW32(c.r,c.g,c.b,0)); } // automatic inline
    inline void drawCharacter(unsigned char chr, int16_t x, int16_t y, uint8_t w, uint8_t h, CRGB c, CRGB c2, int8_t rotate = 0) { drawCharacter(chr, x, y, w, h, RGBW32(c.r,c.g,c.b,0), RGBW32(c2.r,c2.g,c2.b,0), rotate); } // automatic inline
    void wu_pixel(uint32_t x, uint32_t y, CRGB c);
    void blur1d(fract8 blur_amount); // blur all rows in 1 dimension
    inline void blur2d(fract8 blur_amount) { blur(blur_amount); }
    inline void fill_solid(CRGB c) { fill(RGBW32(c.r,c.g,c.b,0)); }
    void nscale8(uint8_t scale);
  #else
    inline uint16_t XY(uint16_t x, uint16_t y)                                    { return x; }
    inline void setPixelColorXY(int x, int y, uint32_t c)                         { setPixelColor(x, c); }
    inline void setPixelColorXY(int x, int y, byte r, byte g, byte b, byte w = 0) { setPixelColor(x, RGBW32(r,g,b,w)); }
    inline void setPixelColorXY(int x, int y, CRGB c)                             { setPixelColor(x, RGBW32(c.r,c.g,c.b,0)); }
    inline void setPixelColorXY(float x, float y, uint32_t c, bool aa = true)     { setPixelColor(x, c, aa); }
    inline void setPixelColorXY(float x, float y, byte r, byte g, byte b, byte w = 0, bool aa = true) { setPixelColor(x, RGBW32(r,g,b,w), aa); }
    inline void setPixelColorXY(float x, float y, CRGB c, bool aa = true)         { setPixelColor(x, RGBW32(c.r,c.g,c.b,0), aa); }
    inline uint32_t getPixelColorXY(uint16_t x, uint16_t y)                       { return getPixelColor(x); }
    #ifndef WLED_DISABLE_MODE_BLEND
    inline void render2DTransition()                                              { renderTransition(); }
    #endif
    inline void blendPixelColorXY(uint16_t x, uint16_t y, uint32_t c, uint8_t blend) { blendPixelColor(x, c, blend); }
    inline void blendPixelColorXY(uint16_t x, uint16_t y, CRGB c, uint8_t blend)  { blendPixelColor(x, RGBW32(c.r,c.g,c.b,0), blend); }
    inline void addPixelColorXY(int x, int y, uint32_t color, bool fast = false)  { addPixelColor(x, color, fast); }
    inline void addPixelColorXY(int x, int y, byte r, byte g, byte b, byte w = 0, bool fast = false) { addPixelColor(x, RGBW32(r,g,b,w), fast); }
    inline void addPixelColorXY(int x, int y, CRGB c, bool fast = false)          { addPixelColor(x, RGBW32(c.r,c.g,c.b,0), fast); }
    inline void fadePixelColorXY(uint16_t x, uint16_t y, uint8_t fade)            { fadePixelColor(x, fade); }
    inline void box_blur(uint16_t i, bool vertical, fract8 blur_amount) {}
    inline void blurRow(uint16_t row, fract8 blur_amount) {}
    inline void blurCol(uint16_t col, fract8 blur_amount) {}
    inline void moveX(int8_t delta, bool wrap = false) {}
    inline void moveY(int8_t delta, bool wrap = false) {}
    inline void move(uint8_t dir, uint8_t delta, bool wrap = false) {}
    inline void fill_circle(uint16_t cx, uint16_t cy, uint8_t radius, CRGB c) {}
    inline void drawLine(uint16_t x0, uint16_t y0, uint16_t x1, uint16_t y1, uint32_t c) {}
    inline void drawLine(uint16_t x0, uint16_t y0, uint16_t x1, uint16_t y1, CRGB c) {}
    inline void drawCharacter(unsigned char chr, int16_t x, int16_t y, uint8_t w, uint8_t h, uint32_t color, uint32_t = 0, int8_t = 0) {}
    inline void drawCharacter(unsigned char chr, int16_t x, int16_t y, uint8_t w, uint8_t h, CRGB color) {}
    inline void drawCharacter(unsigned char chr, int16_t x, int16_t y, uint8_t w, uint8_t h, CRGB c, CRGB c2, int8_t rotate = 0) {}
    inline void wu_pixel(uint32_t x, uint32_t y, CRGB c) {}
  #endif
} segment;
//static int segSize = sizeof(Segment);

// main "strip" class
class WS2812FX {  // 96 bytes
  typedef uint16_t (*mode_ptr)(void); // pointer to mode function
  typedef void (*show_callback)(void); // pre show callback
  typedef struct ModeData {
    uint8_t     _id;   // mode (effect) id
    mode_ptr    _fcn;  // mode (effect) function
    const char *_data; // mode (effect) name and its UI control data
    ModeData(uint8_t id, uint16_t (*fcn)(void), const char *data) : _id(id), _fcn(fcn), _data(data) {}
  } mode_data_t;

  static WS2812FX* instance;

  public:

    WS2812FX() :
      paletteFade(0),
      paletteBlend(0),
      cctBlending(0),
      now(millis()),
      timebase(0),
      isMatrix(false),
#ifndef WLED_DISABLE_2D
      panels(1),
#endif
      // semi-private (just obscured) used in effect functions through macros
      _currentPalette(CRGBPalette16(CRGB::Black)),
      _colors_t{0,0,0},
      _virtualSegmentLength(0),
      // true private variables
      _suspend(false),
      _length(DEFAULT_LED_COUNT),
      _brightness(DEFAULT_BRIGHTNESS),
      _transitionDur(750),
      _targetFps(WLED_FPS),
      _frametime(FRAMETIME_FIXED),
      _cumulativeFps(2),
      _isServicing(false),
      _isOffRefreshRequired(false),
      _hasWhiteChannel(false),
      _triggered(false),
      _modeCount(MODE_COUNT),
#ifndef WLED_DISABLE_MODE_BLEND
      _transitionStyleCount(TRANSITION_STYLE_COUNT),
#endif
      _callback(nullptr),
      customMappingTable(nullptr),
      customMappingSize(0),
      _lastShow(0),
      _segment_index(0),
      _mainSegment(0),
      _queuedChangesSegId(255),
      _qStart(0),
      _qStop(0),
      _qStartY(0),
      _qStopY(0),
      _qGrouping(0),
      _qSpacing(0),
      _qOffset(0)
    {
      WS2812FX::instance = this;
      _mode.reserve(_modeCount);     // allocate memory to prevent initial fragmentation (does not increase size())
      _modeData.reserve(_modeCount); // allocate memory to prevent initial fragmentation (does not increase size())
#ifndef WLED_DISABLE_MODE_BLEND
      _transitionStyles.reserve(_transitionStyleCount); // allocate memory to prevent initial fragmentation (does not increase size())
#endif
      if (_mode.capacity() <= 1 || _modeData.capacity() <= 1) _modeCount = 1; // memory allocation failed only show Solid
      else setupEffectData();
    }

    ~WS2812FX() {
      if (customMappingTable) delete[] customMappingTable;
      _mode.clear();
      _modeData.clear();
#ifndef WLED_DISABLE_MODE_BLEND
      _transitionStyles.clear();
#endif
      _segments.clear();
#ifndef WLED_DISABLE_2D
      panel.clear();
#endif
      customPalettes.clear();
    }

    static WS2812FX* getInstance(void) { return instance; }

    void
#ifdef WLED_DEBUG
      printSize(),                                // prints memory usage for strip components
#endif
      finalizeInit(),                             // initialises strip components
      service(void),                              // executes effect functions when due and calls strip.show()
      setMode(uint8_t segid, uint8_t m),          // sets effect/mode for given segment (high level API)
      setColor(uint8_t slot, uint32_t c),         // sets color (in slot) for given segment (high level API)
      setCCT(uint16_t k),                         // sets global CCT (either in relative 0-255 value or in K)
      setBrightness(uint8_t b, bool direct = false),    // sets strip brightness
      setRange(uint16_t i, uint16_t i2, uint32_t col),  // used for clock overlay
      purgeSegments(void),                        // removes inactive segments from RAM (may incure penalty and memory fragmentation but reduces vector footprint)
      setSegment(uint8_t n, uint16_t start, uint16_t stop, uint8_t grouping = 1, uint8_t spacing = 0, uint16_t offset = UINT16_MAX, uint16_t startY=0, uint16_t stopY=1),
      setMainSegmentId(uint8_t n),
      resetSegments(),                            // marks all segments for reset
      makeAutoSegments(bool forceReset = false),  // will create segments based on configured outputs
      fixInvalidSegments(),                       // fixes incorrect segment configuration
      setPixelColor(unsigned n, uint32_t c),      // paints absolute strip pixel with index n and color c
      show(void),                                 // initiates LED output
      setTargetFps(uint8_t fps),
      addEffect(uint8_t id, mode_ptr mode_fn, const char *mode_name), // add effect to the list; defined in FX.cpp
      setupEffectData(void);                      // add default effects to the list; defined in FX.cpp

<<<<<<< HEAD
#ifndef WLED_DISABLE_MODE_BLEND
    void addTransitionStyle(uint8_t id, const char *name, bool only2D); // add transition style to the list
#endif

    inline void restartRuntime() { for (Segment &seg : _segments) seg.markForReset(); }
=======
    inline void restartRuntime()          { for (Segment &seg : _segments) seg.markForReset(); }
>>>>>>> 3be368c3
    inline void setTransitionMode(bool t) { for (Segment &seg : _segments) seg.startTransition(t ? _transitionDur : 0); }
    inline void setColor(uint8_t slot, uint8_t r, uint8_t g, uint8_t b, uint8_t w = 0)    { setColor(slot, RGBW32(r,g,b,w)); }
    inline void setPixelColor(unsigned n, uint8_t r, uint8_t g, uint8_t b, uint8_t w = 0) { setPixelColor(n, RGBW32(r,g,b,w)); }
    inline void setPixelColor(unsigned n, CRGB c)                                         { setPixelColor(n, c.red, c.green, c.blue); }
    inline void fill(uint32_t c)          { for (unsigned i = 0; i < getLengthTotal(); i++) setPixelColor(i, c); } // fill whole strip with color (inline)
    inline void trigger(void)                                 { _triggered = true; }  // Forces the next frame to be computed on all active segments.
    inline void setShowCallback(show_callback cb)             { _callback = cb; }
    inline void setTransition(uint16_t t)                     { _transitionDur = t; } // sets transition time (in ms)
    inline void appendSegment(const Segment &seg = Segment()) { if (_segments.size() < getMaxSegments()) _segments.push_back(seg); }
    inline void suspend(void)                                 { _suspend = true; }    // will suspend (and canacel) strip.service() execution
    inline void resume(void)                                  { _suspend = false; }   // will resume strip.service() execution

    bool
      paletteFade,
      checkSegmentAlignment(void),
      hasRGBWBus(void),
      hasCCTBus(void),
      // return true if the strip is being sent pixel updates
      isUpdating(void),
      deserializeMap(uint8_t n=0);

    inline bool isServicing(void)          { return _isServicing; }           // returns true if strip.service() is executing
    inline bool hasWhiteChannel(void)      { return _hasWhiteChannel; }       // returns true if strip contains separate white chanel
    inline bool isOffRefreshRequired(void) { return _isOffRefreshRequired; }  // returns true if strip requires regular updates (i.e. TM1814 chipset)
    inline bool isSuspended(void)          { return _suspend; }               // returns true if strip.service() execution is suspended
    inline bool needsUpdate(void)          { return _triggered; }             // returns true if strip received a trigger() request

    uint8_t
      paletteBlend,
      cctBlending,
      getActiveSegmentsNum(void),
      getFirstSelectedSegId(void),
      getLastActiveSegmentId(void),
      getActiveSegsLightCapabilities(bool selectedOnly = false),
      setPixelSegment(uint8_t n);

<<<<<<< HEAD
    inline uint8_t getBrightness(void) { return _brightness; }
    inline uint8_t getMaxSegments(void) { return MAX_NUM_SEGMENTS; }  // returns maximum number of supported segments (fixed value)
    inline uint8_t getSegmentsNum(void) { return _segments.size(); }  // returns currently present segments
    inline uint8_t getCurrSegmentId(void) { return _segment_index; }
    inline uint8_t getMainSegmentId(void) { return _mainSegment; }
    inline uint8_t getPaletteCount() { return 13 + GRADIENT_PALETTE_COUNT; }  // will only return built-in palette count
    inline uint8_t getTargetFps() { return _targetFps; }
    inline uint8_t getModeCount() { return _modeCount; }
#ifndef WLED_DISABLE_MODE_BLEND
    inline uint8_t getTransitionStyleCount() { return _transitionStyleCount; }
#endif
=======
    inline uint8_t getBrightness(void)    { return _brightness; }       // returns current strip brightness
    inline uint8_t getMaxSegments(void)   { return MAX_NUM_SEGMENTS; }  // returns maximum number of supported segments (fixed value)
    inline uint8_t getSegmentsNum(void)   { return _segments.size(); }  // returns currently present segments
    inline uint8_t getCurrSegmentId(void) { return _segment_index; }    // returns current segment index (only valid while strip.isServicing())
    inline uint8_t getMainSegmentId(void) { return _mainSegment; }      // returns main segment index
    inline uint8_t getPaletteCount()      { return 13 + GRADIENT_PALETTE_COUNT; }  // will only return built-in palette count
    inline uint8_t getTargetFps()         { return _targetFps; }        // returns rough FPS value for las 2s interval
    inline uint8_t getModeCount()         { return _modeCount; }        // returns number of registered modes/effects
>>>>>>> 3be368c3

    uint16_t
      getLengthPhysical(void),
      getLengthTotal(void), // will include virtual/nonexistent pixels in matrix
      getFps(),
      getMappedPixelIndex(uint16_t index);

    inline uint16_t getFrameTime(void)    { return _frametime; }        // returns amount of time a frame should take (in ms)
    inline uint16_t getMinShowDelay(void) { return MIN_SHOW_DELAY; }    // returns minimum amount of time strip.service() can be delayed (constant)
    inline uint16_t getLength(void)       { return _length; }           // returns actual amount of LEDs on a strip (2D matrix may have less LEDs than W*H)
    inline uint16_t getTransition(void)   { return _transitionDur; }    // returns currently set transition time (in ms)

    uint32_t
      now,
      timebase,
      getPixelColor(uint16_t);

    inline uint32_t getLastShow(void)   { return _lastShow; }           // returns millis() timestamp of last strip.show() call
    inline uint32_t segColor(uint8_t i) { return _colors_t[i]; }        // returns currently valid color (for slot i) AKA SEGCOLOR(); may be blended between two colors while in transition

    const char *
      getModeData(uint8_t id = 0) { return (id && id<_modeCount) ? _modeData[id] : PSTR("Solid"); }

    const char **
      getModeDataSrc(void) { return &(_modeData[0]); } // vectors use arrays for underlying data
    
#ifndef WLED_DISABLE_MODE_BLEND
    const char* getTransitionStyleName(uint8_t id) { return (id && id<_transitionStyleCount) ? _transitionStyles[id]._name : PSTR("Fade"); }
    bool isTransitionStyle2DOnly(uint8_t id) { return (id && id<_transitionStyleCount) ? _transitionStyles[id]._only2D : false; }
#endif

    Segment&        getSegment(uint8_t id);
    inline Segment& getFirstSelectedSeg(void) { return _segments[getFirstSelectedSegId()]; }  // returns reference to first segment that is "selected"
    inline Segment& getMainSegment(void)      { return _segments[getMainSegmentId()]; }       // returns reference to main segment
    inline Segment* getSegments(void)         { return &(_segments[0]); }                     // returns pointer to segment vector structure (warning: use carefully)

  // 2D support (panels)
    bool
      isMatrix;

#ifndef WLED_DISABLE_2D
    #define WLED_MAX_PANELS 64
    uint8_t
      panels;

    typedef struct panel_t {
      uint16_t xOffset; // x offset relative to the top left of matrix in LEDs
      uint16_t yOffset; // y offset relative to the top left of matrix in LEDs
      uint8_t  width;   // width of the panel
      uint8_t  height;  // height of the panel
      union {
        uint8_t options;
        struct {
          bool bottomStart : 1; // starts at bottom?
          bool rightStart  : 1; // starts on right?
          bool vertical    : 1; // is vertical?
          bool serpentine  : 1; // is serpentine?
        };
      };
      panel_t()
        : xOffset(0)
        , yOffset(0)
        , width(8)
        , height(8)
        , options(0)
      {}
    } Panel;
    std::vector<Panel> panel;
#endif

    void setUpMatrix();     // sets up automatic matrix ledmap from panel configuration

    // outsmart the compiler :) by correctly overloading
    inline void setPixelColorXY(int x, int y, uint32_t c)   { setPixelColor((unsigned)(y * Segment::maxWidth + x), c); }
    inline void setPixelColorXY(int x, int y, byte r, byte g, byte b, byte w = 0) { setPixelColorXY(x, y, RGBW32(r,g,b,w)); }
    inline void setPixelColorXY(int x, int y, CRGB c)       { setPixelColorXY(x, y, RGBW32(c.r,c.g,c.b,0)); }

    inline uint32_t getPixelColorXY(uint16_t x, uint16_t y) { return getPixelColor(isMatrix ? y * Segment::maxWidth + x : x);}

  // end 2D support

    void loadCustomPalettes(void); // loads custom palettes from JSON
    CRGBPalette16 _currentPalette; // palette used for current effect (includes transition)
    std::vector<CRGBPalette16> customPalettes; // TODO: move custom palettes out of WS2812FX class

    // using public variables to reduce code size increase due to inline function getSegment() (with bounds checking)
    // and color transitions
    uint32_t _colors_t[3]; // color used for effect (includes transition)
    uint16_t _virtualSegmentLength;

    std::vector<segment> _segments;
    friend class Segment;

  private:
    volatile bool _suspend;

    uint16_t _length;
    uint8_t  _brightness;
    uint16_t _transitionDur;

    uint8_t  _targetFps;
    uint16_t _frametime;
    uint16_t _cumulativeFps;

    // will require only 1 byte
    struct {
      bool _isServicing          : 1;
      bool _isOffRefreshRequired : 1; //periodic refresh is required for the strip to remain off.
      bool _hasWhiteChannel      : 1;
      bool _triggered            : 1;
    };

    uint8_t                  _modeCount;
    std::vector<mode_ptr>    _mode;     // SRAM footprint: 4 bytes per element
    std::vector<const char*> _modeData; // mode (effect) name and its slider control data array
#ifndef WLED_DISABLE_MODE_BLEND
    uint8_t                  _transitionStyleCount;

    struct TransitionStyleData {
      TransitionStyleData() : _name("RSVD"), _only2D(false) {}
      TransitionStyleData(const char* name, bool only2D) : _name(name), _only2D(only2D) {}

      const char* _name;
      bool _only2D;
    };
    std::vector<TransitionStyleData> _transitionStyles; // transition style names
#endif

    show_callback _callback;

    uint16_t* customMappingTable;
    uint16_t  customMappingSize;

    unsigned long _lastShow;

    uint8_t _segment_index;
    uint8_t _mainSegment;
    uint8_t _queuedChangesSegId;
    uint16_t _qStart, _qStop, _qStartY, _qStopY;
    uint8_t _qGrouping, _qSpacing;
    uint16_t _qOffset;
/*
    void
      setUpSegmentFromQueuedChanges(void);
*/
};

extern const char JSON_mode_names[];
extern const char JSON_palette_names[];

#endif<|MERGE_RESOLUTION|>--- conflicted
+++ resolved
@@ -824,15 +824,11 @@
       addEffect(uint8_t id, mode_ptr mode_fn, const char *mode_name), // add effect to the list; defined in FX.cpp
       setupEffectData(void);                      // add default effects to the list; defined in FX.cpp
 
-<<<<<<< HEAD
 #ifndef WLED_DISABLE_MODE_BLEND
     void addTransitionStyle(uint8_t id, const char *name, bool only2D); // add transition style to the list
 #endif
 
-    inline void restartRuntime() { for (Segment &seg : _segments) seg.markForReset(); }
-=======
     inline void restartRuntime()          { for (Segment &seg : _segments) seg.markForReset(); }
->>>>>>> 3be368c3
     inline void setTransitionMode(bool t) { for (Segment &seg : _segments) seg.startTransition(t ? _transitionDur : 0); }
     inline void setColor(uint8_t slot, uint8_t r, uint8_t g, uint8_t b, uint8_t w = 0)    { setColor(slot, RGBW32(r,g,b,w)); }
     inline void setPixelColor(unsigned n, uint8_t r, uint8_t g, uint8_t b, uint8_t w = 0) { setPixelColor(n, RGBW32(r,g,b,w)); }
@@ -869,19 +865,6 @@
       getActiveSegsLightCapabilities(bool selectedOnly = false),
       setPixelSegment(uint8_t n);
 
-<<<<<<< HEAD
-    inline uint8_t getBrightness(void) { return _brightness; }
-    inline uint8_t getMaxSegments(void) { return MAX_NUM_SEGMENTS; }  // returns maximum number of supported segments (fixed value)
-    inline uint8_t getSegmentsNum(void) { return _segments.size(); }  // returns currently present segments
-    inline uint8_t getCurrSegmentId(void) { return _segment_index; }
-    inline uint8_t getMainSegmentId(void) { return _mainSegment; }
-    inline uint8_t getPaletteCount() { return 13 + GRADIENT_PALETTE_COUNT; }  // will only return built-in palette count
-    inline uint8_t getTargetFps() { return _targetFps; }
-    inline uint8_t getModeCount() { return _modeCount; }
-#ifndef WLED_DISABLE_MODE_BLEND
-    inline uint8_t getTransitionStyleCount() { return _transitionStyleCount; }
-#endif
-=======
     inline uint8_t getBrightness(void)    { return _brightness; }       // returns current strip brightness
     inline uint8_t getMaxSegments(void)   { return MAX_NUM_SEGMENTS; }  // returns maximum number of supported segments (fixed value)
     inline uint8_t getSegmentsNum(void)   { return _segments.size(); }  // returns currently present segments
@@ -890,7 +873,9 @@
     inline uint8_t getPaletteCount()      { return 13 + GRADIENT_PALETTE_COUNT; }  // will only return built-in palette count
     inline uint8_t getTargetFps()         { return _targetFps; }        // returns rough FPS value for las 2s interval
     inline uint8_t getModeCount()         { return _modeCount; }        // returns number of registered modes/effects
->>>>>>> 3be368c3
+#ifndef WLED_DISABLE_MODE_BLEND
+    inline uint8_t getTransitionStyleCount() { return _transitionStyleCount; }
+#endif
 
     uint16_t
       getLengthPhysical(void),
