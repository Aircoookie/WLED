  /*
   * WS2812FX.h - Library for WS2812 LED effects.
  Harm Aldick - 2016
  www.aldick.org
  LICENSE
  The MIT License (MIT)
  Copyright (c) 2016  Harm Aldick
  Permission is hereby granted, free of charge, to any person obtaining a copy
  of this software and associated documentation files (the "Software"), to deal
  in the Software without restriction, including without limitation the rights
  to use, copy, modify, merge, publish, distribute, sublicense, and/or sell
  copies of the Software, and to permit persons to whom the Software is
  furnished to do so, subject to the following conditions:
  The above copyright notice and this permission notice shall be included in
  all copies or substantial portions of the Software.
  THE SOFTWARE IS PROVIDED "AS IS", WITHOUT WARRANTY OF ANY KIND, EXPRESS OR
  IMPLIED, INCLUDING BUT NOT LIMITED TO THE WARRANTIES OF MERCHANTABILITY,
  FITNESS FOR A PARTICULAR PURPOSE AND NONINFRINGEMENT. IN NO EVENT SHALL THE
  AUTHORS OR COPYRIGHT HOLDERS BE LIABLE FOR ANY CLAIM, DAMAGES OR OTHER
  LIABILITY, WHETHER IN AN ACTION OF CONTRACT, TORT OR OTHERWISE, ARISING FROM,
  OUT OF OR IN CONNECTION WITH THE SOFTWARE OR THE USE OR OTHER DEALINGS IN
  THE SOFTWARE.

  Modified for WLED
*/

#ifndef WS2812FX_h
#define WS2812FX_h

#ifdef ESP32_MULTISTRIP
  #include "../usermods/esp32_multistrip/NpbWrapper.h"
#else
  #include "NpbWrapper.h"
#endif

#include "const.h"

#define FASTLED_INTERNAL //remove annoying pragma messages
#define USE_GET_MILLISECOND_TIMER
#include "FastLED.h"

#define DEFAULT_BRIGHTNESS (uint8_t)127
#define DEFAULT_MODE       (uint8_t)0
#define DEFAULT_SPEED      (uint8_t)128
#define DEFAULT_INTENSITY  (uint8_t)128
#define DEFAULT_FFT1       (uint8_t)6
#define DEFAULT_FFT2       (uint8_t)128
#define DEFAULT_FFT3       (uint8_t)252
#define DEFAULT_COLOR      (uint32_t)0xFFAA00

#ifndef MIN
#define MIN(a,b) ((a)<(b)?(a):(b))
#endif
#ifndef MAX
#define MAX(a,b) ((a)>(b)?(a):(b))
#endif

/* Not used in all effects yet */
#define WLED_FPS         42
#define FRAMETIME        (1000/WLED_FPS)

/* each segment uses 52 bytes of SRAM memory, so if you're application fails because of
  insufficient memory, decreasing MAX_NUM_SEGMENTS may help */
#ifdef ESP8266
  #define MAX_NUM_SEGMENTS 12
#else
  #define MAX_NUM_SEGMENTS 16
#endif

/* How much data bytes all segments combined may allocate */
#ifdef ESP8266
#define MAX_SEGMENT_DATA 2048
#else
#define MAX_SEGMENT_DATA 8192
#endif

#define LED_SKIP_AMOUNT  1
#define MIN_SHOW_DELAY  15

#define NUM_COLORS       3 /* number of colors per segment */
#define SEGMENT          _segments[_segment_index]
#define SEGCOLOR(x)      gamma32(_segments[_segment_index].colors[x])
#define SEGENV           _segment_runtimes[_segment_index]
#define SEGLEN           _virtualSegmentLength
#define SEGACT           SEGMENT.stop
#define SPEED_FORMULA_L  5 + (50*(255 - SEGMENT.speed))/SEGLEN
#define RESET_RUNTIME    memset(_segment_runtimes, 0, sizeof(_segment_runtimes))

// some common colors
#define RED        (uint32_t)0xFF0000
#define GREEN      (uint32_t)0x00FF00
#define BLUE       (uint32_t)0x0000FF
#define WHITE      (uint32_t)0xFFFFFF
#define BLACK      (uint32_t)0x000000
#define YELLOW     (uint32_t)0xFFFF00
#define CYAN       (uint32_t)0x00FFFF
#define MAGENTA    (uint32_t)0xFF00FF
#define PURPLE     (uint32_t)0x400080
#define ORANGE     (uint32_t)0xFF3000
#define PINK       (uint32_t)0xFF1493
#define ULTRAWHITE (uint32_t)0xFFFFFFFF

// options
// bit    7: segment is in transition mode
// bits 4-6: TBD
// bit    3: mirror effect within segment
// bit    2: segment is on
// bit    1: reverse segment
// bit    0: segment is selected
#define NO_OPTIONS   (uint8_t)0x00
#define TRANSITIONAL (uint8_t)0x80
#define MIRROR       (uint8_t)0x08
#define SEGMENT_ON   (uint8_t)0x04
#define REVERSE      (uint8_t)0x02
#define SELECTED     (uint8_t)0x01
#define IS_TRANSITIONAL ((SEGMENT.options & TRANSITIONAL) == TRANSITIONAL)
#define IS_MIRROR       ((SEGMENT.options & MIRROR      ) == MIRROR      )
#define IS_SEGMENT_ON   ((SEGMENT.options & SEGMENT_ON  ) == SEGMENT_ON  )
#define IS_REVERSE      ((SEGMENT.options & REVERSE     ) == REVERSE     )
#define IS_SELECTED     ((SEGMENT.options & SELECTED    ) == SELECTED    )

<<<<<<< HEAD
#define MODE_COUNT                     146
=======
#define MODE_COUNT  116
>>>>>>> c277ebb4

#define FX_MODE_STATIC                   0
#define FX_MODE_BLINK                    1
#define FX_MODE_BREATH                   2
#define FX_MODE_COLOR_WIPE               3
#define FX_MODE_COLOR_WIPE_RANDOM        4
#define FX_MODE_RANDOM_COLOR             5
#define FX_MODE_COLOR_SWEEP              6
#define FX_MODE_DYNAMIC                  7
#define FX_MODE_RAINBOW                  8
#define FX_MODE_RAINBOW_CYCLE            9
#define FX_MODE_SCAN                    10
#define FX_MODE_DUAL_SCAN               11
#define FX_MODE_FADE                    12
#define FX_MODE_THEATER_CHASE           13
#define FX_MODE_THEATER_CHASE_RAINBOW   14
#define FX_MODE_RUNNING_LIGHTS          15
#define FX_MODE_SAW                     16
#define FX_MODE_TWINKLE                 17
#define FX_MODE_DISSOLVE                18
#define FX_MODE_DISSOLVE_RANDOM         19
#define FX_MODE_SPARKLE                 20
#define FX_MODE_FLASH_SPARKLE           21
#define FX_MODE_HYPER_SPARKLE           22
#define FX_MODE_STROBE                  23
#define FX_MODE_STROBE_RAINBOW          24
#define FX_MODE_MULTI_STROBE            25
#define FX_MODE_BLINK_RAINBOW           26
#define FX_MODE_ANDROID                 27
#define FX_MODE_CHASE_COLOR             28
#define FX_MODE_CHASE_RANDOM            29
#define FX_MODE_CHASE_RAINBOW           30
#define FX_MODE_CHASE_FLASH             31
#define FX_MODE_CHASE_FLASH_RANDOM      32
#define FX_MODE_CHASE_RAINBOW_WHITE     33
#define FX_MODE_COLORFUL                34
#define FX_MODE_TRAFFIC_LIGHT           35
#define FX_MODE_COLOR_SWEEP_RANDOM      36
#define FX_MODE_RUNNING_COLOR           37
#define FX_MODE_RUNNING_RED_BLUE        38
#define FX_MODE_RUNNING_RANDOM          39
#define FX_MODE_LARSON_SCANNER          40
#define FX_MODE_COMET                   41
#define FX_MODE_FIREWORKS               42
#define FX_MODE_RAIN                    43
#define FX_MODE_MERRY_CHRISTMAS         44
#define FX_MODE_FIRE_FLICKER            45
#define FX_MODE_GRADIENT                46
#define FX_MODE_LOADING                 47
#define FX_MODE_POLICE                  48
#define FX_MODE_POLICE_ALL              49
#define FX_MODE_TWO_DOTS                50
#define FX_MODE_TWO_AREAS               51
#define FX_MODE_CIRCUS_COMBUSTUS        52
#define FX_MODE_HALLOWEEN               53
#define FX_MODE_TRICOLOR_CHASE          54
#define FX_MODE_TRICOLOR_WIPE           55
#define FX_MODE_TRICOLOR_FADE           56
#define FX_MODE_LIGHTNING               57
#define FX_MODE_ICU                     58
#define FX_MODE_MULTI_COMET             59
#define FX_MODE_DUAL_LARSON_SCANNER     60
#define FX_MODE_RANDOM_CHASE            61
#define FX_MODE_OSCILLATE               62
#define FX_MODE_PRIDE_2015              63
#define FX_MODE_JUGGLE                  64
#define FX_MODE_PALETTE                 65
#define FX_MODE_FIRE_2012               66
#define FX_MODE_COLORWAVES              67
#define FX_MODE_BPM                     68
#define FX_MODE_FILLNOISE8              69
#define FX_MODE_NOISE16_1               70
#define FX_MODE_NOISE16_2               71
#define FX_MODE_NOISE16_3               72
#define FX_MODE_NOISE16_4               73
#define FX_MODE_COLORTWINKLE            74
#define FX_MODE_LAKE                    75
#define FX_MODE_METEOR                  76
#define FX_MODE_METEOR_SMOOTH           77
#define FX_MODE_RAILWAY                 78
#define FX_MODE_RIPPLE                  79
#define FX_MODE_TWINKLEFOX              80
#define FX_MODE_TWINKLECAT              81
#define FX_MODE_HALLOWEEN_EYES          82
#define FX_MODE_STATIC_PATTERN          83
#define FX_MODE_TRI_STATIC_PATTERN      84
#define FX_MODE_SPOTS                   85
#define FX_MODE_SPOTS_FADE              86
#define FX_MODE_GLITTER                 87
#define FX_MODE_CANDLE                  88
#define FX_MODE_STARBURST               89
#define FX_MODE_EXPLODING_FIREWORKS     90
#define FX_MODE_BOUNCINGBALLS           91
#define FX_MODE_SINELON                 92
#define FX_MODE_SINELON_DUAL            93
#define FX_MODE_SINELON_RAINBOW         94
#define FX_MODE_POPCORN                 95
#define FX_MODE_DRIP                    96
#define FX_MODE_PLASMA                  97
#define FX_MODE_PERCENT                 98
#define FX_MODE_RIPPLE_RAINBOW          99
#define FX_MODE_HEARTBEAT              100
#define FX_MODE_PACIFICA               101
#define FX_MODE_CANDLE_MULTI           102
#define FX_MODE_SOLID_GLITTER          103
#define FX_MODE_SUNRISE                104
#define FX_MODE_PHASED                 105
#define FX_MODE_PHASEDNOISE            106
#define FX_MODE_TWINKLEUP              107
#define FX_MODE_NOISEPAL               108
#define FX_MODE_SINEWAVE               109
#define FX_MODE_FLOW                   110
#define FX_MODE_CHUNCHUN               111
#define FX_MODE_DANCING_SHADOWS        112
#define FX_MODE_WASHING_MACHINE        113
<<<<<<< HEAD
#define FX_MODE_PIXELS                 114
#define FX_MODE_PIXELWAVE              115
#define FX_MODE_JUGGLES                116
#define FX_MODE_MATRIPIX               117
#define FX_MODE_GRAVIMETER             118
#define FX_MODE_PLASMOID               119
#define FX_MODE_PUDDLES                120
#define FX_MODE_MIDNOISE               121
#define FX_MODE_NOISEMETER             122
#define FX_MODE_FREQWAVE               123
#define FX_MODE_FREQMATRIX             124
#define FX_MODE_SPECTRAL               125
#define FX_MODE_WATERFALL              126
#define FX_MODE_FREQPIXEL              127
#define FX_MODE_BINMAP                 128
#define FX_MODE_NOISEPEAK              129
#define FX_MODE_NOISEFIRE              130
#define FX_MODE_PUDDLEPEAK             131
#define FX_MODE_NOISEMOVE              132
#define FX_MODE_2DPLASMA               133
#define FX_MODE_PERLINMOVE             134
#define FX_MODE_RIPPLEPEAK             135
#define FX_MODE_2DFIRENOISE            136
#define FX_MODE_2DSQUAREDSWIRL         137
#define FX_MODE_2DFIRE2012             138
#define FX_MODE_2DDNA                  139
#define FX_MODE_2DMATRIX               140
#define FX_MODE_2DMEATBALLS            141
#define FX_FFT_TEST                    142
#define FX_MODE_GRAVCENTER             143
#define FX_MODE_GRAVCENTRIC            144
#define FX_MODE_GRAVFREQ               145


// Sound reactive external variables
extern int sample;
extern float sampleAvg;
extern bool samplePeak;
extern uint8_t myVals[32];
extern int sampleAgc;
extern uint8_t squelch;
=======
#define FX_MODE_CANDY_CANE             114
#define FX_MODE_BLENDS                 115
>>>>>>> c277ebb4

class WS2812FX {
  typedef uint16_t (WS2812FX::*mode_ptr)(void);

  // pre show callback
  typedef void (*show_callback) (void);

  // segment parameters
  public:
    typedef struct Segment { // 24 bytes
      uint16_t start;
      uint16_t stop; //segment invalid if stop == 0
      uint8_t speed;
      uint8_t intensity;
      uint8_t fft1;
      uint8_t fft2;
      uint8_t fft3;
      uint8_t palette;
      uint8_t mode;
      uint8_t options; //bit pattern: msb first: transitional needspixelstate tbd tbd (paused) on reverse selected
      uint8_t grouping, spacing;
      uint8_t opacity;
      uint32_t colors[NUM_COLORS];
      void setOption(uint8_t n, bool val)
      {
        if (val) {
          options |= 0x01 << n;
        } else
        {
          options &= ~(0x01 << n);
        }
      }
      bool getOption(uint8_t n)
      {
        return ((options >> n) & 0x01);
      }
      bool isSelected()
      {
        return getOption(0);
      }
      bool isActive()
      {
        return stop > start;
      }
      uint16_t length()
      {
        return stop - start;
      }
      uint16_t groupLength()
      {
        return grouping + spacing;
      }
      uint16_t virtualLength()
      {
        uint16_t groupLen = groupLength();
        uint16_t vLength = (length() + groupLen - 1) / groupLen;
        if (options & MIRROR)
          vLength = (vLength + 1) /2;  // divide by 2 if mirror, leave at least a single LED
        return vLength;
      }
    } segment;

  // segment runtime parameters
    typedef struct Segment_runtime { // 28 bytes
      unsigned long next_time;
      uint32_t step;
      uint32_t call;
      uint16_t aux0;
      uint16_t aux1;
      byte* data = nullptr;
      bool allocateData(uint16_t len){
        if (data && _dataLen == len) return true; //already allocated
        deallocateData();
        if (WS2812FX::_usedSegmentData + len > MAX_SEGMENT_DATA) return false; //not enough memory
        data = new (std::nothrow) byte[len];
        if (!data) return false; //allocation failed
        WS2812FX::_usedSegmentData += len;
        _dataLen = len;
        memset(data, 0, len);
        return true;
      }
      void deallocateData(){
        delete[] data;
        data = nullptr;
        WS2812FX::_usedSegmentData -= _dataLen;
        _dataLen = 0;
      }

      /** 
       * If reset of this segment was request, clears runtime
       * settings of this segment.
       * Must not be called while an effect mode function is running
       * because it could access the data buffer and this method 
       * may free that data buffer.
       */
      void resetIfRequired() {
        if (_requiresReset) {
          next_time = 0; step = 0; call = 0; aux0 = 0; aux1 = 0; 
          deallocateData();
          _requiresReset = false;
        }
      }

      /** 
       * Flags that before the next effect is calculated,
       * the internal segment state should be reset. 
       * Call resetIfRequired before calling the next effect function.
       */
      void reset() { _requiresReset = true; }
      private:
        uint16_t _dataLen = 0;
        bool _requiresReset = false;
    } segment_runtime;

     WS2812FX() {
      //assign each member of the _mode[] array to its respective function reference
      _mode[FX_MODE_STATIC]                  = &WS2812FX::mode_static;
      _mode[FX_MODE_BLINK]                   = &WS2812FX::mode_blink;
      _mode[FX_MODE_COLOR_WIPE]              = &WS2812FX::mode_color_wipe;
      _mode[FX_MODE_COLOR_WIPE_RANDOM]       = &WS2812FX::mode_color_wipe_random;
      _mode[FX_MODE_RANDOM_COLOR]            = &WS2812FX::mode_random_color;
      _mode[FX_MODE_COLOR_SWEEP]             = &WS2812FX::mode_color_sweep;
      _mode[FX_MODE_DYNAMIC]                 = &WS2812FX::mode_dynamic;
      _mode[FX_MODE_RAINBOW]                 = &WS2812FX::mode_rainbow;
      _mode[FX_MODE_RAINBOW_CYCLE]           = &WS2812FX::mode_rainbow_cycle;
      _mode[FX_MODE_SCAN]                    = &WS2812FX::mode_scan;
      _mode[FX_MODE_DUAL_SCAN]               = &WS2812FX::mode_dual_scan;
      _mode[FX_MODE_FADE]                    = &WS2812FX::mode_fade;
      _mode[FX_MODE_THEATER_CHASE]           = &WS2812FX::mode_theater_chase;
      _mode[FX_MODE_THEATER_CHASE_RAINBOW]   = &WS2812FX::mode_theater_chase_rainbow;
      _mode[FX_MODE_SAW]                     = &WS2812FX::mode_saw;
      _mode[FX_MODE_TWINKLE]                 = &WS2812FX::mode_twinkle;
      _mode[FX_MODE_DISSOLVE]                = &WS2812FX::mode_dissolve;
      _mode[FX_MODE_DISSOLVE_RANDOM]         = &WS2812FX::mode_dissolve_random;
      _mode[FX_MODE_SPARKLE]                 = &WS2812FX::mode_sparkle;
      _mode[FX_MODE_FLASH_SPARKLE]           = &WS2812FX::mode_flash_sparkle;
      _mode[FX_MODE_HYPER_SPARKLE]           = &WS2812FX::mode_hyper_sparkle;
      _mode[FX_MODE_STROBE]                  = &WS2812FX::mode_strobe;
      _mode[FX_MODE_STROBE_RAINBOW]          = &WS2812FX::mode_strobe_rainbow;
      _mode[FX_MODE_MULTI_STROBE]            = &WS2812FX::mode_multi_strobe;
      _mode[FX_MODE_BLINK_RAINBOW]           = &WS2812FX::mode_blink_rainbow;
      _mode[FX_MODE_ANDROID]                 = &WS2812FX::mode_android;
      _mode[FX_MODE_CHASE_COLOR]             = &WS2812FX::mode_chase_color;
      _mode[FX_MODE_CHASE_RANDOM]            = &WS2812FX::mode_chase_random;
      _mode[FX_MODE_CHASE_RAINBOW]           = &WS2812FX::mode_chase_rainbow;
      _mode[FX_MODE_CHASE_FLASH]             = &WS2812FX::mode_chase_flash;
      _mode[FX_MODE_CHASE_FLASH_RANDOM]      = &WS2812FX::mode_chase_flash_random;
      _mode[FX_MODE_CHASE_RAINBOW_WHITE]     = &WS2812FX::mode_chase_rainbow_white;
      _mode[FX_MODE_COLORFUL]                = &WS2812FX::mode_colorful;
      _mode[FX_MODE_TRAFFIC_LIGHT]           = &WS2812FX::mode_traffic_light;
      _mode[FX_MODE_COLOR_SWEEP_RANDOM]      = &WS2812FX::mode_color_sweep_random;
      _mode[FX_MODE_RUNNING_COLOR]           = &WS2812FX::mode_running_color;
      _mode[FX_MODE_RUNNING_RED_BLUE]        = &WS2812FX::mode_running_red_blue;
      _mode[FX_MODE_RUNNING_RANDOM]          = &WS2812FX::mode_running_random;
      _mode[FX_MODE_LARSON_SCANNER]          = &WS2812FX::mode_larson_scanner;
      _mode[FX_MODE_COMET]                   = &WS2812FX::mode_comet;
      _mode[FX_MODE_FIREWORKS]               = &WS2812FX::mode_fireworks;
      _mode[FX_MODE_RAIN]                    = &WS2812FX::mode_rain;
      _mode[FX_MODE_MERRY_CHRISTMAS]         = &WS2812FX::mode_merry_christmas;
      _mode[FX_MODE_FIRE_FLICKER]            = &WS2812FX::mode_fire_flicker;
      _mode[FX_MODE_GRADIENT]                = &WS2812FX::mode_gradient;
      _mode[FX_MODE_LOADING]                 = &WS2812FX::mode_loading;
      _mode[FX_MODE_POLICE]                  = &WS2812FX::mode_police;
      _mode[FX_MODE_POLICE_ALL]              = &WS2812FX::mode_police_all;
      _mode[FX_MODE_TWO_DOTS]                = &WS2812FX::mode_two_dots;
      _mode[FX_MODE_TWO_AREAS]               = &WS2812FX::mode_two_areas;
      _mode[FX_MODE_CIRCUS_COMBUSTUS]        = &WS2812FX::mode_circus_combustus;
      _mode[FX_MODE_HALLOWEEN]               = &WS2812FX::mode_halloween;
      _mode[FX_MODE_TRICOLOR_CHASE]          = &WS2812FX::mode_tricolor_chase;
      _mode[FX_MODE_TRICOLOR_WIPE]           = &WS2812FX::mode_tricolor_wipe;
      _mode[FX_MODE_TRICOLOR_FADE]           = &WS2812FX::mode_tricolor_fade;
      _mode[FX_MODE_BREATH]                  = &WS2812FX::mode_breath;
      _mode[FX_MODE_RUNNING_LIGHTS]          = &WS2812FX::mode_running_lights;
      _mode[FX_MODE_LIGHTNING]               = &WS2812FX::mode_lightning;
      _mode[FX_MODE_ICU]                     = &WS2812FX::mode_icu;
      _mode[FX_MODE_MULTI_COMET]             = &WS2812FX::mode_multi_comet;
      _mode[FX_MODE_DUAL_LARSON_SCANNER]     = &WS2812FX::mode_dual_larson_scanner;
      _mode[FX_MODE_RANDOM_CHASE]            = &WS2812FX::mode_random_chase;
      _mode[FX_MODE_OSCILLATE]               = &WS2812FX::mode_oscillate;
      _mode[FX_MODE_FIRE_2012]               = &WS2812FX::mode_fire_2012;
      _mode[FX_MODE_PRIDE_2015]              = &WS2812FX::mode_pride_2015;
      _mode[FX_MODE_BPM]                     = &WS2812FX::mode_bpm;
      _mode[FX_MODE_JUGGLE]                  = &WS2812FX::mode_juggle;
      _mode[FX_MODE_PALETTE]                 = &WS2812FX::mode_palette;
      _mode[FX_MODE_COLORWAVES]              = &WS2812FX::mode_colorwaves;
      _mode[FX_MODE_FILLNOISE8]              = &WS2812FX::mode_fillnoise8;
      _mode[FX_MODE_NOISE16_1]               = &WS2812FX::mode_noise16_1;
      _mode[FX_MODE_NOISE16_2]               = &WS2812FX::mode_noise16_2;
      _mode[FX_MODE_NOISE16_3]               = &WS2812FX::mode_noise16_3;
      _mode[FX_MODE_NOISE16_4]               = &WS2812FX::mode_noise16_4;
      _mode[FX_MODE_COLORTWINKLE]            = &WS2812FX::mode_colortwinkle;
      _mode[FX_MODE_LAKE]                    = &WS2812FX::mode_lake;
      _mode[FX_MODE_METEOR]                  = &WS2812FX::mode_meteor;
      _mode[FX_MODE_METEOR_SMOOTH]           = &WS2812FX::mode_meteor_smooth;
      _mode[FX_MODE_RAILWAY]                 = &WS2812FX::mode_railway;
      _mode[FX_MODE_RIPPLE]                  = &WS2812FX::mode_ripple;
      _mode[FX_MODE_TWINKLEFOX]              = &WS2812FX::mode_twinklefox;
      _mode[FX_MODE_TWINKLECAT]              = &WS2812FX::mode_twinklecat;
      _mode[FX_MODE_HALLOWEEN_EYES]          = &WS2812FX::mode_halloween_eyes;
      _mode[FX_MODE_STATIC_PATTERN]          = &WS2812FX::mode_static_pattern;
      _mode[FX_MODE_TRI_STATIC_PATTERN]      = &WS2812FX::mode_tri_static_pattern;
      _mode[FX_MODE_SPOTS]                   = &WS2812FX::mode_spots;
      _mode[FX_MODE_SPOTS_FADE]              = &WS2812FX::mode_spots_fade;
      _mode[FX_MODE_GLITTER]                 = &WS2812FX::mode_glitter;
      _mode[FX_MODE_CANDLE]                  = &WS2812FX::mode_candle;
      _mode[FX_MODE_STARBURST]               = &WS2812FX::mode_starburst;
      _mode[FX_MODE_EXPLODING_FIREWORKS]     = &WS2812FX::mode_exploding_fireworks;
      _mode[FX_MODE_BOUNCINGBALLS]           = &WS2812FX::mode_bouncing_balls;
      _mode[FX_MODE_SINELON]                 = &WS2812FX::mode_sinelon;
      _mode[FX_MODE_SINELON_DUAL]            = &WS2812FX::mode_sinelon_dual;
      _mode[FX_MODE_SINELON_RAINBOW]         = &WS2812FX::mode_sinelon_rainbow;
      _mode[FX_MODE_POPCORN]                 = &WS2812FX::mode_popcorn;
      _mode[FX_MODE_DRIP]                    = &WS2812FX::mode_drip;
      _mode[FX_MODE_PLASMA]                  = &WS2812FX::mode_plasma;
      _mode[FX_MODE_PERCENT]                 = &WS2812FX::mode_percent;
      _mode[FX_MODE_RIPPLE_RAINBOW]          = &WS2812FX::mode_ripple_rainbow;
      _mode[FX_MODE_HEARTBEAT]               = &WS2812FX::mode_heartbeat;
      _mode[FX_MODE_PACIFICA]                = &WS2812FX::mode_pacifica;
      _mode[FX_MODE_CANDLE_MULTI]            = &WS2812FX::mode_candle_multi;
      _mode[FX_MODE_SOLID_GLITTER]           = &WS2812FX::mode_solid_glitter;
      _mode[FX_MODE_SUNRISE]                 = &WS2812FX::mode_sunrise;
      _mode[FX_MODE_PHASED]                  = &WS2812FX::mode_phased;
      _mode[FX_MODE_PHASEDNOISE]             = &WS2812FX::mode_phased_noise;
      _mode[FX_MODE_TWINKLEUP]               = &WS2812FX::mode_twinkleup;
      _mode[FX_MODE_NOISEPAL]                = &WS2812FX::mode_noisepal;
      _mode[FX_MODE_SINEWAVE]                = &WS2812FX::mode_sinewave;
      _mode[FX_MODE_FLOW]                    = &WS2812FX::mode_flow;
      _mode[FX_MODE_CHUNCHUN]                = &WS2812FX::mode_chunchun;
      _mode[FX_MODE_DANCING_SHADOWS]         = &WS2812FX::mode_dancing_shadows;
      _mode[FX_MODE_WASHING_MACHINE]         = &WS2812FX::mode_washing_machine;
<<<<<<< HEAD
      _mode[FX_MODE_PIXELS]                  = &WS2812FX::mode_pixels;
      _mode[FX_MODE_PIXELWAVE]               = &WS2812FX::mode_pixelwave;
      _mode[FX_MODE_JUGGLES]                 = &WS2812FX::mode_juggles;
      _mode[FX_MODE_MATRIPIX]                = &WS2812FX::mode_matripix;
      _mode[FX_MODE_GRAVIMETER]              = &WS2812FX::mode_gravimeter;
      _mode[FX_MODE_PLASMOID]                = &WS2812FX::mode_plasmoid;
      _mode[FX_MODE_PUDDLES]                 = &WS2812FX::mode_puddles;
      _mode[FX_MODE_MIDNOISE]                = &WS2812FX::mode_midnoise;
      _mode[FX_MODE_NOISEMETER]              = &WS2812FX::mode_noisemeter;
      _mode[FX_MODE_FREQWAVE]                = &WS2812FX::mode_freqwave;
      _mode[FX_MODE_FREQMATRIX]              = &WS2812FX::mode_freqmatrix;
      _mode[FX_MODE_SPECTRAL]                = &WS2812FX::mode_spectral;
      _mode[FX_MODE_WATERFALL]               = &WS2812FX::mode_waterfall;
      _mode[FX_MODE_FREQPIXEL]               = &WS2812FX::mode_freqpixel;
      _mode[FX_MODE_BINMAP]                  = &WS2812FX::mode_binmap;
      _mode[FX_MODE_NOISEPEAK]               = &WS2812FX::mode_noisepeak;
      _mode[FX_MODE_NOISEFIRE]               = &WS2812FX::mode_noisefire;
      _mode[FX_MODE_PUDDLEPEAK]              = &WS2812FX::mode_puddlepeak;
      _mode[FX_MODE_NOISEMOVE]               = &WS2812FX::mode_noisemove;
      _mode[FX_MODE_2DPLASMA]                = &WS2812FX::mode_2Dplasma;
      _mode[FX_MODE_PERLINMOVE]              = &WS2812FX::mode_perlinmove;
      _mode[FX_MODE_RIPPLEPEAK]              = &WS2812FX::mode_ripplepeak;
      _mode[FX_MODE_2DFIRENOISE]             = &WS2812FX::mode_2Dfirenoise;
      _mode[FX_MODE_2DSQUAREDSWIRL]          = &WS2812FX::mode_2Dsquaredswirl;
      _mode[FX_MODE_2DFIRE2012]              = &WS2812FX::mode_2Dfire2012;
      _mode[FX_MODE_2DDNA]                   = &WS2812FX::mode_2Ddna;
      _mode[FX_MODE_2DMATRIX]                = &WS2812FX::mode_2Dmatrix;
      _mode[FX_MODE_2DMEATBALLS]             = &WS2812FX::mode_2Dmeatballs;
      _mode[FX_FFT_TEST]                     = &WS2812FX::fft_test;
      _mode[FX_MODE_GRAVCENTER]              = &WS2812FX::mode_gravcenter;
      _mode[FX_MODE_GRAVCENTRIC]             = &WS2812FX::mode_gravcentric;
      _mode[FX_MODE_GRAVFREQ]                = &WS2812FX::mode_gravfreq;
=======
      _mode[FX_MODE_CANDY_CANE]              = &WS2812FX::mode_candy_cane;
      _mode[FX_MODE_BLENDS]                  = &WS2812FX::mode_blends;
>>>>>>> c277ebb4

      _brightness = DEFAULT_BRIGHTNESS;
      currentPalette = CRGBPalette16(CRGB::Black);
      targetPalette = CloudColors_p;
      ablMilliampsMax = 850;
      currentMilliamps = 0;
      timebase = 0;
      bus = new NeoPixelWrapper();
      resetSegments();
    }

    void
      init(bool supportWhite, uint16_t countPixels, bool skipFirst),
      service(void),
      blur(uint8_t),
      fill(uint32_t),
      fade_out(uint8_t r),
      fade2black(uint8_t r),
      setMode(uint8_t segid, uint8_t m),
      setColor(uint8_t slot, uint8_t r, uint8_t g, uint8_t b, uint8_t w = 0),
      setColor(uint8_t slot, uint32_t c),
      setBrightness(uint8_t b),
      setRange(uint16_t i, uint16_t i2, uint32_t col),
      setShowCallback(show_callback cb),
      setTransitionMode(bool t),
      calcGammaTable(float),
      trigger(void),
      setSegment(uint8_t n, uint16_t start, uint16_t stop, uint8_t grouping = 0, uint8_t spacing = 0),
      resetSegments(),
      setPixelColor(uint16_t n, uint32_t c),
      setPixelColor(uint16_t n, uint8_t r, uint8_t g, uint8_t b, uint8_t w = 0),
      show(void),
      setRgbwPwm(void),
      setColorOrder(uint8_t co),
      setPixelSegment(uint8_t n),
      noise8_help(uint8_t),
      mapNoiseToLEDsUsingPalette(),
      blur1d( CRGB* leds, uint16_t numLeds, fract8 blur_amount),
      blur2d( CRGB* leds, uint8_t width, uint8_t height, fract8 blur_amount),
      blurRows( CRGB* leds, uint8_t width, uint8_t height, fract8 blur_amount),
      blurColumns(CRGB* leds, uint8_t width, uint8_t height, fract8 blur_amount);

    bool
      reverseMode = false,      //is the entire LED strip reversed?
      gammaCorrectBri = false,
      gammaCorrectCol = true,
      applyToAllSelected = true,
      segmentsAreIdentical(Segment* a, Segment* b),
<<<<<<< HEAD
      setEffectConfig(uint8_t m, uint8_t s, uint8_t i, uint8_t f1, uint8_t f2, uint8_t f3, uint8_t p);
=======
      setEffectConfig(uint8_t m, uint8_t s, uint8_t i, uint8_t p),
      // return true if the strip is being sent pixel updates
      isUpdating(void);
>>>>>>> c277ebb4

    uint8_t
      mainSegment = 0,
      rgbwMode = RGBW_MODE_DUAL,
      paletteFade = 0,
      paletteBlend = 0,
      milliampsPerLed = 55,
      getBrightness(void),
      getMode(void),
      getSpeed(void),
      getModeCount(void),
      getPaletteCount(void),
      getMaxSegments(void),
      //getFirstSelectedSegment(void),
      getMainSegmentId(void),
      getColorOrder(void),
      gamma8(uint8_t),
      gamma8_cal(uint8_t, float),
      get_random_wheel_index(uint8_t);

    int8_t
      tristate_square8(uint8_t x, uint8_t pulsewidth, uint8_t attdec);

    uint16_t
      ablMilliampsMax,
      currentMilliamps,
      triwave16(uint16_t),
      XY(int,int);

    uint32_t
      now,
      timebase,
      color_wheel(uint8_t),
      color_from_palette(uint16_t, bool mapping, bool wrap, uint8_t mcol, uint8_t pbri = 255),
      color_blend(uint32_t,uint32_t,uint8_t),
      gamma32(uint32_t),
      getLastShow(void),
      getPixelColor(uint16_t),
      getColor(void);

    #ifndef ESP8266
    uint16_t
      matrixWidth,
      matrixHeight,
      matrixSerpentine;
    #endif // ESP8266

    WS2812FX::Segment&
      getSegment(uint8_t n);

    WS2812FX::Segment_runtime
      getSegmentRuntime(void);

    WS2812FX::Segment*
      getSegments(void);

    // builtin modes
    uint16_t
      mode_static(void),
      mode_blink(void),
      mode_blink_rainbow(void),
      mode_strobe(void),
      mode_strobe_rainbow(void),
      mode_color_wipe(void),
      mode_color_sweep(void),
      mode_color_wipe_random(void),
      mode_color_sweep_random(void),
      mode_random_color(void),
      mode_dynamic(void),
      mode_breath(void),
      mode_fade(void),
      mode_scan(void),
      mode_dual_scan(void),
      mode_theater_chase(void),
      mode_theater_chase_rainbow(void),
      mode_rainbow(void),
      mode_rainbow_cycle(void),
      mode_running_lights(void),
      mode_saw(void),
      mode_twinkle(void),
      mode_dissolve(void),
      mode_dissolve_random(void),
      mode_sparkle(void),
      mode_flash_sparkle(void),
      mode_hyper_sparkle(void),
      mode_multi_strobe(void),
      mode_android(void),
      mode_chase_color(void),
      mode_chase_random(void),
      mode_chase_rainbow(void),
      mode_chase_flash(void),
      mode_chase_flash_random(void),
      mode_chase_rainbow_white(void),
      mode_colorful(void),
      mode_traffic_light(void),
      mode_running_color(void),
      mode_running_red_blue(void),
      mode_running_random(void),
      mode_larson_scanner(void),
      mode_comet(void),
      mode_fireworks(void),
      mode_rain(void),
      mode_merry_christmas(void),
      mode_halloween(void),
      mode_fire_flicker(void),
      mode_gradient(void),
      mode_loading(void),
      mode_police(void),
      mode_police_all(void),
      mode_two_dots(void),
      mode_two_areas(void),
      mode_circus_combustus(void),
      mode_bicolor_chase(void),
      mode_tricolor_chase(void),
      mode_tricolor_wipe(void),
      mode_tricolor_fade(void),
      mode_lightning(void),
      mode_icu(void),
      mode_multi_comet(void),
      mode_dual_larson_scanner(void),
      mode_random_chase(void),
      mode_oscillate(void),
      mode_fire_2012(void),
      mode_pride_2015(void),
      mode_bpm(void),
      mode_juggle(void),
      mode_palette(void),
      mode_colorwaves(void),
      mode_fillnoise8(void),
      mode_noise16_1(void),
      mode_noise16_2(void),
      mode_noise16_3(void),
      mode_noise16_4(void),
      mode_colortwinkle(void),
      mode_lake(void),
      mode_meteor(void),
      mode_meteor_smooth(void),
      mode_railway(void),
      mode_ripple(void),
      mode_twinklefox(void),
      mode_twinklecat(void),
      mode_halloween_eyes(void),
      mode_static_pattern(void),
      mode_tri_static_pattern(void),
      mode_spots(void),
      mode_spots_fade(void),
      mode_glitter(void),
      mode_candle(void),
      mode_starburst(void),
      mode_exploding_fireworks(void),
      mode_bouncing_balls(void),
      mode_sinelon(void),
      mode_sinelon_dual(void),
      mode_sinelon_rainbow(void),
      mode_popcorn(void),
      mode_drip(void),
      mode_plasma(void),
      mode_percent(void),
      mode_ripple_rainbow(void),
      mode_heartbeat(void),
      mode_pacifica(void),
      mode_candle_multi(void),
      mode_solid_glitter(void),
      mode_sunrise(void),
      mode_phased(void),
      mode_phased_noise(void),
      mode_twinkleup(void),
      mode_noisepal(void),
      mode_sinewave(void),
      mode_flow(void),
      mode_chunchun(void),
      mode_dancing_shadows(void),
      mode_washing_machine(void),
<<<<<<< HEAD
      mode_pixels(void),
      mode_pixelwave(void),
      mode_juggles(void),
      mode_matripix(void),
      mode_gravimeter(void),
      mode_plasmoid(void),
      mode_puddles(void),
      mode_midnoise(void),
      mode_noisemeter(void),
      mode_freqwave(void),
      mode_freqmatrix(void),
      mode_spectral(void),
      mode_waterfall(void),
      mode_freqpixel(void),
      mode_binmap(void),
      mode_noisepeak(void),
      mode_noisefire(void),
      mode_puddlepeak(void),
      mode_noisemove(void),
      mode_2Dplasma(void),
      mode_perlinmove(void),
      mode_ripplepeak(void),
      mode_2Dfirenoise(void),
      mode_2Dsquaredswirl(void),
      mode_2Dfire2012(void),
      mode_2Ddna(void),
      mode_2Dmatrix(void),
      mode_2Dmeatballs(void),
      fft_test(void),
      mode_gravcenter(void),
      mode_gravcentric(void),
      mode_gravfreq(void);
=======
      mode_candy_cane(void),
      mode_blends(void);
>>>>>>> c277ebb4

  private:
    NeoPixelWrapper *bus;

    uint32_t crgb_to_col(CRGB fastled);
    CRGB col_to_crgb(uint32_t);
    CRGBPalette16 currentPalette;
    CRGBPalette16 targetPalette;

    uint16_t _length, _lengthRaw, _virtualSegmentLength;
    uint16_t _rand16seed;
    uint8_t _brightness;
    static uint16_t _usedSegmentData;

    void load_gradient_palette(uint8_t);
    void handle_palette(void);

    bool
      shouldStartBus = false,
      _useRgbw = false,
      _skipFirstMode,
      _triggered;

    mode_ptr _mode[MODE_COUNT]; // SRAM footprint: 4 bytes per element

    show_callback _callback = nullptr;

    // mode helper functions
    uint16_t
      blink(uint32_t, uint32_t, bool strobe, bool),
      candle(bool),
      color_wipe(bool, bool),
      scan(bool),
      theater_chase(uint32_t, uint32_t, bool),
      running_base(bool),
      larson_scanner(bool),
      sinelon_base(bool,bool),
      dissolve(uint32_t),
      chase(uint32_t, uint32_t, uint32_t, bool),
      gradient_base(bool),
      ripple_base(bool),
      police_base(uint32_t, uint32_t, bool),
      running(uint32_t, uint32_t),
      tricolor_chase(uint32_t, uint32_t),
      twinklefox_base(bool),
      spots_base(uint16_t),
      phased_base(uint8_t);

    CRGB twinklefox_one_twinkle(uint32_t ms, uint8_t salt, bool cat);
    CRGB pacifica_one_layer(uint16_t i, CRGBPalette16& p, uint16_t cistart, uint16_t wavescale, uint8_t bri, uint16_t ioff);

    void blendPixelColor(uint16_t n, uint32_t color, uint8_t blend);

    uint32_t _lastPaletteChange = 0;
    uint32_t _lastShow = 0;

    #ifdef WLED_USE_ANALOG_LEDS
    uint32_t _analogLastShow = 0;
    RgbwColor _analogLastColor = 0;
    uint8_t _analogLastBri = 0;
    #endif

    uint8_t _segment_index = 0;
    uint8_t _segment_index_palette_last = 99;
    segment _segments[MAX_NUM_SEGMENTS] = { // SRAM footprint: 27 bytes per element
      // start, stop, speed, intensity, fft1, fft2, fft3, palette, mode, options, grouping, spacing, opacity (unused), color[]
      { 0, 7, DEFAULT_SPEED, DEFAULT_INTENSITY, DEFAULT_FFT1, DEFAULT_FFT2, DEFAULT_FFT3, 0, DEFAULT_MODE, NO_OPTIONS, 1, 0, 255, {DEFAULT_COLOR}}
    };
    segment_runtime _segment_runtimes[MAX_NUM_SEGMENTS]; // SRAM footprint: 28 bytes per element
    friend class Segment_runtime;

    uint16_t realPixelIndex(uint16_t i);
};

//10 names per line
const char JSON_mode_names[] PROGMEM = R"=====([
"Solid","Blink","Breathe","Wipe","Wipe Random","Random Colors","Sweep","Dynamic","Colorloop","Rainbow",
"Scan","Scan Dual","Fade","Theater","Theater Rainbow","Running","Saw","Twinkle","Dissolve","Dissolve Rnd",
"Sparkle","Sparkle Dark","Sparkle+","Strobe","Strobe Rainbow","Strobe Mega","Blink Rainbow","Android","Chase","Chase Random",
"Chase Rainbow","Chase Flash","Chase Flash Rnd","Rainbow Runner","Colorful","Traffic Light","Sweep Random","Running 2","Red & Blue","Stream",
"Scanner","Lighthouse","Fireworks","Rain","Merry Christmas","Fire Flicker","Gradient","Loading","Police","Police All",
"Two Dots","Two Areas","Circus","Halloween","Tri Chase","Tri Wipe","Tri Fade","Lightning","ICU","Multi Comet",
"Scanner Dual","Stream 2","Oscillate","Pride 2015","Juggle","Palette","Fire 2012","Colorwaves","Bpm","Fill Noise",
"Noise 1","Noise 2","Noise 3","Noise 4","Colortwinkles","Lake","Meteor","Meteor Smooth","Railway","Ripple",
"Twinklefox","Twinklecat","Halloween Eyes","Solid Pattern","Solid Pattern Tri","Spots","Spots Fade","Glitter","Candle","Fireworks Starburst",
"Fireworks 1D","Bouncing Balls","Sinelon","Sinelon Dual","Sinelon Rainbow","Popcorn","Drip","Plasma","Percent","Ripple Rainbow",
<<<<<<< HEAD
"Heartbeat","Pacifica","Candle Multi","Solid Glitter","Sunrise","Phased","Phased Noise","TwinkleUp","Noise Pal","Sine",
"Flow","Chunchun","Dancing Shadows","Washing Machine","* Pixels","* Pixelwave","* Juggles","* Matripix","* Gravimeter","* Plasmoid",
"* Puddles","* Midnoise","* Noisemeter","** Freqwave","** Freqmatrix","** Spectral","* Waterfall","** Freqpixel","** Binmap","** Noisepeak",
"* Noisefire","* Puddlepeak","** Noisemove","2D Plasma","Perlin Move","* Ripple Peak","2D FireNoise","2D Squared Swirl","2D Fire2012","2D DNA",
"2D Matrix","2D Meatballs","** FFT_TEST","* Gravcenter","* Gravcentric","** Gravfreq"
=======
"Heartbeat","Pacifica","Candle Multi", "Solid Glitter","Sunrise","Phased","Twinkleup","Noise Pal", "Sine","Phased Noise",
"Flow","Chunchun","Dancing Shadows","Washing Machine","Candy Cane","Blends"
>>>>>>> c277ebb4
])=====";


const char JSON_palette_names[] PROGMEM = R"=====([
"Default","* Random Cycle","* Color 1","* Colors 1&2","* Color Gradient","* Colors Only","Party","Cloud","Lava","Ocean",
"Forest","Rainbow","Rainbow Bands","Sunset","Rivendell","Breeze","Red & Blue","Yellowout","Analogous","Splash",
"Pastel","Sunset 2","Beech","Vintage","Departure","Landscape","Beach","Sherbet","Hult","Hult 64",
"Drywet","Jul","Grintage","Rewhi","Tertiary","Fire","Icefire","Cyane","Light Pink","Autumn",
"Magenta","Magred","Yelmag","Yelblu","Orange & Teal","Tiamat","April Night","Orangery","C9","Sakura",
"Aurora","Atlantica","C9 2","C9 New","Temperature","Retro Clown","Candy","Toxy Reaf","Fairy Reaf","Semi Blue",
"Pink Candy","Red Reaf","Red & Flash","YBlue","Lite Light","Pink Plasma","Blink Red","Yellow 2 Blue","Yellow 2 Red","Candy2"
])=====";

#endif<|MERGE_RESOLUTION|>--- conflicted
+++ resolved
@@ -119,11 +119,7 @@
 #define IS_REVERSE      ((SEGMENT.options & REVERSE     ) == REVERSE     )
 #define IS_SELECTED     ((SEGMENT.options & SELECTED    ) == SELECTED    )
 
-<<<<<<< HEAD
-#define MODE_COUNT                     146
-=======
-#define MODE_COUNT  116
->>>>>>> c277ebb4
+#define MODE_COUNT                     148
 
 #define FX_MODE_STATIC                   0
 #define FX_MODE_BLINK                    1
@@ -239,39 +235,40 @@
 #define FX_MODE_CHUNCHUN               111
 #define FX_MODE_DANCING_SHADOWS        112
 #define FX_MODE_WASHING_MACHINE        113
-<<<<<<< HEAD
-#define FX_MODE_PIXELS                 114
-#define FX_MODE_PIXELWAVE              115
-#define FX_MODE_JUGGLES                116
-#define FX_MODE_MATRIPIX               117
-#define FX_MODE_GRAVIMETER             118
-#define FX_MODE_PLASMOID               119
-#define FX_MODE_PUDDLES                120
-#define FX_MODE_MIDNOISE               121
-#define FX_MODE_NOISEMETER             122
-#define FX_MODE_FREQWAVE               123
-#define FX_MODE_FREQMATRIX             124
-#define FX_MODE_SPECTRAL               125
-#define FX_MODE_WATERFALL              126
-#define FX_MODE_FREQPIXEL              127
-#define FX_MODE_BINMAP                 128
-#define FX_MODE_NOISEPEAK              129
-#define FX_MODE_NOISEFIRE              130
-#define FX_MODE_PUDDLEPEAK             131
-#define FX_MODE_NOISEMOVE              132
-#define FX_MODE_2DPLASMA               133
-#define FX_MODE_PERLINMOVE             134
-#define FX_MODE_RIPPLEPEAK             135
-#define FX_MODE_2DFIRENOISE            136
-#define FX_MODE_2DSQUAREDSWIRL         137
-#define FX_MODE_2DFIRE2012             138
-#define FX_MODE_2DDNA                  139
-#define FX_MODE_2DMATRIX               140
-#define FX_MODE_2DMEATBALLS            141
-#define FX_FFT_TEST                    142
-#define FX_MODE_GRAVCENTER             143
-#define FX_MODE_GRAVCENTRIC            144
-#define FX_MODE_GRAVFREQ               145
+#define FX_MODE_CANDY_CANE             114
+#define FX_MODE_BLENDS                 115
+#define FX_MODE_PIXELS                 116
+#define FX_MODE_PIXELWAVE              117
+#define FX_MODE_JUGGLES                118
+#define FX_MODE_MATRIPIX               119
+#define FX_MODE_GRAVIMETER             120
+#define FX_MODE_PLASMOID               121
+#define FX_MODE_PUDDLES                122
+#define FX_MODE_MIDNOISE               123
+#define FX_MODE_NOISEMETER             124
+#define FX_MODE_FREQWAVE               125
+#define FX_MODE_FREQMATRIX             126
+#define FX_MODE_SPECTRAL               127
+#define FX_MODE_WATERFALL              128
+#define FX_MODE_FREQPIXEL              129
+#define FX_MODE_BINMAP                 130
+#define FX_MODE_NOISEPEAK              131
+#define FX_MODE_NOISEFIRE              132
+#define FX_MODE_PUDDLEPEAK             133
+#define FX_MODE_NOISEMOVE              134
+#define FX_MODE_2DPLASMA               135
+#define FX_MODE_PERLINMOVE             136
+#define FX_MODE_RIPPLEPEAK             137
+#define FX_MODE_2DFIRENOISE            138
+#define FX_MODE_2DSQUAREDSWIRL         139
+#define FX_MODE_2DFIRE2012             140
+#define FX_MODE_2DDNA                  141
+#define FX_MODE_2DMATRIX               142
+#define FX_MODE_2DMEATBALLS            143
+#define FX_FFT_TEST                    144
+#define FX_MODE_GRAVCENTER             145
+#define FX_MODE_GRAVCENTRIC            146
+#define FX_MODE_GRAVFREQ               147
 
 
 // Sound reactive external variables
@@ -281,10 +278,6 @@
 extern uint8_t myVals[32];
 extern int sampleAgc;
 extern uint8_t squelch;
-=======
-#define FX_MODE_CANDY_CANE             114
-#define FX_MODE_BLENDS                 115
->>>>>>> c277ebb4
 
 class WS2812FX {
   typedef uint16_t (WS2812FX::*mode_ptr)(void);
@@ -373,24 +366,24 @@
         _dataLen = 0;
       }
 
-      /** 
+      /**
        * If reset of this segment was request, clears runtime
        * settings of this segment.
        * Must not be called while an effect mode function is running
-       * because it could access the data buffer and this method 
+       * because it could access the data buffer and this method
        * may free that data buffer.
        */
       void resetIfRequired() {
         if (_requiresReset) {
-          next_time = 0; step = 0; call = 0; aux0 = 0; aux1 = 0; 
+          next_time = 0; step = 0; call = 0; aux0 = 0; aux1 = 0;
           deallocateData();
           _requiresReset = false;
         }
       }
 
-      /** 
+      /**
        * Flags that before the next effect is calculated,
-       * the internal segment state should be reset. 
+       * the internal segment state should be reset.
        * Call resetIfRequired before calling the next effect function.
        */
       void reset() { _requiresReset = true; }
@@ -515,7 +508,8 @@
       _mode[FX_MODE_CHUNCHUN]                = &WS2812FX::mode_chunchun;
       _mode[FX_MODE_DANCING_SHADOWS]         = &WS2812FX::mode_dancing_shadows;
       _mode[FX_MODE_WASHING_MACHINE]         = &WS2812FX::mode_washing_machine;
-<<<<<<< HEAD
+      _mode[FX_MODE_CANDY_CANE]              = &WS2812FX::mode_candy_cane;
+      _mode[FX_MODE_BLENDS]                  = &WS2812FX::mode_blends;
       _mode[FX_MODE_PIXELS]                  = &WS2812FX::mode_pixels;
       _mode[FX_MODE_PIXELWAVE]               = &WS2812FX::mode_pixelwave;
       _mode[FX_MODE_JUGGLES]                 = &WS2812FX::mode_juggles;
@@ -548,10 +542,6 @@
       _mode[FX_MODE_GRAVCENTER]              = &WS2812FX::mode_gravcenter;
       _mode[FX_MODE_GRAVCENTRIC]             = &WS2812FX::mode_gravcentric;
       _mode[FX_MODE_GRAVFREQ]                = &WS2812FX::mode_gravfreq;
-=======
-      _mode[FX_MODE_CANDY_CANE]              = &WS2812FX::mode_candy_cane;
-      _mode[FX_MODE_BLENDS]                  = &WS2812FX::mode_blends;
->>>>>>> c277ebb4
 
       _brightness = DEFAULT_BRIGHTNESS;
       currentPalette = CRGBPalette16(CRGB::Black);
@@ -600,14 +590,9 @@
       gammaCorrectCol = true,
       applyToAllSelected = true,
       segmentsAreIdentical(Segment* a, Segment* b),
-<<<<<<< HEAD
-      setEffectConfig(uint8_t m, uint8_t s, uint8_t i, uint8_t f1, uint8_t f2, uint8_t f3, uint8_t p);
-=======
-      setEffectConfig(uint8_t m, uint8_t s, uint8_t i, uint8_t p),
+      setEffectConfig(uint8_t m, uint8_t s, uint8_t i, uint8_t f1, uint8_t f2, uint8_t f3, uint8_t p),
       // return true if the strip is being sent pixel updates
       isUpdating(void);
->>>>>>> c277ebb4
-
     uint8_t
       mainSegment = 0,
       rgbwMode = RGBW_MODE_DUAL,
@@ -780,7 +765,8 @@
       mode_chunchun(void),
       mode_dancing_shadows(void),
       mode_washing_machine(void),
-<<<<<<< HEAD
+      mode_candy_cane(void),
+      mode_blends(void),
       mode_pixels(void),
       mode_pixelwave(void),
       mode_juggles(void),
@@ -813,10 +799,6 @@
       mode_gravcenter(void),
       mode_gravcentric(void),
       mode_gravfreq(void);
-=======
-      mode_candy_cane(void),
-      mode_blends(void);
->>>>>>> c277ebb4
 
   private:
     NeoPixelWrapper *bus;
@@ -903,16 +885,11 @@
 "Noise 1","Noise 2","Noise 3","Noise 4","Colortwinkles","Lake","Meteor","Meteor Smooth","Railway","Ripple",
 "Twinklefox","Twinklecat","Halloween Eyes","Solid Pattern","Solid Pattern Tri","Spots","Spots Fade","Glitter","Candle","Fireworks Starburst",
 "Fireworks 1D","Bouncing Balls","Sinelon","Sinelon Dual","Sinelon Rainbow","Popcorn","Drip","Plasma","Percent","Ripple Rainbow",
-<<<<<<< HEAD
 "Heartbeat","Pacifica","Candle Multi","Solid Glitter","Sunrise","Phased","Phased Noise","TwinkleUp","Noise Pal","Sine",
-"Flow","Chunchun","Dancing Shadows","Washing Machine","* Pixels","* Pixelwave","* Juggles","* Matripix","* Gravimeter","* Plasmoid",
-"* Puddles","* Midnoise","* Noisemeter","** Freqwave","** Freqmatrix","** Spectral","* Waterfall","** Freqpixel","** Binmap","** Noisepeak",
-"* Noisefire","* Puddlepeak","** Noisemove","2D Plasma","Perlin Move","* Ripple Peak","2D FireNoise","2D Squared Swirl","2D Fire2012","2D DNA",
-"2D Matrix","2D Meatballs","** FFT_TEST","* Gravcenter","* Gravcentric","** Gravfreq"
-=======
-"Heartbeat","Pacifica","Candle Multi", "Solid Glitter","Sunrise","Phased","Twinkleup","Noise Pal", "Sine","Phased Noise",
-"Flow","Chunchun","Dancing Shadows","Washing Machine","Candy Cane","Blends"
->>>>>>> c277ebb4
+"Flow","Chunchun","Dancing Shadows","Washing Machine","Candy Cane","Blends","* Pixels","* Pixelwave","* Juggles","* Matripix",
+"* Gravimeter","* Plasmoid","* Puddles","* Midnoise","* Noisemeter","** Freqwave","** Freqmatrix","** Spectral","* Waterfall","** Freqpixel",
+"** Binmap","** Noisepeak","* Noisefire","* Puddlepeak","** Noisemove","2D Plasma","Perlin Move","* Ripple Peak","2D FireNoise","2D Squared Swirl",
+"2D Fire2012","2D DNA","2D Matrix","2D Meatballs","** FFT_TEST","* Gravcenter","* Gravcentric","** Gravfreq"
 ])=====";
 
 
