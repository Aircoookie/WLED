/*
  WS2812FX.h - Library for WS2812 LED effects.
  Harm Aldick - 2016
  www.aldick.org
  LICENSE
  The MIT License (MIT)
  Copyright (c) 2016  Harm Aldick
  Permission is hereby granted, free of charge, to any person obtaining a copy
  of this software and associated documentation files (the "Software"), to deal
  in the Software without restriction, including without limitation the rights
  to use, copy, modify, merge, publish, distribute, sublicense, and/or sell
  copies of the Software, and to permit persons to whom the Software is
  furnished to do so, subject to the following conditions:
  The above copyright notice and this permission notice shall be included in
  all copies or substantial portions of the Software.
  THE SOFTWARE IS PROVIDED "AS IS", WITHOUT WARRANTY OF ANY KIND, EXPRESS OR
  IMPLIED, INCLUDING BUT NOT LIMITED TO THE WARRANTIES OF MERCHANTABILITY,
  FITNESS FOR A PARTICULAR PURPOSE AND NONINFRINGEMENT. IN NO EVENT SHALL THE
  AUTHORS OR COPYRIGHT HOLDERS BE LIABLE FOR ANY CLAIM, DAMAGES OR OTHER
  LIABILITY, WHETHER IN AN ACTION OF CONTRACT, TORT OR OTHERWISE, ARISING FROM,
  OUT OF OR IN CONNECTION WITH THE SOFTWARE OR THE USE OR OTHER DEALINGS IN
  THE SOFTWARE.

  Modified for WLED
*/

#ifndef WS2812FX_h
#define WS2812FX_h

#include <vector>

#include "const.h"

#define FASTLED_INTERNAL //remove annoying pragma messages
#define USE_GET_MILLISECOND_TIMER
#include "FastLED.h"

#define DEFAULT_BRIGHTNESS (uint8_t)127
#define DEFAULT_MODE       (uint8_t)0
#define DEFAULT_SPEED      (uint8_t)128
#define DEFAULT_INTENSITY  (uint8_t)128
#define DEFAULT_COLOR      (uint32_t)0xFFAA00
#define DEFAULT_C1         (uint8_t)128
#define DEFAULT_C2         (uint8_t)128
#define DEFAULT_C3         (uint8_t)16

#ifndef MIN
#define MIN(a,b) ((a)<(b)?(a):(b))
#endif
#ifndef MAX
#define MAX(a,b) ((a)>(b)?(a):(b))
#endif

//color mangling macros
#ifndef RGBW32
#define RGBW32(r,g,b,w) (uint32_t((byte(w) << 24) | (byte(r) << 16) | (byte(g) << 8) | (byte(b))))
#endif

/* Not used in all effects yet */
#define WLED_FPS         42
#define FRAMETIME_FIXED  (1000/WLED_FPS)
//#define FRAMETIME        _frametime
#define FRAMETIME        strip.getFrameTime()

/* each segment uses 82 bytes of SRAM memory, so if you're application fails because of
  insufficient memory, decreasing MAX_NUM_SEGMENTS may help */
#ifdef ESP8266
  #define MAX_NUM_SEGMENTS    12
  /* How much data bytes all segments combined may allocate */
  #define MAX_SEGMENT_DATA  5120
#else
  #ifndef MAX_NUM_SEGMENTS
    #define MAX_NUM_SEGMENTS  32
  #endif
  #if defined(ARDUINO_ARCH_ESP32S2)
    #if defined(BOARD_HAS_PSRAM) && defined(WLED_USE_PSRAM)
      #define MAX_SEGMENT_DATA  MAX_NUM_SEGMENTS*1024 // 32k by default
    #else
      #define MAX_SEGMENT_DATA  MAX_NUM_SEGMENTS*768  // 24k by default
    #endif
  #else
    #define MAX_SEGMENT_DATA  MAX_NUM_SEGMENTS*1280 // 40k by default
  #endif
#endif

<<<<<<< HEAD
#define LED_SKIP_AMOUNT  1
#define MIN_SHOW_DELAY  1
=======
/* How much data bytes each segment should max allocate to leave enough space for other segments,
  assuming each segment uses the same amount of data. 256 for ESP8266, 640 for ESP32. */
#define FAIR_DATA_PER_SEG (MAX_SEGMENT_DATA / strip.getMaxSegments())

#define MIN_SHOW_DELAY   (_frametime < 16 ? 8 : 15)
>>>>>>> 5dd8f0a0

#define NUM_COLORS       3 /* number of colors per segment */
#define SEGMENT          strip._segments[strip.getCurrSegmentId()]
#define SEGENV           strip._segments[strip.getCurrSegmentId()]
//#define SEGCOLOR(x)      strip._segments[strip.getCurrSegmentId()].currentColor(x, strip._segments[strip.getCurrSegmentId()].colors[x])
//#define SEGLEN           strip._segments[strip.getCurrSegmentId()].virtualLength()
#define SEGCOLOR(x)      strip.segColor(x) /* saves us a few kbytes of code */
#define SEGPALETTE       strip._currentPalette
#define SEGLEN           strip._virtualSegmentLength /* saves us a few kbytes of code */
#define SPEED_FORMULA_L  (5U + (50U*(255U - SEGMENT.speed))/SEGLEN)

// some common colors
#define RED        (uint32_t)0xFF0000
#define GREEN      (uint32_t)0x00FF00
#define BLUE       (uint32_t)0x0000FF
#define WHITE      (uint32_t)0xFFFFFF
#define BLACK      (uint32_t)0x000000
#define YELLOW     (uint32_t)0xFFFF00
#define CYAN       (uint32_t)0x00FFFF
#define MAGENTA    (uint32_t)0xFF00FF
#define PURPLE     (uint32_t)0x400080
#define ORANGE     (uint32_t)0xFF3000
#define PINK       (uint32_t)0xFF1493
#define ULTRAWHITE (uint32_t)0xFFFFFFFF
<<<<<<< HEAD

// options
// bit    7: segment is in transition mode
// bits 4-6: TBD
// bit    3: mirror effect within segment
// bit    2: segment is on
// bit    1: reverse segment
// bit    0: segment is selected
#define NO_OPTIONS   (uint8_t)0x00
#define TRANSITIONAL (uint8_t)0x80
#define MIRROR       (uint8_t)0x08
#define SEGMENT_ON   (uint8_t)0x04
#define REVERSE      (uint8_t)0x02
#define SELECTED     (uint8_t)0x01
#define IS_TRANSITIONAL ((SEGMENT.options & TRANSITIONAL) == TRANSITIONAL)
#define IS_MIRROR       ((SEGMENT.options & MIRROR      ) == MIRROR      )
#define IS_SEGMENT_ON   ((SEGMENT.options & SEGMENT_ON  ) == SEGMENT_ON  )
#define IS_REVERSE      ((SEGMENT.options & REVERSE     ) == REVERSE     )
#define IS_SELECTED     ((SEGMENT.options & SELECTED    ) == SELECTED    )

#define MODE_COUNT  120
=======
#define DARKSLATEGRAY (uint32_t)0x2F4F4F
#define DARKSLATEGREY DARKSLATEGRAY

// segment options
#define NO_OPTIONS   (uint16_t)0x0000
#define TRANSPOSED   (uint16_t)0x0100 // rotated 90deg & reversed
#define MIRROR_Y_2D  (uint16_t)0x0080
#define REVERSE_Y_2D (uint16_t)0x0040
#define RESET_REQ    (uint16_t)0x0020
#define FROZEN       (uint16_t)0x0010
#define MIRROR       (uint16_t)0x0008
#define SEGMENT_ON   (uint16_t)0x0004
#define REVERSE      (uint16_t)0x0002
#define SELECTED     (uint16_t)0x0001
>>>>>>> 5dd8f0a0

#define FX_MODE_STATIC                   0
#define FX_MODE_BLINK                    1
#define FX_MODE_BREATH                   2
#define FX_MODE_COLOR_WIPE               3
#define FX_MODE_COLOR_WIPE_RANDOM        4
#define FX_MODE_RANDOM_COLOR             5
#define FX_MODE_COLOR_SWEEP              6
#define FX_MODE_DYNAMIC                  7
#define FX_MODE_RAINBOW                  8
#define FX_MODE_RAINBOW_CYCLE            9
#define FX_MODE_SCAN                    10
#define FX_MODE_DUAL_SCAN               11
#define FX_MODE_FADE                    12
#define FX_MODE_THEATER_CHASE           13
#define FX_MODE_THEATER_CHASE_RAINBOW   14
#define FX_MODE_RUNNING_LIGHTS          15
#define FX_MODE_SAW                     16
#define FX_MODE_TWINKLE                 17
#define FX_MODE_DISSOLVE                18
#define FX_MODE_DISSOLVE_RANDOM         19  // candidate for removal (use Dissolve with with check 3)
#define FX_MODE_SPARKLE                 20
#define FX_MODE_FLASH_SPARKLE           21
#define FX_MODE_HYPER_SPARKLE           22
#define FX_MODE_STROBE                  23
#define FX_MODE_STROBE_RAINBOW          24
#define FX_MODE_MULTI_STROBE            25
#define FX_MODE_BLINK_RAINBOW           26
#define FX_MODE_ANDROID                 27
#define FX_MODE_CHASE_COLOR             28
#define FX_MODE_CHASE_RANDOM            29
#define FX_MODE_CHASE_RAINBOW           30
#define FX_MODE_CHASE_FLASH             31
#define FX_MODE_CHASE_FLASH_RANDOM      32
#define FX_MODE_CHASE_RAINBOW_WHITE     33
#define FX_MODE_COLORFUL                34
#define FX_MODE_TRAFFIC_LIGHT           35
#define FX_MODE_COLOR_SWEEP_RANDOM      36
#define FX_MODE_RUNNING_COLOR           37
#define FX_MODE_AURORA                  38
#define FX_MODE_RUNNING_RANDOM          39
#define FX_MODE_LARSON_SCANNER          40
#define FX_MODE_COMET                   41
#define FX_MODE_FIREWORKS               42
#define FX_MODE_RAIN                    43
#define FX_MODE_TETRIX                  44  //was Merry Christmas prior to 0.12.0 (use "Chase 2" with Red/Green)
#define FX_MODE_FIRE_FLICKER            45
#define FX_MODE_GRADIENT                46
#define FX_MODE_LOADING                 47
#define FX_MODE_ROLLINGBALLS            48  //was Police before 0.14
#define FX_MODE_FAIRY                   49  //was Police All prior to 0.13.0-b6 (use "Two Dots" with Red/Blue and full intensity)
#define FX_MODE_TWO_DOTS                50
#define FX_MODE_FAIRYTWINKLE            51  //was Two Areas prior to 0.13.0-b6 (use "Two Dots" with full intensity)
#define FX_MODE_RUNNING_DUAL            52
// #define FX_MODE_HALLOWEEN               53  // removed in 0.14!
#define FX_MODE_TRICOLOR_CHASE          54
#define FX_MODE_TRICOLOR_WIPE           55
#define FX_MODE_TRICOLOR_FADE           56
#define FX_MODE_LIGHTNING               57
#define FX_MODE_ICU                     58
#define FX_MODE_MULTI_COMET             59
#define FX_MODE_DUAL_LARSON_SCANNER     60
#define FX_MODE_RANDOM_CHASE            61
#define FX_MODE_OSCILLATE               62
#define FX_MODE_PRIDE_2015              63
#define FX_MODE_JUGGLE                  64
#define FX_MODE_PALETTE                 65
#define FX_MODE_FIRE_2012               66
#define FX_MODE_COLORWAVES              67
#define FX_MODE_BPM                     68
#define FX_MODE_FILLNOISE8              69
#define FX_MODE_NOISE16_1               70
#define FX_MODE_NOISE16_2               71
#define FX_MODE_NOISE16_3               72
#define FX_MODE_NOISE16_4               73
#define FX_MODE_COLORTWINKLE            74
#define FX_MODE_LAKE                    75
#define FX_MODE_METEOR                  76
#define FX_MODE_METEOR_SMOOTH           77
#define FX_MODE_RAILWAY                 78
#define FX_MODE_RIPPLE                  79
#define FX_MODE_TWINKLEFOX              80
#define FX_MODE_TWINKLECAT              81
#define FX_MODE_HALLOWEEN_EYES          82
#define FX_MODE_STATIC_PATTERN          83
#define FX_MODE_TRI_STATIC_PATTERN      84
#define FX_MODE_SPOTS                   85
#define FX_MODE_SPOTS_FADE              86
#define FX_MODE_GLITTER                 87
#define FX_MODE_CANDLE                  88
#define FX_MODE_STARBURST               89
#define FX_MODE_EXPLODING_FIREWORKS     90
#define FX_MODE_BOUNCINGBALLS           91
#define FX_MODE_SINELON                 92
#define FX_MODE_SINELON_DUAL            93
#define FX_MODE_SINELON_RAINBOW         94
#define FX_MODE_POPCORN                 95
#define FX_MODE_DRIP                    96
#define FX_MODE_PLASMA                  97
#define FX_MODE_PERCENT                 98
#define FX_MODE_RIPPLE_RAINBOW          99
#define FX_MODE_HEARTBEAT              100
#define FX_MODE_PACIFICA               101
#define FX_MODE_CANDLE_MULTI           102
#define FX_MODE_SOLID_GLITTER          103  // candidate for removal (use glitter)
#define FX_MODE_SUNRISE                104
#define FX_MODE_PHASED                 105
#define FX_MODE_TWINKLEUP              106
#define FX_MODE_NOISEPAL               107
#define FX_MODE_SINEWAVE               108
#define FX_MODE_PHASEDNOISE            109
#define FX_MODE_FLOW                   110
#define FX_MODE_CHUNCHUN               111
#define FX_MODE_DANCING_SHADOWS        112
#define FX_MODE_WASHING_MACHINE        113
// #define FX_MODE_CANDY_CANE             114  // removed in 0.14!
#define FX_MODE_BLENDS                 115
#define FX_MODE_TV_SIMULATOR           116
<<<<<<< HEAD
#define FX_MODE_DYNAMIC_SMOOTH         117
#define FX_MODE_CUSTOM                 118
#define FX_MODE_BENCHMARK              119
=======
#define FX_MODE_DYNAMIC_SMOOTH         117 // candidate for removal (check3 in dynamic)

// new 0.14 2D effects
#define FX_MODE_2DSPACESHIPS           118 //gap fill
#define FX_MODE_2DCRAZYBEES            119 //gap fill
#define FX_MODE_2DGHOSTRIDER           120 //gap fill
#define FX_MODE_2DBLOBS                121 //gap fill
#define FX_MODE_2DSCROLLTEXT           122 //gap fill
#define FX_MODE_2DDRIFTROSE            123 //gap fill
#define FX_MODE_2DDISTORTIONWAVES      124 //gap fill
#define FX_MODE_2DSOAP                 125 //gap fill
#define FX_MODE_2DOCTOPUS              126 //gap fill
#define FX_MODE_2DWAVINGCELL           127 //gap fill

// WLED-SR effects (SR compatible IDs !!!)
#define FX_MODE_PIXELS                 128
#define FX_MODE_PIXELWAVE              129
#define FX_MODE_JUGGLES                130
#define FX_MODE_MATRIPIX               131
#define FX_MODE_GRAVIMETER             132
#define FX_MODE_PLASMOID               133
#define FX_MODE_PUDDLES                134
#define FX_MODE_MIDNOISE               135
#define FX_MODE_NOISEMETER             136
#define FX_MODE_FREQWAVE               137
#define FX_MODE_FREQMATRIX             138
#define FX_MODE_2DGEQ                  139
#define FX_MODE_WATERFALL              140
#define FX_MODE_FREQPIXELS             141
#define FX_MODE_BINMAP                 142
#define FX_MODE_NOISEFIRE              143
#define FX_MODE_PUDDLEPEAK             144
#define FX_MODE_NOISEMOVE              145
#define FX_MODE_2DNOISE                146
#define FX_MODE_PERLINMOVE             147
#define FX_MODE_RIPPLEPEAK             148
#define FX_MODE_2DFIRENOISE            149
#define FX_MODE_2DSQUAREDSWIRL         150
// #define FX_MODE_2DFIRE2012             151
#define FX_MODE_2DDNA                  152
#define FX_MODE_2DMATRIX               153
#define FX_MODE_2DMETABALLS            154
#define FX_MODE_FREQMAP                155
#define FX_MODE_GRAVCENTER             156
#define FX_MODE_GRAVCENTRIC            157
#define FX_MODE_GRAVFREQ               158
#define FX_MODE_DJLIGHT                159
#define FX_MODE_2DFUNKYPLANK           160
//#define FX_MODE_2DCENTERBARS           161
#define FX_MODE_2DPULSER               162
#define FX_MODE_BLURZ                  163
#define FX_MODE_2DDRIFT                164
#define FX_MODE_2DWAVERLY              165
#define FX_MODE_2DSUNRADIATION         166
#define FX_MODE_2DCOLOREDBURSTS        167
#define FX_MODE_2DJULIA                168
// #define FX_MODE_2DPOOLNOISE            169 //have been removed in WLED SR in the past because of low mem but should be added back
// #define FX_MODE_2DTWISTER              170 //have been removed in WLED SR in the past because of low mem but should be added back
// #define FX_MODE_2DCAELEMENTATY         171 //have been removed in WLED SR in the past because of low mem but should be added back
#define FX_MODE_2DGAMEOFLIFE           172
#define FX_MODE_2DTARTAN               173
#define FX_MODE_2DPOLARLIGHTS          174
#define FX_MODE_2DSWIRL                175
#define FX_MODE_2DLISSAJOUS            176
#define FX_MODE_2DFRIZZLES             177
#define FX_MODE_2DPLASMABALL           178
#define FX_MODE_FLOWSTRIPE             179
#define FX_MODE_2DHIPHOTIC             180
#define FX_MODE_2DSINDOTS              181
#define FX_MODE_2DDNASPIRAL            182
#define FX_MODE_2DBLACKHOLE            183
#define FX_MODE_WAVESINS               184
#define FX_MODE_ROCKTAVES              185
#define FX_MODE_2DAKEMI                186

#define MODE_COUNT                     187

typedef enum mapping1D2D {
  M12_Pixels = 0,
  M12_pBar = 1,
  M12_pArc = 2,
  M12_pCorner = 3
} mapping1D2D_t;

// segment, 80 bytes
typedef struct Segment {
  public:
    uint16_t start; // start index / start X coordinate 2D (left)
    uint16_t stop;  // stop index / stop X coordinate 2D (right); segment is invalid if stop == 0
    uint16_t offset;
    uint8_t  speed;
    uint8_t  intensity;
    uint8_t  palette;
    uint8_t  mode;
    union {
      uint16_t options; //bit pattern: msb first: [transposed mirrorY reverseY] transitional (tbd) paused needspixelstate mirrored on reverse selected
      struct {
        bool    selected    : 1;  //     0 : selected
        bool    reverse     : 1;  //     1 : reversed
        bool    on          : 1;  //     2 : is On
        bool    mirror      : 1;  //     3 : mirrored
        bool    freeze      : 1;  //     4 : paused/frozen
        bool    reset       : 1;  //     5 : indicates that Segment runtime requires reset
        bool    reverse_y   : 1;  //     6 : reversed Y (2D)
        bool    mirror_y    : 1;  //     7 : mirrored Y (2D)
        bool    transpose   : 1;  //     8 : transposed (2D, swapped X & Y)
        uint8_t map1D2D     : 3;  //  9-11 : mapping for 1D effect on 2D (0-use as strip, 1-expand vertically, 2-circular/arc, 3-rectangular/corner, ...)
        uint8_t soundSim    : 2;  // 12-13 : 0-3 sound simulation types ("soft" & "hard" or "on"/"off")
        uint8_t set         : 2;  // 14-15 : 0-3 UI segment sets/groups
      };
    };
    uint8_t  grouping, spacing;
    uint8_t  opacity;
    uint32_t colors[NUM_COLORS];
    uint8_t  cct;                 //0==1900K, 255==10091K
    uint8_t  custom1, custom2;    // custom FX parameters/sliders
    struct {
      uint8_t custom3 : 5;        // reduced range slider (0-31)
      bool    check1  : 1;        // checkmark 1
      bool    check2  : 1;        // checkmark 2
      bool    check3  : 1;        // checkmark 3
    };
    uint8_t startY;  // start Y coodrinate 2D (top); there should be no more than 255 rows
    uint8_t stopY;   // stop Y coordinate 2D (bottom); there should be no more than 255 rows
    char    *name;

    // runtime data
    unsigned long next_time;  // millis() of next update
    uint32_t step;  // custom "step" var
    uint32_t call;  // call counter
    uint16_t aux0;  // custom var
    uint16_t aux1;  // custom var
    byte     *data; // effect data pointer
    static uint16_t maxWidth, maxHeight;  // these define matrix width & height (max. segment dimensions)

    typedef struct TemporarySegmentData {
      uint16_t _optionsT;
      uint32_t _colorT[NUM_COLORS];
      uint8_t  _speedT;
      uint8_t  _intensityT;
      uint8_t  _custom1T, _custom2T;   // custom FX parameters/sliders
      struct {
        uint8_t _custom3T : 5;        // reduced range slider (0-31)
        bool    _check1T  : 1;        // checkmark 1
        bool    _check2T  : 1;        // checkmark 2
        bool    _check3T  : 1;        // checkmark 3
      };
      uint16_t _aux0T;
      uint16_t _aux1T;
      uint32_t _stepT;
      uint32_t _callT;
      uint8_t *_dataT;
      uint16_t _dataLenT;
      TemporarySegmentData()
        : _dataT(nullptr) // just in case...
        , _dataLenT(0)
      {}
    } tmpsegd_t;

  private:
    union {
      uint8_t  _capabilities;
      struct {
        bool    _isRGB    : 1;
        bool    _hasW     : 1;
        bool    _isCCT    : 1;
        bool    _manualW  : 1;
        uint8_t _reserved : 4;
      };
    };
    uint16_t        _dataLen;
    static uint16_t _usedSegmentData;

    // perhaps this should be per segment, not static
    static CRGBPalette16 _randomPalette;      // actual random palette
    static CRGBPalette16 _newRandomPalette;   // target random palette
    static unsigned long _lastPaletteChange;  // last random palette change time in millis()
    #ifndef WLED_DISABLE_MODE_BLEND
    static bool          _modeBlend;          // mode/effect blending semaphore
    #endif

    // transition data, valid only if transitional==true, holds values during transition (72 bytes)
    struct Transition {
      #ifndef WLED_DISABLE_MODE_BLEND
      tmpsegd_t     _segT;        // previous segment environment
      uint8_t       _modeT;       // previous mode/effect
      #else
      uint32_t      _colorT[NUM_COLORS];
      #endif
      uint8_t       _briT;        // temporary brightness
      uint8_t       _cctT;        // temporary CCT
      CRGBPalette16 _palT;        // temporary palette
      uint8_t       _prevPaletteBlends; // number of previous palette blends (there are max 255 belnds possible)
      unsigned long _start;       // must accommodate millis()
      uint16_t      _dur;
      Transition(uint16_t dur=750)
        : _palT(CRGBPalette16(CRGB::Black))
        , _prevPaletteBlends(0)
        , _start(millis())
        , _dur(dur)
      {}
    } *_t;
>>>>>>> 5dd8f0a0

  public:

    Segment(uint16_t sStart=0, uint16_t sStop=30) :
      start(sStart),
      stop(sStop),
      offset(0),
      speed(DEFAULT_SPEED),
      intensity(DEFAULT_INTENSITY),
      palette(0),
      mode(DEFAULT_MODE),
      options(SELECTED | SEGMENT_ON),
      grouping(1),
      spacing(0),
      opacity(255),
      colors{DEFAULT_COLOR,BLACK,BLACK},
      cct(127),
      custom1(DEFAULT_C1),
      custom2(DEFAULT_C2),
      custom3(DEFAULT_C3),
      check1(false),
      check2(false),
      check3(false),
      startY(0),
      stopY(1),
      name(nullptr),
      next_time(0),
      step(0),
      call(0),
      aux0(0),
      aux1(0),
      data(nullptr),
      _capabilities(0),
      _dataLen(0),
      _t(nullptr)
    {
      #ifdef WLED_DEBUG
      //Serial.printf("-- Creating segment: %p\n", this);
      #endif
    }

    Segment(uint16_t sStartX, uint16_t sStopX, uint16_t sStartY, uint16_t sStopY) : Segment(sStartX, sStopX) {
      startY = sStartY;
      stopY  = sStopY;
    }

    Segment(const Segment &orig); // copy constructor
    Segment(Segment &&orig) noexcept; // move constructor

    ~Segment() {
      #ifdef WLED_DEBUG
      //Serial.printf("-- Destroying segment: %p", this);
      //if (name) Serial.printf(" %s (%p)", name, name);
      //if (data) Serial.printf(" %d->(%p)", (int)_dataLen, data);
      //Serial.println();
      #endif
      if (name) { delete[] name; name = nullptr; }
      stopTransition();
      deallocateData();
    }

    Segment& operator= (const Segment &orig); // copy assignment
    Segment& operator= (Segment &&orig) noexcept; // move assignment

#ifdef WLED_DEBUG
    size_t getSize() const { return sizeof(Segment) + (data?_dataLen:0) + (name?strlen(name):0) + (_t?sizeof(Transition):0); }
#endif

    inline bool     getOption(uint8_t n) const { return ((options >> n) & 0x01); }
    inline bool     isSelected(void)     const { return selected; }
    inline bool     isInTransition(void) const { return _t != nullptr; }
    inline bool     isActive(void)       const { return stop > start; }
    inline bool     is2D(void)           const { return (width()>1 && height()>1); }
    inline bool     hasRGB(void)         const { return _isRGB; }
    inline bool     hasWhite(void)       const { return _hasW; }
    inline bool     isCCT(void)          const { return _isCCT; }
    inline uint16_t width(void)          const { return isActive() ? (stop - start) : 0; }  // segment width in physical pixels (length if 1D)
    inline uint16_t height(void)         const { return stopY - startY; }                   // segment height (if 2D) in physical pixels (it *is* always >=1)
    inline uint16_t length(void)         const { return width() * height(); }               // segment length (count) in physical pixels
    inline uint16_t groupLength(void)    const { return grouping + spacing; }
    inline uint8_t  getLightCapabilities(void) const { return _capabilities; }

    static uint16_t getUsedSegmentData(void)    { return _usedSegmentData; }
    static void     addUsedSegmentData(int len) { _usedSegmentData += len; }
    #ifndef WLED_DISABLE_MODE_BLEND
    static void     modeBlend(bool blend)       { _modeBlend = blend; }
    #endif
    static void     handleRandomPalette();

    void    setUp(uint16_t i1, uint16_t i2, uint8_t grp=1, uint8_t spc=0, uint16_t ofs=UINT16_MAX, uint16_t i1Y=0, uint16_t i2Y=1);
    bool    setColor(uint8_t slot, uint32_t c); //returns true if changed
    void    setCCT(uint16_t k);
    void    setOpacity(uint8_t o);
    void    setOption(uint8_t n, bool val);
    void    setMode(uint8_t fx, bool loadDefaults = false);
    void    setPalette(uint8_t pal);
    uint8_t differs(Segment& b) const;
    void    refreshLightCapabilities(void);

    // runtime data functions
    inline uint16_t dataSize(void) const { return _dataLen; }
    bool allocateData(size_t len);  // allocates effect data buffer in heap and clears it
    void deallocateData(void);      // deallocates (frees) effect data buffer from heap
    void resetIfRequired(void);     // sets all SEGENV variables to 0 and clears data buffer
    /**
      * Flags that before the next effect is calculated,
      * the internal segment state should be reset.
      * Call resetIfRequired before calling the next effect function.
      * Safe to call from interrupts and network requests.
      */
    inline void markForReset(void) { reset = true; }  // setOption(SEG_OPTION_RESET, true)

    // transition functions
    void     startTransition(uint16_t dur);     // transition has to start before actual segment values change
    void     stopTransition(void);              // ends transition mode by destroying transition structure
    void     handleTransition(void);
    #ifndef WLED_DISABLE_MODE_BLEND
    void     swapSegenv(tmpsegd_t &tmpSegD);    // copies segment data into specifed buffer, if buffer is not a transition buffer, segment data is overwritten from transition buffer
    void     restoreSegenv(tmpsegd_t &tmpSegD); // restores segment data from buffer, if buffer is not transition buffer, changed values are copied to transition buffer
    #endif
    uint16_t progress(void);                    // transition progression between 0-65535
    uint8_t  currentBri(bool useCct = false);   // current segment brightness/CCT (blended while in transition)
    uint8_t  currentMode(void);                 // currently active effect/mode (while in transition)
    uint32_t currentColor(uint8_t slot);        // currently active segment color (blended while in transition)
    CRGBPalette16 &loadPalette(CRGBPalette16 &tgt, uint8_t pal);
    CRGBPalette16 &currentPalette(CRGBPalette16 &tgt, uint8_t paletteID);

    // 1D strip
    uint16_t virtualLength(void) const;
    void setPixelColor(int n, uint32_t c); // set relative pixel within segment with color
    inline void setPixelColor(unsigned n, uint32_t c)                    { setPixelColor(int(n), c); }
    inline void setPixelColor(int n, byte r, byte g, byte b, byte w = 0) { setPixelColor(n, RGBW32(r,g,b,w)); }
    inline void setPixelColor(int n, CRGB c)                             { setPixelColor(n, RGBW32(c.r,c.g,c.b,0)); }
    void setPixelColor(float i, uint32_t c, bool aa = true);
    inline void setPixelColor(float i, uint8_t r, uint8_t g, uint8_t b, uint8_t w = 0, bool aa = true) { setPixelColor(i, RGBW32(r,g,b,w), aa); }
    inline void setPixelColor(float i, CRGB c, bool aa = true)                                         { setPixelColor(i, RGBW32(c.r,c.g,c.b,0), aa); }
    uint32_t getPixelColor(int i);
    // 1D support functions (some implement 2D as well)
    void blur(uint8_t);
    void fill(uint32_t c);
    void fade_out(uint8_t r);
    void fadeToBlackBy(uint8_t fadeBy);
    inline void blendPixelColor(int n, uint32_t color, uint8_t blend)    { setPixelColor(n, color_blend(getPixelColor(n), color, blend)); }
    inline void blendPixelColor(int n, CRGB c, uint8_t blend)            { blendPixelColor(n, RGBW32(c.r,c.g,c.b,0), blend); }
    inline void addPixelColor(int n, uint32_t color, bool fast = false)  { setPixelColor(n, color_add(getPixelColor(n), color, fast)); }
    inline void addPixelColor(int n, byte r, byte g, byte b, byte w = 0, bool fast = false) { addPixelColor(n, RGBW32(r,g,b,w), fast); }
    inline void addPixelColor(int n, CRGB c, bool fast = false)          { addPixelColor(n, RGBW32(c.r,c.g,c.b,0), fast); }
    inline void fadePixelColor(uint16_t n, uint8_t fade)                 { setPixelColor(n, color_fade(getPixelColor(n), fade, true)); }
    uint32_t color_from_palette(uint16_t, bool mapping, bool wrap, uint8_t mcol, uint8_t pbri = 255);
    uint32_t color_wheel(uint8_t pos);

    // 2D matrix
    uint16_t virtualWidth(void)  const; // segment width in virtual pixels (accounts for groupping and spacing)
    uint16_t virtualHeight(void) const; // segment height in virtual pixels (accounts for groupping and spacing)
    uint16_t nrOfVStrips(void) const;   // returns number of virtual vertical strips in 2D matrix (used to expand 1D effects into 2D)
  #ifndef WLED_DISABLE_2D
    uint16_t XY(uint16_t x, uint16_t y); // support function to get relative index within segment
    void setPixelColorXY(int x, int y, uint32_t c); // set relative pixel within segment with color
    inline void setPixelColorXY(unsigned x, unsigned y, uint32_t c)               { setPixelColorXY(int(x), int(y), c); }
    inline void setPixelColorXY(int x, int y, byte r, byte g, byte b, byte w = 0) { setPixelColorXY(x, y, RGBW32(r,g,b,w)); }
    inline void setPixelColorXY(int x, int y, CRGB c)                             { setPixelColorXY(x, y, RGBW32(c.r,c.g,c.b,0)); }
    void setPixelColorXY(float x, float y, uint32_t c, bool aa = true);
    inline void setPixelColorXY(float x, float y, byte r, byte g, byte b, byte w = 0, bool aa = true) { setPixelColorXY(x, y, RGBW32(r,g,b,w), aa); }
    inline void setPixelColorXY(float x, float y, CRGB c, bool aa = true)                             { setPixelColorXY(x, y, RGBW32(c.r,c.g,c.b,0), aa); }
    uint32_t getPixelColorXY(uint16_t x, uint16_t y);
    // 2D support functions
    inline void blendPixelColorXY(uint16_t x, uint16_t y, uint32_t color, uint8_t blend) { setPixelColorXY(x, y, color_blend(getPixelColorXY(x,y), color, blend)); }
    inline void blendPixelColorXY(uint16_t x, uint16_t y, CRGB c, uint8_t blend)         { blendPixelColorXY(x, y, RGBW32(c.r,c.g,c.b,0), blend); }
    inline void addPixelColorXY(int x, int y, uint32_t color, bool fast = false)         { setPixelColorXY(x, y, color_add(getPixelColorXY(x,y), color, fast)); }
    inline void addPixelColorXY(int x, int y, byte r, byte g, byte b, byte w = 0, bool fast = false) { addPixelColorXY(x, y, RGBW32(r,g,b,w), fast); }
    inline void addPixelColorXY(int x, int y, CRGB c, bool fast = false)                             { addPixelColorXY(x, y, RGBW32(c.r,c.g,c.b,0), fast); }
    inline void fadePixelColorXY(uint16_t x, uint16_t y, uint8_t fade)                               { setPixelColorXY(x, y, color_fade(getPixelColorXY(x,y), fade, true)); }
    void box_blur(uint16_t i, bool vertical, fract8 blur_amount); // 1D box blur (with weight)
    void blurRow(uint16_t row, fract8 blur_amount);
    void blurCol(uint16_t col, fract8 blur_amount);
    void moveX(int8_t delta, bool wrap = false);
    void moveY(int8_t delta, bool wrap = false);
    void move(uint8_t dir, uint8_t delta, bool wrap = false);
    void draw_circle(uint16_t cx, uint16_t cy, uint8_t radius, CRGB c);
    void fill_circle(uint16_t cx, uint16_t cy, uint8_t radius, CRGB c);
    void drawLine(uint16_t x0, uint16_t y0, uint16_t x1, uint16_t y1, uint32_t c);
    inline void drawLine(uint16_t x0, uint16_t y0, uint16_t x1, uint16_t y1, CRGB c) { drawLine(x0, y0, x1, y1, RGBW32(c.r,c.g,c.b,0)); } // automatic inline
    void drawCharacter(unsigned char chr, int16_t x, int16_t y, uint8_t w, uint8_t h, uint32_t color, uint32_t col2 = 0, int8_t rotate = 0);
    inline void drawCharacter(unsigned char chr, int16_t x, int16_t y, uint8_t w, uint8_t h, CRGB c) { drawCharacter(chr, x, y, w, h, RGBW32(c.r,c.g,c.b,0)); } // automatic inline
    inline void drawCharacter(unsigned char chr, int16_t x, int16_t y, uint8_t w, uint8_t h, CRGB c, CRGB c2, int8_t rotate = 0) { drawCharacter(chr, x, y, w, h, RGBW32(c.r,c.g,c.b,0), RGBW32(c2.r,c2.g,c2.b,0), rotate); } // automatic inline
    void wu_pixel(uint32_t x, uint32_t y, CRGB c);
    void blur1d(fract8 blur_amount); // blur all rows in 1 dimension
    inline void blur2d(fract8 blur_amount) { blur(blur_amount); }
    inline void fill_solid(CRGB c) { fill(RGBW32(c.r,c.g,c.b,0)); }
    void nscale8(uint8_t scale);
  #else
    inline uint16_t XY(uint16_t x, uint16_t y)                                    { return x; }
    inline void setPixelColorXY(int x, int y, uint32_t c)                         { setPixelColor(x, c); }
    inline void setPixelColorXY(int x, int y, byte r, byte g, byte b, byte w = 0) { setPixelColor(x, RGBW32(r,g,b,w)); }
    inline void setPixelColorXY(int x, int y, CRGB c)                             { setPixelColor(x, RGBW32(c.r,c.g,c.b,0)); }
    inline void setPixelColorXY(float x, float y, uint32_t c, bool aa = true)     { setPixelColor(x, c, aa); }
    inline void setPixelColorXY(float x, float y, byte r, byte g, byte b, byte w = 0, bool aa = true) { setPixelColor(x, RGBW32(r,g,b,w), aa); }
    inline void setPixelColorXY(float x, float y, CRGB c, bool aa = true)         { setPixelColor(x, RGBW32(c.r,c.g,c.b,0), aa); }
    inline uint32_t getPixelColorXY(uint16_t x, uint16_t y)                       { return getPixelColor(x); }
    inline void blendPixelColorXY(uint16_t x, uint16_t y, uint32_t c, uint8_t blend) { blendPixelColor(x, c, blend); }
    inline void blendPixelColorXY(uint16_t x, uint16_t y, CRGB c, uint8_t blend)  { blendPixelColor(x, RGBW32(c.r,c.g,c.b,0), blend); }
    inline void addPixelColorXY(int x, int y, uint32_t color, bool fast = false)  { addPixelColor(x, color, fast); }
    inline void addPixelColorXY(int x, int y, byte r, byte g, byte b, byte w = 0, bool fast = false) { addPixelColor(x, RGBW32(r,g,b,w), fast); }
    inline void addPixelColorXY(int x, int y, CRGB c, bool fast = false)          { addPixelColor(x, RGBW32(c.r,c.g,c.b,0), fast); }
    inline void fadePixelColorXY(uint16_t x, uint16_t y, uint8_t fade)            { fadePixelColor(x, fade); }
    inline void box_blur(uint16_t i, bool vertical, fract8 blur_amount) {}
    inline void blurRow(uint16_t row, fract8 blur_amount) {}
    inline void blurCol(uint16_t col, fract8 blur_amount) {}
    inline void moveX(int8_t delta, bool wrap = false) {}
    inline void moveY(int8_t delta, bool wrap = false) {}
    inline void move(uint8_t dir, uint8_t delta, bool wrap = false) {}
    inline void fill_circle(uint16_t cx, uint16_t cy, uint8_t radius, CRGB c) {}
    inline void drawLine(uint16_t x0, uint16_t y0, uint16_t x1, uint16_t y1, uint32_t c) {}
    inline void drawLine(uint16_t x0, uint16_t y0, uint16_t x1, uint16_t y1, CRGB c) {}
    inline void drawCharacter(unsigned char chr, int16_t x, int16_t y, uint8_t w, uint8_t h, uint32_t color, uint32_t = 0, int8_t = 0) {}
    inline void drawCharacter(unsigned char chr, int16_t x, int16_t y, uint8_t w, uint8_t h, CRGB color) {}
    inline void drawCharacter(unsigned char chr, int16_t x, int16_t y, uint8_t w, uint8_t h, CRGB c, CRGB c2, int8_t rotate = 0) {}
    inline void wu_pixel(uint32_t x, uint32_t y, CRGB c) {}
  #endif
} segment;
//static int segSize = sizeof(Segment);

// main "strip" class
class WS2812FX {  // 96 bytes
  typedef uint16_t (*mode_ptr)(void); // pointer to mode function
  typedef void (*show_callback)(void); // pre show callback
  typedef struct ModeData {
    uint8_t     _id;   // mode (effect) id
    mode_ptr    _fcn;  // mode (effect) function
    const char *_data; // mode (effect) name and its UI control data
    ModeData(uint8_t id, uint16_t (*fcn)(void), const char *data) : _id(id), _fcn(fcn), _data(data) {}
  } mode_data_t;

  static WS2812FX* instance;

  public:
<<<<<<< HEAD
    typedef struct Segment { // 25 (28 in memory?) bytes
      uint16_t start;
      uint16_t stop; //segment invalid if stop == 0
      uint16_t offset;
      uint8_t speed;
      uint8_t intensity;
      uint8_t palette;
      uint8_t mode;
      uint8_t options; //bit pattern: msb first: transitional needspixelstate tbd tbd (paused) on reverse selected
      uint8_t grouping, spacing;
      uint8_t opacity;
      uint32_t colors[NUM_COLORS];
      bool setColor(uint8_t slot, uint32_t c, uint8_t segn) { //returns true if changed
        if (slot >= NUM_COLORS || segn >= MAX_NUM_SEGMENTS) return false;
        if (c == colors[slot]) return false;
        ColorTransition::startTransition(opacity, colors[slot], instance->_transitionDur, segn, slot);
        colors[slot] = c; return true;
      }
      void setOpacity(uint8_t o, uint8_t segn) {
        if (segn >= MAX_NUM_SEGMENTS) return;
        if (opacity == o) return;
        ColorTransition::startTransition(opacity, colors[0], instance->_transitionDur, segn, 0);
        opacity = o;
      }
      /*uint8_t actualOpacity() { //respects On/Off state
        if (!getOption(SEG_OPTION_ON)) return 0;
        return opacity;
      }*/
      void setOption(uint8_t n, bool val, uint8_t segn = 255)
      {
        //bool prevOn = false;
        //if (n == SEG_OPTION_ON) prevOn = getOption(SEG_OPTION_ON);
        if (val) {
          options |= 0x01 << n;
        } else
        {
          options &= ~(0x01 << n);
        }
        //transitions on segment on/off don't work correctly at this point
        /*if (n == SEG_OPTION_ON && segn < MAX_NUM_SEGMENTS && getOption(SEG_OPTION_ON) != prevOn) {
          if (getOption(SEG_OPTION_ON)) {
            ColorTransition::startTransition(0, colors[0], instance->_transitionDur, segn, 0);
          } else {
            ColorTransition::startTransition(opacity, colors[0], instance->_transitionDur, segn, 0);
          }
        }*/
      }
      bool getOption(uint8_t n)
      {
        return ((options >> n) & 0x01);
      }
      bool isSelected()
      {
        return getOption(0);
      }
      bool isActive()
      {
        return stop > start;
      }
      uint16_t length()
      {
        return stop - start;
      }
      uint16_t groupLength()
      {
        return grouping + spacing;
      }
      uint16_t virtualLength()
      {
        uint16_t groupLen = groupLength();
        uint16_t vLength = (length() + groupLen - 1) / groupLen;
        if (options & MIRROR)
          vLength = (vLength + 1) /2;  // divide by 2 if mirror, leave at least a single LED
        return vLength;
      }
      uint8_t differs(Segment& b) {
        uint8_t d = 0;
        if (start != b.start)         d |= SEG_DIFFERS_BOUNDS;
        if (stop != b.stop)           d |= SEG_DIFFERS_BOUNDS;
        if (offset != b.offset)       d |= SEG_DIFFERS_GSO;
        if (grouping != b.grouping)   d |= SEG_DIFFERS_GSO;
        if (spacing != b.spacing)     d |= SEG_DIFFERS_GSO;
        if (opacity != b.opacity)     d |= SEG_DIFFERS_BRI;
        if (mode != b.mode)           d |= SEG_DIFFERS_FX;
        if (speed != b.speed)         d |= SEG_DIFFERS_FX;
        if (intensity != b.intensity) d |= SEG_DIFFERS_FX;
        if (palette != b.palette)     d |= SEG_DIFFERS_FX;

        if ((options & 0b00101111) != (b.options & 0b00101111)) d |= SEG_DIFFERS_OPT;
        for (uint8_t i = 0; i < NUM_COLORS; i++)
        {
          if (colors[i] != b.colors[i]) d |= SEG_DIFFERS_COL;
        }

        return d;
      }
    } segment;

  // segment runtime parameters
    typedef struct Segment_runtime { // 28 bytes
      unsigned long next_time;
      uint32_t step;
      uint32_t call;
      uint16_t aux0;
      uint16_t aux1;
      byte* data = nullptr;
      bool allocateData(uint16_t len){
        if (data && _dataLen == len) return true; //already allocated
        deallocateData();
        if (WS2812FX::instance->_usedSegmentData + len > MAX_SEGMENT_DATA) return false; //not enough memory
        data = new (std::nothrow) byte[len];
        if (!data) return false; //allocation failed
        WS2812FX::instance->_usedSegmentData += len;
        _dataLen = len;
        memset(data, 0, len);
        return true;
      }
      void deallocateData(){
        delete[] data;
        data = nullptr;
        WS2812FX::instance->_usedSegmentData -= _dataLen;
        _dataLen = 0;
      }

      /** 
       * If reset of this segment was request, clears runtime
       * settings of this segment.
       * Must not be called while an effect mode function is running
       * because it could access the data buffer and this method 
       * may free that data buffer.
       */
      void resetIfRequired() {
        if (_requiresReset) {
          next_time = 0; step = 0; call = 0; aux0 = 0; aux1 = 0;
          deallocateData();
          _requiresReset = false;
        }
      }

      bool isResetRequired() {
        return _requiresReset;
      }

      /** 
       * Flags that before the next effect is calculated,
       * the internal segment state should be reset. 
       * Call resetIfRequired before calling the next effect function.
       */
      void reset() { _requiresReset = true; }
      private:
        uint16_t _dataLen = 0;
        bool _requiresReset = false;
    } segment_runtime;

    typedef struct ColorTransition { // 12 bytes
      uint32_t colorOld = 0;
      uint32_t transitionStart;
      uint16_t transitionDur;
      uint8_t segment = 0xFF; //lower 6 bits: the segment this transition is for (255 indicates transition not in use/available) upper 2 bits: color channel
      uint8_t briOld = 0;
      static void startTransition(uint8_t oldBri, uint32_t oldCol, uint16_t dur, uint8_t segn, uint8_t slot) {
        if (segn >= MAX_NUM_SEGMENTS || slot >= NUM_COLORS || dur == 0) return;
        if (instance->_brightness == 0) return; //do not need transitions if master bri is off
        uint8_t tIndex = 0xFF; //none found
        uint16_t tProgression = 0;
        uint8_t s = segn + (slot << 6); //merge slot and segment into one byte

        for (uint8_t i = 0; i < MAX_NUM_TRANSITIONS; i++) {
          uint8_t tSeg = instance->transitions[i].segment;
          //see if this segment + color already has a running transition
          if (tSeg == s) {
            tIndex = i; break;
          }
          if (tSeg == 0xFF) { //free transition
            tIndex = i; tProgression = 0xFFFF;
          }
        }

        if (tIndex == 0xFF) { //no slot found yet
          for (uint8_t i = 0; i < MAX_NUM_TRANSITIONS; i++) {
            //find most progressed transition to overwrite
            uint16_t prog = instance->transitions[i].progress();
            if (prog > tProgression) {
              tIndex = i; tProgression = prog;
            }
          }
        }

        ColorTransition& t = instance->transitions[tIndex];
        if (t.segment == s) //this is an active transition on the same segment+color
        {
          t.briOld = t.currentBri();
          t.colorOld = t.currentColor(oldCol);
        } else {
          t.briOld = oldBri;
          t.colorOld = oldCol;
          uint8_t prevSeg = t.segment & 0x3F;
          if (prevSeg < MAX_NUM_SEGMENTS) instance->_segments[prevSeg].setOption(SEG_OPTION_TRANSITIONAL, false);
        }
        t.transitionDur = dur;
        t.transitionStart = millis();
        t.segment = s;
        instance->_segments[segn].setOption(SEG_OPTION_TRANSITIONAL, true);
        //refresh immediately, required for Solid mode
        if (instance->_segment_runtimes[segn].next_time > t.transitionStart + 22) instance->_segment_runtimes[segn].next_time = t.transitionStart;
      }
      uint16_t progress(bool allowEnd = false) { //transition progression between 0-65535
        uint32_t timeNow = millis();
        if (timeNow - transitionStart > transitionDur) {
          if (allowEnd) {
            uint8_t segn = segment & 0x3F;
            if (segn < MAX_NUM_SEGMENTS) instance->_segments[segn].setOption(SEG_OPTION_TRANSITIONAL, false);
            segment = 0xFF;
          }
          return 0xFFFF;
        }
        uint32_t elapsed = timeNow - transitionStart;
        uint32_t prog = elapsed * 0xFFFF / transitionDur;
        return (prog > 0xFFFF) ? 0xFFFF : prog;
      }
      uint32_t currentColor(uint32_t colorNew) {
        return instance->color_blend(colorOld, colorNew, progress(true), true);
      }
      uint8_t currentBri() {
        uint8_t segn = segment & 0x3F;
        if (segn >= MAX_NUM_SEGMENTS) return 0;
        uint8_t briNew = instance->_segments[segn].opacity;
        uint32_t prog = progress() + 1;
        return ((briNew * prog) + (briOld * (0x10000 - prog))) >> 16;
      }
    } color_transition;

    WS2812FX() {
      WS2812FX::instance = this;
      //assign each member of the _mode[] array to its respective function reference 
      _mode[FX_MODE_STATIC]                  = &WS2812FX::mode_static;
      _mode[FX_MODE_BLINK]                   = &WS2812FX::mode_blink;
      _mode[FX_MODE_COLOR_WIPE]              = &WS2812FX::mode_color_wipe;
      _mode[FX_MODE_COLOR_WIPE_RANDOM]       = &WS2812FX::mode_color_wipe_random;
      _mode[FX_MODE_RANDOM_COLOR]            = &WS2812FX::mode_random_color;
      _mode[FX_MODE_COLOR_SWEEP]             = &WS2812FX::mode_color_sweep;
      _mode[FX_MODE_DYNAMIC]                 = &WS2812FX::mode_dynamic;
      _mode[FX_MODE_RAINBOW]                 = &WS2812FX::mode_rainbow;
      _mode[FX_MODE_RAINBOW_CYCLE]           = &WS2812FX::mode_rainbow_cycle;
      _mode[FX_MODE_SCAN]                    = &WS2812FX::mode_scan;
      _mode[FX_MODE_DUAL_SCAN]               = &WS2812FX::mode_dual_scan;
      _mode[FX_MODE_FADE]                    = &WS2812FX::mode_fade;
      _mode[FX_MODE_THEATER_CHASE]           = &WS2812FX::mode_theater_chase;
      _mode[FX_MODE_THEATER_CHASE_RAINBOW]   = &WS2812FX::mode_theater_chase_rainbow;
      _mode[FX_MODE_SAW]                     = &WS2812FX::mode_saw;
      _mode[FX_MODE_TWINKLE]                 = &WS2812FX::mode_twinkle;
      _mode[FX_MODE_DISSOLVE]                = &WS2812FX::mode_dissolve;
      _mode[FX_MODE_DISSOLVE_RANDOM]         = &WS2812FX::mode_dissolve_random;
      _mode[FX_MODE_SPARKLE]                 = &WS2812FX::mode_sparkle;
      _mode[FX_MODE_FLASH_SPARKLE]           = &WS2812FX::mode_flash_sparkle;
      _mode[FX_MODE_HYPER_SPARKLE]           = &WS2812FX::mode_hyper_sparkle;
      _mode[FX_MODE_STROBE]                  = &WS2812FX::mode_strobe;
      _mode[FX_MODE_STROBE_RAINBOW]          = &WS2812FX::mode_strobe_rainbow;
      _mode[FX_MODE_MULTI_STROBE]            = &WS2812FX::mode_multi_strobe;
      _mode[FX_MODE_BLINK_RAINBOW]           = &WS2812FX::mode_blink_rainbow;
      _mode[FX_MODE_ANDROID]                 = &WS2812FX::mode_android;
      _mode[FX_MODE_CHASE_COLOR]             = &WS2812FX::mode_chase_color;
      _mode[FX_MODE_CHASE_RANDOM]            = &WS2812FX::mode_chase_random;
      _mode[FX_MODE_CHASE_RAINBOW]           = &WS2812FX::mode_chase_rainbow;
      _mode[FX_MODE_CHASE_FLASH]             = &WS2812FX::mode_chase_flash;
      _mode[FX_MODE_CHASE_FLASH_RANDOM]      = &WS2812FX::mode_chase_flash_random;
      _mode[FX_MODE_CHASE_RAINBOW_WHITE]     = &WS2812FX::mode_chase_rainbow_white;
      _mode[FX_MODE_COLORFUL]                = &WS2812FX::mode_colorful;
      _mode[FX_MODE_TRAFFIC_LIGHT]           = &WS2812FX::mode_traffic_light;
      _mode[FX_MODE_COLOR_SWEEP_RANDOM]      = &WS2812FX::mode_color_sweep_random;
      _mode[FX_MODE_RUNNING_COLOR]           = &WS2812FX::mode_running_color;
      _mode[FX_MODE_AURORA]                  = &WS2812FX::mode_aurora;
      _mode[FX_MODE_RUNNING_RANDOM]          = &WS2812FX::mode_running_random;
      _mode[FX_MODE_LARSON_SCANNER]          = &WS2812FX::mode_larson_scanner;
      _mode[FX_MODE_COMET]                   = &WS2812FX::mode_comet;
      _mode[FX_MODE_FIREWORKS]               = &WS2812FX::mode_fireworks;
      _mode[FX_MODE_RAIN]                    = &WS2812FX::mode_rain;
      _mode[FX_MODE_TETRIX]                  = &WS2812FX::mode_tetrix;
      _mode[FX_MODE_FIRE_FLICKER]            = &WS2812FX::mode_fire_flicker;
      _mode[FX_MODE_GRADIENT]                = &WS2812FX::mode_gradient;
      _mode[FX_MODE_LOADING]                 = &WS2812FX::mode_loading;
      _mode[FX_MODE_POLICE]                  = &WS2812FX::mode_police;
      _mode[FX_MODE_POLICE_ALL]              = &WS2812FX::mode_police_all;
      _mode[FX_MODE_TWO_DOTS]                = &WS2812FX::mode_two_dots;
      _mode[FX_MODE_TWO_AREAS]               = &WS2812FX::mode_two_areas;
      _mode[FX_MODE_RUNNING_DUAL]            = &WS2812FX::mode_running_dual;
      _mode[FX_MODE_HALLOWEEN]               = &WS2812FX::mode_halloween;
      _mode[FX_MODE_TRICOLOR_CHASE]          = &WS2812FX::mode_tricolor_chase;
      _mode[FX_MODE_TRICOLOR_WIPE]           = &WS2812FX::mode_tricolor_wipe;
      _mode[FX_MODE_TRICOLOR_FADE]           = &WS2812FX::mode_tricolor_fade;
      _mode[FX_MODE_BREATH]                  = &WS2812FX::mode_breath;
      _mode[FX_MODE_RUNNING_LIGHTS]          = &WS2812FX::mode_running_lights;
      _mode[FX_MODE_LIGHTNING]               = &WS2812FX::mode_lightning;
      _mode[FX_MODE_ICU]                     = &WS2812FX::mode_icu;
      _mode[FX_MODE_MULTI_COMET]             = &WS2812FX::mode_multi_comet;
      _mode[FX_MODE_DUAL_LARSON_SCANNER]     = &WS2812FX::mode_dual_larson_scanner;
      _mode[FX_MODE_RANDOM_CHASE]            = &WS2812FX::mode_random_chase;
      _mode[FX_MODE_OSCILLATE]               = &WS2812FX::mode_oscillate;
      _mode[FX_MODE_FIRE_2012]               = &WS2812FX::mode_fire_2012;
      _mode[FX_MODE_PRIDE_2015]              = &WS2812FX::mode_pride_2015;
      _mode[FX_MODE_BPM]                     = &WS2812FX::mode_bpm;
      _mode[FX_MODE_JUGGLE]                  = &WS2812FX::mode_juggle;
      _mode[FX_MODE_PALETTE]                 = &WS2812FX::mode_palette;
      _mode[FX_MODE_COLORWAVES]              = &WS2812FX::mode_colorwaves;
      _mode[FX_MODE_FILLNOISE8]              = &WS2812FX::mode_fillnoise8;
      _mode[FX_MODE_NOISE16_1]               = &WS2812FX::mode_noise16_1;
      _mode[FX_MODE_NOISE16_2]               = &WS2812FX::mode_noise16_2;
      _mode[FX_MODE_NOISE16_3]               = &WS2812FX::mode_noise16_3;
      _mode[FX_MODE_NOISE16_4]               = &WS2812FX::mode_noise16_4;
      _mode[FX_MODE_COLORTWINKLE]            = &WS2812FX::mode_colortwinkle;
      _mode[FX_MODE_LAKE]                    = &WS2812FX::mode_lake;
      _mode[FX_MODE_METEOR]                  = &WS2812FX::mode_meteor;
      _mode[FX_MODE_METEOR_SMOOTH]           = &WS2812FX::mode_meteor_smooth;
      _mode[FX_MODE_RAILWAY]                 = &WS2812FX::mode_railway;
      _mode[FX_MODE_RIPPLE]                  = &WS2812FX::mode_ripple;
      _mode[FX_MODE_TWINKLEFOX]              = &WS2812FX::mode_twinklefox;
      _mode[FX_MODE_TWINKLECAT]              = &WS2812FX::mode_twinklecat;
      _mode[FX_MODE_HALLOWEEN_EYES]          = &WS2812FX::mode_halloween_eyes;
      _mode[FX_MODE_STATIC_PATTERN]          = &WS2812FX::mode_static_pattern;
      _mode[FX_MODE_TRI_STATIC_PATTERN]      = &WS2812FX::mode_tri_static_pattern;
      _mode[FX_MODE_SPOTS]                   = &WS2812FX::mode_spots;
      _mode[FX_MODE_SPOTS_FADE]              = &WS2812FX::mode_spots_fade;
      _mode[FX_MODE_GLITTER]                 = &WS2812FX::mode_glitter;
      _mode[FX_MODE_CANDLE]                  = &WS2812FX::mode_candle;
      _mode[FX_MODE_STARBURST]               = &WS2812FX::mode_starburst;
      _mode[FX_MODE_EXPLODING_FIREWORKS]     = &WS2812FX::mode_exploding_fireworks;
      _mode[FX_MODE_BOUNCINGBALLS]           = &WS2812FX::mode_bouncing_balls;
      _mode[FX_MODE_SINELON]                 = &WS2812FX::mode_sinelon;
      _mode[FX_MODE_SINELON_DUAL]            = &WS2812FX::mode_sinelon_dual;
      _mode[FX_MODE_SINELON_RAINBOW]         = &WS2812FX::mode_sinelon_rainbow;
      _mode[FX_MODE_POPCORN]                 = &WS2812FX::mode_popcorn;
      _mode[FX_MODE_DRIP]                    = &WS2812FX::mode_drip;
      _mode[FX_MODE_PLASMA]                  = &WS2812FX::mode_plasma;
      _mode[FX_MODE_PERCENT]                 = &WS2812FX::mode_percent;
      _mode[FX_MODE_RIPPLE_RAINBOW]          = &WS2812FX::mode_ripple_rainbow;
      _mode[FX_MODE_HEARTBEAT]               = &WS2812FX::mode_heartbeat;
      _mode[FX_MODE_PACIFICA]                = &WS2812FX::mode_pacifica;
      _mode[FX_MODE_CANDLE_MULTI]            = &WS2812FX::mode_candle_multi;
      _mode[FX_MODE_SOLID_GLITTER]           = &WS2812FX::mode_solid_glitter;
      _mode[FX_MODE_SUNRISE]                 = &WS2812FX::mode_sunrise;
      _mode[FX_MODE_PHASED]                  = &WS2812FX::mode_phased;
      _mode[FX_MODE_TWINKLEUP]               = &WS2812FX::mode_twinkleup;
      _mode[FX_MODE_NOISEPAL]                = &WS2812FX::mode_noisepal;
      _mode[FX_MODE_SINEWAVE]                = &WS2812FX::mode_sinewave;
      _mode[FX_MODE_PHASEDNOISE]             = &WS2812FX::mode_phased_noise;
      _mode[FX_MODE_FLOW]                    = &WS2812FX::mode_flow;
      _mode[FX_MODE_CHUNCHUN]                = &WS2812FX::mode_chunchun;
      _mode[FX_MODE_DANCING_SHADOWS]         = &WS2812FX::mode_dancing_shadows;
      _mode[FX_MODE_WASHING_MACHINE]         = &WS2812FX::mode_washing_machine;
      _mode[FX_MODE_CANDY_CANE]              = &WS2812FX::mode_candy_cane;
      _mode[FX_MODE_BLENDS]                  = &WS2812FX::mode_blends;
      _mode[FX_MODE_TV_SIMULATOR]            = &WS2812FX::mode_tv_simulator;
      _mode[FX_MODE_DYNAMIC_SMOOTH]          = &WS2812FX::mode_dynamic_smooth;
      _mode[FX_MODE_CUSTOM]                  = &WS2812FX::mode_custom;
      _mode[FX_MODE_BENCHMARK]               = &WS2812FX::mode_benchmark;

      _brightness = DEFAULT_BRIGHTNESS;
      currentPalette = CRGBPalette16(CRGB::Black);
      targetPalette = CloudColors_p;
      ablMilliampsMax = 850;
      currentMilliamps = 0;
      timebase = 0;
      resetSegments();
=======

    WS2812FX() :
      paletteFade(0),
      paletteBlend(0),
      cctBlending(0),
      now(millis()),
      timebase(0),
      isMatrix(false),
#ifndef WLED_DISABLE_2D
      panels(1),
#endif
      // semi-private (just obscured) used in effect functions through macros
      _currentPalette(CRGBPalette16(CRGB::Black)),
      _colors_t{0,0,0},
      _virtualSegmentLength(0),
      // true private variables
      _suspend(false),
      _length(DEFAULT_LED_COUNT),
      _brightness(DEFAULT_BRIGHTNESS),
      _transitionDur(750),
      _targetFps(WLED_FPS),
      _frametime(FRAMETIME_FIXED),
      _cumulativeFps(2),
      _isServicing(false),
      _isOffRefreshRequired(false),
      _hasWhiteChannel(false),
      _triggered(false),
      _modeCount(MODE_COUNT),
      _callback(nullptr),
      customMappingTable(nullptr),
      customMappingSize(0),
      _lastShow(0),
      _segment_index(0),
      _mainSegment(0),
      _queuedChangesSegId(255),
      _qStart(0),
      _qStop(0),
      _qStartY(0),
      _qStopY(0),
      _qGrouping(0),
      _qSpacing(0),
      _qOffset(0)
    {
      WS2812FX::instance = this;
      _mode.reserve(_modeCount);     // allocate memory to prevent initial fragmentation (does not increase size())
      _modeData.reserve(_modeCount); // allocate memory to prevent initial fragmentation (does not increase size())
      if (_mode.capacity() <= 1 || _modeData.capacity() <= 1) _modeCount = 1; // memory allocation failed only show Solid
      else setupEffectData();
    }

    ~WS2812FX() {
      if (customMappingTable) delete[] customMappingTable;
      _mode.clear();
      _modeData.clear();
      _segments.clear();
#ifndef WLED_DISABLE_2D
      panel.clear();
#endif
      customPalettes.clear();
>>>>>>> 5dd8f0a0
    }

    static WS2812FX* getInstance(void) { return instance; }

    void
#ifdef WLED_DEBUG
      printSize(),                                // prints memory usage for strip components
#endif
      finalizeInit(),                             // initialises strip components
      service(void),                              // executes effect functions when due and calls strip.show()
      setMode(uint8_t segid, uint8_t m),          // sets effect/mode for given segment (high level API)
      setColor(uint8_t slot, uint32_t c),         // sets color (in slot) for given segment (high level API)
      setCCT(uint16_t k),                         // sets global CCT (either in relative 0-255 value or in K)
      setBrightness(uint8_t b, bool direct = false),    // sets strip brightness
      setRange(uint16_t i, uint16_t i2, uint32_t col),  // used for clock overlay
      purgeSegments(void),                        // removes inactive segments from RAM (may incure penalty and memory fragmentation but reduces vector footprint)
      setSegment(uint8_t n, uint16_t start, uint16_t stop, uint8_t grouping = 1, uint8_t spacing = 0, uint16_t offset = UINT16_MAX, uint16_t startY=0, uint16_t stopY=1),
      setMainSegmentId(uint8_t n),
      resetSegments(),                            // marks all segments for reset
      makeAutoSegments(bool forceReset = false),  // will create segments based on configured outputs
      fixInvalidSegments(),                       // fixes incorrect segment configuration
      setPixelColor(unsigned n, uint32_t c),      // paints absolute strip pixel with index n and color c
      show(void),                                 // initiates LED output
      setTargetFps(uint8_t fps),
      addEffect(uint8_t id, mode_ptr mode_fn, const char *mode_name), // add effect to the list; defined in FX.cpp
      setupEffectData(void);                      // add default effects to the list; defined in FX.cpp

    inline void restartRuntime()          { for (Segment &seg : _segments) seg.markForReset(); }
    inline void setTransitionMode(bool t) { for (Segment &seg : _segments) seg.startTransition(t ? _transitionDur : 0); }
    inline void setColor(uint8_t slot, uint8_t r, uint8_t g, uint8_t b, uint8_t w = 0)    { setColor(slot, RGBW32(r,g,b,w)); }
    inline void setPixelColor(unsigned n, uint8_t r, uint8_t g, uint8_t b, uint8_t w = 0) { setPixelColor(n, RGBW32(r,g,b,w)); }
    inline void setPixelColor(unsigned n, CRGB c)                                         { setPixelColor(n, c.red, c.green, c.blue); }
    inline void fill(uint32_t c)          { for (unsigned i = 0; i < getLengthTotal(); i++) setPixelColor(i, c); } // fill whole strip with color (inline)
    inline void trigger(void)                                 { _triggered = true; }  // Forces the next frame to be computed on all active segments.
    inline void setShowCallback(show_callback cb)             { _callback = cb; }
    inline void setTransition(uint16_t t)                     { _transitionDur = t; } // sets transition time (in ms)
    inline void appendSegment(const Segment &seg = Segment()) { if (_segments.size() < getMaxSegments()) _segments.push_back(seg); }
    inline void suspend(void)                                 { _suspend = true; }    // will suspend (and canacel) strip.service() execution
    inline void resume(void)                                  { _suspend = false; }   // will resume strip.service() execution

    bool
      paletteFade,
      checkSegmentAlignment(void),
      hasRGBWBus(void),
      hasCCTBus(void),
      // return true if the strip is being sent pixel updates
      isUpdating(void),
      deserializeMap(uint8_t n=0);

    inline bool isServicing(void)          { return _isServicing; }           // returns true if strip.service() is executing
    inline bool hasWhiteChannel(void)      { return _hasWhiteChannel; }       // returns true if strip contains separate white chanel
    inline bool isOffRefreshRequired(void) { return _isOffRefreshRequired; }  // returns true if strip requires regular updates (i.e. TM1814 chipset)
    inline bool isSuspended(void)          { return _suspend; }               // returns true if strip.service() execution is suspended
    inline bool needsUpdate(void)          { return _triggered; }             // returns true if strip received a trigger() request

    uint8_t
      paletteBlend,
      cctBlending,
      getActiveSegmentsNum(void),
      getFirstSelectedSegId(void),
      getLastActiveSegmentId(void),
      getActiveSegsLightCapabilities(bool selectedOnly = false),
      setPixelSegment(uint8_t n);

    inline uint8_t getBrightness(void)    { return _brightness; }       // returns current strip brightness
    inline uint8_t getMaxSegments(void)   { return MAX_NUM_SEGMENTS; }  // returns maximum number of supported segments (fixed value)
    inline uint8_t getSegmentsNum(void)   { return _segments.size(); }  // returns currently present segments
    inline uint8_t getCurrSegmentId(void) { return _segment_index; }    // returns current segment index (only valid while strip.isServicing())
    inline uint8_t getMainSegmentId(void) { return _mainSegment; }      // returns main segment index
    inline uint8_t getPaletteCount()      { return 13 + GRADIENT_PALETTE_COUNT; }  // will only return built-in palette count
    inline uint8_t getTargetFps()         { return _targetFps; }        // returns rough FPS value for las 2s interval
    inline uint8_t getModeCount()         { return _modeCount; }        // returns number of registered modes/effects

    uint16_t
      getLengthPhysical(void),
      getLengthTotal(void), // will include virtual/nonexistent pixels in matrix
      getFps(),
      getMappedPixelIndex(uint16_t index);

    inline uint16_t getFrameTime(void)    { return _frametime; }        // returns amount of time a frame should take (in ms)
    inline uint16_t getMinShowDelay(void) { return MIN_SHOW_DELAY; }    // returns minimum amount of time strip.service() can be delayed (constant)
    inline uint16_t getLength(void)       { return _length; }           // returns actual amount of LEDs on a strip (2D matrix may have less LEDs than W*H)
    inline uint16_t getTransition(void)   { return _transitionDur; }    // returns currently set transition time (in ms)

    uint32_t
      now,
      timebase,
      getPixelColor(uint16_t);

    inline uint32_t getLastShow(void)   { return _lastShow; }           // returns millis() timestamp of last strip.show() call
    inline uint32_t segColor(uint8_t i) { return _colors_t[i]; }        // returns currently valid color (for slot i) AKA SEGCOLOR(); may be blended between two colors while in transition

    const char *
      getModeData(uint8_t id = 0) { return (id && id<_modeCount) ? _modeData[id] : PSTR("Solid"); }

    const char **
      getModeDataSrc(void) { return &(_modeData[0]); } // vectors use arrays for underlying data

<<<<<<< HEAD
    // builtin modes
    uint16_t
      mode_static(void),
      mode_blink(void),
      mode_blink_rainbow(void),
      mode_strobe(void),
      mode_strobe_rainbow(void),
      mode_color_wipe(void),
      mode_color_sweep(void),
      mode_color_wipe_random(void),
      mode_color_sweep_random(void),
      mode_random_color(void),
      mode_dynamic(void),
      mode_breath(void),
      mode_fade(void),
      mode_scan(void),
      mode_dual_scan(void),
      mode_theater_chase(void),
      mode_theater_chase_rainbow(void),
      mode_rainbow(void),
      mode_rainbow_cycle(void),
      mode_running_lights(void),
      mode_saw(void),
      mode_twinkle(void),
      mode_dissolve(void),
      mode_dissolve_random(void),
      mode_sparkle(void),
      mode_flash_sparkle(void),
      mode_hyper_sparkle(void),
      mode_multi_strobe(void),
      mode_android(void),
      mode_chase_color(void),
      mode_chase_random(void),
      mode_chase_rainbow(void),
      mode_chase_flash(void),
      mode_chase_flash_random(void),
      mode_chase_rainbow_white(void),
      mode_colorful(void),
      mode_traffic_light(void),
      mode_running_color(void),
      mode_aurora(void),
      mode_running_random(void),
      mode_larson_scanner(void),
      mode_comet(void),
      mode_fireworks(void),
      mode_rain(void),
      mode_tetrix(void),
      mode_halloween(void),
      mode_fire_flicker(void),
      mode_gradient(void),
      mode_loading(void),
      mode_police(void),
      mode_police_all(void),
      mode_two_dots(void),
      mode_two_areas(void),
      mode_running_dual(void),
      mode_bicolor_chase(void),
      mode_tricolor_chase(void),
      mode_tricolor_wipe(void),
      mode_tricolor_fade(void),
      mode_lightning(void),
      mode_icu(void),
      mode_multi_comet(void),
      mode_dual_larson_scanner(void),
      mode_random_chase(void),
      mode_oscillate(void),
      mode_fire_2012(void),
      mode_pride_2015(void),
      mode_bpm(void),
      mode_juggle(void),
      mode_palette(void),
      mode_colorwaves(void),
      mode_fillnoise8(void),
      mode_noise16_1(void),
      mode_noise16_2(void),
      mode_noise16_3(void),
      mode_noise16_4(void),
      mode_colortwinkle(void),
      mode_lake(void),
      mode_meteor(void),
      mode_meteor_smooth(void),
      mode_railway(void),
      mode_ripple(void),
      mode_twinklefox(void),
      mode_twinklecat(void),
      mode_halloween_eyes(void),
      mode_static_pattern(void),
      mode_tri_static_pattern(void),
      mode_spots(void),
      mode_spots_fade(void),
      mode_glitter(void),
      mode_candle(void),
      mode_starburst(void),
      mode_exploding_fireworks(void),
      mode_bouncing_balls(void),
      mode_sinelon(void),
      mode_sinelon_dual(void),
      mode_sinelon_rainbow(void),
      mode_popcorn(void),
      mode_drip(void),
      mode_plasma(void),
      mode_percent(void),
      mode_ripple_rainbow(void),
      mode_heartbeat(void),
      mode_pacifica(void),
      mode_candle_multi(void),
      mode_solid_glitter(void),
      mode_sunrise(void),
      mode_phased(void),
      mode_twinkleup(void),
      mode_noisepal(void),
      mode_sinewave(void),
      mode_phased_noise(void),
      mode_flow(void),
      mode_chunchun(void),
      mode_dancing_shadows(void),
      mode_washing_machine(void),
      mode_candy_cane(void),
      mode_blends(void),
      mode_tv_simulator(void),
      mode_dynamic_smooth(void),
      mode_custom(void),
      mode_benchmark(void);
=======
    Segment&        getSegment(uint8_t id);
    inline Segment& getFirstSelectedSeg(void) { return _segments[getFirstSelectedSegId()]; }  // returns reference to first segment that is "selected"
    inline Segment& getMainSegment(void)      { return _segments[getMainSegmentId()]; }       // returns reference to main segment
    inline Segment* getSegments(void)         { return &(_segments[0]); }                     // returns pointer to segment vector structure (warning: use carefully)
>>>>>>> 5dd8f0a0

  // 2D support (panels)
    bool
      isMatrix;

#ifndef WLED_DISABLE_2D
    #define WLED_MAX_PANELS 64
    uint8_t
      panels;

    typedef struct panel_t {
      uint16_t xOffset; // x offset relative to the top left of matrix in LEDs
      uint16_t yOffset; // y offset relative to the top left of matrix in LEDs
      uint8_t  width;   // width of the panel
      uint8_t  height;  // height of the panel
      union {
        uint8_t options;
        struct {
          bool bottomStart : 1; // starts at bottom?
          bool rightStart  : 1; // starts on right?
          bool vertical    : 1; // is vertical?
          bool serpentine  : 1; // is serpentine?
        };
      };
      panel_t()
        : xOffset(0)
        , yOffset(0)
        , width(8)
        , height(8)
        , options(0)
      {}
    } Panel;
    std::vector<Panel> panel;
#endif

    void setUpMatrix();     // sets up automatic matrix ledmap from panel configuration

    // outsmart the compiler :) by correctly overloading
    inline void setPixelColorXY(int x, int y, uint32_t c)   { setPixelColor((unsigned)(y * Segment::maxWidth + x), c); }
    inline void setPixelColorXY(int x, int y, byte r, byte g, byte b, byte w = 0) { setPixelColorXY(x, y, RGBW32(r,g,b,w)); }
    inline void setPixelColorXY(int x, int y, CRGB c)       { setPixelColorXY(x, y, RGBW32(c.r,c.g,c.b,0)); }

    inline uint32_t getPixelColorXY(uint16_t x, uint16_t y) { return getPixelColor(isMatrix ? y * Segment::maxWidth + x : x);}

  // end 2D support

    void loadCustomPalettes(void); // loads custom palettes from JSON
    CRGBPalette16 _currentPalette; // palette used for current effect (includes transition)
    std::vector<CRGBPalette16> customPalettes; // TODO: move custom palettes out of WS2812FX class

    // using public variables to reduce code size increase due to inline function getSegment() (with bounds checking)
    // and color transitions
    uint32_t _colors_t[3]; // color used for effect (includes transition)
    uint16_t _virtualSegmentLength;

    std::vector<segment> _segments;
    friend class Segment;

  private:
    volatile bool _suspend;

    uint16_t _length;
    uint8_t  _brightness;
    uint16_t _transitionDur;

    uint8_t  _targetFps;
    uint16_t _frametime;
    uint16_t _cumulativeFps;

    // will require only 1 byte
    struct {
      bool _isServicing          : 1;
      bool _isOffRefreshRequired : 1; //periodic refresh is required for the strip to remain off.
      bool _hasWhiteChannel      : 1;
      bool _triggered            : 1;
    };

<<<<<<< HEAD
    ColorTransition transitions[MAX_NUM_TRANSITIONS]; //12 bytes per element
    friend class ColorTransition;
    friend class WASMFX;
=======
    uint8_t                  _modeCount;
    std::vector<mode_ptr>    _mode;     // SRAM footprint: 4 bytes per element
    std::vector<const char*> _modeData; // mode (effect) name and its slider control data array
>>>>>>> 5dd8f0a0

    show_callback _callback;

    uint16_t* customMappingTable;
    uint16_t  customMappingSize;

    unsigned long _lastShow;

    uint8_t _segment_index;
    uint8_t _mainSegment;
    uint8_t _queuedChangesSegId;
    uint16_t _qStart, _qStop, _qStartY, _qStopY;
    uint8_t _qGrouping, _qSpacing;
    uint16_t _qOffset;
/*
    void
      setUpSegmentFromQueuedChanges(void);
*/
};

<<<<<<< HEAD
//10 names per line
const char JSON_mode_names[] PROGMEM = R"=====([
"Solid","Blink","Breathe","Wipe","Wipe Random","Random Colors","Sweep","Dynamic","Colorloop","Rainbow",
"Scan","Scan Dual","Fade","Theater","Theater Rainbow","Running","Saw","Twinkle","Dissolve","Dissolve Rnd",
"Sparkle","Sparkle Dark","Sparkle+","Strobe","Strobe Rainbow","Strobe Mega","Blink Rainbow","Android","Chase","Chase Random",
"Chase Rainbow","Chase Flash","Chase Flash Rnd","Rainbow Runner","Colorful","Traffic Light","Sweep Random","Chase 2","Aurora","Stream",
"Scanner","Lighthouse","Fireworks","Rain","Tetrix","Fire Flicker","Gradient","Loading","Police","Police All",
"Two Dots","Two Areas","Running Dual","Halloween","Chase 3","Tri Wipe","Tri Fade","Lightning","ICU","Multi Comet",
"Scanner Dual","Stream 2","Oscillate","Pride 2015","Juggle","Palette","Fire 2012","Colorwaves","Bpm","Fill Noise",
"Noise 1","Noise 2","Noise 3","Noise 4","Colortwinkles","Lake","Meteor","Meteor Smooth","Railway","Ripple",
"Twinklefox","Twinklecat","Halloween Eyes","Solid Pattern","Solid Pattern Tri","Spots","Spots Fade","Glitter","Candle","Fireworks Starburst",
"Fireworks 1D","Bouncing Balls","Sinelon","Sinelon Dual","Sinelon Rainbow","Popcorn","Drip","Plasma","Percent","Ripple Rainbow",
"Heartbeat","Pacifica","Candle Multi", "Solid Glitter","Sunrise","Phased","Twinkleup","Noise Pal", "Sine","Phased Noise",
"Flow","Chunchun","Dancing Shadows","Washing Machine","Candy Cane","Blends","TV Simulator","Dynamic Smooth","Custom","Benchmark"
])=====";


const char JSON_palette_names[] PROGMEM = R"=====([
"Default","* Random Cycle","* Color 1","* Colors 1&2","* Color Gradient","* Colors Only","Party","Cloud","Lava","Ocean",
"Forest","Rainbow","Rainbow Bands","Sunset","Rivendell","Breeze","Red & Blue","Yellowout","Analogous","Splash",
"Pastel","Sunset 2","Beech","Vintage","Departure","Landscape","Beach","Sherbet","Hult","Hult 64",
"Drywet","Jul","Grintage","Rewhi","Tertiary","Fire","Icefire","Cyane","Light Pink","Autumn",
"Magenta","Magred","Yelmag","Yelblu","Orange & Teal","Tiamat","April Night","Orangery","C9","Sakura",
"Aurora","Atlantica","C9 2","C9 New","Temperature","Aurora 2"
])=====";
=======
extern const char JSON_mode_names[];
extern const char JSON_palette_names[];
>>>>>>> 5dd8f0a0

#endif<|MERGE_RESOLUTION|>--- conflicted
+++ resolved
@@ -83,16 +83,11 @@
   #endif
 #endif
 
-<<<<<<< HEAD
-#define LED_SKIP_AMOUNT  1
-#define MIN_SHOW_DELAY  1
-=======
 /* How much data bytes each segment should max allocate to leave enough space for other segments,
   assuming each segment uses the same amount of data. 256 for ESP8266, 640 for ESP32. */
 #define FAIR_DATA_PER_SEG (MAX_SEGMENT_DATA / strip.getMaxSegments())
 
 #define MIN_SHOW_DELAY   (_frametime < 16 ? 8 : 15)
->>>>>>> 5dd8f0a0
 
 #define NUM_COLORS       3 /* number of colors per segment */
 #define SEGMENT          strip._segments[strip.getCurrSegmentId()]
@@ -117,29 +112,6 @@
 #define ORANGE     (uint32_t)0xFF3000
 #define PINK       (uint32_t)0xFF1493
 #define ULTRAWHITE (uint32_t)0xFFFFFFFF
-<<<<<<< HEAD
-
-// options
-// bit    7: segment is in transition mode
-// bits 4-6: TBD
-// bit    3: mirror effect within segment
-// bit    2: segment is on
-// bit    1: reverse segment
-// bit    0: segment is selected
-#define NO_OPTIONS   (uint8_t)0x00
-#define TRANSITIONAL (uint8_t)0x80
-#define MIRROR       (uint8_t)0x08
-#define SEGMENT_ON   (uint8_t)0x04
-#define REVERSE      (uint8_t)0x02
-#define SELECTED     (uint8_t)0x01
-#define IS_TRANSITIONAL ((SEGMENT.options & TRANSITIONAL) == TRANSITIONAL)
-#define IS_MIRROR       ((SEGMENT.options & MIRROR      ) == MIRROR      )
-#define IS_SEGMENT_ON   ((SEGMENT.options & SEGMENT_ON  ) == SEGMENT_ON  )
-#define IS_REVERSE      ((SEGMENT.options & REVERSE     ) == REVERSE     )
-#define IS_SELECTED     ((SEGMENT.options & SELECTED    ) == SELECTED    )
-
-#define MODE_COUNT  120
-=======
 #define DARKSLATEGRAY (uint32_t)0x2F4F4F
 #define DARKSLATEGREY DARKSLATEGRAY
 
@@ -154,7 +126,6 @@
 #define SEGMENT_ON   (uint16_t)0x0004
 #define REVERSE      (uint16_t)0x0002
 #define SELECTED     (uint16_t)0x0001
->>>>>>> 5dd8f0a0
 
 #define FX_MODE_STATIC                   0
 #define FX_MODE_BLINK                    1
@@ -209,7 +180,7 @@
 #define FX_MODE_TWO_DOTS                50
 #define FX_MODE_FAIRYTWINKLE            51  //was Two Areas prior to 0.13.0-b6 (use "Two Dots" with full intensity)
 #define FX_MODE_RUNNING_DUAL            52
-// #define FX_MODE_HALLOWEEN               53  // removed in 0.14!
+#define FX_MODE_CUSTOM                  53  // was Halloween prior to 0.14
 #define FX_MODE_TRICOLOR_CHASE          54
 #define FX_MODE_TRICOLOR_WIPE           55
 #define FX_MODE_TRICOLOR_FADE           56
@@ -273,11 +244,6 @@
 // #define FX_MODE_CANDY_CANE             114  // removed in 0.14!
 #define FX_MODE_BLENDS                 115
 #define FX_MODE_TV_SIMULATOR           116
-<<<<<<< HEAD
-#define FX_MODE_DYNAMIC_SMOOTH         117
-#define FX_MODE_CUSTOM                 118
-#define FX_MODE_BENCHMARK              119
-=======
 #define FX_MODE_DYNAMIC_SMOOTH         117 // candidate for removal (check3 in dynamic)
 
 // new 0.14 2D effects
@@ -480,7 +446,6 @@
         , _dur(dur)
       {}
     } *_t;
->>>>>>> 5dd8f0a0
 
   public:
 
@@ -717,371 +682,6 @@
   static WS2812FX* instance;
 
   public:
-<<<<<<< HEAD
-    typedef struct Segment { // 25 (28 in memory?) bytes
-      uint16_t start;
-      uint16_t stop; //segment invalid if stop == 0
-      uint16_t offset;
-      uint8_t speed;
-      uint8_t intensity;
-      uint8_t palette;
-      uint8_t mode;
-      uint8_t options; //bit pattern: msb first: transitional needspixelstate tbd tbd (paused) on reverse selected
-      uint8_t grouping, spacing;
-      uint8_t opacity;
-      uint32_t colors[NUM_COLORS];
-      bool setColor(uint8_t slot, uint32_t c, uint8_t segn) { //returns true if changed
-        if (slot >= NUM_COLORS || segn >= MAX_NUM_SEGMENTS) return false;
-        if (c == colors[slot]) return false;
-        ColorTransition::startTransition(opacity, colors[slot], instance->_transitionDur, segn, slot);
-        colors[slot] = c; return true;
-      }
-      void setOpacity(uint8_t o, uint8_t segn) {
-        if (segn >= MAX_NUM_SEGMENTS) return;
-        if (opacity == o) return;
-        ColorTransition::startTransition(opacity, colors[0], instance->_transitionDur, segn, 0);
-        opacity = o;
-      }
-      /*uint8_t actualOpacity() { //respects On/Off state
-        if (!getOption(SEG_OPTION_ON)) return 0;
-        return opacity;
-      }*/
-      void setOption(uint8_t n, bool val, uint8_t segn = 255)
-      {
-        //bool prevOn = false;
-        //if (n == SEG_OPTION_ON) prevOn = getOption(SEG_OPTION_ON);
-        if (val) {
-          options |= 0x01 << n;
-        } else
-        {
-          options &= ~(0x01 << n);
-        }
-        //transitions on segment on/off don't work correctly at this point
-        /*if (n == SEG_OPTION_ON && segn < MAX_NUM_SEGMENTS && getOption(SEG_OPTION_ON) != prevOn) {
-          if (getOption(SEG_OPTION_ON)) {
-            ColorTransition::startTransition(0, colors[0], instance->_transitionDur, segn, 0);
-          } else {
-            ColorTransition::startTransition(opacity, colors[0], instance->_transitionDur, segn, 0);
-          }
-        }*/
-      }
-      bool getOption(uint8_t n)
-      {
-        return ((options >> n) & 0x01);
-      }
-      bool isSelected()
-      {
-        return getOption(0);
-      }
-      bool isActive()
-      {
-        return stop > start;
-      }
-      uint16_t length()
-      {
-        return stop - start;
-      }
-      uint16_t groupLength()
-      {
-        return grouping + spacing;
-      }
-      uint16_t virtualLength()
-      {
-        uint16_t groupLen = groupLength();
-        uint16_t vLength = (length() + groupLen - 1) / groupLen;
-        if (options & MIRROR)
-          vLength = (vLength + 1) /2;  // divide by 2 if mirror, leave at least a single LED
-        return vLength;
-      }
-      uint8_t differs(Segment& b) {
-        uint8_t d = 0;
-        if (start != b.start)         d |= SEG_DIFFERS_BOUNDS;
-        if (stop != b.stop)           d |= SEG_DIFFERS_BOUNDS;
-        if (offset != b.offset)       d |= SEG_DIFFERS_GSO;
-        if (grouping != b.grouping)   d |= SEG_DIFFERS_GSO;
-        if (spacing != b.spacing)     d |= SEG_DIFFERS_GSO;
-        if (opacity != b.opacity)     d |= SEG_DIFFERS_BRI;
-        if (mode != b.mode)           d |= SEG_DIFFERS_FX;
-        if (speed != b.speed)         d |= SEG_DIFFERS_FX;
-        if (intensity != b.intensity) d |= SEG_DIFFERS_FX;
-        if (palette != b.palette)     d |= SEG_DIFFERS_FX;
-
-        if ((options & 0b00101111) != (b.options & 0b00101111)) d |= SEG_DIFFERS_OPT;
-        for (uint8_t i = 0; i < NUM_COLORS; i++)
-        {
-          if (colors[i] != b.colors[i]) d |= SEG_DIFFERS_COL;
-        }
-
-        return d;
-      }
-    } segment;
-
-  // segment runtime parameters
-    typedef struct Segment_runtime { // 28 bytes
-      unsigned long next_time;
-      uint32_t step;
-      uint32_t call;
-      uint16_t aux0;
-      uint16_t aux1;
-      byte* data = nullptr;
-      bool allocateData(uint16_t len){
-        if (data && _dataLen == len) return true; //already allocated
-        deallocateData();
-        if (WS2812FX::instance->_usedSegmentData + len > MAX_SEGMENT_DATA) return false; //not enough memory
-        data = new (std::nothrow) byte[len];
-        if (!data) return false; //allocation failed
-        WS2812FX::instance->_usedSegmentData += len;
-        _dataLen = len;
-        memset(data, 0, len);
-        return true;
-      }
-      void deallocateData(){
-        delete[] data;
-        data = nullptr;
-        WS2812FX::instance->_usedSegmentData -= _dataLen;
-        _dataLen = 0;
-      }
-
-      /** 
-       * If reset of this segment was request, clears runtime
-       * settings of this segment.
-       * Must not be called while an effect mode function is running
-       * because it could access the data buffer and this method 
-       * may free that data buffer.
-       */
-      void resetIfRequired() {
-        if (_requiresReset) {
-          next_time = 0; step = 0; call = 0; aux0 = 0; aux1 = 0;
-          deallocateData();
-          _requiresReset = false;
-        }
-      }
-
-      bool isResetRequired() {
-        return _requiresReset;
-      }
-
-      /** 
-       * Flags that before the next effect is calculated,
-       * the internal segment state should be reset. 
-       * Call resetIfRequired before calling the next effect function.
-       */
-      void reset() { _requiresReset = true; }
-      private:
-        uint16_t _dataLen = 0;
-        bool _requiresReset = false;
-    } segment_runtime;
-
-    typedef struct ColorTransition { // 12 bytes
-      uint32_t colorOld = 0;
-      uint32_t transitionStart;
-      uint16_t transitionDur;
-      uint8_t segment = 0xFF; //lower 6 bits: the segment this transition is for (255 indicates transition not in use/available) upper 2 bits: color channel
-      uint8_t briOld = 0;
-      static void startTransition(uint8_t oldBri, uint32_t oldCol, uint16_t dur, uint8_t segn, uint8_t slot) {
-        if (segn >= MAX_NUM_SEGMENTS || slot >= NUM_COLORS || dur == 0) return;
-        if (instance->_brightness == 0) return; //do not need transitions if master bri is off
-        uint8_t tIndex = 0xFF; //none found
-        uint16_t tProgression = 0;
-        uint8_t s = segn + (slot << 6); //merge slot and segment into one byte
-
-        for (uint8_t i = 0; i < MAX_NUM_TRANSITIONS; i++) {
-          uint8_t tSeg = instance->transitions[i].segment;
-          //see if this segment + color already has a running transition
-          if (tSeg == s) {
-            tIndex = i; break;
-          }
-          if (tSeg == 0xFF) { //free transition
-            tIndex = i; tProgression = 0xFFFF;
-          }
-        }
-
-        if (tIndex == 0xFF) { //no slot found yet
-          for (uint8_t i = 0; i < MAX_NUM_TRANSITIONS; i++) {
-            //find most progressed transition to overwrite
-            uint16_t prog = instance->transitions[i].progress();
-            if (prog > tProgression) {
-              tIndex = i; tProgression = prog;
-            }
-          }
-        }
-
-        ColorTransition& t = instance->transitions[tIndex];
-        if (t.segment == s) //this is an active transition on the same segment+color
-        {
-          t.briOld = t.currentBri();
-          t.colorOld = t.currentColor(oldCol);
-        } else {
-          t.briOld = oldBri;
-          t.colorOld = oldCol;
-          uint8_t prevSeg = t.segment & 0x3F;
-          if (prevSeg < MAX_NUM_SEGMENTS) instance->_segments[prevSeg].setOption(SEG_OPTION_TRANSITIONAL, false);
-        }
-        t.transitionDur = dur;
-        t.transitionStart = millis();
-        t.segment = s;
-        instance->_segments[segn].setOption(SEG_OPTION_TRANSITIONAL, true);
-        //refresh immediately, required for Solid mode
-        if (instance->_segment_runtimes[segn].next_time > t.transitionStart + 22) instance->_segment_runtimes[segn].next_time = t.transitionStart;
-      }
-      uint16_t progress(bool allowEnd = false) { //transition progression between 0-65535
-        uint32_t timeNow = millis();
-        if (timeNow - transitionStart > transitionDur) {
-          if (allowEnd) {
-            uint8_t segn = segment & 0x3F;
-            if (segn < MAX_NUM_SEGMENTS) instance->_segments[segn].setOption(SEG_OPTION_TRANSITIONAL, false);
-            segment = 0xFF;
-          }
-          return 0xFFFF;
-        }
-        uint32_t elapsed = timeNow - transitionStart;
-        uint32_t prog = elapsed * 0xFFFF / transitionDur;
-        return (prog > 0xFFFF) ? 0xFFFF : prog;
-      }
-      uint32_t currentColor(uint32_t colorNew) {
-        return instance->color_blend(colorOld, colorNew, progress(true), true);
-      }
-      uint8_t currentBri() {
-        uint8_t segn = segment & 0x3F;
-        if (segn >= MAX_NUM_SEGMENTS) return 0;
-        uint8_t briNew = instance->_segments[segn].opacity;
-        uint32_t prog = progress() + 1;
-        return ((briNew * prog) + (briOld * (0x10000 - prog))) >> 16;
-      }
-    } color_transition;
-
-    WS2812FX() {
-      WS2812FX::instance = this;
-      //assign each member of the _mode[] array to its respective function reference 
-      _mode[FX_MODE_STATIC]                  = &WS2812FX::mode_static;
-      _mode[FX_MODE_BLINK]                   = &WS2812FX::mode_blink;
-      _mode[FX_MODE_COLOR_WIPE]              = &WS2812FX::mode_color_wipe;
-      _mode[FX_MODE_COLOR_WIPE_RANDOM]       = &WS2812FX::mode_color_wipe_random;
-      _mode[FX_MODE_RANDOM_COLOR]            = &WS2812FX::mode_random_color;
-      _mode[FX_MODE_COLOR_SWEEP]             = &WS2812FX::mode_color_sweep;
-      _mode[FX_MODE_DYNAMIC]                 = &WS2812FX::mode_dynamic;
-      _mode[FX_MODE_RAINBOW]                 = &WS2812FX::mode_rainbow;
-      _mode[FX_MODE_RAINBOW_CYCLE]           = &WS2812FX::mode_rainbow_cycle;
-      _mode[FX_MODE_SCAN]                    = &WS2812FX::mode_scan;
-      _mode[FX_MODE_DUAL_SCAN]               = &WS2812FX::mode_dual_scan;
-      _mode[FX_MODE_FADE]                    = &WS2812FX::mode_fade;
-      _mode[FX_MODE_THEATER_CHASE]           = &WS2812FX::mode_theater_chase;
-      _mode[FX_MODE_THEATER_CHASE_RAINBOW]   = &WS2812FX::mode_theater_chase_rainbow;
-      _mode[FX_MODE_SAW]                     = &WS2812FX::mode_saw;
-      _mode[FX_MODE_TWINKLE]                 = &WS2812FX::mode_twinkle;
-      _mode[FX_MODE_DISSOLVE]                = &WS2812FX::mode_dissolve;
-      _mode[FX_MODE_DISSOLVE_RANDOM]         = &WS2812FX::mode_dissolve_random;
-      _mode[FX_MODE_SPARKLE]                 = &WS2812FX::mode_sparkle;
-      _mode[FX_MODE_FLASH_SPARKLE]           = &WS2812FX::mode_flash_sparkle;
-      _mode[FX_MODE_HYPER_SPARKLE]           = &WS2812FX::mode_hyper_sparkle;
-      _mode[FX_MODE_STROBE]                  = &WS2812FX::mode_strobe;
-      _mode[FX_MODE_STROBE_RAINBOW]          = &WS2812FX::mode_strobe_rainbow;
-      _mode[FX_MODE_MULTI_STROBE]            = &WS2812FX::mode_multi_strobe;
-      _mode[FX_MODE_BLINK_RAINBOW]           = &WS2812FX::mode_blink_rainbow;
-      _mode[FX_MODE_ANDROID]                 = &WS2812FX::mode_android;
-      _mode[FX_MODE_CHASE_COLOR]             = &WS2812FX::mode_chase_color;
-      _mode[FX_MODE_CHASE_RANDOM]            = &WS2812FX::mode_chase_random;
-      _mode[FX_MODE_CHASE_RAINBOW]           = &WS2812FX::mode_chase_rainbow;
-      _mode[FX_MODE_CHASE_FLASH]             = &WS2812FX::mode_chase_flash;
-      _mode[FX_MODE_CHASE_FLASH_RANDOM]      = &WS2812FX::mode_chase_flash_random;
-      _mode[FX_MODE_CHASE_RAINBOW_WHITE]     = &WS2812FX::mode_chase_rainbow_white;
-      _mode[FX_MODE_COLORFUL]                = &WS2812FX::mode_colorful;
-      _mode[FX_MODE_TRAFFIC_LIGHT]           = &WS2812FX::mode_traffic_light;
-      _mode[FX_MODE_COLOR_SWEEP_RANDOM]      = &WS2812FX::mode_color_sweep_random;
-      _mode[FX_MODE_RUNNING_COLOR]           = &WS2812FX::mode_running_color;
-      _mode[FX_MODE_AURORA]                  = &WS2812FX::mode_aurora;
-      _mode[FX_MODE_RUNNING_RANDOM]          = &WS2812FX::mode_running_random;
-      _mode[FX_MODE_LARSON_SCANNER]          = &WS2812FX::mode_larson_scanner;
-      _mode[FX_MODE_COMET]                   = &WS2812FX::mode_comet;
-      _mode[FX_MODE_FIREWORKS]               = &WS2812FX::mode_fireworks;
-      _mode[FX_MODE_RAIN]                    = &WS2812FX::mode_rain;
-      _mode[FX_MODE_TETRIX]                  = &WS2812FX::mode_tetrix;
-      _mode[FX_MODE_FIRE_FLICKER]            = &WS2812FX::mode_fire_flicker;
-      _mode[FX_MODE_GRADIENT]                = &WS2812FX::mode_gradient;
-      _mode[FX_MODE_LOADING]                 = &WS2812FX::mode_loading;
-      _mode[FX_MODE_POLICE]                  = &WS2812FX::mode_police;
-      _mode[FX_MODE_POLICE_ALL]              = &WS2812FX::mode_police_all;
-      _mode[FX_MODE_TWO_DOTS]                = &WS2812FX::mode_two_dots;
-      _mode[FX_MODE_TWO_AREAS]               = &WS2812FX::mode_two_areas;
-      _mode[FX_MODE_RUNNING_DUAL]            = &WS2812FX::mode_running_dual;
-      _mode[FX_MODE_HALLOWEEN]               = &WS2812FX::mode_halloween;
-      _mode[FX_MODE_TRICOLOR_CHASE]          = &WS2812FX::mode_tricolor_chase;
-      _mode[FX_MODE_TRICOLOR_WIPE]           = &WS2812FX::mode_tricolor_wipe;
-      _mode[FX_MODE_TRICOLOR_FADE]           = &WS2812FX::mode_tricolor_fade;
-      _mode[FX_MODE_BREATH]                  = &WS2812FX::mode_breath;
-      _mode[FX_MODE_RUNNING_LIGHTS]          = &WS2812FX::mode_running_lights;
-      _mode[FX_MODE_LIGHTNING]               = &WS2812FX::mode_lightning;
-      _mode[FX_MODE_ICU]                     = &WS2812FX::mode_icu;
-      _mode[FX_MODE_MULTI_COMET]             = &WS2812FX::mode_multi_comet;
-      _mode[FX_MODE_DUAL_LARSON_SCANNER]     = &WS2812FX::mode_dual_larson_scanner;
-      _mode[FX_MODE_RANDOM_CHASE]            = &WS2812FX::mode_random_chase;
-      _mode[FX_MODE_OSCILLATE]               = &WS2812FX::mode_oscillate;
-      _mode[FX_MODE_FIRE_2012]               = &WS2812FX::mode_fire_2012;
-      _mode[FX_MODE_PRIDE_2015]              = &WS2812FX::mode_pride_2015;
-      _mode[FX_MODE_BPM]                     = &WS2812FX::mode_bpm;
-      _mode[FX_MODE_JUGGLE]                  = &WS2812FX::mode_juggle;
-      _mode[FX_MODE_PALETTE]                 = &WS2812FX::mode_palette;
-      _mode[FX_MODE_COLORWAVES]              = &WS2812FX::mode_colorwaves;
-      _mode[FX_MODE_FILLNOISE8]              = &WS2812FX::mode_fillnoise8;
-      _mode[FX_MODE_NOISE16_1]               = &WS2812FX::mode_noise16_1;
-      _mode[FX_MODE_NOISE16_2]               = &WS2812FX::mode_noise16_2;
-      _mode[FX_MODE_NOISE16_3]               = &WS2812FX::mode_noise16_3;
-      _mode[FX_MODE_NOISE16_4]               = &WS2812FX::mode_noise16_4;
-      _mode[FX_MODE_COLORTWINKLE]            = &WS2812FX::mode_colortwinkle;
-      _mode[FX_MODE_LAKE]                    = &WS2812FX::mode_lake;
-      _mode[FX_MODE_METEOR]                  = &WS2812FX::mode_meteor;
-      _mode[FX_MODE_METEOR_SMOOTH]           = &WS2812FX::mode_meteor_smooth;
-      _mode[FX_MODE_RAILWAY]                 = &WS2812FX::mode_railway;
-      _mode[FX_MODE_RIPPLE]                  = &WS2812FX::mode_ripple;
-      _mode[FX_MODE_TWINKLEFOX]              = &WS2812FX::mode_twinklefox;
-      _mode[FX_MODE_TWINKLECAT]              = &WS2812FX::mode_twinklecat;
-      _mode[FX_MODE_HALLOWEEN_EYES]          = &WS2812FX::mode_halloween_eyes;
-      _mode[FX_MODE_STATIC_PATTERN]          = &WS2812FX::mode_static_pattern;
-      _mode[FX_MODE_TRI_STATIC_PATTERN]      = &WS2812FX::mode_tri_static_pattern;
-      _mode[FX_MODE_SPOTS]                   = &WS2812FX::mode_spots;
-      _mode[FX_MODE_SPOTS_FADE]              = &WS2812FX::mode_spots_fade;
-      _mode[FX_MODE_GLITTER]                 = &WS2812FX::mode_glitter;
-      _mode[FX_MODE_CANDLE]                  = &WS2812FX::mode_candle;
-      _mode[FX_MODE_STARBURST]               = &WS2812FX::mode_starburst;
-      _mode[FX_MODE_EXPLODING_FIREWORKS]     = &WS2812FX::mode_exploding_fireworks;
-      _mode[FX_MODE_BOUNCINGBALLS]           = &WS2812FX::mode_bouncing_balls;
-      _mode[FX_MODE_SINELON]                 = &WS2812FX::mode_sinelon;
-      _mode[FX_MODE_SINELON_DUAL]            = &WS2812FX::mode_sinelon_dual;
-      _mode[FX_MODE_SINELON_RAINBOW]         = &WS2812FX::mode_sinelon_rainbow;
-      _mode[FX_MODE_POPCORN]                 = &WS2812FX::mode_popcorn;
-      _mode[FX_MODE_DRIP]                    = &WS2812FX::mode_drip;
-      _mode[FX_MODE_PLASMA]                  = &WS2812FX::mode_plasma;
-      _mode[FX_MODE_PERCENT]                 = &WS2812FX::mode_percent;
-      _mode[FX_MODE_RIPPLE_RAINBOW]          = &WS2812FX::mode_ripple_rainbow;
-      _mode[FX_MODE_HEARTBEAT]               = &WS2812FX::mode_heartbeat;
-      _mode[FX_MODE_PACIFICA]                = &WS2812FX::mode_pacifica;
-      _mode[FX_MODE_CANDLE_MULTI]            = &WS2812FX::mode_candle_multi;
-      _mode[FX_MODE_SOLID_GLITTER]           = &WS2812FX::mode_solid_glitter;
-      _mode[FX_MODE_SUNRISE]                 = &WS2812FX::mode_sunrise;
-      _mode[FX_MODE_PHASED]                  = &WS2812FX::mode_phased;
-      _mode[FX_MODE_TWINKLEUP]               = &WS2812FX::mode_twinkleup;
-      _mode[FX_MODE_NOISEPAL]                = &WS2812FX::mode_noisepal;
-      _mode[FX_MODE_SINEWAVE]                = &WS2812FX::mode_sinewave;
-      _mode[FX_MODE_PHASEDNOISE]             = &WS2812FX::mode_phased_noise;
-      _mode[FX_MODE_FLOW]                    = &WS2812FX::mode_flow;
-      _mode[FX_MODE_CHUNCHUN]                = &WS2812FX::mode_chunchun;
-      _mode[FX_MODE_DANCING_SHADOWS]         = &WS2812FX::mode_dancing_shadows;
-      _mode[FX_MODE_WASHING_MACHINE]         = &WS2812FX::mode_washing_machine;
-      _mode[FX_MODE_CANDY_CANE]              = &WS2812FX::mode_candy_cane;
-      _mode[FX_MODE_BLENDS]                  = &WS2812FX::mode_blends;
-      _mode[FX_MODE_TV_SIMULATOR]            = &WS2812FX::mode_tv_simulator;
-      _mode[FX_MODE_DYNAMIC_SMOOTH]          = &WS2812FX::mode_dynamic_smooth;
-      _mode[FX_MODE_CUSTOM]                  = &WS2812FX::mode_custom;
-      _mode[FX_MODE_BENCHMARK]               = &WS2812FX::mode_benchmark;
-
-      _brightness = DEFAULT_BRIGHTNESS;
-      currentPalette = CRGBPalette16(CRGB::Black);
-      targetPalette = CloudColors_p;
-      ablMilliampsMax = 850;
-      currentMilliamps = 0;
-      timebase = 0;
-      resetSegments();
-=======
 
     WS2812FX() :
       paletteFade(0),
@@ -1141,7 +741,6 @@
       panel.clear();
 #endif
       customPalettes.clear();
->>>>>>> 5dd8f0a0
     }
 
     static WS2812FX* getInstance(void) { return instance; }
@@ -1240,136 +839,10 @@
     const char **
       getModeDataSrc(void) { return &(_modeData[0]); } // vectors use arrays for underlying data
 
-<<<<<<< HEAD
-    // builtin modes
-    uint16_t
-      mode_static(void),
-      mode_blink(void),
-      mode_blink_rainbow(void),
-      mode_strobe(void),
-      mode_strobe_rainbow(void),
-      mode_color_wipe(void),
-      mode_color_sweep(void),
-      mode_color_wipe_random(void),
-      mode_color_sweep_random(void),
-      mode_random_color(void),
-      mode_dynamic(void),
-      mode_breath(void),
-      mode_fade(void),
-      mode_scan(void),
-      mode_dual_scan(void),
-      mode_theater_chase(void),
-      mode_theater_chase_rainbow(void),
-      mode_rainbow(void),
-      mode_rainbow_cycle(void),
-      mode_running_lights(void),
-      mode_saw(void),
-      mode_twinkle(void),
-      mode_dissolve(void),
-      mode_dissolve_random(void),
-      mode_sparkle(void),
-      mode_flash_sparkle(void),
-      mode_hyper_sparkle(void),
-      mode_multi_strobe(void),
-      mode_android(void),
-      mode_chase_color(void),
-      mode_chase_random(void),
-      mode_chase_rainbow(void),
-      mode_chase_flash(void),
-      mode_chase_flash_random(void),
-      mode_chase_rainbow_white(void),
-      mode_colorful(void),
-      mode_traffic_light(void),
-      mode_running_color(void),
-      mode_aurora(void),
-      mode_running_random(void),
-      mode_larson_scanner(void),
-      mode_comet(void),
-      mode_fireworks(void),
-      mode_rain(void),
-      mode_tetrix(void),
-      mode_halloween(void),
-      mode_fire_flicker(void),
-      mode_gradient(void),
-      mode_loading(void),
-      mode_police(void),
-      mode_police_all(void),
-      mode_two_dots(void),
-      mode_two_areas(void),
-      mode_running_dual(void),
-      mode_bicolor_chase(void),
-      mode_tricolor_chase(void),
-      mode_tricolor_wipe(void),
-      mode_tricolor_fade(void),
-      mode_lightning(void),
-      mode_icu(void),
-      mode_multi_comet(void),
-      mode_dual_larson_scanner(void),
-      mode_random_chase(void),
-      mode_oscillate(void),
-      mode_fire_2012(void),
-      mode_pride_2015(void),
-      mode_bpm(void),
-      mode_juggle(void),
-      mode_palette(void),
-      mode_colorwaves(void),
-      mode_fillnoise8(void),
-      mode_noise16_1(void),
-      mode_noise16_2(void),
-      mode_noise16_3(void),
-      mode_noise16_4(void),
-      mode_colortwinkle(void),
-      mode_lake(void),
-      mode_meteor(void),
-      mode_meteor_smooth(void),
-      mode_railway(void),
-      mode_ripple(void),
-      mode_twinklefox(void),
-      mode_twinklecat(void),
-      mode_halloween_eyes(void),
-      mode_static_pattern(void),
-      mode_tri_static_pattern(void),
-      mode_spots(void),
-      mode_spots_fade(void),
-      mode_glitter(void),
-      mode_candle(void),
-      mode_starburst(void),
-      mode_exploding_fireworks(void),
-      mode_bouncing_balls(void),
-      mode_sinelon(void),
-      mode_sinelon_dual(void),
-      mode_sinelon_rainbow(void),
-      mode_popcorn(void),
-      mode_drip(void),
-      mode_plasma(void),
-      mode_percent(void),
-      mode_ripple_rainbow(void),
-      mode_heartbeat(void),
-      mode_pacifica(void),
-      mode_candle_multi(void),
-      mode_solid_glitter(void),
-      mode_sunrise(void),
-      mode_phased(void),
-      mode_twinkleup(void),
-      mode_noisepal(void),
-      mode_sinewave(void),
-      mode_phased_noise(void),
-      mode_flow(void),
-      mode_chunchun(void),
-      mode_dancing_shadows(void),
-      mode_washing_machine(void),
-      mode_candy_cane(void),
-      mode_blends(void),
-      mode_tv_simulator(void),
-      mode_dynamic_smooth(void),
-      mode_custom(void),
-      mode_benchmark(void);
-=======
     Segment&        getSegment(uint8_t id);
     inline Segment& getFirstSelectedSeg(void) { return _segments[getFirstSelectedSegId()]; }  // returns reference to first segment that is "selected"
     inline Segment& getMainSegment(void)      { return _segments[getMainSegmentId()]; }       // returns reference to main segment
     inline Segment* getSegments(void)         { return &(_segments[0]); }                     // returns pointer to segment vector structure (warning: use carefully)
->>>>>>> 5dd8f0a0
 
   // 2D support (panels)
     bool
@@ -1447,15 +920,9 @@
       bool _triggered            : 1;
     };
 
-<<<<<<< HEAD
-    ColorTransition transitions[MAX_NUM_TRANSITIONS]; //12 bytes per element
-    friend class ColorTransition;
-    friend class WASMFX;
-=======
     uint8_t                  _modeCount;
     std::vector<mode_ptr>    _mode;     // SRAM footprint: 4 bytes per element
     std::vector<const char*> _modeData; // mode (effect) name and its slider control data array
->>>>>>> 5dd8f0a0
 
     show_callback _callback;
 
@@ -1476,35 +943,7 @@
 */
 };
 
-<<<<<<< HEAD
-//10 names per line
-const char JSON_mode_names[] PROGMEM = R"=====([
-"Solid","Blink","Breathe","Wipe","Wipe Random","Random Colors","Sweep","Dynamic","Colorloop","Rainbow",
-"Scan","Scan Dual","Fade","Theater","Theater Rainbow","Running","Saw","Twinkle","Dissolve","Dissolve Rnd",
-"Sparkle","Sparkle Dark","Sparkle+","Strobe","Strobe Rainbow","Strobe Mega","Blink Rainbow","Android","Chase","Chase Random",
-"Chase Rainbow","Chase Flash","Chase Flash Rnd","Rainbow Runner","Colorful","Traffic Light","Sweep Random","Chase 2","Aurora","Stream",
-"Scanner","Lighthouse","Fireworks","Rain","Tetrix","Fire Flicker","Gradient","Loading","Police","Police All",
-"Two Dots","Two Areas","Running Dual","Halloween","Chase 3","Tri Wipe","Tri Fade","Lightning","ICU","Multi Comet",
-"Scanner Dual","Stream 2","Oscillate","Pride 2015","Juggle","Palette","Fire 2012","Colorwaves","Bpm","Fill Noise",
-"Noise 1","Noise 2","Noise 3","Noise 4","Colortwinkles","Lake","Meteor","Meteor Smooth","Railway","Ripple",
-"Twinklefox","Twinklecat","Halloween Eyes","Solid Pattern","Solid Pattern Tri","Spots","Spots Fade","Glitter","Candle","Fireworks Starburst",
-"Fireworks 1D","Bouncing Balls","Sinelon","Sinelon Dual","Sinelon Rainbow","Popcorn","Drip","Plasma","Percent","Ripple Rainbow",
-"Heartbeat","Pacifica","Candle Multi", "Solid Glitter","Sunrise","Phased","Twinkleup","Noise Pal", "Sine","Phased Noise",
-"Flow","Chunchun","Dancing Shadows","Washing Machine","Candy Cane","Blends","TV Simulator","Dynamic Smooth","Custom","Benchmark"
-])=====";
-
-
-const char JSON_palette_names[] PROGMEM = R"=====([
-"Default","* Random Cycle","* Color 1","* Colors 1&2","* Color Gradient","* Colors Only","Party","Cloud","Lava","Ocean",
-"Forest","Rainbow","Rainbow Bands","Sunset","Rivendell","Breeze","Red & Blue","Yellowout","Analogous","Splash",
-"Pastel","Sunset 2","Beech","Vintage","Departure","Landscape","Beach","Sherbet","Hult","Hult 64",
-"Drywet","Jul","Grintage","Rewhi","Tertiary","Fire","Icefire","Cyane","Light Pink","Autumn",
-"Magenta","Magred","Yelmag","Yelblu","Orange & Teal","Tiamat","April Night","Orangery","C9","Sakura",
-"Aurora","Atlantica","C9 2","C9 New","Temperature","Aurora 2"
-])=====";
-=======
 extern const char JSON_mode_names[];
 extern const char JSON_palette_names[];
->>>>>>> 5dd8f0a0
 
 #endif