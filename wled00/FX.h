--- conflicted
+++ resolved
@@ -856,12 +856,7 @@
     inline void resume()                                      { _suspend = false; }   // will resume strip.service() execution
 
     bool
-<<<<<<< HEAD
-      checkSegmentAlignment(),
-=======
-      paletteFade,
       checkSegmentAlignment() const,
->>>>>>> 4951be69
       hasRGBWBus() const,
       hasCCTBus() const,
       deserializeMap(unsigned n = 0);
