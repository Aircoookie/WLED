--- conflicted
+++ resolved
@@ -334,33 +334,8 @@
           vLength = (vLength + 1) /2;  // divide by 2 if mirror, leave at least a single LED
         return vLength;
       }
-<<<<<<< HEAD
       uint8_t differs(Segment& b);
       uint8_t getLightCapabilities();
-=======
-      uint8_t differs(Segment& b) {
-        uint8_t d = 0;
-        if (start != b.start)         d |= SEG_DIFFERS_BOUNDS;
-        if (stop != b.stop)           d |= SEG_DIFFERS_BOUNDS;
-        if (offset != b.offset)       d |= SEG_DIFFERS_GSO;
-        if (grouping != b.grouping)   d |= SEG_DIFFERS_GSO;
-        if (spacing != b.spacing)     d |= SEG_DIFFERS_GSO;
-        if (opacity != b.opacity)     d |= SEG_DIFFERS_BRI;
-        if (mode != b.mode)           d |= SEG_DIFFERS_FX;
-        if (speed != b.speed)         d |= SEG_DIFFERS_FX;
-        if (intensity != b.intensity) d |= SEG_DIFFERS_FX;
-        if (palette != b.palette)     d |= SEG_DIFFERS_FX;
-
-        if ((options & 0b00101110) != (b.options & 0b00101110)) d |= SEG_DIFFERS_OPT;
-        if ((options & 0x01) != (b.options & 0x01)) d |= SEG_DIFFERS_SEL;
-        for (uint8_t i = 0; i < NUM_COLORS; i++)
-        {
-          if (colors[i] != b.colors[i]) d |= SEG_DIFFERS_COL;
-        }
-
-        return d;
-      }
->>>>>>> 53abe36b
     } segment;
 
   // segment runtime parameters
