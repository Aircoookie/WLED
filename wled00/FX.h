/*
  WS2812FX.h - Library for WS2812 LED effects.
  Harm Aldick - 2016
  www.aldick.org
  LICENSE
  The MIT License (MIT)
  Copyright (c) 2016  Harm Aldick
  Permission is hereby granted, free of charge, to any person obtaining a copy
  of this software and associated documentation files (the "Software"), to deal
  in the Software without restriction, including without limitation the rights
  to use, copy, modify, merge, publish, distribute, sublicense, and/or sell
  copies of the Software, and to permit persons to whom the Software is
  furnished to do so, subject to the following conditions:
  The above copyright notice and this permission notice shall be included in
  all copies or substantial portions of the Software.
  THE SOFTWARE IS PROVIDED "AS IS", WITHOUT WARRANTY OF ANY KIND, EXPRESS OR
  IMPLIED, INCLUDING BUT NOT LIMITED TO THE WARRANTIES OF MERCHANTABILITY,
  FITNESS FOR A PARTICULAR PURPOSE AND NONINFRINGEMENT. IN NO EVENT SHALL THE
  AUTHORS OR COPYRIGHT HOLDERS BE LIABLE FOR ANY CLAIM, DAMAGES OR OTHER
  LIABILITY, WHETHER IN AN ACTION OF CONTRACT, TORT OR OTHERWISE, ARISING FROM,
  OUT OF OR IN CONNECTION WITH THE SOFTWARE OR THE USE OR OTHER DEALINGS IN
  THE SOFTWARE.

  Modified for WLED
*/

#ifndef WS2812FX_h
#define WS2812FX_h

#include "NpbWrapper.h"
#include "const.h"

#define FASTLED_INTERNAL //remove annoying pragma messages
#include "FastLED.h"

#define DEFAULT_BRIGHTNESS (uint8_t)127
#define DEFAULT_MODE       (uint8_t)0
#define DEFAULT_SPEED      (uint8_t)128
#define DEFAULT_COLOR      (uint32_t)0xFFAA00

#define MIN(a,b) ((a)<(b)?(a):(b))
#define MAX(a,b) ((a)>(b)?(a):(b))

/* Not used in all effects yet */
#define WLED_FPS         42
#define FRAMETIME        (1000/WLED_FPS)

/* each segment uses 52 bytes of SRAM memory, so if you're application fails because of
  insufficient memory, decreasing MAX_NUM_SEGMENTS may help */
#define MAX_NUM_SEGMENTS 10

/* How much data bytes all segments combined may allocate */
#ifdef ESP8266
#define MAX_SEGMENT_DATA 2048
#else
#define MAX_SEGMENT_DATA 8192
#endif

#define LED_SKIP_AMOUNT  1
#define MIN_SHOW_DELAY  15

#define NUM_COLORS       3 /* number of colors per segment */
#define SEGMENT          _segments[_segment_index]
#define SEGCOLOR(x)      gamma32(_segments[_segment_index].colors[x])
#define SEGENV           _segment_runtimes[_segment_index]
#define SEGLEN           _virtualSegmentLength
#define SEGACT           SEGMENT.stop
#define SPEED_FORMULA_L  5 + (50*(255 - SEGMENT.speed))/SEGLEN
#define RESET_RUNTIME    memset(_segment_runtimes, 0, sizeof(_segment_runtimes))

// some common colors
#define RED        (uint32_t)0xFF0000
#define GREEN      (uint32_t)0x00FF00
#define BLUE       (uint32_t)0x0000FF
#define WHITE      (uint32_t)0xFFFFFF
#define BLACK      (uint32_t)0x000000
#define YELLOW     (uint32_t)0xFFFF00
#define CYAN       (uint32_t)0x00FFFF
#define MAGENTA    (uint32_t)0xFF00FF
#define PURPLE     (uint32_t)0x400080
#define ORANGE     (uint32_t)0xFF3000
#define PINK       (uint32_t)0xFF1493
#define ULTRAWHITE (uint32_t)0xFFFFFFFF

// options
// bit    7: segment is in transition mode
// bits 3-6: TBD
// bit    2: segment is on
// bit    1: reverse segment
// bit    0: segment is selected
#define NO_OPTIONS   (uint8_t)0x00
#define TRANSITIONAL (uint8_t)0x80
#define SEGMENT_ON   (uint8_t)0x04
#define REVERSE      (uint8_t)0x02
#define SELECTED     (uint8_t)0x01
#define IS_TRANSITIONAL ((SEGMENT.options & TRANSITIONAL) == TRANSITIONAL)
#define IS_SEGMENT_ON   ((SEGMENT.options & SEGMENT_ON  ) == SEGMENT_ON  )
#define IS_REVERSE      ((SEGMENT.options & REVERSE     ) == REVERSE     )
#define IS_SELECTED     ((SEGMENT.options & SELECTED    ) == SELECTED    )

<<<<<<< HEAD
#define MODE_COUNT  102
=======
#define MODE_COUNT  104
>>>>>>> c6059f9b

#define FX_MODE_STATIC                   0
#define FX_MODE_BLINK                    1
#define FX_MODE_BREATH                   2
#define FX_MODE_COLOR_WIPE               3
#define FX_MODE_COLOR_WIPE_RANDOM        4
#define FX_MODE_RANDOM_COLOR             5
#define FX_MODE_COLOR_SWEEP              6
#define FX_MODE_DYNAMIC                  7
#define FX_MODE_RAINBOW                  8
#define FX_MODE_RAINBOW_CYCLE            9
#define FX_MODE_SCAN                    10
#define FX_MODE_DUAL_SCAN               11
#define FX_MODE_FADE                    12
#define FX_MODE_THEATER_CHASE           13
#define FX_MODE_THEATER_CHASE_RAINBOW   14
#define FX_MODE_RUNNING_LIGHTS          15
#define FX_MODE_SAW                     16
#define FX_MODE_TWINKLE                 17
#define FX_MODE_DISSOLVE                18
#define FX_MODE_DISSOLVE_RANDOM         19
#define FX_MODE_SPARKLE                 20
#define FX_MODE_FLASH_SPARKLE           21
#define FX_MODE_HYPER_SPARKLE           22
#define FX_MODE_STROBE                  23
#define FX_MODE_STROBE_RAINBOW          24
#define FX_MODE_MULTI_STROBE            25
#define FX_MODE_BLINK_RAINBOW           26
#define FX_MODE_ANDROID                 27
#define FX_MODE_CHASE_COLOR             28
#define FX_MODE_CHASE_RANDOM            29
#define FX_MODE_CHASE_RAINBOW           30
#define FX_MODE_CHASE_FLASH             31
#define FX_MODE_CHASE_FLASH_RANDOM      32
#define FX_MODE_CHASE_RAINBOW_WHITE     33
#define FX_MODE_COLORFUL                34
#define FX_MODE_TRAFFIC_LIGHT           35
#define FX_MODE_COLOR_SWEEP_RANDOM      36
#define FX_MODE_RUNNING_COLOR           37
#define FX_MODE_RUNNING_RED_BLUE        38
#define FX_MODE_RUNNING_RANDOM          39
#define FX_MODE_LARSON_SCANNER          40
#define FX_MODE_COMET                   41
#define FX_MODE_FIREWORKS               42
#define FX_MODE_RAIN                    43
#define FX_MODE_MERRY_CHRISTMAS         44
#define FX_MODE_FIRE_FLICKER            45
#define FX_MODE_GRADIENT                46
#define FX_MODE_LOADING                 47
#define FX_MODE_POLICE                  48
#define FX_MODE_POLICE_ALL              49
#define FX_MODE_TWO_DOTS                50
#define FX_MODE_TWO_AREAS               51
#define FX_MODE_CIRCUS_COMBUSTUS        52
#define FX_MODE_HALLOWEEN               53
#define FX_MODE_TRICOLOR_CHASE          54
#define FX_MODE_TRICOLOR_WIPE           55
#define FX_MODE_TRICOLOR_FADE           56
#define FX_MODE_LIGHTNING               57
#define FX_MODE_ICU                     58
#define FX_MODE_MULTI_COMET             59
#define FX_MODE_DUAL_LARSON_SCANNER     60
#define FX_MODE_RANDOM_CHASE            61
#define FX_MODE_OSCILLATE               62
#define FX_MODE_PRIDE_2015              63
#define FX_MODE_JUGGLE                  64
#define FX_MODE_PALETTE                 65
#define FX_MODE_FIRE_2012               66
#define FX_MODE_COLORWAVES              67
#define FX_MODE_BPM                     68
#define FX_MODE_FILLNOISE8              69
#define FX_MODE_NOISE16_1               70
#define FX_MODE_NOISE16_2               71
#define FX_MODE_NOISE16_3               72
#define FX_MODE_NOISE16_4               73
#define FX_MODE_COLORTWINKLE            74
#define FX_MODE_LAKE                    75
#define FX_MODE_METEOR                  76
#define FX_MODE_METEOR_SMOOTH           77
#define FX_MODE_RAILWAY                 78
#define FX_MODE_RIPPLE                  79
#define FX_MODE_TWINKLEFOX              80
#define FX_MODE_TWINKLECAT              81
#define FX_MODE_HALLOWEEN_EYES          82
#define FX_MODE_STATIC_PATTERN          83
#define FX_MODE_TRI_STATIC_PATTERN      84
#define FX_MODE_SPOTS                   85
#define FX_MODE_SPOTS_FADE              86
#define FX_MODE_GLITTER                 87
#define FX_MODE_CANDLE                  88
#define FX_MODE_STARBURST               89
#define FX_MODE_EXPLODING_FIREWORKS     90
#define FX_MODE_BOUNCINGBALLS           91
#define FX_MODE_SINELON                 92
#define FX_MODE_SINELON_DUAL            93
#define FX_MODE_SINELON_RAINBOW         94
#define FX_MODE_POPCORN                 95
#define FX_MODE_DRIP                    96
#define FX_MODE_PLASMA                  97
#define FX_MODE_PERCENT                 98
#define FX_MODE_RIPPLE_RAINBOW          99
#define FX_MODE_HEARTBEAT              100
<<<<<<< HEAD
#define FX_MODE_BOUNCINGBALLS_V2       101
=======
#define FX_MODE_PACIFICA               101
#define FX_MODE_CANDLE_MULTI           102
#define FX_MODE_SOLID_GLITTER          103
>>>>>>> c6059f9b

class WS2812FX {
  typedef uint16_t (WS2812FX::*mode_ptr)(void);

  // pre show callback
  typedef void (*show_callback) (void);
  
  // segment parameters
  public:
    typedef struct Segment { // 24 bytes
      uint16_t start;
      uint16_t stop; //segment invalid if stop == 0
      uint8_t speed;
      uint8_t intensity;
      uint8_t palette;
      uint8_t mode;
      uint8_t options; //bit pattern: msb first: transitional needspixelstate tbd tbd (paused) on reverse selected
      uint8_t grouping, spacing;
      uint8_t opacity;
      uint32_t colors[NUM_COLORS];
      void setOption(uint8_t n, bool val)
      {
        if (val) {
          options |= 0x01 << n;
        } else
        {
          options &= ~(0x01 << n);
        }
      }
      bool getOption(uint8_t n)
      {
        return ((options >> n) & 0x01);
      }
      bool isSelected()
      {
        return getOption(0);
      }
      bool isActive()
      {
        return stop > start;
      }
      uint16_t length()
      {
        return stop - start;
      }
      uint16_t groupLength()
      {
        return grouping + spacing;
      }
      uint16_t virtualLength()
      {
        uint16_t groupLen = groupLength();
        return (length() + groupLen -1) / groupLen;
      }
    } segment;

  // segment runtime parameters
    typedef struct Segment_runtime { // 28 bytes
      unsigned long next_time;
      uint32_t step;
      uint32_t call;
      uint16_t aux0;
      uint16_t aux1;
      byte* data = nullptr;
      bool allocateData(uint16_t len){
        if (data && _dataLen == len) return true; //already allocated
        deallocateData();
        if (WS2812FX::_usedSegmentData + len > MAX_SEGMENT_DATA) return false; //not enough memory
        data = new (std::nothrow) byte[len];
        if (!data) return false; //allocation failed
        WS2812FX::_usedSegmentData += len;
        _dataLen = len;
        memset(data, 0, len);
        return true;
      }
      void deallocateData(){
        delete[] data;
        data = nullptr;
        WS2812FX::_usedSegmentData -= _dataLen;
        _dataLen = 0;
      }
      void reset(){next_time = 0; step = 0; call = 0; aux0 = 0; aux1 = 0; deallocateData();}
      private:
        uint16_t _dataLen = 0;
    } segment_runtime;

    WS2812FX() {
      //assign each member of the _mode[] array to its respective function reference 
      _mode[FX_MODE_STATIC]                  = &WS2812FX::mode_static;
      _mode[FX_MODE_BLINK]                   = &WS2812FX::mode_blink;
      _mode[FX_MODE_COLOR_WIPE]              = &WS2812FX::mode_color_wipe;
      _mode[FX_MODE_COLOR_WIPE_RANDOM]       = &WS2812FX::mode_color_wipe_random;
      _mode[FX_MODE_RANDOM_COLOR]            = &WS2812FX::mode_random_color;
      _mode[FX_MODE_COLOR_SWEEP]             = &WS2812FX::mode_color_sweep;
      _mode[FX_MODE_DYNAMIC]                 = &WS2812FX::mode_dynamic;
      _mode[FX_MODE_RAINBOW]                 = &WS2812FX::mode_rainbow;
      _mode[FX_MODE_RAINBOW_CYCLE]           = &WS2812FX::mode_rainbow_cycle;
      _mode[FX_MODE_SCAN]                    = &WS2812FX::mode_scan;
      _mode[FX_MODE_DUAL_SCAN]               = &WS2812FX::mode_dual_scan;
      _mode[FX_MODE_FADE]                    = &WS2812FX::mode_fade;
      _mode[FX_MODE_THEATER_CHASE]           = &WS2812FX::mode_theater_chase;
      _mode[FX_MODE_THEATER_CHASE_RAINBOW]   = &WS2812FX::mode_theater_chase_rainbow;
      _mode[FX_MODE_SAW]                     = &WS2812FX::mode_saw;
      _mode[FX_MODE_TWINKLE]                 = &WS2812FX::mode_twinkle;
      _mode[FX_MODE_DISSOLVE]                = &WS2812FX::mode_dissolve;
      _mode[FX_MODE_DISSOLVE_RANDOM]         = &WS2812FX::mode_dissolve_random;
      _mode[FX_MODE_SPARKLE]                 = &WS2812FX::mode_sparkle;
      _mode[FX_MODE_FLASH_SPARKLE]           = &WS2812FX::mode_flash_sparkle;
      _mode[FX_MODE_HYPER_SPARKLE]           = &WS2812FX::mode_hyper_sparkle;
      _mode[FX_MODE_STROBE]                  = &WS2812FX::mode_strobe;
      _mode[FX_MODE_STROBE_RAINBOW]          = &WS2812FX::mode_strobe_rainbow;
      _mode[FX_MODE_MULTI_STROBE]            = &WS2812FX::mode_multi_strobe;
      _mode[FX_MODE_BLINK_RAINBOW]           = &WS2812FX::mode_blink_rainbow;
      _mode[FX_MODE_ANDROID]                 = &WS2812FX::mode_android;
      _mode[FX_MODE_CHASE_COLOR]             = &WS2812FX::mode_chase_color;
      _mode[FX_MODE_CHASE_RANDOM]            = &WS2812FX::mode_chase_random;
      _mode[FX_MODE_CHASE_RAINBOW]           = &WS2812FX::mode_chase_rainbow;
      _mode[FX_MODE_CHASE_FLASH]             = &WS2812FX::mode_chase_flash;
      _mode[FX_MODE_CHASE_FLASH_RANDOM]      = &WS2812FX::mode_chase_flash_random;
      _mode[FX_MODE_CHASE_RAINBOW_WHITE]     = &WS2812FX::mode_chase_rainbow_white;
      _mode[FX_MODE_COLORFUL]                = &WS2812FX::mode_colorful;
      _mode[FX_MODE_TRAFFIC_LIGHT]           = &WS2812FX::mode_traffic_light;
      _mode[FX_MODE_COLOR_SWEEP_RANDOM]      = &WS2812FX::mode_color_sweep_random;
      _mode[FX_MODE_RUNNING_COLOR]           = &WS2812FX::mode_running_color;
      _mode[FX_MODE_RUNNING_RED_BLUE]        = &WS2812FX::mode_running_red_blue;
      _mode[FX_MODE_RUNNING_RANDOM]          = &WS2812FX::mode_running_random;
      _mode[FX_MODE_LARSON_SCANNER]          = &WS2812FX::mode_larson_scanner;
      _mode[FX_MODE_COMET]                   = &WS2812FX::mode_comet;
      _mode[FX_MODE_FIREWORKS]               = &WS2812FX::mode_fireworks;
      _mode[FX_MODE_RAIN]                    = &WS2812FX::mode_rain;
      _mode[FX_MODE_MERRY_CHRISTMAS]         = &WS2812FX::mode_merry_christmas;
      _mode[FX_MODE_FIRE_FLICKER]            = &WS2812FX::mode_fire_flicker;
      _mode[FX_MODE_GRADIENT]                = &WS2812FX::mode_gradient;
      _mode[FX_MODE_LOADING]                 = &WS2812FX::mode_loading;
      _mode[FX_MODE_POLICE]                  = &WS2812FX::mode_police;
      _mode[FX_MODE_POLICE_ALL]              = &WS2812FX::mode_police_all;
      _mode[FX_MODE_TWO_DOTS]                = &WS2812FX::mode_two_dots;
      _mode[FX_MODE_TWO_AREAS]               = &WS2812FX::mode_two_areas;
      _mode[FX_MODE_CIRCUS_COMBUSTUS]        = &WS2812FX::mode_circus_combustus;
      _mode[FX_MODE_HALLOWEEN]               = &WS2812FX::mode_halloween;
      _mode[FX_MODE_TRICOLOR_CHASE]          = &WS2812FX::mode_tricolor_chase;
      _mode[FX_MODE_TRICOLOR_WIPE]           = &WS2812FX::mode_tricolor_wipe;
      _mode[FX_MODE_TRICOLOR_FADE]           = &WS2812FX::mode_tricolor_fade;
      _mode[FX_MODE_BREATH]                  = &WS2812FX::mode_breath;
      _mode[FX_MODE_RUNNING_LIGHTS]          = &WS2812FX::mode_running_lights;
      _mode[FX_MODE_LIGHTNING]               = &WS2812FX::mode_lightning;
      _mode[FX_MODE_ICU]                     = &WS2812FX::mode_icu;
      _mode[FX_MODE_MULTI_COMET]             = &WS2812FX::mode_multi_comet;
      _mode[FX_MODE_DUAL_LARSON_SCANNER]     = &WS2812FX::mode_dual_larson_scanner;
      _mode[FX_MODE_RANDOM_CHASE]            = &WS2812FX::mode_random_chase;
      _mode[FX_MODE_OSCILLATE]               = &WS2812FX::mode_oscillate;
      _mode[FX_MODE_FIRE_2012]               = &WS2812FX::mode_fire_2012;
      _mode[FX_MODE_PRIDE_2015]              = &WS2812FX::mode_pride_2015;
      _mode[FX_MODE_BPM]                     = &WS2812FX::mode_bpm;
      _mode[FX_MODE_JUGGLE]                  = &WS2812FX::mode_juggle;
      _mode[FX_MODE_PALETTE]                 = &WS2812FX::mode_palette;
      _mode[FX_MODE_COLORWAVES]              = &WS2812FX::mode_colorwaves;
      _mode[FX_MODE_FILLNOISE8]              = &WS2812FX::mode_fillnoise8;
      _mode[FX_MODE_NOISE16_1]               = &WS2812FX::mode_noise16_1;
      _mode[FX_MODE_NOISE16_2]               = &WS2812FX::mode_noise16_2;
      _mode[FX_MODE_NOISE16_3]               = &WS2812FX::mode_noise16_3;
      _mode[FX_MODE_NOISE16_4]               = &WS2812FX::mode_noise16_4;
      _mode[FX_MODE_COLORTWINKLE]            = &WS2812FX::mode_colortwinkle;
      _mode[FX_MODE_LAKE]                    = &WS2812FX::mode_lake;
      _mode[FX_MODE_METEOR]                  = &WS2812FX::mode_meteor;
      _mode[FX_MODE_METEOR_SMOOTH]           = &WS2812FX::mode_meteor_smooth;
      _mode[FX_MODE_RAILWAY]                 = &WS2812FX::mode_railway;
      _mode[FX_MODE_RIPPLE]                  = &WS2812FX::mode_ripple;
      _mode[FX_MODE_TWINKLEFOX]              = &WS2812FX::mode_twinklefox;
      _mode[FX_MODE_TWINKLECAT]              = &WS2812FX::mode_twinklecat;
      _mode[FX_MODE_HALLOWEEN_EYES]          = &WS2812FX::mode_halloween_eyes;
      _mode[FX_MODE_STATIC_PATTERN]          = &WS2812FX::mode_static_pattern;
      _mode[FX_MODE_TRI_STATIC_PATTERN]      = &WS2812FX::mode_tri_static_pattern;
      _mode[FX_MODE_SPOTS]                   = &WS2812FX::mode_spots;
      _mode[FX_MODE_SPOTS_FADE]              = &WS2812FX::mode_spots_fade;
      _mode[FX_MODE_GLITTER]                 = &WS2812FX::mode_glitter;
      _mode[FX_MODE_CANDLE]                  = &WS2812FX::mode_candle;
      _mode[FX_MODE_STARBURST]               = &WS2812FX::mode_starburst;
      _mode[FX_MODE_EXPLODING_FIREWORKS]     = &WS2812FX::mode_exploding_fireworks;
      _mode[FX_MODE_BOUNCINGBALLS]           = &WS2812FX::mode_bouncing_balls;
      _mode[FX_MODE_SINELON]                 = &WS2812FX::mode_sinelon;
      _mode[FX_MODE_SINELON_DUAL]            = &WS2812FX::mode_sinelon_dual;
      _mode[FX_MODE_SINELON_RAINBOW]         = &WS2812FX::mode_sinelon_rainbow;
      _mode[FX_MODE_POPCORN]                 = &WS2812FX::mode_popcorn;
      _mode[FX_MODE_DRIP]                    = &WS2812FX::mode_drip;
      _mode[FX_MODE_PLASMA]                  = &WS2812FX::mode_plasma;
      _mode[FX_MODE_PERCENT]                 = &WS2812FX::mode_percent;
      _mode[FX_MODE_RIPPLE_RAINBOW]          = &WS2812FX::mode_ripple_rainbow;
      _mode[FX_MODE_HEARTBEAT]               = &WS2812FX::mode_heartbeat;
<<<<<<< HEAD
      _mode[FX_MODE_BOUNCINGBALLS_V2]        = &WS2812FX::mode_bouncing_balls_v2;
=======
      _mode[FX_MODE_PACIFICA]                = &WS2812FX::mode_pacifica;
      _mode[FX_MODE_CANDLE_MULTI]            = &WS2812FX::mode_candle_multi;
      _mode[FX_MODE_SOLID_GLITTER]           = &WS2812FX::mode_solid_glitter;
>>>>>>> c6059f9b

      _brightness = DEFAULT_BRIGHTNESS;
      currentPalette = CRGBPalette16(CRGB::Black);
      targetPalette = CloudColors_p;
      ablMilliampsMax = 850;
      currentMilliamps = 0;
      timebase = 0;
      bus = new NeoPixelWrapper();
      resetSegments();
    }

    void
      init(bool supportWhite, uint16_t countPixels, bool skipFirst),
      service(void),
      blur(uint8_t),
      fade_out(uint8_t r),
      setMode(uint8_t segid, uint8_t m),
      setColor(uint8_t slot, uint8_t r, uint8_t g, uint8_t b, uint8_t w = 0),
      setColor(uint8_t slot, uint32_t c),
      setBrightness(uint8_t b),
      setRange(uint16_t i, uint16_t i2, uint32_t col),
      setShowCallback(show_callback cb),
      setTransitionMode(bool t),
      trigger(void),
      setSegment(uint8_t n, uint16_t start, uint16_t stop, uint8_t grouping = 0, uint8_t spacing = 0),
      resetSegments(),
      setPixelColor(uint16_t n, uint32_t c),
      setPixelColor(uint16_t n, uint8_t r, uint8_t g, uint8_t b, uint8_t w = 0),
      show(void),
      setRgbwPwm(void);

    bool
      reverseMode = false,
      gammaCorrectBri = false,
      gammaCorrectCol = true,
      applyToAllSelected = true,
      segmentsAreIdentical(Segment* a, Segment* b),
      setEffectConfig(uint8_t m, uint8_t s, uint8_t i, uint8_t p);

    uint8_t
      mainSegment = 0,
      rgbwMode = RGBW_MODE_DUAL,
      paletteFade = 0,
      paletteBlend = 0,
      colorOrder = 0,
      milliampsPerLed = 55,
      getBrightness(void),
      getMode(void),
      getSpeed(void),
      getModeCount(void),
      getPaletteCount(void),
      getMaxSegments(void),
      //getFirstSelectedSegment(void),
      getMainSegmentId(void),
      gamma8(uint8_t),
      get_random_wheel_index(uint8_t);

    uint16_t
      ablMilliampsMax,
      currentMilliamps,
      triwave16(uint16_t);

    uint32_t
      timebase,
      color_wheel(uint8_t),
      color_from_palette(uint16_t, bool, bool, uint8_t, uint8_t pbri = 255),
      color_blend(uint32_t,uint32_t,uint8_t),
      gamma32(uint32_t),
      getLastShow(void),
      getPixelColor(uint16_t),
      getColor(void);

    WS2812FX::Segment&
      getSegment(uint8_t n);

    WS2812FX::Segment_runtime
      getSegmentRuntime(void);

    WS2812FX::Segment*
      getSegments(void);

    // builtin modes
    uint16_t
      mode_static(void),
      mode_blink(void),
      mode_blink_rainbow(void),
      mode_strobe(void),
      mode_strobe_rainbow(void),
      mode_color_wipe(void),
      mode_color_sweep(void),
      mode_color_wipe_random(void),
      mode_color_sweep_random(void),
      mode_random_color(void),
      mode_dynamic(void),
      mode_breath(void),
      mode_fade(void),
      mode_scan(void),
      mode_dual_scan(void),
      mode_theater_chase(void),
      mode_theater_chase_rainbow(void),
      mode_rainbow(void),
      mode_rainbow_cycle(void),
      mode_running_lights(void),
      mode_saw(void),
      mode_twinkle(void),
      mode_dissolve(void),
      mode_dissolve_random(void),
      mode_sparkle(void),
      mode_flash_sparkle(void),
      mode_hyper_sparkle(void),
      mode_multi_strobe(void),
      mode_android(void),
      mode_chase_color(void),
      mode_chase_random(void),
      mode_chase_rainbow(void),
      mode_chase_flash(void),
      mode_chase_flash_random(void),
      mode_chase_rainbow_white(void),
      mode_colorful(void),
      mode_traffic_light(void),
      mode_running_color(void),
      mode_running_red_blue(void),
      mode_running_random(void),
      mode_larson_scanner(void),
      mode_comet(void),
      mode_fireworks(void),
      mode_rain(void),
      mode_merry_christmas(void),
      mode_halloween(void),
      mode_fire_flicker(void),
      mode_gradient(void),
      mode_loading(void),
      mode_police(void),
      mode_police_all(void),
      mode_two_dots(void),
      mode_two_areas(void),
      mode_circus_combustus(void),
      mode_bicolor_chase(void),
      mode_tricolor_chase(void),
      mode_tricolor_wipe(void),
      mode_tricolor_fade(void),
      mode_lightning(void),
      mode_icu(void),
      mode_multi_comet(void),
      mode_dual_larson_scanner(void),
      mode_random_chase(void),
      mode_oscillate(void),
      mode_fire_2012(void),
      mode_pride_2015(void),
      mode_bpm(void),
      mode_juggle(void),
      mode_palette(void),
      mode_colorwaves(void),
      mode_fillnoise8(void),
      mode_noise16_1(void),
      mode_noise16_2(void),
      mode_noise16_3(void),
      mode_noise16_4(void),
      mode_colortwinkle(void),
      mode_lake(void),
      mode_meteor(void),
      mode_meteor_smooth(void),
      mode_railway(void),
      mode_ripple(void),
      mode_twinklefox(void),
      mode_twinklecat(void),
      mode_halloween_eyes(void),
      mode_static_pattern(void),
      mode_tri_static_pattern(void),
      mode_spots(void),
      mode_spots_fade(void),
      mode_glitter(void),
      mode_candle(void),
      mode_starburst(void),
      mode_exploding_fireworks(void),
      mode_bouncing_balls(void),
      mode_sinelon(void),
      mode_sinelon_dual(void),
      mode_sinelon_rainbow(void),
      mode_popcorn(void),
      mode_drip(void),
      mode_plasma(void),
      mode_percent(void),
      mode_ripple_rainbow(void),
      mode_heartbeat(void),
<<<<<<< HEAD
      mode_bouncing_balls_v2(void);
      
=======
      mode_pacifica(void),
      mode_candle_multi(void),
      mode_solid_glitter(void);
>>>>>>> c6059f9b

  private:
    NeoPixelWrapper *bus;

    uint32_t crgb_to_col(CRGB fastled);
    CRGB col_to_crgb(uint32_t);
    CRGBPalette16 currentPalette;
    CRGBPalette16 targetPalette;

    uint32_t now;
    uint16_t _length, _lengthRaw, _virtualSegmentLength;
    uint16_t _rand16seed;
    uint8_t _brightness;
    static uint16_t _usedSegmentData;

    void load_gradient_palette(uint8_t);
    void handle_palette(void);
    void fill(uint32_t);

    bool
      _useRgbw = false,
      _skipFirstMode,
      _triggered;

    mode_ptr _mode[MODE_COUNT]; // SRAM footprint: 4 bytes per element

    show_callback _callback = nullptr;

    // mode helper functions
    uint16_t
      blink(uint32_t, uint32_t, bool strobe, bool),
      candle(bool),
      color_wipe(bool, bool),
      scan(bool),
      theater_chase(uint32_t, uint32_t, bool),
      running_base(bool),
      larson_scanner(bool),
      sinelon_base(bool,bool),
      dissolve(uint32_t),
      chase(uint32_t, uint32_t, uint32_t, bool),
      gradient_base(bool),
      ripple_base(bool),
      police_base(uint32_t, uint32_t, bool),
      running(uint32_t, uint32_t),
      tricolor_chase(uint32_t, uint32_t),
      twinklefox_base(bool),
      spots_base(uint16_t);

    CRGB twinklefox_one_twinkle(uint32_t ms, uint8_t salt, bool cat);
    CRGB pacifica_one_layer(uint16_t i, CRGBPalette16& p, uint16_t cistart, uint16_t wavescale, uint8_t bri, uint16_t ioff);
    
    uint32_t _lastPaletteChange = 0;
    uint32_t _lastShow = 0;
    
    #ifdef WLED_USE_ANALOG_LEDS
    uint32_t _analogLastShow = 0;
    RgbwColor _analogLastColor = 0;
    uint8_t _analogLastBri = 0;
    #endif
    
    uint8_t _segment_index = 0;
    uint8_t _segment_index_palette_last = 99;
    segment _segments[MAX_NUM_SEGMENTS] = { // SRAM footprint: 24 bytes per element
      // start, stop, speed, intensity, palette, mode, options, grouping, spacing, opacity (unused), color[]
      { 0, 7, DEFAULT_SPEED, 128, 0, DEFAULT_MODE, NO_OPTIONS, 1, 0, 255, {DEFAULT_COLOR}}
    };
    segment_runtime _segment_runtimes[MAX_NUM_SEGMENTS]; // SRAM footprint: 28 bytes per element
    friend class Segment_runtime;

    uint16_t realPixelIndex(uint16_t i);
};


//10 names per line
const char JSON_mode_names[] PROGMEM = R"=====([
"Solid","Blink","Breathe","Wipe","Wipe Random","Random Colors","Sweep","Dynamic","Colorloop","Rainbow",
"Scan","Scan Dual","Fade","Theater","Theater Rainbow","Running","Saw","Twinkle","Dissolve","Dissolve Rnd",
"Sparkle","Sparkle Dark","Sparkle+","Strobe","Strobe Rainbow","Strobe Mega","Blink Rainbow","Android","Chase","Chase Random",
"Chase Rainbow","Chase Flash","Chase Flash Rnd","Rainbow Runner","Colorful","Traffic Light","Sweep Random","Running 2","Red & Blue","Stream",
"Scanner","Lighthouse","Fireworks","Rain","Merry Christmas","Fire Flicker","Gradient","Loading","Police","Police All",
"Two Dots","Two Areas","Circus","Halloween","Tri Chase","Tri Wipe","Tri Fade","Lightning","ICU","Multi Comet",
"Scanner Dual","Stream 2","Oscillate","Pride 2015","Juggle","Palette","Fire 2012","Colorwaves","Bpm","Fill Noise",
"Noise 1","Noise 2","Noise 3","Noise 4","Colortwinkles","Lake","Meteor","Meteor Smooth","Railway","Ripple",
"Twinklefox","Twinklecat","Halloween Eyes","Solid Pattern","Solid Pattern Tri","Spots","Spots Fade","Glitter","Candle","Fireworks Starburst",
"Fireworks 1D","Bouncing Balls","Sinelon","Sinelon Dual","Sinelon Rainbow","Popcorn","Drip","Plasma","Percent","Ripple Rainbow",
<<<<<<< HEAD
"Heartbeat","Bouncing Balls v2"
=======
"Heartbeat","Pacifica","Candle Multi", "Solid Glitter"
>>>>>>> c6059f9b
])=====";


const char JSON_palette_names[] PROGMEM = R"=====([
"Default","* Random Cycle","* Color 1","* Colors 1&2","* Color Gradient","* Colors Only","Party","Cloud","Lava","Ocean",
"Forest","Rainbow","Rainbow Bands","Sunset","Rivendell","Breeze","Red & Blue","Yellowout","Analogous","Splash",
"Pastel","Sunset 2","Beech","Vintage","Departure","Landscape","Beach","Sherbet","Hult","Hult 64",
"Drywet","Jul","Grintage","Rewhi","Tertiary","Fire","Icefire","Cyane","Light Pink","Autumn",
"Magenta","Magred","Yelmag","Yelblu","Orange & Teal","Tiamat","April Night","Orangery","C9","Sakura",
"Aurora","Atlantica"
])=====";

#endif<|MERGE_RESOLUTION|>--- conflicted
+++ resolved
@@ -98,11 +98,7 @@
 #define IS_REVERSE      ((SEGMENT.options & REVERSE     ) == REVERSE     )
 #define IS_SELECTED     ((SEGMENT.options & SELECTED    ) == SELECTED    )
 
-<<<<<<< HEAD
-#define MODE_COUNT  102
-=======
-#define MODE_COUNT  104
->>>>>>> c6059f9b
+#define MODE_COUNT  105
 
 #define FX_MODE_STATIC                   0
 #define FX_MODE_BLINK                    1
@@ -204,14 +200,10 @@
 #define FX_MODE_PLASMA                  97
 #define FX_MODE_PERCENT                 98
 #define FX_MODE_RIPPLE_RAINBOW          99
-#define FX_MODE_HEARTBEAT              100
-<<<<<<< HEAD
-#define FX_MODE_BOUNCINGBALLS_V2       101
-=======
 #define FX_MODE_PACIFICA               101
 #define FX_MODE_CANDLE_MULTI           102
 #define FX_MODE_SOLID_GLITTER          103
->>>>>>> c6059f9b
+#define FX_MODE_BOUNCINGBALLS_V2       104
 
 class WS2812FX {
   typedef uint16_t (WS2812FX::*mode_ptr)(void);
@@ -401,13 +393,10 @@
       _mode[FX_MODE_PERCENT]                 = &WS2812FX::mode_percent;
       _mode[FX_MODE_RIPPLE_RAINBOW]          = &WS2812FX::mode_ripple_rainbow;
       _mode[FX_MODE_HEARTBEAT]               = &WS2812FX::mode_heartbeat;
-<<<<<<< HEAD
-      _mode[FX_MODE_BOUNCINGBALLS_V2]        = &WS2812FX::mode_bouncing_balls_v2;
-=======
       _mode[FX_MODE_PACIFICA]                = &WS2812FX::mode_pacifica;
       _mode[FX_MODE_CANDLE_MULTI]            = &WS2812FX::mode_candle_multi;
       _mode[FX_MODE_SOLID_GLITTER]           = &WS2812FX::mode_solid_glitter;
->>>>>>> c6059f9b
+      _mode[FX_MODE_BOUNCINGBALLS_V2]        = &WS2812FX::mode_bouncing_balls_v2;
 
       _brightness = DEFAULT_BRIGHTNESS;
       currentPalette = CRGBPalette16(CRGB::Black);
@@ -593,14 +582,10 @@
       mode_percent(void),
       mode_ripple_rainbow(void),
       mode_heartbeat(void),
-<<<<<<< HEAD
-      mode_bouncing_balls_v2(void);
-      
-=======
       mode_pacifica(void),
       mode_candle_multi(void),
-      mode_solid_glitter(void);
->>>>>>> c6059f9b
+      mode_solid_glitter(void),
+      mode_bouncing_balls_v2(void);
 
   private:
     NeoPixelWrapper *bus;
@@ -686,11 +671,7 @@
 "Noise 1","Noise 2","Noise 3","Noise 4","Colortwinkles","Lake","Meteor","Meteor Smooth","Railway","Ripple",
 "Twinklefox","Twinklecat","Halloween Eyes","Solid Pattern","Solid Pattern Tri","Spots","Spots Fade","Glitter","Candle","Fireworks Starburst",
 "Fireworks 1D","Bouncing Balls","Sinelon","Sinelon Dual","Sinelon Rainbow","Popcorn","Drip","Plasma","Percent","Ripple Rainbow",
-<<<<<<< HEAD
-"Heartbeat","Bouncing Balls v2"
-=======
-"Heartbeat","Pacifica","Candle Multi", "Solid Glitter"
->>>>>>> c6059f9b
+"Heartbeat","Pacifica","Candle Multi", "Solid Glitter","Bouncing Balls 2"
 ])=====";
 
 
