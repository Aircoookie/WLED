#include "pin_manager.h"
#include "wled.h"

#ifdef WLED_DEBUG
static void DebugPrintOwnerTag(PinOwner tag)
{
  uint32_t q = static_cast<uint8_t>(tag);
  if (q) {
    DEBUG_PRINTF("0x%02x (%d)", q, q);
  } else {
    DEBUG_PRINT(F("(no owner)"));
  }
}
#endif

/// Actual allocation/deallocation routines
bool PinManagerClass::deallocatePin(byte gpio, PinOwner tag)
{
  if (gpio == 0xFF) return true;           // explicitly allow clients to free -1 as a no-op
  if (!isPinOk(gpio, false)) return false; // but return false for any other invalid pin

  // if a non-zero ownerTag, only allow de-allocation if the owner's tag is provided
  if ((ownerTag[gpio] != PinOwner::None) && (ownerTag[gpio] != tag)) {
    #ifdef WLED_DEBUG
    DEBUG_PRINT(F("PIN DEALLOC: IO "));
    DEBUG_PRINT(gpio);
    DEBUG_PRINT(F(" allocated by "));
    DebugPrintOwnerTag(ownerTag[gpio]);
    DEBUG_PRINT(F(", but attempted de-allocation by "));
    DebugPrintOwnerTag(tag);
    #endif
    return false;
  }
  
  byte by = gpio >> 3;
  byte bi = gpio - 8*by;
  bitWrite(pinAlloc[by], bi, false);
  ownerTag[gpio] = PinOwner::None;
  return true;
}

// support function for deallocating multiple pins
bool PinManagerClass::deallocateMultiplePins(const uint8_t *pinArray, byte arrayElementCount, PinOwner tag)
{
  bool shouldFail = false;
  DEBUG_PRINTLN(F("MULTIPIN DEALLOC"));
  // first verify the pins are OK and allocated by selected owner
  for (int i = 0; i < arrayElementCount; i++) {
    byte gpio = pinArray[i];
    if (gpio == 0xFF) {
      // explicit support for io -1 as a no-op (no allocation of pin),
      // as this can greatly simplify configuration arrays
      continue;
    }
    if (isPinAllocated(gpio, tag)) {
      // if the current pin is allocated by selected owner it is possible to release it
      continue;
    }
    #ifdef WLED_DEBUG
    DEBUG_PRINT(F("PIN DEALLOC: IO "));
    DEBUG_PRINT(gpio);
    DEBUG_PRINT(F(" allocated by "));
    DebugPrintOwnerTag(ownerTag[gpio]);
    DEBUG_PRINT(F(", but attempted de-allocation by "));
    DebugPrintOwnerTag(tag);
    #endif
    shouldFail = true;
  }
  if (shouldFail) {
    return false; // no pins deallocated
  }
  if (tag==PinOwner::HW_I2C) {
    if (i2cAllocCount && --i2cAllocCount>0) {
      // no deallocation done until last owner releases pins
      return true;
    }
  }
  for (int i = 0; i < arrayElementCount; i++) {
    deallocatePin(pinArray[i], tag);
  }
  return true;
}

bool PinManagerClass::allocateMultiplePins(const managed_pin_type * mptArray, byte arrayElementCount, PinOwner tag)
{
  bool shouldFail = false;
  // first verify the pins are OK and not already allocated
  for (int i = 0; i < arrayElementCount; i++) {
    byte gpio = mptArray[i].pin;
    if (gpio == 0xFF) {
      // explicit support for io -1 as a no-op (no allocation of pin),
      // as this can greatly simplify configuration arrays
      continue;
    }
    if (!isPinOk(gpio, mptArray[i].isOutput)) {
      #ifdef WLED_DEBUG
      DEBUG_PRINT(F("PIN ALLOC: Invalid pin attempted to be allocated: "));
      DEBUG_PRINT(gpio);
      DEBUG_PRINTLN(F(""));
      #endif
      shouldFail = true;
    }
    if (tag==PinOwner::HW_I2C && isPinAllocated(gpio, tag)) {
      // allow multiple "allocations" of HW I2C bus pins
      continue;
    } else if (isPinAllocated(gpio)) {
      #ifdef WLED_DEBUG
      DEBUG_PRINT(F("PIN ALLOC: FAIL: IO ")); 
      DEBUG_PRINT(gpio);
      DEBUG_PRINT(F(" already allocated by "));
      DebugPrintOwnerTag(ownerTag[gpio]);
      DEBUG_PRINTLN(F(""));
      #endif
      shouldFail = true;
    }
  }
  if (shouldFail) {
    return false;
  }

  if (tag==PinOwner::HW_I2C) i2cAllocCount++;

  // all pins are available .. track each one
  for (int i = 0; i < arrayElementCount; i++) {
    byte gpio = mptArray[i].pin;
    if (gpio == 0xFF) {
      // allow callers to include -1 value as non-requested pin
      // as this can greatly simplify configuration arrays
      continue;
    }
    byte by = gpio >> 3;
    byte bi = gpio - 8*by;
    bitWrite(pinAlloc[by], bi, true);
    ownerTag[gpio] = tag;
  }
  return true;
}

bool PinManagerClass::allocatePin(byte gpio, bool output, PinOwner tag)
{
  // HW I2C pins have to be allocated using allocateMultiplePins variant since there is always SCL/SDA pair
  if (!isPinOk(gpio, output) || tag==PinOwner::HW_I2C) return false;
  if (isPinAllocated(gpio)) {
    #ifdef WLED_DEBUG
    DEBUG_PRINT(F("PIN ALLOC: Pin ")); 
    DEBUG_PRINT(gpio);
    DEBUG_PRINT(F(" already allocated by "));
    DebugPrintOwnerTag(ownerTag[gpio]);
    DEBUG_PRINTLN(F(""));
    #endif
    return false;
  }

  byte by = gpio >> 3;
  byte bi = gpio - 8*by;
  bitWrite(pinAlloc[by], bi, true);
  ownerTag[gpio] = tag;
  
  return true;
}

// if tag is set to PinOwner::None, checks for ANY owner of the pin.
// if tag is set to any other value, checks if that tag is the current owner of the pin.
bool PinManagerClass::isPinAllocated(byte gpio, PinOwner tag)
{
  if (!isPinOk(gpio, false)) return true;
  if ((tag != PinOwner::None) && (ownerTag[gpio] != tag)) return false;
  byte by = gpio >> 3;
  byte bi = gpio - (by<<3);
  return bitRead(pinAlloc[by], bi);
}

bool PinManagerClass::isPinOk(byte gpio, bool output)
{
  if (gpio <  6) return  true;
  if (gpio < 12) return false; //SPI flash pins
  
  #ifdef ESP8266
  if (gpio < 17) return true;
  #else //ESP32
  if (gpio < 34) return true;
  if (gpio < 40 && !output) return true; //34-39 input only
  #endif

  return false;
}

<<<<<<< HEAD
=======
PinOwner PinManagerClass::getPinOwner(byte gpio) {
  if (!isPinOk(gpio, false)) return PinOwner::None;
  return ownerTag[gpio];
}

>>>>>>> c27117e9
#ifdef ARDUINO_ARCH_ESP32
byte PinManagerClass::allocateLedc(byte channels)
{
  if (channels > 16 || channels == 0) return 255;
  byte ca = 0;
  for (byte i = 0; i < 16; i++) {
    byte by = i >> 3;
    byte bi = i - 8*by;
    if (bitRead(ledcAlloc[by], bi)) { //found occupied pin
      ca = 0;
    } else {
      ca++;
    }
    if (ca >= channels) { //enough free channels
      byte in = (i + 1) - ca;
      for (byte j = 0; j < ca; j++) {
        byte b = in + j;
        byte by = b >> 3;
        byte bi = b - 8*by;
        bitWrite(ledcAlloc[by], bi, true);
      }
      return in;
    }
  }
  return 255; //not enough consecutive free LEDC channels
}

void PinManagerClass::deallocateLedc(byte pos, byte channels)
{
  for (byte j = pos; j < pos + channels; j++) {
    if (j > 16) return;
    byte by = j >> 3;
    byte bi = j - 8*by;
    bitWrite(ledcAlloc[by], bi, false);
  }
}
<<<<<<< HEAD
#endif
=======
#endif

PinManagerClass pinManager = PinManagerClass();
>>>>>>> c27117e9
<|MERGE_RESOLUTION|>--- conflicted
+++ resolved
@@ -185,14 +185,11 @@
   return false;
 }
 
-<<<<<<< HEAD
-=======
 PinOwner PinManagerClass::getPinOwner(byte gpio) {
   if (!isPinOk(gpio, false)) return PinOwner::None;
   return ownerTag[gpio];
 }
 
->>>>>>> c27117e9
 #ifdef ARDUINO_ARCH_ESP32
 byte PinManagerClass::allocateLedc(byte channels)
 {
@@ -229,10 +226,6 @@
     bitWrite(ledcAlloc[by], bi, false);
   }
 }
-<<<<<<< HEAD
 #endif
-=======
-#endif
-
-PinManagerClass pinManager = PinManagerClass();
->>>>>>> c27117e9
+
+PinManagerClass pinManager = PinManagerClass();