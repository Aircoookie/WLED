#ifndef WLED_H
#define WLED_H
/*
   Main sketch, global variable declarations
   @title WLED project sketch
   @version 0.10.1
   @author Christian Schwinne
 */

// version code in format yymmddb (b = daily build)
#define VERSION 2008140

// ESP8266-01 (blue) got too little storage space to work with all features of WLED. To use it, you must use ESP8266 Arduino Core v2.4.2 and the setting 512K(No SPIFFS).

// ESP8266-01 (black) has 1MB flash and can thus fit the whole program. Use 1M(64K SPIFFS).
// Uncomment some of the following lines to disable features to compile for ESP8266-01 (max flash size 434kB):
// Alternatively, with platformio pass your chosen flags to your custom build target in platformio.ini.override

// You are required to disable over-the-air updates:
//#define WLED_DISABLE_OTA         // saves 14kb

// You need to choose some of these features to disable:
#define WLED_DISABLE_ALEXA         // saves 11kb
#define WLED_DISABLE_BLYNK         // saves 6kb
#define WLED_DISABLE_CRONIXIE      // saves 3kb
#define WLED_DISABLE_HUESYNC       // saves 4kb
#define WLED_DISABLE_INFRARED      // there is no pin left for this on ESP8266-01, saves 12kb
#ifndef WLED_DISABLE_MQTT
  #define WLED_ENABLE_MQTT         // saves 12kb
#endif
//#define WLED_ENABLE_ADALIGHT     // saves 500b only
//#define WLED_ENABLE_DMX          // uses 3.5kb (use LEDPIN other than 2)
//#define WLED_ENABLE_WEBSOCKETS
//#define WLED_DISABLE_SOUND       // saves 1kb

#define WLED_DISABLE_FILESYSTEM    // SPIFFS is not used by any WLED feature yet
//#define WLED_ENABLE_FS_SERVING   // Enable sending html file from SPIFFS before serving progmem version
//#define WLED_ENABLE_FS_EDITOR    // enable /edit page for editing SPIFFS content. Will also be disabled with OTA lock

// to toggle usb serial debug (un)comment the following line
//#define WLED_DEBUG

// Library inclusions.
#include <Arduino.h>
#ifdef ESP8266
  #include <ESP8266WiFi.h>
  #include <ESP8266mDNS.h>
  #include <ESPAsyncTCP.h>
  extern "C"
  {
  #include <user_interface.h>
  }
#else // ESP32
  #include <WiFi.h>
  #include "esp_wifi.h"
  #include <ESPmDNS.h>
  #include <AsyncTCP.h>
  #include "SPIFFS.h"
#endif

#include <ESPAsyncWebServer.h>
#include <EEPROM.h>
#include <WiFiUdp.h>
#include <DNSServer.h>
#ifndef WLED_DISABLE_OTA
  #include <ArduinoOTA.h>
#endif
#include <SPIFFSEditor.h>
#include "src/dependencies/time/TimeLib.h"
#include "src/dependencies/timezone/Timezone.h"

#ifndef WLED_DISABLE_ALEXA
  #define ESPALEXA_ASYNC
  #define ESPALEXA_NO_SUBPAGE
  #define ESPALEXA_MAXDEVICES 1
  // #define ESPALEXA_DEBUG
  #include "src/dependencies/espalexa/Espalexa.h"
#endif
#ifndef WLED_DISABLE_BLYNK
  #include "src/dependencies/blynk/BlynkSimpleEsp.h"
#endif

#ifdef WLED_ENABLE_DMX
  #include "src/dependencies/dmx/ESPDMX.h"
#endif

#include "src/dependencies/e131/ESPAsyncE131.h"
#include "src/dependencies/async-mqtt-client/AsyncMqttClient.h"
#include "src/dependencies/json/AsyncJson-v6.h"
#include "src/dependencies/json/ArduinoJson-v6.h"

#include "fcn_declare.h"
#include "html_ui.h"
#include "html_settings.h"
#include "html_other.h"
#include "FX.h"
#include "ir_codes.h"
#include "const.h"

#ifndef CLIENT_SSID
  #define CLIENT_SSID DEFAULT_CLIENT_SSID
#endif

#ifndef CLIENT_PASS
  #define CLIENT_PASS ""
#endif

#if IR_PIN < 0
  #ifndef WLED_DISABLE_INFRARED
    #define WLED_DISABLE_INFRARED
  #endif
#endif

#ifndef WLED_DISABLE_INFRARED
  #include <IRremoteESP8266.h>
  #include <IRrecv.h>
  #include <IRutils.h>
#endif

// remove flicker because PWM signal of RGB channels can become out of phase (part of core as of Arduino core v2.7.0)
//#if defined(WLED_USE_ANALOG_LEDS) && defined(ESP8266)
//  #include "src/dependencies/arduino/core_esp8266_waveform.h"
//#endif

// enable additional debug output
#ifdef WLED_DEBUG
  #ifndef ESP8266
  #include <rom/rtc.h>
  #endif
  #define DEBUG_PRINT(x) Serial.print(x)
  #define DEBUG_PRINTLN(x) Serial.println(x)
  #define DEBUG_PRINTF(x) Serial.printf(x)
#else
  #define DEBUG_PRINT(x)
  #define DEBUG_PRINTLN(x)
  #define DEBUG_PRINTF(x)
#endif

// GLOBAL VARIABLES
// both declared and defined in header (solution from http://www.keil.com/support/docs/1868.htm)
//
//e.g. byte test = 2 becomes WLED_GLOBAL byte test _INIT(2);
//     int arr[]{0,1,2} becomes WLED_GLOBAL int arr[] _INIT_N(({0,1,2}));

#ifndef WLED_DEFINE_GLOBAL_VARS
# define WLED_GLOBAL extern
# define _INIT(x)
# define _INIT_N(x)
#else
# define WLED_GLOBAL
# define _INIT(x) = x

//needed to ignore commas in array definitions
#define UNPACK( ... ) __VA_ARGS__
# define _INIT_N(x) UNPACK x
#endif

// Global Variable definitions
WLED_GLOBAL char versionString[] _INIT("0.10.1");
#define WLED_CODENAME "Namigai"

// AP and OTA default passwords (for maximum security change them!)
WLED_GLOBAL char apPass[65]  _INIT(DEFAULT_AP_PASS);
WLED_GLOBAL char otaPass[33] _INIT(DEFAULT_OTA_PASS);

// Hardware CONFIG (only changeble HERE, not at runtime)
// LED strip pin, button pin and IR pin changeable in NpbWrapper.h!

WLED_GLOBAL byte auxDefaultState _INIT(0);                         // 0: input 1: high 2: low
WLED_GLOBAL byte auxTriggeredState _INIT(0);                       // 0: input 1: high 2: low
WLED_GLOBAL char ntpServerName[33] _INIT("0.wled.pool.ntp.org");   // NTP server to use

// WiFi CONFIG (all these can be changed via web UI, no need to set them here)
WLED_GLOBAL char clientSSID[33] _INIT(CLIENT_SSID);
WLED_GLOBAL char clientPass[65] _INIT(CLIENT_PASS);
WLED_GLOBAL char cmDNS[33] _INIT("x");                             // mDNS address (placeholder, is replaced by wledXXXXXX.local)
WLED_GLOBAL char apSSID[33] _INIT("");                             // AP off by default (unless setup)
WLED_GLOBAL byte apChannel _INIT(1);                               // 2.4GHz WiFi AP channel (1-13)
WLED_GLOBAL byte apHide    _INIT(0);                               // hidden AP SSID
WLED_GLOBAL byte apBehavior _INIT(AP_BEHAVIOR_BOOT_NO_CONN);       // access point opens when no connection after boot by default
WLED_GLOBAL IPAddress staticIP      _INIT_N(((  0,   0,  0,  0))); // static IP of ESP
WLED_GLOBAL IPAddress staticGateway _INIT_N(((  0,   0,  0,  0))); // gateway (router) IP
WLED_GLOBAL IPAddress staticSubnet  _INIT_N(((255, 255, 255, 0))); // most common subnet in home networks
WLED_GLOBAL bool noWifiSleep _INIT(false);                         // disabling modem sleep modes will increase heat output and power usage, but may help with connection issues

// LED CONFIG
WLED_GLOBAL uint16_t ledCount _INIT(30);          // overcurrent prevented by ABL
WLED_GLOBAL bool useRGBW      _INIT(false);       // SK6812 strips can contain an extra White channel
WLED_GLOBAL bool turnOnAtBoot _INIT(true);        // turn on LEDs at power-up
WLED_GLOBAL byte bootPreset   _INIT(0);           // save preset to load after power-up

WLED_GLOBAL byte col[]    _INIT_N(({ 255, 160, 0, 0 }));  // current RGB(W) primary color. col[] should be updated if you want to change the color
WLED_GLOBAL byte colSec[] _INIT_N(({ 0, 0, 0, 0 }));      // current RGB(W) secondary color
WLED_GLOBAL byte briS     _INIT(128);                     // default brightness

WLED_GLOBAL byte soundSquelch   _INIT(10);          // default squelch value for volume reactive routines
WLED_GLOBAL byte sampleGain     _INIT(1);           // default sample gain
WLED_GLOBAL uint16_t noiseFloor _INIT(100);         // default squelch value for FFT reactive routines
<<<<<<< HEAD
WLED_GLOBAL bool digitalMic      _INIT(false);      // do we have a digital microphone or not
=======
WLED_GLOBAL bool digitalMic     _INIT(false);       // do we have a digital microphone or not
>>>>>>> f8c6ed60

WLED_GLOBAL byte nightlightTargetBri _INIT(0);      // brightness after nightlight is over
WLED_GLOBAL byte nightlightDelayMins _INIT(60);
WLED_GLOBAL byte nightlightMode      _INIT(NL_MODE_FADE); // See const.h for available modes. Was nightlightFade
WLED_GLOBAL bool fadeTransition      _INIT(true);   // enable crossfading color transition
WLED_GLOBAL uint16_t transitionDelay _INIT(750);    // default crossfade duration in ms

WLED_GLOBAL bool skipFirstLed  _INIT(false);        // ignore first LED in strip (useful if you need the LED as signal repeater)
WLED_GLOBAL byte briMultiplier _INIT(100);          // % of brightness to set (to limit power, if you set it to 50 and set bri to 255, actual brightness will be 127)

// User Interface CONFIG
WLED_GLOBAL char serverDescription[33] _INIT("WLED-AudioReactive");  // Name of module
WLED_GLOBAL bool syncToggleReceive     _INIT(false);   // UIs which only have a single button for sync should toggle send+receive if this is true, only send otherwise

// Sync CONFIG
WLED_GLOBAL bool buttonEnabled  _INIT(true);
WLED_GLOBAL byte irEnabled      _INIT(0);     // Infrared receiver

WLED_GLOBAL uint16_t udpPort    _INIT(21324); // WLED notifier default port
WLED_GLOBAL uint16_t udpRgbPort _INIT(19446); // Hyperion port

WLED_GLOBAL bool receiveNotificationBrightness _INIT(true);       // apply brightness from incoming notifications
WLED_GLOBAL bool receiveNotificationColor      _INIT(true);       // apply color
WLED_GLOBAL bool receiveNotificationEffects    _INIT(true);       // apply effects setup
WLED_GLOBAL bool notifyDirect _INIT(false);                       // send notification if change via UI or HTTP API
WLED_GLOBAL bool notifyButton _INIT(false);                       // send if updated by button or infrared remote
WLED_GLOBAL bool notifyAlexa  _INIT(false);                       // send notification if updated via Alexa
WLED_GLOBAL bool notifyMacro  _INIT(false);                       // send notification for macro
WLED_GLOBAL bool notifyHue    _INIT(true);                        // send notification if Hue light changes
WLED_GLOBAL bool notifyTwice  _INIT(false);                       // notifications use UDP: enable if devices don't sync reliably

WLED_GLOBAL bool alexaEnabled _INIT(false);                       // enable device discovery by Amazon Echo
WLED_GLOBAL char alexaInvocationName[33] _INIT("Light");          // speech control name of device. Choose something voice-to-text can understand

WLED_GLOBAL char blynkApiKey[36] _INIT("");                       // Auth token for Blynk server. If empty, no connection will be made

WLED_GLOBAL uint16_t realtimeTimeoutMs _INIT(2500);               // ms timeout of realtime mode before returning to normal mode
WLED_GLOBAL int arlsOffset _INIT(0);                              // realtime LED offset
WLED_GLOBAL bool receiveDirect _INIT(true);                       // receive UDP realtime
WLED_GLOBAL bool arlsDisableGammaCorrection _INIT(true);          // activate if gamma correction is handled by the source
WLED_GLOBAL bool arlsForceMaxBri _INIT(false);                    // enable to force max brightness if source has very dark colors that would be black

#ifdef WLED_ENABLE_DMX
WLED_GLOBAL DMXESPSerial dmx;
WLED_GLOBAL uint16_t e131ProxyUniverse _INIT(0);                  // output this E1.31 (sACN) / ArtNet universe via MAX485 (0 = disabled)
#endif
WLED_GLOBAL uint16_t e131Universe _INIT(1);                       // settings for E1.31 (sACN) protocol (only DMX_MODE_MULTIPLE_* can span over consequtive universes)
WLED_GLOBAL uint16_t e131Port _INIT(5568);                        // DMX in port. E1.31 default is 5568, Art-Net is 6454
WLED_GLOBAL byte DMXMode _INIT(DMX_MODE_MULTIPLE_RGB);            // DMX mode (s.a.)
WLED_GLOBAL uint16_t DMXAddress _INIT(1);                         // DMX start address of fixture, a.k.a. first Channel [for E1.31 (sACN) protocol]
WLED_GLOBAL byte DMXOldDimmer _INIT(0);                           // only update brightness on change
WLED_GLOBAL byte e131LastSequenceNumber[E131_MAX_UNIVERSE_COUNT]; // to detect packet loss
WLED_GLOBAL bool e131Multicast _INIT(false);                      // multicast or unicast
WLED_GLOBAL bool e131SkipOutOfSequence _INIT(false);              // freeze instead of flickering

WLED_GLOBAL bool mqttEnabled _INIT(false);
WLED_GLOBAL char mqttDeviceTopic[33] _INIT("");            // main MQTT topic (individual per device, default is wled/mac)
WLED_GLOBAL char mqttGroupTopic[33] _INIT("wled/all");     // second MQTT topic (for example to group devices)
WLED_GLOBAL char mqttServer[33] _INIT("");                 // both domains and IPs should work (no SSL)
WLED_GLOBAL char mqttUser[41] _INIT("");                   // optional: username for MQTT auth
WLED_GLOBAL char mqttPass[41] _INIT("");                   // optional: password for MQTT auth
WLED_GLOBAL char mqttClientID[41] _INIT("");               // override the client ID
WLED_GLOBAL uint16_t mqttPort _INIT(1883);

WLED_GLOBAL bool huePollingEnabled _INIT(false);           // poll hue bridge for light state
WLED_GLOBAL uint16_t huePollIntervalMs _INIT(2500);        // low values (< 1sec) may cause lag but offer quicker response
WLED_GLOBAL char hueApiKey[47] _INIT("api");               // key token will be obtained from bridge
WLED_GLOBAL byte huePollLightId _INIT(1);                  // ID of hue lamp to sync to. Find the ID in the hue app ("about" section)
WLED_GLOBAL IPAddress hueIP _INIT((0, 0, 0, 0));           // IP address of the bridge
WLED_GLOBAL bool hueApplyOnOff _INIT(true);
WLED_GLOBAL bool hueApplyBri _INIT(true);
WLED_GLOBAL bool hueApplyColor _INIT(true);

// Time CONFIG
WLED_GLOBAL bool ntpEnabled _INIT(false);         // get internet time. Only required if you use clock overlays or time-activated macros
WLED_GLOBAL bool useAMPM _INIT(false);            // 12h/24h clock format
WLED_GLOBAL byte currentTimezone _INIT(0);        // Timezone ID. Refer to timezones array in wled10_ntp.ino
WLED_GLOBAL int utcOffsetSecs _INIT(0);           // Seconds to offset from UTC before timzone calculation

WLED_GLOBAL byte overlayDefault _INIT(0);                               // 0: no overlay 1: analog clock 2: single-digit clocl 3: cronixie
WLED_GLOBAL byte overlayMin _INIT(0), overlayMax _INIT(ledCount - 1);   // boundaries of overlay mode

WLED_GLOBAL byte analogClock12pixel _INIT(0);               // The pixel in your strip where "midnight" would be
WLED_GLOBAL bool analogClockSecondsTrail _INIT(false);      // Display seconds as trail of LEDs instead of a single pixel
WLED_GLOBAL bool analogClock5MinuteMarks _INIT(false);      // Light pixels at every 5-minute position

WLED_GLOBAL char cronixieDisplay[7] _INIT("HHMMSS");        // Cronixie Display mask. See wled13_cronixie.ino
WLED_GLOBAL bool cronixieBacklight _INIT(true);             // Allow digits to be back-illuminated

WLED_GLOBAL bool countdownMode _INIT(false);                         // Clock will count down towards date
WLED_GLOBAL byte countdownYear _INIT(20), countdownMonth _INIT(1);   // Countdown target date, year is last two digits
WLED_GLOBAL byte countdownDay  _INIT(1) , countdownHour  _INIT(0);
WLED_GLOBAL byte countdownMin  _INIT(0) , countdownSec   _INIT(0);

WLED_GLOBAL byte macroBoot _INIT(0);        // macro loaded after startup
WLED_GLOBAL byte macroNl   _INIT(0);        // after nightlight delay over
WLED_GLOBAL byte macroCountdown _INIT(0);
WLED_GLOBAL byte macroAlexaOn _INIT(0), macroAlexaOff _INIT(0);
WLED_GLOBAL byte macroButton _INIT(0), macroLongPress _INIT(0), macroDoublePress _INIT(0);

// Security CONFIG
WLED_GLOBAL bool otaLock     _INIT(false);  // prevents OTA firmware updates without password. ALWAYS enable if system exposed to any public networks
WLED_GLOBAL bool wifiLock    _INIT(false);  // prevents access to WiFi settings when OTA lock is enabled
WLED_GLOBAL bool aOtaEnabled _INIT(true);   // ArduinoOTA allows easy updates directly from the IDE. Careful, it does not auto-disable when OTA lock is on

WLED_GLOBAL uint16_t userVar0 _INIT(0), userVar1 _INIT(0); //available for use in usermod

#ifdef WLED_ENABLE_DMX
  // dmx CONFIG
  WLED_GLOBAL byte DMXChannels _INIT(7);        // number of channels per fixture
  WLED_GLOBAL byte DMXFixtureMap[15] _INIT_N(({ 0, 0, 0, 0, 0, 0, 0, 0, 0, 0, 0, 0, 0, 0, 0 }));
  // assigns the different channels to different functions. See wled21_dmx.ino for more information.
  WLED_GLOBAL uint16_t DMXGap _INIT(10);          // gap between the fixtures. makes addressing easier because you don't have to memorize odd numbers when climbing up onto a rig.
  WLED_GLOBAL uint16_t DMXStart _INIT(10);        // start address of the first fixture
  WLED_GLOBAL uint16_t DMXStartLED _INIT(0);      // LED from which DMX fixtures start
#endif

// internal global variable declarations
// wifi
WLED_GLOBAL bool apActive _INIT(false);
WLED_GLOBAL bool forceReconnect _INIT(false);
WLED_GLOBAL uint32_t lastReconnectAttempt _INIT(0);
WLED_GLOBAL bool interfacesInited _INIT(false);
WLED_GLOBAL bool wasConnected _INIT(false);

// color
WLED_GLOBAL byte colOld[]    _INIT_N(({ 0, 0, 0, 0 }));        // color before transition
WLED_GLOBAL byte colT[]      _INIT_N(({ 0, 0, 0, 0 }));          // color that is currently displayed on the LEDs
WLED_GLOBAL byte colIT[]     _INIT_N(({ 0, 0, 0, 0 }));         // color that was last sent to LEDs
WLED_GLOBAL byte colSecT[]   _INIT_N(({ 0, 0, 0, 0 }));
WLED_GLOBAL byte colSecOld[] _INIT_N(({ 0, 0, 0, 0 }));
WLED_GLOBAL byte colSecIT[]  _INIT_N(({ 0, 0, 0, 0 }));

WLED_GLOBAL byte lastRandomIndex _INIT(0);        // used to save last random color so the new one is not the same

// transitions
WLED_GLOBAL bool transitionActive _INIT(false);
WLED_GLOBAL uint16_t transitionDelayDefault _INIT(transitionDelay);
WLED_GLOBAL uint16_t transitionDelayTemp _INIT(transitionDelay);
WLED_GLOBAL unsigned long transitionStartTime;
WLED_GLOBAL float tperLast _INIT(0);        // crossfade transition progress, 0.0f - 1.0f
WLED_GLOBAL bool jsonTransitionOnce _INIT(false);

// nightlight
WLED_GLOBAL bool nightlightActive _INIT(false);
WLED_GLOBAL bool nightlightActiveOld _INIT(false);
WLED_GLOBAL uint32_t nightlightDelayMs _INIT(10);
WLED_GLOBAL byte nightlightDelayMinsDefault _INIT(nightlightDelayMins);
WLED_GLOBAL unsigned long nightlightStartTime;
WLED_GLOBAL byte briNlT _INIT(0);                     // current nightlight brightness
WLED_GLOBAL byte colNlT[] _INIT_N(({ 0, 0, 0, 0 }));        // current nightlight color

// brightness
WLED_GLOBAL unsigned long lastOnTime _INIT(0);
WLED_GLOBAL bool offMode _INIT(!turnOnAtBoot);
WLED_GLOBAL byte bri _INIT(briS);
WLED_GLOBAL byte briOld _INIT(0);
WLED_GLOBAL byte briT _INIT(0);
WLED_GLOBAL byte briIT _INIT(0);
WLED_GLOBAL byte briLast _INIT(128);          // brightness before turned off. Used for toggle function
WLED_GLOBAL byte whiteLast _INIT(128);        // white channel before turned off. Used for toggle function

// button
WLED_GLOBAL bool buttonPressedBefore _INIT(false);
WLED_GLOBAL bool buttonLongPressed _INIT(false);
WLED_GLOBAL unsigned long buttonPressedTime _INIT(0);
WLED_GLOBAL unsigned long buttonWaitTime _INIT(0);

// notifications
WLED_GLOBAL bool notifyDirectDefault _INIT(notifyDirect);
WLED_GLOBAL bool receiveNotifications _INIT(true);
WLED_GLOBAL unsigned long notificationSentTime _INIT(0);
WLED_GLOBAL byte notificationSentCallMode _INIT(NOTIFIER_CALL_MODE_INIT);
WLED_GLOBAL bool notificationTwoRequired _INIT(false);

// effects
WLED_GLOBAL byte effectCurrent _INIT(0);
WLED_GLOBAL byte effectSpeed _INIT(128);
WLED_GLOBAL byte effectIntensity _INIT(128);
WLED_GLOBAL byte effectFFT1 _INIT(6);
WLED_GLOBAL byte effectFFT2 _INIT(128);
WLED_GLOBAL byte effectFFT3 _INIT(252);
WLED_GLOBAL byte effectPalette _INIT(0);

//  0th bit - transmit enabled/disabled. 1st bit - receive enabled/disabled
WLED_GLOBAL byte audioSyncEnabled _INIT(0);
WLED_GLOBAL uint16_t audioSyncPort _INIT(11988);

// network
WLED_GLOBAL bool udpConnected _INIT(false), udpRgbConnected _INIT(false), udpSyncConnected _INIT(false);

// ui style
WLED_GLOBAL bool showWelcomePage _INIT(false);

// hue
WLED_GLOBAL byte hueError _INIT(HUE_ERROR_INACTIVE);
// WLED_GLOBAL uint16_t hueFailCount _INIT(0);
WLED_GLOBAL float hueXLast _INIT(0), hueYLast _INIT(0);
WLED_GLOBAL uint16_t hueHueLast _INIT(0), hueCtLast _INIT(0);
WLED_GLOBAL byte hueSatLast _INIT(0), hueBriLast _INIT(0);
WLED_GLOBAL unsigned long hueLastRequestSent _INIT(0);
WLED_GLOBAL bool hueAuthRequired _INIT(false);
WLED_GLOBAL bool hueReceived _INIT(false);
WLED_GLOBAL bool hueStoreAllowed _INIT(false), hueNewKey _INIT(false);

// overlays
WLED_GLOBAL byte overlayCurrent _INIT(overlayDefault);
WLED_GLOBAL byte overlaySpeed _INIT(200);
WLED_GLOBAL unsigned long overlayRefreshMs _INIT(200);
WLED_GLOBAL unsigned long overlayRefreshedTime;

// cronixie
WLED_GLOBAL byte dP[] _INIT_N(({ 0, 0, 0, 0, 0, 0 }));
WLED_GLOBAL bool cronixieInit _INIT(false);

// countdown
WLED_GLOBAL unsigned long countdownTime _INIT(1514764800L);
WLED_GLOBAL bool countdownOverTriggered _INIT(true);

// timer
WLED_GLOBAL byte lastTimerMinute _INIT(0);
WLED_GLOBAL byte timerHours[] _INIT_N(({ 0, 0, 0, 0, 0, 0, 0, 0 }));
WLED_GLOBAL byte timerMinutes[] _INIT_N(({ 0, 0, 0, 0, 0, 0, 0, 0 }));
WLED_GLOBAL byte timerMacro[] _INIT_N(({ 0, 0, 0, 0, 0, 0, 0, 0 }));
WLED_GLOBAL byte timerWeekday[] _INIT_N(({ 255, 255, 255, 255, 255, 255, 255, 255 }));        // weekdays to activate on
// bit pattern of arr elem: 0b11111111: sun,sat,fri,thu,wed,tue,mon,validity

// blynk
WLED_GLOBAL bool blynkEnabled _INIT(false);

// preset cycling
WLED_GLOBAL bool presetCyclingEnabled _INIT(false);
WLED_GLOBAL byte presetCycleMin _INIT(1), presetCycleMax _INIT(5);
WLED_GLOBAL uint16_t presetCycleTime _INIT(12);
WLED_GLOBAL unsigned long presetCycledTime _INIT(0);
WLED_GLOBAL byte presetCycCurr _INIT(presetCycleMin);
WLED_GLOBAL bool presetApplyBri _INIT(true);
WLED_GLOBAL bool saveCurrPresetCycConf _INIT(false);

// realtime
WLED_GLOBAL byte realtimeMode _INIT(REALTIME_MODE_INACTIVE);
WLED_GLOBAL byte realtimeOverride _INIT(REALTIME_OVERRIDE_NONE);
WLED_GLOBAL IPAddress realtimeIP _INIT((0, 0, 0, 0));
WLED_GLOBAL unsigned long realtimeTimeout _INIT(0);
WLED_GLOBAL uint16_t tpmFirstFrameSize _INIT(0);

// mqtt
WLED_GLOBAL long lastMqttReconnectAttempt _INIT(0);
WLED_GLOBAL long lastInterfaceUpdate _INIT(0);
WLED_GLOBAL byte interfaceUpdateCallMode _INIT(NOTIFIER_CALL_MODE_INIT);
WLED_GLOBAL char mqttStatusTopic[40] _INIT("");        // this must be global because of async handlers

#if AUXPIN >= 0
  // auxiliary debug pin
  WLED_GLOBAL byte auxTime _INIT(0);
  WLED_GLOBAL unsigned long auxStartTime _INIT(0);
  WLED_GLOBAL bool auxActive _INIT(false, auxActiveBefore _INIT(false);
#endif

// alexa udp
WLED_GLOBAL String escapedMac;
#ifndef WLED_DISABLE_ALEXA
  WLED_GLOBAL Espalexa espalexa;
  WLED_GLOBAL EspalexaDevice* espalexaDevice;
#endif

// dns server
WLED_GLOBAL DNSServer dnsServer;

// network time
WLED_GLOBAL bool ntpConnected _INIT(false);
WLED_GLOBAL time_t localTime _INIT(0);
WLED_GLOBAL unsigned long ntpLastSyncTime _INIT(999000000L);
WLED_GLOBAL unsigned long ntpPacketSentTime _INIT(999000000L);
WLED_GLOBAL IPAddress ntpServerIP;
WLED_GLOBAL uint16_t ntpLocalPort _INIT(2390);
WLED_GLOBAL uint16_t rolloverMillis _INIT(0);

// Temp buffer
WLED_GLOBAL char* obuf;
WLED_GLOBAL uint16_t olen _INIT(0);

// presets
WLED_GLOBAL uint16_t savedPresets _INIT(0);
WLED_GLOBAL int8_t currentPreset _INIT(-1);
WLED_GLOBAL bool isPreset _INIT(false);

WLED_GLOBAL byte errorFlag _INIT(0);

WLED_GLOBAL String messageHead, messageSub;
WLED_GLOBAL byte optionType;

WLED_GLOBAL bool doReboot _INIT(false);        // flag to initiate reboot from async handlers
WLED_GLOBAL bool doPublishMqtt _INIT(false);

// server library objects
WLED_GLOBAL AsyncWebServer server _INIT_N(((80)));
#ifdef WLED_ENABLE_WEBSOCKETS
WLED_GLOBAL AsyncWebSocket ws _INIT_N((("/ws")));
#endif
WLED_GLOBAL AsyncClient* hueClient _INIT(NULL);
WLED_GLOBAL AsyncMqttClient* mqtt _INIT(NULL);

// udp interface objects
WLED_GLOBAL WiFiUDP notifierUdp, rgbUdp;
WLED_GLOBAL WiFiUDP ntpUdp;
WLED_GLOBAL WiFiUDP fftUdp;
WLED_GLOBAL ESPAsyncE131 e131 _INIT_N(((handleE131Packet)));
WLED_GLOBAL bool e131NewData _INIT(false);

// led fx library object
WLED_GLOBAL WS2812FX strip _INIT(WS2812FX());

// Usermod manager
WLED_GLOBAL UsermodManager usermods _INIT(UsermodManager());

// debug macro variable definitions
#ifdef WLED_DEBUG
  WLED_GLOBAL unsigned long debugTime _INIT(0);
  WLED_GLOBAL int lastWifiState _INIT(3);
  WLED_GLOBAL unsigned long wifiStateChangedTime _INIT(0);
  WLED_GLOBAL int loops _INIT(0);
#endif


#define WLED_CONNECTED (WiFi.status() == WL_CONNECTED)
#define WLED_WIFI_CONFIGURED (strlen(clientSSID) >= 1 && strcmp(clientSSID, DEFAULT_CLIENT_SSID) != 0)
#define WLED_MQTT_CONNECTED (mqtt != nullptr && mqtt->connected())

// append new c string to temp buffer efficiently
bool oappend(const char* txt);
// append new number to temp buffer efficiently
bool oappendi(int i);

class WLED {
public:
  WLED();
  static WLED& instance()
  {
    static WLED instance;
    return instance;
  }

  // boot starts here
  void setup();

  void loop();
  void reset();

  void beginStrip();
  void handleConnection();
  void initAP(bool resetAP = false);
  void initConnection();
  void initInterfaces();
};
#endif        // WLED_H<|MERGE_RESOLUTION|>--- conflicted
+++ resolved
@@ -196,11 +196,7 @@
 WLED_GLOBAL byte soundSquelch   _INIT(10);          // default squelch value for volume reactive routines
 WLED_GLOBAL byte sampleGain     _INIT(1);           // default sample gain
 WLED_GLOBAL uint16_t noiseFloor _INIT(100);         // default squelch value for FFT reactive routines
-<<<<<<< HEAD
-WLED_GLOBAL bool digitalMic      _INIT(false);      // do we have a digital microphone or not
-=======
 WLED_GLOBAL bool digitalMic     _INIT(false);       // do we have a digital microphone or not
->>>>>>> f8c6ed60
 
 WLED_GLOBAL byte nightlightTargetBri _INIT(0);      // brightness after nightlight is over
 WLED_GLOBAL byte nightlightDelayMins _INIT(60);
