--- conflicted
+++ resolved
@@ -293,15 +293,11 @@
 WLED_GLOBAL byte briMultiplier _INIT(100);          // % of brightness to set (to limit power, if you set it to 50 and set bri to 255, actual brightness will be 127)
 
 // User Interface CONFIG
-<<<<<<< HEAD
-WLED_GLOBAL char serverDescription[33] _INIT(SERVER_DESC);  // Name of module
-=======
 #ifndef SERVERNAME
 WLED_GLOBAL char serverDescription[33] _INIT("WLED");  // Name of module - use default
 #else
 WLED_GLOBAL char serverDescription[33] _INIT(SERVERNAME);  // use predefined name
 #endif
->>>>>>> 6c315e5a
 WLED_GLOBAL bool syncToggleReceive     _INIT(false);   // UIs which only have a single button for sync should toggle send+receive if this is true, only send otherwise
 
 // Sync CONFIG
