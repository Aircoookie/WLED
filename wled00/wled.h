--- conflicted
+++ resolved
@@ -24,25 +24,10 @@
 //#define WLED_DISABLE_OTA         // saves 14kb
 
 // You can choose some of these features to disable:
-<<<<<<< HEAD
-#ifndef WLED_ENABLE_ALEXA
-  #define WLED_DISABLE_ALEXA       // saves 11kb
-#endif
-#ifndef WLED_ENABLE_BLYNK
-#define WLED_DISABLE_BLYNK         // saves 6kb
-#endif
-#ifndef WLED_ENABLE_HUESYNC
-#define WLED_DISABLE_HUESYNC       // saves 4kb
-#endif
-#ifndef WLED_ENABLE_INFRARED
-  #define WLED_DISABLE_INFRARED    // there is no pin left for this on ESP8266-01, saves 12kb
-#endif
-=======
 //#define WLED_DISABLE_ALEXA       // saves 11kb
 //#define WLED_DISABLE_BLYNK       // saves 6kb
 //#define WLED_DISABLE_HUESYNC     // saves 4kb
 //#define WLED_DISABLE_INFRARED    // saves 12kb, there is no pin left for this on ESP8266-01
->>>>>>> edbb96bc
 #ifndef WLED_DISABLE_MQTT
   #define WLED_ENABLE_MQTT         // saves 12kb
 #endif
