--- conflicted
+++ resolved
@@ -8,11 +8,7 @@
  */
 
 // version code in format yymmddb (b = daily build)
-<<<<<<< HEAD
 #define VERSION 2302060
-=======
-#define VERSION 2302050
->>>>>>> bca92883
 
 //uncomment this if you have a "my_config.h" file you'd like to use
 //#define WLED_USE_MY_CONFIG
