--- conflicted
+++ resolved
@@ -8,11 +8,7 @@
  */
 
 // version code in format yymmddb (b = daily build)
-<<<<<<< HEAD
-#define VERSION 2005100
-=======
 #define VERSION 2005280
->>>>>>> 696e438d
 
 // ESP8266-01 (blue) got too little storage space to work with all features of WLED. To use it, you must use ESP8266 Arduino Core v2.4.2 and the setting 512K(No SPIFFS).
 
@@ -24,29 +20,19 @@
 //#define WLED_DISABLE_OTA         // saves 14kb
 
 // You need to choose some of these features to disable:
-<<<<<<< HEAD
-#define WLED_DISABLE_ALEXA       // saves 11kb
-#define WLED_DISABLE_BLYNK       // saves 6kb
-#define WLED_DISABLE_CRONIXIE    // saves 3kb
-#define WLED_DISABLE_HUESYNC     // saves 4kb
-#define WLED_DISABLE_INFRARED    // there is no pin left for this on ESP8266-01, saves 12kb
-//#define WLED_ENABLE_MQTT           // saves 12kb
-//#define WLED_ENABLE_ADALIGHT       // saves 500b only
-=======
-//#define WLED_DISABLE_ALEXA       // saves 11kb
-//#define WLED_DISABLE_BLYNK       // saves 6kb
-//#define WLED_DISABLE_CRONIXIE    // saves 3kb
-//#define WLED_DISABLE_HUESYNC     // saves 4kb
-//#define WLED_DISABLE_INFRARED    // there is no pin left for this on ESP8266-01, saves 12kb
+#define WLED_DISABLE_ALEXA         // saves 11kb
+#define WLED_DISABLE_BLYNK         // saves 6kb
+#define WLED_DISABLE_CRONIXIE      // saves 3kb
+#define WLED_DISABLE_HUESYNC       // saves 4kb
+#define WLED_DISABLE_INFRARED      // there is no pin left for this on ESP8266-01, saves 12kb
 #ifndef WLED_DISABLE_MQTT
   #define WLED_ENABLE_MQTT         // saves 12kb
 #endif
-#define WLED_ENABLE_ADALIGHT       // saves 500b only
->>>>>>> 696e438d
+//#define WLED_ENABLE_ADALIGHT     // saves 500b only
 //#define WLED_ENABLE_DMX          // uses 3.5kb (use LEDPIN other than 2)
 //#define WLED_DISABLE_SOUND       // saves 1kb
 
-#define WLED_DISABLE_FILESYSTEM        // SPIFFS is not used by any WLED feature yet
+#define WLED_DISABLE_FILESYSTEM    // SPIFFS is not used by any WLED feature yet
 //#define WLED_ENABLE_FS_SERVING   // Enable sending html file from SPIFFS before serving progmem version
 //#define WLED_ENABLE_FS_EDITOR    // enable /edit page for editing SPIFFS content. Will also be disabled with OTA lock
 
