#ifndef WLED_H
#define WLED_H
/*
   Main sketch, global variable declarations
   @title WLED project sketch
   @version 0.12.0
   @author Christian Schwinne
 */

// version code in format yymmddb (b = daily build)
#define VERSION 2104030

//uncomment this if you have a "my_config.h" file you'd like to use
//#define WLED_USE_MY_CONFIG

// ESP8266-01 (blue) got too little storage space to work with WLED. 0.10.2 is the last release supporting this unit.

// ESP8266-01 (black) has 1MB flash and can thus fit the whole program, although OTA update is not possible. Use 1M(128K SPIFFS).
// Uncomment some of the following lines to disable features:
// Alternatively, with platformio pass your chosen flags to your custom build target in platformio_override.ini

// You are required to disable over-the-air updates:
//#define WLED_DISABLE_OTA         // saves 14kb

#ifndef ESP32
  #error This sound reactive branch no longer supports the ESP8266. Please try https://github.com/atuline/WLED/tree/ESP8266.
#endif

// You need to choose some of these features to disable:
#define WLED_DISABLE_ALEXA         // saves 11kb
#define WLED_DISABLE_BLYNK         // saves 6kb
#define WLED_DISABLE_CRONIXIE      // saves 3kb
//WLED_DISABLE_FX_HIGH_FLASH_USE (need to enable in PIO config or FX.h, saves 18kb)
#define WLED_DISABLE_HUESYNC       // saves 4kb
#define WLED_DISABLE_INFRARED      // there is no pin left for this on ESP8266-01, saves 12kb
#ifndef WLED_DISABLE_MQTT
  #define WLED_ENABLE_MQTT         // saves 12kb
#endif
#define WLED_ENABLE_ADALIGHT     // saves 500b only
//#define WLED_ENABLE_DMX          // uses 3.5kb (use LEDPIN other than 2)
//#define WLED_ENABLE_LOXONE       // uses 1.2kb
#ifndef WLED_DISABLE_WEBSOCKETS
  #define WLED_ENABLE_WEBSOCKETS
#endif
//#define WLED_DISABLE_SOUND       // saves 1kb

#define WLED_ENABLE_FS_EDITOR      // enable /edit page for editing FS content. Will also be disabled with OTA lock

// to toggle usb serial debug (un)comment the following line
//#define WLED_DEBUG

// filesystem specific debugging
//#define WLED_DEBUG_FS

<<<<<<< HEAD
// Library inclusions.
=======
//optionally disable brownout detector on ESP32.
//This is generally a terrible idea, but improves boot success on boards with a 3.3v regulator + cap setup that can't provide 400mA peaks
//#define WLED_DISABLE_BROWNOUT_DET

// Library inclusions. 
>>>>>>> ecdc0a38
#include <Arduino.h>
#ifdef ESP8266
  #include <ESP8266WiFi.h>
  #include <ESP8266mDNS.h>
  #include <ESPAsyncTCP.h>
  #include <LittleFS.h>
  extern "C"
  {
  #include <user_interface.h>
  }
#else // ESP32
  #include <WiFi.h>
  #include <ETH.h>
  #include "esp_wifi.h"
  #include <ESPmDNS.h>
  #include <AsyncTCP.h>
  //#include "SPIFFS.h"
  #ifndef CONFIG_LITTLEFS_FOR_IDF_3_2
    #define CONFIG_LITTLEFS_FOR_IDF_3_2
  #endif
  #include <LITTLEFS.h>
#endif

#include "src/dependencies/network/Network.h"

#ifdef WLED_USE_MY_CONFIG
  #include "my_config.h"
#endif

#include <ESPAsyncWebServer.h>
#include <EEPROM.h>
#include <WiFiUdp.h>
#include <DNSServer.h>
#ifndef WLED_DISABLE_OTA
  #include <ArduinoOTA.h>
#endif
#include <SPIFFSEditor.h>
#include "src/dependencies/time/TimeLib.h"
#include "src/dependencies/timezone/Timezone.h"

#ifndef WLED_DISABLE_ALEXA
  #define ESPALEXA_ASYNC
  #define ESPALEXA_NO_SUBPAGE
  #define ESPALEXA_MAXDEVICES 1
  // #define ESPALEXA_DEBUG
  #include "src/dependencies/espalexa/Espalexa.h"
#endif
#ifndef WLED_DISABLE_BLYNK
  #include "src/dependencies/blynk/BlynkSimpleEsp.h"
#endif

#ifdef WLED_ENABLE_DMX
  #include "src/dependencies/dmx/ESPDMX.h"
#endif

#include "src/dependencies/e131/ESPAsyncE131.h"
#include "src/dependencies/async-mqtt-client/AsyncMqttClient.h"

#define ARDUINOJSON_DECODE_UNICODE 0
#include "src/dependencies/json/AsyncJson-v6.h"
#include "src/dependencies/json/ArduinoJson-v6.h"

#include "fcn_declare.h"
#include "html_ui.h"
#include "html_settings.h"
#include "html_other.h"
#include "FX.h"
#include "ir_codes.h"
#include "const.h"
#include "NodeStruct.h"
#include "pin_manager.h"
#include "bus_manager.h"

#ifndef CLIENT_SSID
  #define CLIENT_SSID DEFAULT_CLIENT_SSID
#endif

#ifndef CLIENT_PASS
  #define CLIENT_PASS ""
#endif

#ifndef SPIFFS_EDITOR_AIRCOOOKIE
  #error You are not using the Aircoookie fork of the ESPAsyncWebserver library.\
  Using upstream puts your WiFi password at risk of being served by the filesystem.\
  Comment out this error message to build regardless.
#endif

#ifndef WLED_DISABLE_INFRARED
  #include <IRremoteESP8266.h>
  #include <IRrecv.h>
  #include <IRutils.h>
#endif

//Filesystem to use for preset and config files. SPIFFS or LittleFS on ESP8266, SPIFFS only on ESP32 (now using LITTLEFS port by lorol)
#ifdef ESP8266
  #define WLED_FS LittleFS
#else
  #define WLED_FS LITTLEFS
#endif

// GLOBAL VARIABLES
// both declared and defined in header (solution from http://www.keil.com/support/docs/1868.htm)
//
//e.g. byte test = 2 becomes WLED_GLOBAL byte test _INIT(2);
//     int arr[]{0,1,2} becomes WLED_GLOBAL int arr[] _INIT_N(({0,1,2}));

#ifndef WLED_DEFINE_GLOBAL_VARS
# define WLED_GLOBAL extern
# define _INIT(x)
# define _INIT_N(x)
#else
# define WLED_GLOBAL
# define _INIT(x) = x

//needed to ignore commas in array definitions
#define UNPACK( ... ) __VA_ARGS__
# define _INIT_N(x) UNPACK x
#endif

// Global Variable definitions
WLED_GLOBAL char versionString[] _INIT("0.12.0");
#define WLED_CODENAME "Hikari"

// AP and OTA default passwords (for maximum security change them!)
WLED_GLOBAL char apPass[65]  _INIT(DEFAULT_AP_PASS);
WLED_GLOBAL char otaPass[33] _INIT(DEFAULT_OTA_PASS);

// Hardware CONFIG (only changeble HERE, not at runtime)
// LED strip pin, button pin and IR pin changeable in NpbWrapper.h!
#ifndef BTNPIN
WLED_GLOBAL int8_t btnPin _INIT(-1);
#else
WLED_GLOBAL int8_t btnPin _INIT(BTNPIN);
#endif
#ifndef RLYPIN
WLED_GLOBAL int8_t rlyPin _INIT(-1);
#else
WLED_GLOBAL int8_t rlyPin _INIT(RLYPIN);
#endif
//Relay mode (1 = active high, 0 = active low, flipped in cfg.json)
#ifndef RLYMDE
WLED_GLOBAL bool rlyMde _INIT(true);
#else
WLED_GLOBAL bool rlyMde _INIT(RLYMDE);
#endif
#ifndef IRPIN
WLED_GLOBAL int8_t irPin _INIT(-1);
#else
WLED_GLOBAL int8_t irPin _INIT(IRPIN);
#endif
// SR-WLED HARDWARE PIN CONFIGURATION
#ifndef AUDIOPIN
WLED_GLOBAL int8_t audioPin _INIT(36);
#else
WLED_GLOBAL int8_t audioPin _INIT(AUDIOPIN);
#endif
#ifndef DMENABLED // aka DOUT
WLED_GLOBAL int8_t dmEnabled _INIT(-1);
#else
WLED_GLOBAL int8_t dmEnabled _INIT(DMENABLED);
#endif
#ifndef I2S_SDPIN // aka DOUT
WLED_GLOBAL int8_t i2ssdPin _INIT(32);
#else
WLED_GLOBAL int8_t i2ssdPin _INIT(I2S_SDPIN);
#endif
#ifndef I2S_WSPIN // aka LRCL
WLED_GLOBAL int8_t i2swsPin _INIT(15);
#else
WLED_GLOBAL int8_t i2swsPin _INIT(I2S_WSPIN);
#endif
#ifndef I2S_CKPIN // aka BCLK
WLED_GLOBAL int8_t i2sckPin _INIT(14);
#else
WLED_GLOBAL int8_t i2sckPin _INIT(I2S_CKPIN);
#endif

//WLED_GLOBAL byte presetToApply _INIT(0);

WLED_GLOBAL char ntpServerName[33] _INIT("0.wled.pool.ntp.org");   // NTP server to use

// WiFi CONFIG (all these can be changed via web UI, no need to set them here)
WLED_GLOBAL char clientSSID[33] _INIT(CLIENT_SSID);
WLED_GLOBAL char clientPass[65] _INIT(CLIENT_PASS);
WLED_GLOBAL char cmDNS[33] _INIT("x");                             // mDNS address (placeholder, is replaced by wledXXXXXX.local)
WLED_GLOBAL char apSSID[33] _INIT("");                             // AP off by default (unless setup)
WLED_GLOBAL byte apChannel _INIT(1);                               // 2.4GHz WiFi AP channel (1-13)
WLED_GLOBAL byte apHide    _INIT(0);                               // hidden AP SSID
WLED_GLOBAL byte apBehavior _INIT(AP_BEHAVIOR_BOOT_NO_CONN);       // access point opens when no connection after boot by default
WLED_GLOBAL IPAddress staticIP      _INIT_N(((  0,   0,  0,  0))); // static IP of ESP
WLED_GLOBAL IPAddress staticGateway _INIT_N(((  0,   0,  0,  0))); // gateway (router) IP
WLED_GLOBAL IPAddress staticSubnet  _INIT_N(((255, 255, 255, 0))); // most common subnet in home networks
WLED_GLOBAL bool noWifiSleep _INIT(false);                         // disabling modem sleep modes will increase heat output and power usage, but may help with connection issues
#ifdef WLED_USE_ETHERNET
  #ifdef WLED_ETH_DEFAULT                                          // default ethernet board type if specified
    WLED_GLOBAL int ethernetType _INIT(WLED_ETH_DEFAULT);          // ethernet board type
  #else
    WLED_GLOBAL int ethernetType _INIT(WLED_ETH_NONE);             // use none for ethernet board type if default not defined
  #endif
#endif

// LED CONFIG
WLED_GLOBAL uint16_t ledCount _INIT(30);          // overcurrent prevented by ABL
WLED_GLOBAL bool turnOnAtBoot _INIT(true);        // turn on LEDs at power-up
WLED_GLOBAL byte bootPreset   _INIT(0);           // save preset to load after power-up

WLED_GLOBAL byte col[]    _INIT_N(({ 255, 160, 0, 0 }));  // current RGB(W) primary color. col[] should be updated if you want to change the color
WLED_GLOBAL byte colSec[] _INIT_N(({ 0, 0, 0, 0 }));      // current RGB(W) secondary color
WLED_GLOBAL byte briS     _INIT(128);                     // default brightness

WLED_GLOBAL byte soundSquelch   _INIT(10);          // default squelch value for volume reactive routines
WLED_GLOBAL byte sampleGain     _INIT(1);           // default sample gain
WLED_GLOBAL uint16_t noiseFloor _INIT(100);         // default squelch value for FFT reactive routines
WLED_GLOBAL bool digitalMic     _INIT(false);       // do we have a digital microphone or not

WLED_GLOBAL byte nightlightTargetBri _INIT(0);      // brightness after nightlight is over
WLED_GLOBAL byte nightlightDelayMins _INIT(60);
WLED_GLOBAL byte nightlightMode      _INIT(NL_MODE_FADE); // See const.h for available modes. Was nightlightFade
WLED_GLOBAL bool fadeTransition      _INIT(true);   // enable crossfading color transition
WLED_GLOBAL uint16_t transitionDelay _INIT(750);    // default crossfade duration in ms

WLED_GLOBAL bool skipFirstLed  _INIT(false);        // ignore first LED in strip (useful if you need the LED as signal repeater)
WLED_GLOBAL byte briMultiplier _INIT(100);          // % of brightness to set (to limit power, if you set it to 50 and set bri to 255, actual brightness will be 127)

// User Interface CONFIG
WLED_GLOBAL char serverDescription[33] _INIT("WLED-SoundReactive");  // Name of module
WLED_GLOBAL bool syncToggleReceive     _INIT(false);   // UIs which only have a single button for sync should toggle send+receive if this is true, only send otherwise

// Sync CONFIG
WLED_GLOBAL NodesMap Nodes;
WLED_GLOBAL bool nodeListEnabled _INIT(false);
WLED_GLOBAL bool nodeBroadcastEnabled _INIT(false);

WLED_GLOBAL bool buttonEnabled  _INIT(true);
WLED_GLOBAL byte irEnabled      _INIT(0);     // Infrared receiver

WLED_GLOBAL uint16_t udpPort    _INIT(21324); // WLED notifier default port
WLED_GLOBAL uint16_t udpPort2   _INIT(65506); // WLED notifier supplemental port
WLED_GLOBAL uint16_t udpRgbPort _INIT(19446); // Hyperion port

WLED_GLOBAL bool receiveNotificationBrightness _INIT(true);       // apply brightness from incoming notifications
WLED_GLOBAL bool receiveNotificationColor      _INIT(true);       // apply color
WLED_GLOBAL bool receiveNotificationEffects    _INIT(true);       // apply effects setup
WLED_GLOBAL bool notifyDirect _INIT(false);                       // send notification if change via UI or HTTP API
WLED_GLOBAL bool notifyButton _INIT(false);                       // send if updated by button or infrared remote
WLED_GLOBAL bool notifyAlexa  _INIT(false);                       // send notification if updated via Alexa
WLED_GLOBAL bool notifyMacro  _INIT(false);                       // send notification for macro
WLED_GLOBAL bool notifyHue    _INIT(false);                       // send notification if Hue light changes
WLED_GLOBAL bool notifyTwice  _INIT(false);                       // notifications use UDP: enable if devices don't sync reliably

WLED_GLOBAL bool alexaEnabled _INIT(false);                       // enable device discovery by Amazon Echo
WLED_GLOBAL char alexaInvocationName[33] _INIT("Light");          // speech control name of device. Choose something voice-to-text can understand

WLED_GLOBAL char blynkApiKey[36] _INIT("");                       // Auth token for Blynk server. If empty, no connection will be made
WLED_GLOBAL char blynkHost[33] _INIT("blynk-cloud.com");          // Default Blynk host
WLED_GLOBAL uint16_t blynkPort _INIT(80);                         // Default Blynk port

WLED_GLOBAL uint16_t realtimeTimeoutMs _INIT(2500);               // ms timeout of realtime mode before returning to normal mode
WLED_GLOBAL int arlsOffset _INIT(0);                              // realtime LED offset
WLED_GLOBAL bool receiveDirect _INIT(true);                       // receive UDP realtime
WLED_GLOBAL bool arlsDisableGammaCorrection _INIT(true);          // activate if gamma correction is handled by the source
WLED_GLOBAL bool arlsForceMaxBri _INIT(false);                    // enable to force max brightness if source has very dark colors that would be black

#ifdef WLED_ENABLE_DMX
WLED_GLOBAL DMXESPSerial dmx;
WLED_GLOBAL uint16_t e131ProxyUniverse _INIT(0);                  // output this E1.31 (sACN) / ArtNet universe via MAX485 (0 = disabled)
#endif
WLED_GLOBAL uint16_t e131Universe _INIT(1);                       // settings for E1.31 (sACN) protocol (only DMX_MODE_MULTIPLE_* can span over consequtive universes)
WLED_GLOBAL uint16_t e131Port _INIT(5568);                        // DMX in port. E1.31 default is 5568, Art-Net is 6454
WLED_GLOBAL byte DMXMode _INIT(DMX_MODE_MULTIPLE_RGB);            // DMX mode (s.a.)
WLED_GLOBAL uint16_t DMXAddress _INIT(1);                         // DMX start address of fixture, a.k.a. first Channel [for E1.31 (sACN) protocol]
WLED_GLOBAL byte DMXOldDimmer _INIT(0);                           // only update brightness on change
WLED_GLOBAL byte e131LastSequenceNumber[E131_MAX_UNIVERSE_COUNT]; // to detect packet loss
WLED_GLOBAL bool e131Multicast _INIT(false);                      // multicast or unicast
WLED_GLOBAL bool e131SkipOutOfSequence _INIT(false);              // freeze instead of flickering

WLED_GLOBAL bool mqttEnabled _INIT(false);
WLED_GLOBAL char mqttDeviceTopic[33] _INIT("");            // main MQTT topic (individual per device, default is wled/mac)
WLED_GLOBAL char mqttGroupTopic[33] _INIT("wled/all");     // second MQTT topic (for example to group devices)
WLED_GLOBAL char mqttServer[33] _INIT("");                 // both domains and IPs should work (no SSL)
WLED_GLOBAL char mqttUser[41] _INIT("");                   // optional: username for MQTT auth
WLED_GLOBAL char mqttPass[41] _INIT("");                   // optional: password for MQTT auth
WLED_GLOBAL char mqttClientID[41] _INIT("");               // override the client ID
WLED_GLOBAL uint16_t mqttPort _INIT(1883);

WLED_GLOBAL bool huePollingEnabled _INIT(false);           // poll hue bridge for light state
WLED_GLOBAL uint16_t huePollIntervalMs _INIT(2500);        // low values (< 1sec) may cause lag but offer quicker response
WLED_GLOBAL char hueApiKey[47] _INIT("api");               // key token will be obtained from bridge
WLED_GLOBAL byte huePollLightId _INIT(1);                  // ID of hue lamp to sync to. Find the ID in the hue app ("about" section)
WLED_GLOBAL IPAddress hueIP _INIT_N(((0, 0, 0, 0))); // IP address of the bridge
WLED_GLOBAL bool hueApplyOnOff _INIT(true);
WLED_GLOBAL bool hueApplyBri _INIT(true);
WLED_GLOBAL bool hueApplyColor _INIT(true);

// Time CONFIG
WLED_GLOBAL bool ntpEnabled _INIT(false);         // get internet time. Only required if you use clock overlays or time-activated macros
WLED_GLOBAL bool useAMPM _INIT(false);            // 12h/24h clock format
WLED_GLOBAL byte currentTimezone _INIT(0);        // Timezone ID. Refer to timezones array in wled10_ntp.ino
WLED_GLOBAL int utcOffsetSecs _INIT(0);           // Seconds to offset from UTC before timzone calculation

WLED_GLOBAL byte overlayDefault _INIT(0);                               // 0: no overlay 1: analog clock 2: single-digit clocl 3: cronixie
WLED_GLOBAL byte overlayMin _INIT(0), overlayMax _INIT(ledCount - 1);   // boundaries of overlay mode

WLED_GLOBAL byte analogClock12pixel _INIT(0);               // The pixel in your strip where "midnight" would be
WLED_GLOBAL bool analogClockSecondsTrail _INIT(false);      // Display seconds as trail of LEDs instead of a single pixel
WLED_GLOBAL bool analogClock5MinuteMarks _INIT(false);      // Light pixels at every 5-minute position

WLED_GLOBAL char cronixieDisplay[7] _INIT("HHMMSS");        // Cronixie Display mask. See wled13_cronixie.ino
WLED_GLOBAL bool cronixieBacklight _INIT(true);             // Allow digits to be back-illuminated

WLED_GLOBAL bool countdownMode _INIT(false);                         // Clock will count down towards date
WLED_GLOBAL byte countdownYear _INIT(20), countdownMonth _INIT(1);   // Countdown target date, year is last two digits
WLED_GLOBAL byte countdownDay  _INIT(1) , countdownHour  _INIT(0);
WLED_GLOBAL byte countdownMin  _INIT(0) , countdownSec   _INIT(0);

WLED_GLOBAL byte macroNl   _INIT(0);        // after nightlight delay over
WLED_GLOBAL byte macroCountdown _INIT(0);
WLED_GLOBAL byte macroAlexaOn _INIT(0), macroAlexaOff _INIT(0);
WLED_GLOBAL byte macroButton _INIT(0), macroLongPress _INIT(0), macroDoublePress _INIT(0);

// Security CONFIG
WLED_GLOBAL bool otaLock     _INIT(false);  // prevents OTA firmware updates without password. ALWAYS enable if system exposed to any public networks
WLED_GLOBAL bool wifiLock    _INIT(false);  // prevents access to WiFi settings when OTA lock is enabled
WLED_GLOBAL bool aOtaEnabled _INIT(true);   // ArduinoOTA allows easy updates directly from the IDE. Careful, it does not auto-disable when OTA lock is on

WLED_GLOBAL uint16_t userVar0 _INIT(0), userVar1 _INIT(0); //available for use in usermod

#ifdef WLED_ENABLE_DMX
  // dmx CONFIG
  WLED_GLOBAL byte DMXChannels _INIT(7);        // number of channels per fixture
  WLED_GLOBAL byte DMXFixtureMap[15] _INIT_N(({ 0, 0, 0, 0, 0, 0, 0, 0, 0, 0, 0, 0, 0, 0, 0 }));
  // assigns the different channels to different functions. See wled21_dmx.ino for more information.
  WLED_GLOBAL uint16_t DMXGap _INIT(10);          // gap between the fixtures. makes addressing easier because you don't have to memorize odd numbers when climbing up onto a rig.
  WLED_GLOBAL uint16_t DMXStart _INIT(10);        // start address of the first fixture
  WLED_GLOBAL uint16_t DMXStartLED _INIT(0);      // LED from which DMX fixtures start
#endif

// internal global variable declarations
// wifi
WLED_GLOBAL bool apActive _INIT(false);
WLED_GLOBAL bool forceReconnect _INIT(false);
WLED_GLOBAL uint32_t lastReconnectAttempt _INIT(0);
WLED_GLOBAL bool interfacesInited _INIT(false);
WLED_GLOBAL bool wasConnected _INIT(false);

// color
WLED_GLOBAL byte colIT[]     _INIT_N(({ 0, 0, 0, 0 }));         // color that was last sent to LEDs
WLED_GLOBAL byte colSecIT[]  _INIT_N(({ 0, 0, 0, 0 }));

WLED_GLOBAL byte lastRandomIndex _INIT(0);        // used to save last random color so the new one is not the same

// transitions
WLED_GLOBAL bool transitionActive _INIT(false);
WLED_GLOBAL uint16_t transitionDelayDefault _INIT(transitionDelay);
WLED_GLOBAL uint16_t transitionDelayTemp _INIT(transitionDelay);
WLED_GLOBAL unsigned long transitionStartTime;
WLED_GLOBAL float tperLast _INIT(0);        // crossfade transition progress, 0.0f - 1.0f
WLED_GLOBAL bool jsonTransitionOnce _INIT(false);

// nightlight
WLED_GLOBAL bool nightlightActive _INIT(false);
WLED_GLOBAL bool nightlightActiveOld _INIT(false);
WLED_GLOBAL uint32_t nightlightDelayMs _INIT(10);
WLED_GLOBAL byte nightlightDelayMinsDefault _INIT(nightlightDelayMins);
WLED_GLOBAL unsigned long nightlightStartTime;
WLED_GLOBAL byte briNlT _INIT(0);                     // current nightlight brightness
WLED_GLOBAL byte colNlT[] _INIT_N(({ 0, 0, 0, 0 }));        // current nightlight color

// brightness
WLED_GLOBAL unsigned long lastOnTime _INIT(0);
WLED_GLOBAL bool offMode _INIT(!turnOnAtBoot);
WLED_GLOBAL byte bri _INIT(briS);
WLED_GLOBAL byte briOld _INIT(0);
WLED_GLOBAL byte briT _INIT(0);
WLED_GLOBAL byte briIT _INIT(0);
WLED_GLOBAL byte briLast _INIT(128);          // brightness before turned off. Used for toggle function
WLED_GLOBAL byte whiteLast _INIT(128);        // white channel before turned off. Used for toggle function

// button
WLED_GLOBAL bool buttonPressedBefore _INIT(false);
WLED_GLOBAL bool buttonLongPressed _INIT(false);
WLED_GLOBAL unsigned long buttonPressedTime _INIT(0);
WLED_GLOBAL unsigned long buttonWaitTime _INIT(0);

// notifications
WLED_GLOBAL bool notifyDirectDefault _INIT(notifyDirect);
WLED_GLOBAL bool receiveNotifications _INIT(true);
WLED_GLOBAL unsigned long notificationSentTime _INIT(0);
WLED_GLOBAL byte notificationSentCallMode _INIT(NOTIFIER_CALL_MODE_INIT);
WLED_GLOBAL bool notificationTwoRequired _INIT(false);

// effects
WLED_GLOBAL byte effectCurrent _INIT(0);
WLED_GLOBAL byte effectSpeed _INIT(128);
WLED_GLOBAL byte effectIntensity _INIT(128);
WLED_GLOBAL byte effectFFT1 _INIT(128);
WLED_GLOBAL byte effectFFT2 _INIT(128);
WLED_GLOBAL byte effectFFT3 _INIT(128);
WLED_GLOBAL byte effectPalette _INIT(0);
WLED_GLOBAL bool effectChanged _INIT(false);

//  0th bit - transmit enabled/disabled. 1st bit - receive enabled/disabled
WLED_GLOBAL byte audioSyncEnabled _INIT(0);
WLED_GLOBAL uint16_t audioSyncPort _INIT(11988);

// network
WLED_GLOBAL bool udpConnected _INIT(false), udp2Connected _INIT(false), udpRgbConnected _INIT(false), udpSyncConnected _INIT(false);

// ui style
WLED_GLOBAL bool showWelcomePage _INIT(false);

// hue
WLED_GLOBAL byte hueError _INIT(HUE_ERROR_INACTIVE);
// WLED_GLOBAL uint16_t hueFailCount _INIT(0);
WLED_GLOBAL float hueXLast _INIT(0), hueYLast _INIT(0);
WLED_GLOBAL uint16_t hueHueLast _INIT(0), hueCtLast _INIT(0);
WLED_GLOBAL byte hueSatLast _INIT(0), hueBriLast _INIT(0);
WLED_GLOBAL unsigned long hueLastRequestSent _INIT(0);
WLED_GLOBAL bool hueAuthRequired _INIT(false);
WLED_GLOBAL bool hueReceived _INIT(false);
WLED_GLOBAL bool hueStoreAllowed _INIT(false), hueNewKey _INIT(false);

// overlays
WLED_GLOBAL byte overlayCurrent _INIT(overlayDefault);
WLED_GLOBAL byte overlaySpeed _INIT(200);
WLED_GLOBAL unsigned long overlayRefreshMs _INIT(200);
WLED_GLOBAL unsigned long overlayRefreshedTime;

// cronixie
WLED_GLOBAL byte dP[] _INIT_N(({ 0, 0, 0, 0, 0, 0 }));
WLED_GLOBAL bool cronixieInit _INIT(false);

// countdown
WLED_GLOBAL unsigned long countdownTime _INIT(1514764800L);
WLED_GLOBAL bool countdownOverTriggered _INIT(true);

// timer
WLED_GLOBAL byte lastTimerMinute _INIT(0);
WLED_GLOBAL byte timerHours[] _INIT_N(({ 0, 0, 0, 0, 0, 0, 0, 0, 0, 0 }));
WLED_GLOBAL int8_t timerMinutes[] _INIT_N(({ 0, 0, 0, 0, 0, 0, 0, 0, 0, 0 }));
WLED_GLOBAL byte timerMacro[] _INIT_N(({ 0, 0, 0, 0, 0, 0, 0, 0, 0, 0 }));
WLED_GLOBAL byte timerWeekday[] _INIT_N(({ 255, 255, 255, 255, 255, 255, 255, 255, 255, 255 }));        // weekdays to activate on
// bit pattern of arr elem: 0b11111111: sun,sat,fri,thu,wed,tue,mon,validity

// blynk
WLED_GLOBAL bool blynkEnabled _INIT(false);

// preset cycling
WLED_GLOBAL bool presetCyclingEnabled _INIT(false);
WLED_GLOBAL byte presetCycleMin _INIT(1), presetCycleMax _INIT(5);
WLED_GLOBAL uint16_t presetCycleTime _INIT(12);
WLED_GLOBAL unsigned long presetCycledTime _INIT(0);
WLED_GLOBAL byte presetCycCurr _INIT(presetCycleMin);
WLED_GLOBAL bool saveCurrPresetCycConf _INIT(false);

WLED_GLOBAL int16_t currentPlaylist _INIT(0);

// realtime
WLED_GLOBAL byte realtimeMode _INIT(REALTIME_MODE_INACTIVE);
WLED_GLOBAL byte realtimeOverride _INIT(REALTIME_OVERRIDE_NONE);
WLED_GLOBAL IPAddress realtimeIP _INIT_N(((0, 0, 0, 0)));;
WLED_GLOBAL unsigned long realtimeTimeout _INIT(0);
WLED_GLOBAL uint8_t tpmPacketCount _INIT(0);
WLED_GLOBAL uint16_t tpmPayloadFrameSize _INIT(0);

// mqtt
WLED_GLOBAL unsigned long lastMqttReconnectAttempt _INIT(0);
WLED_GLOBAL unsigned long lastInterfaceUpdate _INIT(0);
WLED_GLOBAL byte interfaceUpdateCallMode _INIT(NOTIFIER_CALL_MODE_INIT);
WLED_GLOBAL char mqttStatusTopic[40] _INIT("");        // this must be global because of async handlers

// alexa udp
WLED_GLOBAL String escapedMac;
#ifndef WLED_DISABLE_ALEXA
  WLED_GLOBAL Espalexa espalexa;
  WLED_GLOBAL EspalexaDevice* espalexaDevice;
#endif

// dns server
WLED_GLOBAL DNSServer dnsServer;

// network time
WLED_GLOBAL bool ntpConnected _INIT(false);
WLED_GLOBAL time_t localTime _INIT(0);
WLED_GLOBAL unsigned long ntpLastSyncTime _INIT(999000000L);
WLED_GLOBAL unsigned long ntpPacketSentTime _INIT(999000000L);
WLED_GLOBAL IPAddress ntpServerIP;
WLED_GLOBAL uint16_t ntpLocalPort _INIT(2390);
WLED_GLOBAL uint16_t rolloverMillis _INIT(0);
WLED_GLOBAL bool daytime _INIT(false);
WLED_GLOBAL float longitude _INIT(0.0);
WLED_GLOBAL float latitude _INIT(0.0);
WLED_GLOBAL time_t sunrise _INIT(0);
WLED_GLOBAL time_t sunset _INIT(0);

// Temp buffer
WLED_GLOBAL char* obuf;
WLED_GLOBAL uint16_t olen _INIT(0);

// General filesystem
WLED_GLOBAL size_t fsBytesUsed _INIT(0);
WLED_GLOBAL size_t fsBytesTotal _INIT(0);
WLED_GLOBAL unsigned long presetsModifiedTime _INIT(0L);
WLED_GLOBAL JsonDocument* fileDoc;
WLED_GLOBAL bool doCloseFile _INIT(false);

// presets
WLED_GLOBAL int16_t currentPreset _INIT(-1);
WLED_GLOBAL bool isPreset _INIT(false);

WLED_GLOBAL byte errorFlag _INIT(0);

WLED_GLOBAL String messageHead, messageSub;
WLED_GLOBAL byte optionType;

WLED_GLOBAL bool doReboot _INIT(false);        // flag to initiate reboot from async handlers
WLED_GLOBAL bool doPublishMqtt _INIT(false);

// server library objects
WLED_GLOBAL AsyncWebServer server _INIT_N(((80)));
#ifdef WLED_ENABLE_WEBSOCKETS
WLED_GLOBAL AsyncWebSocket ws _INIT_N((("/ws")));
#endif
WLED_GLOBAL AsyncClient* hueClient _INIT(NULL);
WLED_GLOBAL AsyncMqttClient* mqtt _INIT(NULL);

// udp interface objects
WLED_GLOBAL WiFiUDP notifierUdp, rgbUdp, notifier2Udp;
WLED_GLOBAL WiFiUDP ntpUdp;
WLED_GLOBAL WiFiUDP fftUdp;
WLED_GLOBAL ESPAsyncE131 e131 _INIT_N(((handleE131Packet)));
WLED_GLOBAL bool e131NewData _INIT(false);

// led fx library object
WLED_GLOBAL BusManager busses _INIT(BusManager());
WLED_GLOBAL WS2812FX strip _INIT(WS2812FX());
WLED_GLOBAL BusConfig* busConfigs[WLED_MAX_BUSSES] _INIT({nullptr}); //temporary, to remember values from network callback until after
WLED_GLOBAL bool doInitBusses _INIT(false);

// Usermod manager
WLED_GLOBAL UsermodManager usermods _INIT(UsermodManager());

// Status LED
#if STATUSLED
  WLED_GLOBAL unsigned long ledStatusLastMillis _INIT(0);
  WLED_GLOBAL unsigned short ledStatusType _INIT(0); // current status type - corresponds to number of blinks per second
  WLED_GLOBAL bool ledStatusState _INIT(0); // the current LED state
#endif

// enable additional debug output
#ifdef WLED_DEBUG
  #ifndef ESP8266
  #include <rom/rtc.h>
  #endif
  #define DEBUG_PRINT(x) Serial.print(x)
  #define DEBUG_PRINTLN(x) Serial.println(x)
  #define DEBUG_PRINTF(x...) Serial.printf(x)
#else
  #define DEBUG_PRINT(x)
  #define DEBUG_PRINTLN(x)
  #define DEBUG_PRINTF(x...)
#endif

#ifdef WLED_DEBUG_FS
  #define DEBUGFS_PRINT(x) Serial.print(x)
  #define DEBUGFS_PRINTLN(x) Serial.println(x)
  #define DEBUGFS_PRINTF(x...) Serial.printf(x)
#else
  #define DEBUGFS_PRINT(x)
  #define DEBUGFS_PRINTLN(x)
  #define DEBUGFS_PRINTF(x...)
#endif

// debug macro variable definitions
#ifdef WLED_DEBUG
  WLED_GLOBAL unsigned long debugTime _INIT(0);
  WLED_GLOBAL int lastWifiState _INIT(3);
  WLED_GLOBAL unsigned long wifiStateChangedTime _INIT(0);
  WLED_GLOBAL int loops _INIT(0);
#endif

#ifdef ARDUINO_ARCH_ESP32
  #define WLED_CONNECTED (WiFi.status() == WL_CONNECTED || ETH.localIP()[0] != 0)
#else
  #define WLED_CONNECTED (WiFi.status() == WL_CONNECTED)
#endif
#define WLED_WIFI_CONFIGURED (strlen(clientSSID) >= 1 && strcmp(clientSSID, DEFAULT_CLIENT_SSID) != 0)
#define WLED_MQTT_CONNECTED (mqtt != nullptr && mqtt->connected())

// append new c string to temp buffer efficiently
bool oappend(const char* txt);
// append new number to temp buffer efficiently
bool oappendi(int i);

class WLED {
public:
  WLED();
  static WLED& instance()
  {
    static WLED instance;
    return instance;
  }

  // boot starts here
  void setup();

  void loop();
  void reset();

  void beginStrip();
  void handleConnection();
  void initAP(bool resetAP = false);
  void initConnection();
  void initInterfaces();
  void handleStatusLED();
};
#endif        // WLED_H<|MERGE_RESOLUTION|>--- conflicted
+++ resolved
@@ -52,15 +52,11 @@
 // filesystem specific debugging
 //#define WLED_DEBUG_FS
 
-<<<<<<< HEAD
-// Library inclusions.
-=======
 //optionally disable brownout detector on ESP32.
 //This is generally a terrible idea, but improves boot success on boards with a 3.3v regulator + cap setup that can't provide 400mA peaks
 //#define WLED_DISABLE_BROWNOUT_DET
 
-// Library inclusions. 
->>>>>>> ecdc0a38
+// Library inclusions.
 #include <Arduino.h>
 #ifdef ESP8266
   #include <ESP8266WiFi.h>
