#ifndef WLED_H
#define WLED_H
/*
   Main sketch, global variable declarations
   @title WLED project sketch
<<<<<<< HEAD
   @version 0.13.0-bl2
=======
   @version 0.13.0-b3
>>>>>>> 96422de0
   @author Christian Schwinne
 */

// version code in format yymmddb (b = daily build)
<<<<<<< HEAD
#define VERSION 2109191
=======
#define VERSION 2109220
>>>>>>> 96422de0

//uncomment this if you have a "my_config.h" file you'd like to use
//#define WLED_USE_MY_CONFIG

// ESP8266-01 (blue) got too little storage space to work with WLED. 0.10.2 is the last release supporting this unit.

// ESP8266-01 (black) has 1MB flash and can thus fit the whole program, although OTA update is not possible. Use 1M(128K SPIFFS).
// Uncomment some of the following lines to disable features:
// Alternatively, with platformio pass your chosen flags to your custom build target in platformio_override.ini

// You are required to disable over-the-air updates:
//#define WLED_DISABLE_OTA         // saves 14kb

// You can choose some of these features to disable:
//#define WLED_DISABLE_ALEXA       // saves 11kb
//#define WLED_DISABLE_BLYNK       // saves 6kb
//#define WLED_DISABLE_CRONIXIE    // saves 3kb
//#define WLED_DISABLE_HUESYNC     // saves 4kb
//#define WLED_DISABLE_INFRARED    // there is no pin left for this on ESP8266-01, saves 12kb
#ifndef WLED_DISABLE_MQTT
  #define WLED_ENABLE_MQTT         // saves 12kb
#endif
//#define WLED_ENABLE_ADALIGHT     // saves 500b only (uses GPIO3 (RX) for serial)
//#define WLED_ENABLE_DMX          // uses 3.5kb (use LEDPIN other than 2)
#ifndef WLED_DISABLE_LOXONE
  #define WLED_ENABLE_LOXONE       // uses 1.2kb
#endif
#ifndef WLED_DISABLE_WEBSOCKETS
  #define WLED_ENABLE_WEBSOCKETS
#endif

#define WLED_ENABLE_FS_EDITOR      // enable /edit page for editing FS content. Will also be disabled with OTA lock

// to toggle usb serial debug (un)comment the following line
//#define WLED_DEBUG

// filesystem specific debugging
//#define WLED_DEBUG_FS

//optionally disable brownout detector on ESP32.
//This is generally a terrible idea, but improves boot success on boards with a 3.3v regulator + cap setup that can't provide 400mA peaks
//#define WLED_DISABLE_BROWNOUT_DET

// Library inclusions.
#include <Arduino.h>
#ifdef ESP8266
  #include <ESP8266WiFi.h>
  #include <ESP8266mDNS.h>
  #include <ESPAsyncTCP.h>
  #include <LittleFS.h>
  extern "C"
  {
  #include <user_interface.h>
  }
#else // ESP32
  #include <WiFi.h>
  #include <ETH.h>
  #include "esp_wifi.h"
  #include <ESPmDNS.h>
  #include <AsyncTCP.h>
  //#include "SPIFFS.h"
  #ifndef CONFIG_LITTLEFS_FOR_IDF_3_2
    #define CONFIG_LITTLEFS_FOR_IDF_3_2
  #endif
  #include <LITTLEFS.h>
#endif

#include "src/dependencies/network/Network.h"

#ifdef WLED_USE_MY_CONFIG
  #include "my_config.h"
#endif

#include <ESPAsyncWebServer.h>
#include <EEPROM.h>
#include <WiFiUdp.h>
#include <DNSServer.h>
#ifndef WLED_DISABLE_OTA
  #include <ArduinoOTA.h>
#endif
#include <SPIFFSEditor.h>
#include "src/dependencies/time/TimeLib.h"
#include "src/dependencies/timezone/Timezone.h"
#include "src/dependencies/toki/Toki.h"

#ifndef WLED_DISABLE_ALEXA
  #define ESPALEXA_ASYNC
  #define ESPALEXA_NO_SUBPAGE
  #define ESPALEXA_MAXDEVICES 1
  // #define ESPALEXA_DEBUG
  #include "src/dependencies/espalexa/Espalexa.h"
#endif
#ifndef WLED_DISABLE_BLYNK
  #include "src/dependencies/blynk/BlynkSimpleEsp.h"
#endif

#ifdef WLED_ENABLE_DMX
  #include "src/dependencies/dmx/ESPDMX.h"
#endif

#include "src/dependencies/e131/ESPAsyncE131.h"
#include "src/dependencies/async-mqtt-client/AsyncMqttClient.h"

#define ARDUINOJSON_DECODE_UNICODE 0
#include "src/dependencies/json/AsyncJson-v6.h"
#include "src/dependencies/json/ArduinoJson-v6.h"

// ESP32-WROVER features SPI RAM (aka PSRAM) which can be allocated using ps_malloc()
// we can create custom PSRAMDynamicJsonDocument to use such feature (replacing DynamicJsonDocument)
// The following is a construct to enable code to compile without it.
// There is a code thet will still not use PSRAM though:
//    AsyncJsonResponse is a derived class that implements DynamicJsonDocument (AsyncJson-v6.h)
#if defined(ARDUINO_ARCH_ESP32) && defined(WLED_USE_PSRAM)
struct PSRAM_Allocator {
  void* allocate(size_t size) {
    if (psramFound()) return ps_malloc(size); // use PSRAM if it exists
    else              return malloc(size);    // fallback
  }
  void deallocate(void* pointer) {
    free(pointer);
  }
};
using PSRAMDynamicJsonDocument = BasicJsonDocument<PSRAM_Allocator>;
#else
#define PSRAMDynamicJsonDocument DynamicJsonDocument
#endif

#include "fcn_declare.h"
#include "html_ui.h"
#ifndef WLED_DISABLE_SIMPLE_UI
#include "html_simple.h"
#endif
#include "html_settings.h"
#include "html_other.h"
#include "FX.h"
#include "ir_codes.h"
#include "const.h"
#include "NodeStruct.h"
#include "pin_manager.h"
#include "bus_manager.h"

#ifndef CLIENT_SSID
  #define CLIENT_SSID DEFAULT_CLIENT_SSID
#endif

#ifndef CLIENT_PASS
  #define CLIENT_PASS ""
#endif

#ifndef SPIFFS_EDITOR_AIRCOOOKIE
  #error You are not using the Aircoookie fork of the ESPAsyncWebserver library.\
  Using upstream puts your WiFi password at risk of being served by the filesystem.\
  Comment out this error message to build regardless.
#endif

#ifndef WLED_DISABLE_INFRARED
  #include <IRremoteESP8266.h>
  #include <IRrecv.h>
  #include <IRutils.h>
#endif

//Filesystem to use for preset and config files. SPIFFS or LittleFS on ESP8266, SPIFFS only on ESP32 (now using LITTLEFS port by lorol)
#ifdef ESP8266
  #define WLED_FS LittleFS
#else
  #define WLED_FS LITTLEFS
#endif

// GLOBAL VARIABLES
// both declared and defined in header (solution from http://www.keil.com/support/docs/1868.htm)
//
//e.g. byte test = 2 becomes WLED_GLOBAL byte test _INIT(2);
//     int arr[]{0,1,2} becomes WLED_GLOBAL int arr[] _INIT_N(({0,1,2}));

#ifndef WLED_DEFINE_GLOBAL_VARS
# define WLED_GLOBAL extern
# define _INIT(x)
# define _INIT_N(x)
#else
# define WLED_GLOBAL
# define _INIT(x) = x

//needed to ignore commas in array definitions
#define UNPACK( ... ) __VA_ARGS__
# define _INIT_N(x) UNPACK x
#endif

#define STRINGIFY(X) #X
#define TOSTRING(X) STRINGIFY(X)

#ifndef WLED_VERSION
  #define WLED_VERSION "dev"
#endif

// Global Variable definitions
WLED_GLOBAL char versionString[] _INIT(TOSTRING(WLED_VERSION));
#define WLED_CODENAME "Toki"

// AP and OTA default passwords (for maximum security change them!)
WLED_GLOBAL char apPass[65]  _INIT(DEFAULT_AP_PASS);
WLED_GLOBAL char otaPass[33] _INIT(DEFAULT_OTA_PASS);

// Hardware and pin config
#ifndef BTNPIN
WLED_GLOBAL int8_t btnPin[WLED_MAX_BUTTONS] _INIT({0});
#else
WLED_GLOBAL int8_t btnPin[WLED_MAX_BUTTONS] _INIT({BTNPIN});
#endif
#ifndef RLYPIN
WLED_GLOBAL int8_t rlyPin _INIT(12);
#else
WLED_GLOBAL int8_t rlyPin _INIT(RLYPIN);
#endif
//Relay mode (1 = active high, 0 = active low, flipped in cfg.json)
#ifndef RLYMDE
WLED_GLOBAL bool rlyMde _INIT(true);
#else
WLED_GLOBAL bool rlyMde _INIT(RLYMDE);
#endif
#ifndef IRPIN
WLED_GLOBAL int8_t irPin _INIT(-1);
#else
WLED_GLOBAL int8_t irPin _INIT(IRPIN);
#endif

//WLED_GLOBAL byte presetToApply _INIT(0);

WLED_GLOBAL char ntpServerName[33] _INIT("0.wled.pool.ntp.org");   // NTP server to use

// WiFi CONFIG (all these can be changed via web UI, no need to set them here)
WLED_GLOBAL char clientSSID[33] _INIT(CLIENT_SSID);
WLED_GLOBAL char clientPass[65] _INIT(CLIENT_PASS);
WLED_GLOBAL char cmDNS[33] _INIT("x");                             // mDNS address (placeholder, is replaced by wledXXXXXX.local)
WLED_GLOBAL char apSSID[33] _INIT("");                             // AP off by default (unless setup)
WLED_GLOBAL byte apChannel _INIT(1);                               // 2.4GHz WiFi AP channel (1-13)
WLED_GLOBAL byte apHide    _INIT(0);                               // hidden AP SSID
WLED_GLOBAL byte apBehavior _INIT(AP_BEHAVIOR_BOOT_NO_CONN);       // access point opens when no connection after boot by default
WLED_GLOBAL IPAddress staticIP      _INIT_N(((  0,   0,  0,  0))); // static IP of ESP
WLED_GLOBAL IPAddress staticGateway _INIT_N(((  0,   0,  0,  0))); // gateway (router) IP
WLED_GLOBAL IPAddress staticSubnet  _INIT_N(((255, 255, 255, 0))); // most common subnet in home networks
#ifdef ARDUINO_ARCH_ESP32
WLED_GLOBAL bool noWifiSleep _INIT(true);                          // disabling modem sleep modes will increase heat output and power usage, but may help with connection issues
#else
WLED_GLOBAL bool noWifiSleep _INIT(false);
#endif

#ifdef WLED_USE_ETHERNET
  #ifdef WLED_ETH_DEFAULT                                          // default ethernet board type if specified
    WLED_GLOBAL int ethernetType _INIT(WLED_ETH_DEFAULT);          // ethernet board type
  #else
    WLED_GLOBAL int ethernetType _INIT(WLED_ETH_NONE);             // use none for ethernet board type if default not defined
  #endif
#endif

// LED CONFIG
WLED_GLOBAL uint16_t ledCount _INIT(0);           // overcurrent prevented by ABL (filled in cfg.cpp, set.cpp or FX_fcn.cpp)
WLED_GLOBAL bool turnOnAtBoot _INIT(true);        // turn on LEDs at power-up
WLED_GLOBAL byte bootPreset   _INIT(0);           // save preset to load after power-up

//if true, a segment per bus will be created on boot and LED settings save
//if false, only one segment spanning the total LEDs is created,
//but not on LED settings save if there is more than one segment currently
WLED_GLOBAL bool autoSegments _INIT(false);

WLED_GLOBAL byte col[]    _INIT_N(({ 255, 160, 0, 0 }));  // current RGB(W) primary color. col[] should be updated if you want to change the color.
WLED_GLOBAL byte colSec[] _INIT_N(({ 0, 0, 0, 0 }));      // current RGB(W) secondary color
WLED_GLOBAL byte briS     _INIT(128);                     // default brightness

WLED_GLOBAL byte nightlightTargetBri _INIT(0);      // brightness after nightlight is over
WLED_GLOBAL byte nightlightDelayMins _INIT(60);
WLED_GLOBAL byte nightlightMode      _INIT(NL_MODE_FADE); // See const.h for available modes. Was nightlightFade
WLED_GLOBAL bool fadeTransition      _INIT(true);   // enable crossfading color transition
WLED_GLOBAL uint16_t transitionDelay _INIT(750);    // default crossfade duration in ms

WLED_GLOBAL byte briMultiplier _INIT(100);          // % of brightness to set (to limit power, if you set it to 50 and set bri to 255, actual brightness will be 127)

// User Interface CONFIG
WLED_GLOBAL char serverDescription[33] _INIT("WLED");  // Name of module
WLED_GLOBAL bool syncToggleReceive     _INIT(false);   // UIs which only have a single button for sync should toggle send+receive if this is true, only send otherwise
WLED_GLOBAL bool simplifiedUI          _INIT(false);   // enable simplified UI
WLED_GLOBAL byte cacheInvalidate       _INIT(0);       // used to invalidate browser cache when switching from regular to simplified UI

// Sync CONFIG
WLED_GLOBAL NodesMap Nodes;
WLED_GLOBAL bool nodeListEnabled _INIT(true);
WLED_GLOBAL bool nodeBroadcastEnabled _INIT(true);

WLED_GLOBAL byte buttonType[WLED_MAX_BUTTONS]  _INIT({BTN_TYPE_PUSH});
WLED_GLOBAL byte irEnabled      _INIT(0);     // Infrared receiver

WLED_GLOBAL uint16_t udpPort    _INIT(21324); // WLED notifier default port
WLED_GLOBAL uint16_t udpPort2   _INIT(65506); // WLED notifier supplemental port
WLED_GLOBAL uint16_t udpRgbPort _INIT(19446); // Hyperion port

WLED_GLOBAL uint8_t syncGroups    _INIT(0x01);                    // sync groups this instance syncs (bit mapped)
WLED_GLOBAL uint8_t receiveGroups _INIT(0x01);                    // sync receive groups this instance belongs to (bit mapped)
WLED_GLOBAL bool receiveNotificationBrightness _INIT(true);       // apply brightness from incoming notifications
WLED_GLOBAL bool receiveNotificationColor      _INIT(true);       // apply color
WLED_GLOBAL bool receiveNotificationEffects    _INIT(true);       // apply effects setup
WLED_GLOBAL bool notifyDirect _INIT(false);                       // send notification if change via UI or HTTP API
WLED_GLOBAL bool notifyButton _INIT(false);                       // send if updated by button or infrared remote
WLED_GLOBAL bool notifyAlexa  _INIT(false);                       // send notification if updated via Alexa
WLED_GLOBAL bool notifyMacro  _INIT(false);                       // send notification for macro
WLED_GLOBAL bool notifyHue    _INIT(true);                        // send notification if Hue light changes
WLED_GLOBAL bool notifyTwice  _INIT(false);                       // notifications use UDP: enable if devices don't sync reliably

WLED_GLOBAL bool alexaEnabled _INIT(false);                       // enable device discovery by Amazon Echo
WLED_GLOBAL char alexaInvocationName[33] _INIT("Light");          // speech control name of device. Choose something voice-to-text can understand

#ifndef WLED_DISABLE_BLYNK
WLED_GLOBAL char blynkApiKey[36] _INIT("");                       // Auth token for Blynk server. If empty, no connection will be made
WLED_GLOBAL char blynkHost[33] _INIT("blynk-cloud.com");          // Default Blynk host
WLED_GLOBAL uint16_t blynkPort _INIT(80);                         // Default Blynk port
#endif

WLED_GLOBAL uint16_t realtimeTimeoutMs _INIT(2500);               // ms timeout of realtime mode before returning to normal mode
WLED_GLOBAL int arlsOffset _INIT(0);                              // realtime LED offset
WLED_GLOBAL bool receiveDirect _INIT(true);                       // receive UDP realtime
WLED_GLOBAL bool arlsDisableGammaCorrection _INIT(true);          // activate if gamma correction is handled by the source
WLED_GLOBAL bool arlsForceMaxBri _INIT(false);                    // enable to force max brightness if source has very dark colors that would be black

#ifdef WLED_ENABLE_DMX
WLED_GLOBAL DMXESPSerial dmx;
WLED_GLOBAL uint16_t e131ProxyUniverse _INIT(0);                  // output this E1.31 (sACN) / ArtNet universe via MAX485 (0 = disabled)
#endif
WLED_GLOBAL uint16_t e131Universe _INIT(1);                       // settings for E1.31 (sACN) protocol (only DMX_MODE_MULTIPLE_* can span over consequtive universes)
WLED_GLOBAL uint16_t e131Port _INIT(5568);                        // DMX in port. E1.31 default is 5568, Art-Net is 6454
WLED_GLOBAL byte DMXMode _INIT(DMX_MODE_MULTIPLE_RGB);            // DMX mode (s.a.)
WLED_GLOBAL uint16_t DMXAddress _INIT(1);                         // DMX start address of fixture, a.k.a. first Channel [for E1.31 (sACN) protocol]
WLED_GLOBAL byte DMXOldDimmer _INIT(0);                           // only update brightness on change
WLED_GLOBAL byte e131LastSequenceNumber[E131_MAX_UNIVERSE_COUNT]; // to detect packet loss
WLED_GLOBAL bool e131Multicast _INIT(false);                      // multicast or unicast
WLED_GLOBAL bool e131SkipOutOfSequence _INIT(false);              // freeze instead of flickering

WLED_GLOBAL bool mqttEnabled _INIT(false);
WLED_GLOBAL char mqttDeviceTopic[33] _INIT("");            // main MQTT topic (individual per device, default is wled/mac)
WLED_GLOBAL char mqttGroupTopic[33] _INIT("wled/all");     // second MQTT topic (for example to group devices)
WLED_GLOBAL char mqttServer[33] _INIT("");                 // both domains and IPs should work (no SSL)
WLED_GLOBAL char mqttUser[41] _INIT("");                   // optional: username for MQTT auth
WLED_GLOBAL char mqttPass[65] _INIT("");                   // optional: password for MQTT auth
WLED_GLOBAL char mqttClientID[41] _INIT("");               // override the client ID
WLED_GLOBAL uint16_t mqttPort _INIT(1883);

#ifndef WLED_DISABLE_HUESYNC
WLED_GLOBAL bool huePollingEnabled _INIT(false);           // poll hue bridge for light state
WLED_GLOBAL uint16_t huePollIntervalMs _INIT(2500);        // low values (< 1sec) may cause lag but offer quicker response
WLED_GLOBAL char hueApiKey[47] _INIT("api");               // key token will be obtained from bridge
WLED_GLOBAL byte huePollLightId _INIT(1);                  // ID of hue lamp to sync to. Find the ID in the hue app ("about" section)
WLED_GLOBAL IPAddress hueIP _INIT_N(((0, 0, 0, 0))); // IP address of the bridge
WLED_GLOBAL bool hueApplyOnOff _INIT(true);
WLED_GLOBAL bool hueApplyBri _INIT(true);
WLED_GLOBAL bool hueApplyColor _INIT(true);
#endif

// Time CONFIG
WLED_GLOBAL bool ntpEnabled _INIT(false);         // get internet time. Only required if you use clock overlays or time-activated macros
WLED_GLOBAL bool useAMPM _INIT(false);            // 12h/24h clock format
WLED_GLOBAL byte currentTimezone _INIT(0);        // Timezone ID. Refer to timezones array in wled10_ntp.ino
WLED_GLOBAL int utcOffsetSecs _INIT(0);           // Seconds to offset from UTC before timzone calculation

WLED_GLOBAL byte overlayDefault _INIT(0);                               // 0: no overlay 1: analog clock 2: single-digit clock 3: cronixie
WLED_GLOBAL byte overlayMin _INIT(0), overlayMax _INIT(ledCount - 1);   // boundaries of overlay mode

WLED_GLOBAL byte analogClock12pixel _INIT(0);               // The pixel in your strip where "midnight" would be
WLED_GLOBAL bool analogClockSecondsTrail _INIT(false);      // Display seconds as trail of LEDs instead of a single pixel
WLED_GLOBAL bool analogClock5MinuteMarks _INIT(false);      // Light pixels at every 5-minute position

#ifndef WLED_DISABLE_CRONIXIE
WLED_GLOBAL char cronixieDisplay[7] _INIT("HHMMSS");        // Cronixie Display mask. See wled13_cronixie.ino
WLED_GLOBAL bool cronixieBacklight _INIT(true);             // Allow digits to be back-illuminated
#endif

WLED_GLOBAL bool countdownMode _INIT(false);                         // Clock will count down towards date
WLED_GLOBAL byte countdownYear _INIT(20), countdownMonth _INIT(1);   // Countdown target date, year is last two digits
WLED_GLOBAL byte countdownDay  _INIT(1) , countdownHour  _INIT(0);
WLED_GLOBAL byte countdownMin  _INIT(0) , countdownSec   _INIT(0);

WLED_GLOBAL byte macroNl   _INIT(0);        // after nightlight delay over
WLED_GLOBAL byte macroCountdown _INIT(0);
WLED_GLOBAL byte macroAlexaOn _INIT(0), macroAlexaOff _INIT(0);
WLED_GLOBAL byte macroButton[WLED_MAX_BUTTONS]        _INIT({0});
WLED_GLOBAL byte macroLongPress[WLED_MAX_BUTTONS]     _INIT({0});
WLED_GLOBAL byte macroDoublePress[WLED_MAX_BUTTONS]   _INIT({0});

// Security CONFIG
WLED_GLOBAL bool otaLock     _INIT(false);  // prevents OTA firmware updates without password. ALWAYS enable if system exposed to any public networks
WLED_GLOBAL bool wifiLock    _INIT(false);  // prevents access to WiFi settings when OTA lock is enabled
WLED_GLOBAL bool aOtaEnabled _INIT(true);   // ArduinoOTA allows easy updates directly from the IDE. Careful, it does not auto-disable when OTA lock is on

WLED_GLOBAL uint16_t userVar0 _INIT(0), userVar1 _INIT(0); //available for use in usermod

#ifdef WLED_ENABLE_DMX
  // dmx CONFIG
  WLED_GLOBAL byte DMXChannels _INIT(7);        // number of channels per fixture
  WLED_GLOBAL byte DMXFixtureMap[15] _INIT_N(({ 0, 0, 0, 0, 0, 0, 0, 0, 0, 0, 0, 0, 0, 0, 0 }));
  // assigns the different channels to different functions. See wled21_dmx.ino for more information.
  WLED_GLOBAL uint16_t DMXGap _INIT(10);          // gap between the fixtures. makes addressing easier because you don't have to memorize odd numbers when climbing up onto a rig.
  WLED_GLOBAL uint16_t DMXStart _INIT(10);        // start address of the first fixture
  WLED_GLOBAL uint16_t DMXStartLED _INIT(0);      // LED from which DMX fixtures start
#endif

// internal global variable declarations
// wifi
WLED_GLOBAL bool apActive _INIT(false);
WLED_GLOBAL bool forceReconnect _INIT(false);
WLED_GLOBAL uint32_t lastReconnectAttempt _INIT(0);
WLED_GLOBAL bool interfacesInited _INIT(false);
WLED_GLOBAL bool wasConnected _INIT(false);

// color
WLED_GLOBAL byte colIT[]     _INIT_N(({ 0, 0, 0, 0 }));         // color that was last sent to LEDs
WLED_GLOBAL byte colSecIT[]  _INIT_N(({ 0, 0, 0, 0 }));

WLED_GLOBAL byte lastRandomIndex _INIT(0);        // used to save last random color so the new one is not the same

// transitions
WLED_GLOBAL bool transitionActive _INIT(false);
WLED_GLOBAL uint16_t transitionDelayDefault _INIT(transitionDelay);
WLED_GLOBAL uint16_t transitionDelayTemp _INIT(transitionDelay);
WLED_GLOBAL unsigned long transitionStartTime;
WLED_GLOBAL float tperLast _INIT(0);        // crossfade transition progress, 0.0f - 1.0f
WLED_GLOBAL bool jsonTransitionOnce _INIT(false);

// nightlight
WLED_GLOBAL bool nightlightActive _INIT(false);
WLED_GLOBAL bool nightlightActiveOld _INIT(false);
WLED_GLOBAL uint32_t nightlightDelayMs _INIT(10);
WLED_GLOBAL byte nightlightDelayMinsDefault _INIT(nightlightDelayMins);
WLED_GLOBAL unsigned long nightlightStartTime;
WLED_GLOBAL byte briNlT _INIT(0);                     // current nightlight brightness
WLED_GLOBAL byte colNlT[] _INIT_N(({ 0, 0, 0, 0 }));        // current nightlight color

// brightness
WLED_GLOBAL unsigned long lastOnTime _INIT(0);
WLED_GLOBAL bool offMode _INIT(!turnOnAtBoot);
WLED_GLOBAL byte bri _INIT(briS);
WLED_GLOBAL byte briOld _INIT(0);
WLED_GLOBAL byte briT _INIT(0);
WLED_GLOBAL byte briIT _INIT(0);
WLED_GLOBAL byte briLast _INIT(128);          // brightness before turned off. Used for toggle function
WLED_GLOBAL byte whiteLast _INIT(128);        // white channel before turned off. Used for toggle function

// button
WLED_GLOBAL bool buttonPublishMqtt                            _INIT(false);
WLED_GLOBAL bool buttonPressedBefore[WLED_MAX_BUTTONS]        _INIT({false});
WLED_GLOBAL bool buttonLongPressed[WLED_MAX_BUTTONS]          _INIT({false});
WLED_GLOBAL unsigned long buttonPressedTime[WLED_MAX_BUTTONS] _INIT({0});
WLED_GLOBAL unsigned long buttonWaitTime[WLED_MAX_BUTTONS]    _INIT({0});
WLED_GLOBAL byte touchThreshold                               _INIT(TOUCH_THRESHOLD);

// notifications
WLED_GLOBAL bool notifyDirectDefault _INIT(notifyDirect);
WLED_GLOBAL bool receiveNotifications _INIT(true);
WLED_GLOBAL unsigned long notificationSentTime _INIT(0);
WLED_GLOBAL byte notificationSentCallMode _INIT(CALL_MODE_INIT);
WLED_GLOBAL bool notificationTwoRequired _INIT(false);

// effects
WLED_GLOBAL byte effectCurrent _INIT(0);
WLED_GLOBAL byte effectSpeed _INIT(128);
WLED_GLOBAL byte effectIntensity _INIT(128);
WLED_GLOBAL byte effectPalette _INIT(0);
WLED_GLOBAL bool effectChanged _INIT(false);

// network
WLED_GLOBAL bool udpConnected _INIT(false), udp2Connected _INIT(false), udpRgbConnected _INIT(false);

// ui style
WLED_GLOBAL bool showWelcomePage _INIT(false);

// hue
WLED_GLOBAL byte hueError _INIT(HUE_ERROR_INACTIVE);
// WLED_GLOBAL uint16_t hueFailCount _INIT(0);
WLED_GLOBAL float hueXLast _INIT(0), hueYLast _INIT(0);
WLED_GLOBAL uint16_t hueHueLast _INIT(0), hueCtLast _INIT(0);
WLED_GLOBAL byte hueSatLast _INIT(0), hueBriLast _INIT(0);
WLED_GLOBAL unsigned long hueLastRequestSent _INIT(0);
WLED_GLOBAL bool hueAuthRequired _INIT(false);
WLED_GLOBAL bool hueReceived _INIT(false);
WLED_GLOBAL bool hueStoreAllowed _INIT(false), hueNewKey _INIT(false);

// overlays
WLED_GLOBAL byte overlayCurrent _INIT(overlayDefault);

// cronixie
WLED_GLOBAL byte dP[] _INIT_N(({ 255, 255, 255, 255, 255, 255 }));

// countdown
WLED_GLOBAL unsigned long countdownTime _INIT(1514764800L);
WLED_GLOBAL bool countdownOverTriggered _INIT(true);

// timer
WLED_GLOBAL byte lastTimerMinute _INIT(0);
WLED_GLOBAL byte timerHours[] _INIT_N(({ 0, 0, 0, 0, 0, 0, 0, 0, 0, 0 }));
WLED_GLOBAL int8_t timerMinutes[] _INIT_N(({ 0, 0, 0, 0, 0, 0, 0, 0, 0, 0 }));
WLED_GLOBAL byte timerMacro[] _INIT_N(({ 0, 0, 0, 0, 0, 0, 0, 0, 0, 0 }));
WLED_GLOBAL byte timerWeekday[] _INIT_N(({ 255, 255, 255, 255, 255, 255, 255, 255, 255, 255 }));        // weekdays to activate on
// bit pattern of arr elem: 0b11111111: sun,sat,fri,thu,wed,tue,mon,validity

// blynk
WLED_GLOBAL bool blynkEnabled _INIT(false);

//playlists
WLED_GLOBAL unsigned long presetCycledTime _INIT(0);
WLED_GLOBAL int16_t currentPlaylist _INIT(-1);
//still used for "PL=~" HTTP API command
WLED_GLOBAL byte presetCycleMin _INIT(1), presetCycleMax _INIT(5);
WLED_GLOBAL byte presetCycCurr _INIT(presetCycleMin);

// realtime
WLED_GLOBAL byte realtimeMode _INIT(REALTIME_MODE_INACTIVE);
WLED_GLOBAL byte realtimeOverride _INIT(REALTIME_OVERRIDE_NONE);
WLED_GLOBAL IPAddress realtimeIP _INIT_N(((0, 0, 0, 0)));;
WLED_GLOBAL unsigned long realtimeTimeout _INIT(0);
WLED_GLOBAL uint8_t tpmPacketCount _INIT(0);
WLED_GLOBAL uint16_t tpmPayloadFrameSize _INIT(0);

// mqtt
WLED_GLOBAL unsigned long lastMqttReconnectAttempt _INIT(0);
WLED_GLOBAL unsigned long lastInterfaceUpdate _INIT(0);
WLED_GLOBAL byte interfaceUpdateCallMode _INIT(CALL_MODE_INIT);
WLED_GLOBAL char mqttStatusTopic[40] _INIT("");        // this must be global because of async handlers

// alexa udp
WLED_GLOBAL String escapedMac;
#ifndef WLED_DISABLE_ALEXA
  WLED_GLOBAL Espalexa espalexa;
  WLED_GLOBAL EspalexaDevice* espalexaDevice;
#endif

// dns server
WLED_GLOBAL DNSServer dnsServer;

// network time
WLED_GLOBAL bool ntpConnected _INIT(false);
WLED_GLOBAL time_t localTime _INIT(0);
WLED_GLOBAL unsigned long ntpLastSyncTime _INIT(999000000L);
WLED_GLOBAL unsigned long ntpPacketSentTime _INIT(999000000L);
WLED_GLOBAL IPAddress ntpServerIP;
WLED_GLOBAL uint16_t ntpLocalPort _INIT(2390);
WLED_GLOBAL uint16_t rolloverMillis _INIT(0);
WLED_GLOBAL float longitude _INIT(0.0);
WLED_GLOBAL float latitude _INIT(0.0);
WLED_GLOBAL time_t sunrise _INIT(0);
WLED_GLOBAL time_t sunset _INIT(0);
WLED_GLOBAL Toki toki _INIT(Toki());

// Temp buffer
WLED_GLOBAL char* obuf;
WLED_GLOBAL uint16_t olen _INIT(0);

// General filesystem
WLED_GLOBAL size_t fsBytesUsed _INIT(0);
WLED_GLOBAL size_t fsBytesTotal _INIT(0);
WLED_GLOBAL unsigned long presetsModifiedTime _INIT(0L);
WLED_GLOBAL JsonDocument* fileDoc;
WLED_GLOBAL bool doCloseFile _INIT(false);

// presets
WLED_GLOBAL int8_t currentPreset _INIT(-1);

WLED_GLOBAL byte errorFlag _INIT(0);

WLED_GLOBAL String messageHead, messageSub;
WLED_GLOBAL byte optionType;

WLED_GLOBAL bool doReboot _INIT(false);        // flag to initiate reboot from async handlers
WLED_GLOBAL bool doPublishMqtt _INIT(false);

// server library objects
WLED_GLOBAL AsyncWebServer server _INIT_N(((80)));
#ifdef WLED_ENABLE_WEBSOCKETS
WLED_GLOBAL AsyncWebSocket ws _INIT_N((("/ws")));
#endif
WLED_GLOBAL AsyncClient* hueClient _INIT(NULL);
WLED_GLOBAL AsyncMqttClient* mqtt _INIT(NULL);

// udp interface objects
WLED_GLOBAL WiFiUDP notifierUdp, rgbUdp, notifier2Udp;
WLED_GLOBAL WiFiUDP ntpUdp;
WLED_GLOBAL ESPAsyncE131 e131 _INIT_N(((handleE131Packet)));
WLED_GLOBAL bool e131NewData _INIT(false);

// led fx library object
WLED_GLOBAL BusManager busses _INIT(BusManager());
WLED_GLOBAL WS2812FX strip _INIT(WS2812FX());
WLED_GLOBAL BusConfig* busConfigs[WLED_MAX_BUSSES] _INIT({nullptr}); //temporary, to remember values from network callback until after
WLED_GLOBAL bool doInitBusses _INIT(false);

// Usermod manager
WLED_GLOBAL UsermodManager usermods _INIT(UsermodManager());

// enable additional debug output
#ifdef WLED_DEBUG
  #ifndef ESP8266
  #include <rom/rtc.h>
  #endif
  #define DEBUG_PRINT(x) Serial.print(x)
  #define DEBUG_PRINTLN(x) Serial.println(x)
  #define DEBUG_PRINTF(x...) Serial.printf(x)
#else
  #define DEBUG_PRINT(x)
  #define DEBUG_PRINTLN(x)
  #define DEBUG_PRINTF(x...)
#endif

#ifdef WLED_DEBUG_FS
  #define DEBUGFS_PRINT(x) Serial.print(x)
  #define DEBUGFS_PRINTLN(x) Serial.println(x)
  #define DEBUGFS_PRINTF(x...) Serial.printf(x)
#else
  #define DEBUGFS_PRINT(x)
  #define DEBUGFS_PRINTLN(x)
  #define DEBUGFS_PRINTF(x...)
#endif

// debug macro variable definitions
#ifdef WLED_DEBUG
  WLED_GLOBAL unsigned long debugTime _INIT(0);
  WLED_GLOBAL int lastWifiState _INIT(3);
  WLED_GLOBAL unsigned long wifiStateChangedTime _INIT(0);
  WLED_GLOBAL unsigned long loops _INIT(0);
#endif

#ifdef ARDUINO_ARCH_ESP32
  #define WLED_CONNECTED (WiFi.status() == WL_CONNECTED || ETH.localIP()[0] != 0)
#else
  #define WLED_CONNECTED (WiFi.status() == WL_CONNECTED)
#endif
#define WLED_WIFI_CONFIGURED (strlen(clientSSID) >= 1 && strcmp(clientSSID, DEFAULT_CLIENT_SSID) != 0)
#define WLED_MQTT_CONNECTED (mqtt != nullptr && mqtt->connected())

// append new c string to temp buffer efficiently
bool oappend(const char* txt);
// append new number to temp buffer efficiently
bool oappendi(int i);

class WLED {
public:
  WLED();
  static WLED& instance()
  {
    static WLED instance;
    return instance;
  }

  // boot starts here
  void setup();

  void loop();
  void reset();

  void beginStrip();
  void handleConnection();
  bool initEthernet(); // result is informational
  void initAP(bool resetAP = false);
  void initConnection();
  void initInterfaces();
};
#endif        // WLED_H<|MERGE_RESOLUTION|>--- conflicted
+++ resolved
@@ -3,20 +3,12 @@
 /*
    Main sketch, global variable declarations
    @title WLED project sketch
-<<<<<<< HEAD
-   @version 0.13.0-bl2
-=======
-   @version 0.13.0-b3
->>>>>>> 96422de0
+   @version 0.13.0-bl3
    @author Christian Schwinne
  */
 
 // version code in format yymmddb (b = daily build)
-<<<<<<< HEAD
-#define VERSION 2109191
-=======
 #define VERSION 2109220
->>>>>>> 96422de0
 
 //uncomment this if you have a "my_config.h" file you'd like to use
 //#define WLED_USE_MY_CONFIG
