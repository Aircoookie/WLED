#ifndef WLED_H
#define WLED_H
/*
   Main sketch, global variable declarations
   @title WLED project sketch
   @version 0.14.0-b2
   @author Christian Schwinne
 */

// version code in format yymmddb (b = daily build)
<<<<<<< HEAD
#define VERSION 2305070
=======
#define VERSION 23050700
>>>>>>> e9a1c1e7

//uncomment this if you have a "my_config.h" file you'd like to use
//#define WLED_USE_MY_CONFIG

// ESP8266-01 (blue) got too little storage space to work with WLED. 0.10.2 is the last release supporting this unit.

// ESP8266-01 (black) has 1MB flash and can thus fit the whole program, although OTA update is not possible. Use 1M(128K SPIFFS).
// 2-step OTA may still be possible: https://github.com/Aircoookie/WLED/issues/2040#issuecomment-981111096
// Uncomment some of the following lines to disable features:
// Alternatively, with platformio pass your chosen flags to your custom build target in platformio_override.ini

// You are required to disable over-the-air updates:
//#define WLED_DISABLE_OTA         // saves 14kb

// You can choose some of these features to disable:
//#define WLED_DISABLE_ALEXA       // saves 11kb
//#define WLED_DISABLE_HUESYNC     // saves 4kb
//#define WLED_DISABLE_INFRARED    // saves 12kb, there is no pin left for this on ESP8266-01
#ifndef WLED_DISABLE_MQTT
  #define WLED_ENABLE_MQTT         // saves 12kb
#endif
#ifndef WLED_DISABLE_ADALIGHT      // can be used to disable reading commands from serial RX pin (see issue #3128). 
  #define WLED_ENABLE_ADALIGHT     // disable saves 5Kb (uses GPIO3 (RX) for serial). Related serial protocols: Adalight/TPM2, Improv, Serial JSON, Continuous Serial Streaming 
#else
  #undef WLED_ENABLE_ADALIGHT      // disable has priority over enable
#endif
//#define WLED_ENABLE_DMX          // uses 3.5kb (use LEDPIN other than 2)
//#define WLED_ENABLE_DMX_INPUT      // Listen for DMX over Serial
//#define WLED_ENABLE_JSONLIVE     // peek LED output via /json/live (WS binary peek is always enabled)
#ifndef WLED_DISABLE_LOXONE
  #define WLED_ENABLE_LOXONE       // uses 1.2kb
#endif
#ifndef WLED_DISABLE_WEBSOCKETS
  #define WLED_ENABLE_WEBSOCKETS
#endif

#define WLED_ENABLE_FS_EDITOR      // enable /edit page for editing FS content. Will also be disabled with OTA lock

// to toggle usb serial debug (un)comment the following line
//#define WLED_DEBUG

// filesystem specific debugging
//#define WLED_DEBUG_FS

#ifndef WLED_WATCHDOG_TIMEOUT
  // 3 seconds should be enough to detect a lockup
  // define WLED_WATCHDOG_TIMEOUT=0 to disable watchdog, default
  #define WLED_WATCHDOG_TIMEOUT 0
#endif

//optionally disable brownout detector on ESP32.
//This is generally a terrible idea, but improves boot success on boards with a 3.3v regulator + cap setup that can't provide 400mA peaks
//#define WLED_DISABLE_BROWNOUT_DET

// Library inclusions.
#include <Arduino.h>
#ifdef ESP8266
  #include <ESP8266WiFi.h>
  #include <ESP8266mDNS.h>
  #include <ESPAsyncTCP.h>
  #include <LittleFS.h>
  extern "C"
  {
  #include <user_interface.h>
  }
#else // ESP32
  #include <HardwareSerial.h>  // ensure we have the correct "Serial" on new MCUs (depends on ARDUINO_USB_MODE and ARDUINO_USB_CDC_ON_BOOT)
  #include <WiFi.h>
  #include <ETH.h>
  #include "esp_wifi.h"
  #include <ESPmDNS.h>
  #include <AsyncTCP.h>
  #if LOROL_LITTLEFS
    #ifndef CONFIG_LITTLEFS_FOR_IDF_3_2
      #define CONFIG_LITTLEFS_FOR_IDF_3_2
    #endif
    #include <LITTLEFS.h>
  #else
    #include <LittleFS.h>
  #endif
  #include "esp_task_wdt.h"
#endif
#include <Wire.h>
#include <SPI.h>

#include "src/dependencies/network/Network.h"

#ifdef WLED_USE_MY_CONFIG
  #include "my_config.h"
#endif

#include <ESPAsyncWebServer.h>
#ifdef WLED_ADD_EEPROM_SUPPORT
  #include <EEPROM.h>
#endif
#include <WiFiUdp.h>
#include <DNSServer.h>
#ifndef WLED_DISABLE_OTA
  #define NO_OTA_PORT
  #include <ArduinoOTA.h>
#endif
#include <SPIFFSEditor.h>
#include "src/dependencies/time/TimeLib.h"
#include "src/dependencies/timezone/Timezone.h"
#include "src/dependencies/toki/Toki.h"

#ifndef WLED_DISABLE_ALEXA
  #define ESPALEXA_ASYNC
  #define ESPALEXA_NO_SUBPAGE
  #define ESPALEXA_MAXDEVICES 10
  // #define ESPALEXA_DEBUG
  #include "src/dependencies/espalexa/Espalexa.h"
  #include "src/dependencies/espalexa/EspalexaDevice.h"
#endif

#ifdef WLED_ENABLE_DMX
 #ifdef ESP8266
  #include "src/dependencies/dmx/ESPDMX.h"
 #else //ESP32
  #include "src/dependencies/dmx/SparkFunDMX.h"
 #endif
#endif

#include "src/dependencies/e131/ESPAsyncE131.h"
#ifdef WLED_ENABLE_MQTT
#include "src/dependencies/async-mqtt-client/AsyncMqttClient.h"
#endif

#define ARDUINOJSON_DECODE_UNICODE 0
#include "src/dependencies/json/AsyncJson-v6.h"
#include "src/dependencies/json/ArduinoJson-v6.h"

// ESP32-WROVER features SPI RAM (aka PSRAM) which can be allocated using ps_malloc()
// we can create custom PSRAMDynamicJsonDocument to use such feature (replacing DynamicJsonDocument)
// The following is a construct to enable code to compile without it.
// There is a code thet will still not use PSRAM though:
//    AsyncJsonResponse is a derived class that implements DynamicJsonDocument (AsyncJson-v6.h)
#if defined(ARDUINO_ARCH_ESP32) && defined(BOARD_HAS_PSRAM) && (defined(WLED_USE_PSRAM) || defined(WLED_USE_PSRAM_JSON))
struct PSRAM_Allocator {
  void* allocate(size_t size) {
    if (psramFound()) return ps_malloc(size); // use PSRAM if it exists
    else              return malloc(size);    // fallback
  }
  void deallocate(void* pointer) {
    free(pointer);
  }
};
using PSRAMDynamicJsonDocument = BasicJsonDocument<PSRAM_Allocator>;
#else
#define PSRAMDynamicJsonDocument DynamicJsonDocument
#endif

#include "const.h"
#include "fcn_declare.h"
#include "NodeStruct.h"
#include "pin_manager.h"
#include "bus_manager.h"
#include "FX.h"

#ifndef CLIENT_SSID
  #define CLIENT_SSID DEFAULT_CLIENT_SSID
#endif

#ifndef CLIENT_PASS
  #define CLIENT_PASS ""
#endif

#if defined(WLED_AP_PASS) && !defined(WLED_AP_SSID)
  #error WLED_AP_PASS is defined but WLED_AP_SSID is still the default. \
         Please change WLED_AP_SSID to something unique.
#endif

#ifndef WLED_AP_SSID
  #define WLED_AP_SSID DEFAULT_AP_SSID
#endif

#ifndef WLED_AP_PASS
  #define WLED_AP_PASS DEFAULT_AP_PASS
#endif

#ifndef SPIFFS_EDITOR_AIRCOOOKIE
  #error You are not using the Aircoookie fork of the ESPAsyncWebserver library.\
  Using upstream puts your WiFi password at risk of being served by the filesystem.\
  Comment out this error message to build regardless.
#endif

#ifndef WLED_DISABLE_INFRARED
  #include <IRremoteESP8266.h>
  #include <IRrecv.h>
  #include <IRutils.h>
#endif

//Filesystem to use for preset and config files. SPIFFS or LittleFS on ESP8266, SPIFFS only on ESP32 (now using LITTLEFS port by lorol)
#ifdef ESP8266
  #define WLED_FS LittleFS
#else
  #if LOROL_LITTLEFS
    #define WLED_FS LITTLEFS
  #else
    #define WLED_FS LittleFS
  #endif
#endif

// GLOBAL VARIABLES
// both declared and defined in header (solution from http://www.keil.com/support/docs/1868.htm)
//
//e.g. byte test = 2 becomes WLED_GLOBAL byte test _INIT(2);
//     int arr[]{0,1,2} becomes WLED_GLOBAL int arr[] _INIT_N(({0,1,2}));

#ifndef WLED_DEFINE_GLOBAL_VARS
# define WLED_GLOBAL extern
# define _INIT(x)
# define _INIT_N(x)
#else
# define WLED_GLOBAL
# define _INIT(x) = x

//needed to ignore commas in array definitions
#define UNPACK( ... ) __VA_ARGS__
# define _INIT_N(x) UNPACK x
#endif

#define STRINGIFY(X) #X
#define TOSTRING(X) STRINGIFY(X)

#ifndef WLED_VERSION
  #define WLED_VERSION "dev"
#endif

// Global Variable definitions
WLED_GLOBAL char versionString[] _INIT(TOSTRING(WLED_VERSION));
WLED_GLOBAL char releaseString[] _INIT(TOSTRING(WLED_RELEASE_NAME)); //WLEDMM: to show on update page
#define WLED_CODENAME "Hoshi"

// AP and OTA default passwords (for maximum security change them!)
WLED_GLOBAL char apPass[65]  _INIT(WLED_AP_PASS);
WLED_GLOBAL char otaPass[33] _INIT(DEFAULT_OTA_PASS);

// Hardware and pin config
#ifndef BTNPIN
WLED_GLOBAL int8_t btnPin[WLED_MAX_BUTTONS] _INIT({0});
#else
WLED_GLOBAL int8_t btnPin[WLED_MAX_BUTTONS] _INIT({BTNPIN});
#endif
#ifndef RLYPIN
WLED_GLOBAL int8_t rlyPin _INIT(-1);
#else
WLED_GLOBAL int8_t rlyPin _INIT(RLYPIN);
#endif
//Relay mode (1 = active high, 0 = active low, flipped in cfg.json)
#ifndef RLYMDE
WLED_GLOBAL bool rlyMde _INIT(true);
#else
WLED_GLOBAL bool rlyMde _INIT(RLYMDE);
#endif
#ifndef IRPIN
WLED_GLOBAL int8_t irPin _INIT(-1);
#else
WLED_GLOBAL int8_t irPin _INIT(IRPIN);
#endif

#if defined(CONFIG_IDF_TARGET_ESP32S3) || defined(CONFIG_IDF_TARGET_ESP32C3) || defined(CONFIG_IDF_TARGET_ESP32S2) || (defined(RX) && defined(TX))
  // use RX/TX as set by the framework - these boards do _not_ have RX=3 and TX=1
  constexpr uint8_t hardwareRX = RX;
  constexpr uint8_t hardwareTX = TX;
#else
  // use defaults for RX/TX
  constexpr uint8_t hardwareRX = 3;
  constexpr uint8_t hardwareTX = 1;
#endif

//WLED_GLOBAL byte presetToApply _INIT(0);

WLED_GLOBAL char ntpServerName[33] _INIT("0.wled.pool.ntp.org");   // NTP server to use

// WiFi CONFIG (all these can be changed via web UI, no need to set them here)
WLED_GLOBAL char clientSSID[33] _INIT(CLIENT_SSID);
WLED_GLOBAL char clientPass[65] _INIT(CLIENT_PASS);
WLED_GLOBAL char cmDNS[33] _INIT("x");                             // mDNS address (placeholder, is replaced by wledXXXXXX.local)
WLED_GLOBAL char apSSID[33] _INIT("");                             // AP off by default (unless setup)
WLED_GLOBAL byte apChannel _INIT(1);                               // 2.4GHz WiFi AP channel (1-13)
WLED_GLOBAL byte apHide    _INIT(0);                               // hidden AP SSID
WLED_GLOBAL byte apBehavior _INIT(AP_BEHAVIOR_BOOT_NO_CONN);       // access point opens when no connection after boot by default
WLED_GLOBAL IPAddress staticIP      _INIT_N(((  0,   0,  0,  0))); // static IP of ESP
WLED_GLOBAL IPAddress staticGateway _INIT_N(((  0,   0,  0,  0))); // gateway (router) IP
WLED_GLOBAL IPAddress staticSubnet  _INIT_N(((255, 255, 255, 0))); // most common subnet in home networks
#if defined(ARDUINO_ARCH_ESP32) && !defined(ARDUINO_ESP32_PICO) && !defined(WLEDMM_WIFI_POWERON_HACK)
WLED_GLOBAL bool noWifiSleep _INIT(true);                          // disabling modem sleep modes will increase heat output and power usage, but may help with connection issues
#else
WLED_GLOBAL bool noWifiSleep _INIT(false);
#endif

#ifdef WLED_USE_ETHERNET
  #ifdef WLED_ETH_DEFAULT                                          // default ethernet board type if specified
    WLED_GLOBAL int ethernetType _INIT(WLED_ETH_DEFAULT);          // ethernet board type
  #else
    WLED_GLOBAL int ethernetType _INIT(WLED_ETH_NONE);             // use none for ethernet board type if default not defined
  #endif
#endif

// LED CONFIG
WLED_GLOBAL bool turnOnAtBoot _INIT(true);                // turn on LEDs at power-up
WLED_GLOBAL byte bootPreset   _INIT(0);                   // save preset to load after power-up

//if true, a segment per bus will be created on boot and LED settings save
//if false, only one segment spanning the total LEDs is created,
//but not on LED settings save if there is more than one segment currently
WLED_GLOBAL bool autoSegments    _INIT(false);
WLED_GLOBAL bool correctWB       _INIT(false); // CCT color correction of RGB color
WLED_GLOBAL bool cctFromRgb      _INIT(false); // CCT is calculated from RGB instead of using seg.cct
WLED_GLOBAL bool gammaCorrectCol _INIT(true ); // use gamma correction on colors
WLED_GLOBAL bool gammaCorrectBri _INIT(false); // use gamma correction on brightness
WLED_GLOBAL float gammaCorrectVal _INIT(2.8f); // gamma correction value

WLED_GLOBAL byte col[]    _INIT_N(({ 255, 160, 0, 0 }));  // current RGB(W) primary color. col[] should be updated if you want to change the color.
WLED_GLOBAL byte colSec[] _INIT_N(({ 0, 0, 0, 0 }));      // current RGB(W) secondary color
#if defined(ABL_MILLIAMPS_DEFAULT) && ABL_MILLIAMPS_DEFAULT < 600
WLED_GLOBAL byte briS     _INIT(64);                      // WLEDMM reduce default brightness for low-power devices
#else
WLED_GLOBAL byte briS     _INIT(128);                     // default brightness
#endif

WLED_GLOBAL byte nightlightTargetBri _INIT(0);      // brightness after nightlight is over
WLED_GLOBAL byte nightlightDelayMins _INIT(60);
WLED_GLOBAL byte nightlightMode      _INIT(NL_MODE_FADE); // See const.h for available modes. Was nightlightFade
WLED_GLOBAL bool fadeTransition      _INIT(true);   // enable crossfading color transition
WLED_GLOBAL uint16_t transitionDelay _INIT(750);    // default crossfade duration in ms

WLED_GLOBAL uint_fast16_t briMultiplier _INIT(100);          // % of brightness to set (to limit power, if you set it to 50 and set bri to 255, actual brightness will be 127)

// User Interface CONFIG
#ifndef SERVERNAME
WLED_GLOBAL char serverDescription[33] _INIT("WLED");  // Name of module - use default
#else
WLED_GLOBAL char serverDescription[33] _INIT(SERVERNAME);  // use predefined name
#endif
WLED_GLOBAL bool syncToggleReceive     _INIT(false);   // UIs which only have a single button for sync should toggle send+receive if this is true, only send otherwise
WLED_GLOBAL bool simplifiedUI          _INIT(false);   // enable simplified UI
WLED_GLOBAL byte cacheInvalidate       _INIT(0);       // used to invalidate browser cache when switching from regular to simplified UI

// Sync CONFIG
WLED_GLOBAL NodesMap Nodes;
WLED_GLOBAL bool nodeListEnabled _INIT(true);
WLED_GLOBAL bool nodeBroadcastEnabled _INIT(true);

WLED_GLOBAL byte buttonType[WLED_MAX_BUTTONS]  _INIT({BTN_TYPE_PUSH});
#if defined(IRTYPE) && defined(IRPIN)
WLED_GLOBAL byte irEnabled      _INIT(IRTYPE); // Infrared receiver
#else
WLED_GLOBAL byte irEnabled      _INIT(0);     // Infrared receiver disabled
#endif
WLED_GLOBAL bool irApplyToAllSelected _INIT(true); //apply IR to all selected segments

WLED_GLOBAL uint16_t udpPort    _INIT(21324); // WLED notifier default port
WLED_GLOBAL uint16_t udpPort2   _INIT(65506); // WLED notifier supplemental port
WLED_GLOBAL uint16_t udpRgbPort _INIT(19446); // Hyperion port

WLED_GLOBAL uint8_t syncGroups    _INIT(0x01);                    // sync groups this instance syncs (bit mapped)
WLED_GLOBAL uint8_t receiveGroups _INIT(0x01);                    // sync receive groups this instance belongs to (bit mapped)
WLED_GLOBAL bool receiveNotificationBrightness _INIT(true);       // apply brightness from incoming notifications
WLED_GLOBAL bool receiveNotificationColor      _INIT(true);       // apply color
WLED_GLOBAL bool receiveNotificationEffects    _INIT(true);       // apply effects setup
WLED_GLOBAL bool receiveSegmentOptions         _INIT(false);      // apply segment options
WLED_GLOBAL bool receiveSegmentBounds          _INIT(false);      // apply segment bounds (start, stop, offset)
WLED_GLOBAL bool notifyDirect _INIT(false);                       // send notification if change via UI or HTTP API
WLED_GLOBAL bool notifyButton _INIT(false);                       // send if updated by button or infrared remote
WLED_GLOBAL bool notifyAlexa  _INIT(false);                       // send notification if updated via Alexa
WLED_GLOBAL bool notifyMacro  _INIT(false);                       // send notification for macro
WLED_GLOBAL bool notifyHue    _INIT(true);                        // send notification if Hue light changes
WLED_GLOBAL uint8_t udpNumRetries _INIT(0);                       // Number of times a UDP sync message is retransmitted. Increase to increase reliability

WLED_GLOBAL bool alexaEnabled _INIT(false);                       // enable device discovery by Amazon Echo
WLED_GLOBAL char alexaInvocationName[33] _INIT("Light");          // speech control name of device. Choose something voice-to-text can understand
WLED_GLOBAL byte alexaNumPresets _INIT(0);                        // number of presets to expose to Alexa, starting from preset 1, up to 9

WLED_GLOBAL uint16_t realtimeTimeoutMs _INIT(2500);               // ms timeout of realtime mode before returning to normal mode
WLED_GLOBAL int arlsOffset _INIT(0);                              // realtime LED offset
WLED_GLOBAL bool receiveDirect _INIT(true);                       // receive UDP realtime
WLED_GLOBAL bool arlsDisableGammaCorrection _INIT(true);          // activate if gamma correction is handled by the source
WLED_GLOBAL bool arlsForceMaxBri _INIT(false);                    // enable to force max brightness if source has very dark colors that would be black

#ifdef WLED_ENABLE_DMX
 #ifdef ESP8266
  WLED_GLOBAL DMXESPSerial dmx;
 #else //ESP32
  WLED_GLOBAL SparkFunDMX dmx;
 #endif
WLED_GLOBAL uint16_t e131ProxyUniverse _INIT(0);                  // output this E1.31 (sACN) / ArtNet universe via MAX485 (0 = disabled)
#endif
#ifdef WLED_ENABLE_DMX_INPUT
  WLED_GLOBAL int dmxTransmitPin _INIT(0);
  WLED_GLOBAL int dmxReceivePin _INIT(0);
  WLED_GLOBAL int dmxEnablePin _INIT(0);
#endif

WLED_GLOBAL uint16_t e131Universe _INIT(1);                       // settings for E1.31 (sACN) protocol (only DMX_MODE_MULTIPLE_* can span over consequtive universes)
WLED_GLOBAL uint16_t e131Port _INIT(5568);                        // DMX in port. E1.31 default is 5568, Art-Net is 6454
WLED_GLOBAL byte e131Priority _INIT(0);                           // E1.31 port priority (if != 0 priority handling is active)
WLED_GLOBAL E131Priority highPriority _INIT(3);                   // E1.31 highest priority tracking, init = timeout in seconds
WLED_GLOBAL byte DMXMode _INIT(DMX_MODE_MULTIPLE_RGB);            // DMX mode (s.a.)
WLED_GLOBAL uint16_t DMXAddress _INIT(1);                         // DMX start address of fixture, a.k.a. first Channel [for E1.31 (sACN) protocol]
WLED_GLOBAL uint16_t DMXSegmentSpacing _INIT(0);                  // Number of void/unused channels between each segments DMX channels
WLED_GLOBAL byte e131LastSequenceNumber[E131_MAX_UNIVERSE_COUNT]; // to detect packet loss
WLED_GLOBAL bool e131Multicast _INIT(false);                      // multicast or unicast
WLED_GLOBAL bool e131SkipOutOfSequence _INIT(false);              // freeze instead of flickering
WLED_GLOBAL uint16_t pollReplyCount _INIT(0);                     // count number of replies for ArtPoll node report

// mqtt
WLED_GLOBAL unsigned long lastMqttReconnectAttempt _INIT(0);  // used for other periodic tasks too
#ifndef WLED_DISABLE_MQTT
WLED_GLOBAL AsyncMqttClient *mqtt _INIT(NULL);
WLED_GLOBAL bool mqttEnabled _INIT(false);
WLED_GLOBAL char mqttStatusTopic[40] _INIT("");            // this must be global because of async handlers
WLED_GLOBAL char mqttDeviceTopic[33] _INIT("");            // main MQTT topic (individual per device, default is wled/mac)
WLED_GLOBAL char mqttGroupTopic[33] _INIT("wled/all");     // second MQTT topic (for example to group devices)
WLED_GLOBAL char mqttServer[33] _INIT("");                 // both domains and IPs should work (no SSL)
WLED_GLOBAL char mqttUser[41] _INIT("");                   // optional: username for MQTT auth
WLED_GLOBAL char mqttPass[65] _INIT("");                   // optional: password for MQTT auth
WLED_GLOBAL char mqttClientID[41] _INIT("");               // override the client ID
WLED_GLOBAL uint16_t mqttPort _INIT(1883);
#define WLED_MQTT_CONNECTED (mqtt != nullptr && mqtt->connected())
#else
#define WLED_MQTT_CONNECTED false
#endif

#ifndef WLED_DISABLE_HUESYNC
WLED_GLOBAL bool huePollingEnabled _INIT(false);           // poll hue bridge for light state
WLED_GLOBAL uint16_t huePollIntervalMs _INIT(2500);        // low values (< 1sec) may cause lag but offer quicker response
WLED_GLOBAL char hueApiKey[47] _INIT("api");               // key token will be obtained from bridge
WLED_GLOBAL byte huePollLightId _INIT(1);                  // ID of hue lamp to sync to. Find the ID in the hue app ("about" section)
WLED_GLOBAL IPAddress hueIP _INIT_N(((0, 0, 0, 0))); // IP address of the bridge
WLED_GLOBAL bool hueApplyOnOff _INIT(true);
WLED_GLOBAL bool hueApplyBri _INIT(true);
WLED_GLOBAL bool hueApplyColor _INIT(true);
#endif

WLED_GLOBAL uint16_t serialBaud _INIT(1152); // serial baud rate, multiply by 100

// Time CONFIG
WLED_GLOBAL bool ntpEnabled _INIT(false);    // get internet time. Only required if you use clock overlays or time-activated macros
WLED_GLOBAL bool useAMPM _INIT(false);       // 12h/24h clock format
WLED_GLOBAL byte currentTimezone _INIT(0);   // Timezone ID. Refer to timezones array in wled10_ntp.ino
WLED_GLOBAL int utcOffsetSecs _INIT(0);      // Seconds to offset from UTC before timzone calculation

WLED_GLOBAL byte overlayCurrent _INIT(0);    // 0: no overlay 1: analog clock 2: was single-digit clock 3: was cronixie
WLED_GLOBAL byte overlayMin _INIT(0), overlayMax _INIT(DEFAULT_LED_COUNT - 1);   // boundaries of overlay mode

WLED_GLOBAL byte analogClock12pixel _INIT(0);               // The pixel in your strip where "midnight" would be
WLED_GLOBAL bool analogClockSecondsTrail _INIT(false);      // Display seconds as trail of LEDs instead of a single pixel
WLED_GLOBAL bool analogClock5MinuteMarks _INIT(false);      // Light pixels at every 5-minute position

WLED_GLOBAL bool countdownMode _INIT(false);                         // Clock will count down towards date
WLED_GLOBAL byte countdownYear _INIT(20), countdownMonth _INIT(1);   // Countdown target date, year is last two digits
WLED_GLOBAL byte countdownDay  _INIT(1) , countdownHour  _INIT(0);
WLED_GLOBAL byte countdownMin  _INIT(0) , countdownSec   _INIT(0);

WLED_GLOBAL byte macroNl   _INIT(0);        // after nightlight delay over
WLED_GLOBAL byte macroCountdown _INIT(0);
WLED_GLOBAL byte macroAlexaOn _INIT(0), macroAlexaOff _INIT(0);
WLED_GLOBAL byte macroButton[WLED_MAX_BUTTONS]        _INIT({0});
WLED_GLOBAL byte macroLongPress[WLED_MAX_BUTTONS]     _INIT({0});
WLED_GLOBAL byte macroDoublePress[WLED_MAX_BUTTONS]   _INIT({0});

// Security CONFIG
WLED_GLOBAL bool otaLock     _INIT(false);  // prevents OTA firmware updates without password. ALWAYS enable if system exposed to any public networks
WLED_GLOBAL bool wifiLock    _INIT(false);  // prevents access to WiFi settings when OTA lock is enabled
#ifdef ARDUINO_ARCH_ESP32
WLED_GLOBAL bool aOtaEnabled _INIT(true);   // ArduinoOTA allows easy updates directly from the IDE. Careful, it does not auto-disable when OTA lock is on
#else
WLED_GLOBAL bool aOtaEnabled _INIT(false);   // WLEDMM: start with OTA disabled, as it seems to be unstable on 8266
#endif
WLED_GLOBAL char settingsPIN[5] _INIT("");  // PIN for settings pages
WLED_GLOBAL bool correctPIN     _INIT(true);
WLED_GLOBAL unsigned long lastEditTime _INIT(0);

WLED_GLOBAL uint16_t userVar0 _INIT(0), userVar1 _INIT(0); //available for use in usermod

#ifdef WLED_ENABLE_DMX
  // dmx CONFIG
  WLED_GLOBAL byte DMXChannels _INIT(7);        // number of channels per fixture
  WLED_GLOBAL byte DMXFixtureMap[15] _INIT_N(({ 0, 0, 0, 0, 0, 0, 0, 0, 0, 0, 0, 0, 0, 0, 0 }));
  // assigns the different channels to different functions. See wled21_dmx.ino for more information.
  WLED_GLOBAL uint16_t DMXGap _INIT(10);          // gap between the fixtures. makes addressing easier because you don't have to memorize odd numbers when climbing up onto a rig.
  WLED_GLOBAL uint16_t DMXStart _INIT(10);        // start address of the first fixture
  WLED_GLOBAL uint16_t DMXStartLED _INIT(0);      // LED from which DMX fixtures start
#endif

// internal global variable declarations
// wifi
WLED_GLOBAL bool apActive _INIT(false);
WLED_GLOBAL bool forceReconnect _INIT(false);
WLED_GLOBAL uint32_t lastReconnectAttempt _INIT(0);
WLED_GLOBAL bool interfacesInited _INIT(false);
WLED_GLOBAL bool wasConnected _INIT(false);

// color
WLED_GLOBAL byte lastRandomIndex _INIT(0);        // used to save last random color so the new one is not the same

// transitions
WLED_GLOBAL bool          transitionActive        _INIT(false);
WLED_GLOBAL uint16_t      transitionDelayDefault  _INIT(transitionDelay); // default transition time (storec in cfg.json)
WLED_GLOBAL uint16_t      transitionDelayTemp     _INIT(transitionDelay); // actual transition duration (overrides transitionDelay in certain cases)
WLED_GLOBAL unsigned long transitionStartTime;
WLED_GLOBAL float         tperLast                _INIT(0.0f);            // crossfade transition progress, 0.0f - 1.0f
WLED_GLOBAL bool          jsonTransitionOnce      _INIT(false);           // flag to override transitionDelay (playlist, JSON API: "live" & "seg":{"i"} & "tt")
WLED_GLOBAL uint8_t       randomPaletteChangeTime _INIT(5);               // amount of time [s] between random palette changes (min: 1s, max: 255s)

// nightlight
WLED_GLOBAL bool nightlightActive _INIT(false);
WLED_GLOBAL bool nightlightActiveOld _INIT(false);
WLED_GLOBAL uint32_t nightlightDelayMs _INIT(10);
WLED_GLOBAL byte nightlightDelayMinsDefault _INIT(nightlightDelayMins);
WLED_GLOBAL unsigned long nightlightStartTime;
WLED_GLOBAL byte briNlT _INIT(0);                     // current nightlight brightness
WLED_GLOBAL byte colNlT[] _INIT_N(({ 0, 0, 0, 0 }));        // current nightlight color

// brightness
WLED_GLOBAL unsigned long lastOnTime _INIT(0);
WLED_GLOBAL bool offMode             _INIT(!turnOnAtBoot);
WLED_GLOBAL byte bri                 _INIT(briS);          // global brightness (set)
WLED_GLOBAL byte briOld              _INIT(0);             // global brightnes while in transition loop (previous iteration)
WLED_GLOBAL byte briT                _INIT(0);             // global brightness during transition
WLED_GLOBAL byte briLast             _INIT(128);           // brightness before turned off. Used for toggle function
WLED_GLOBAL byte whiteLast           _INIT(128);           // white channel before turned off. Used for toggle function

// button
WLED_GLOBAL bool buttonPublishMqtt                            _INIT(false);
WLED_GLOBAL bool buttonPressedBefore[WLED_MAX_BUTTONS]        _INIT({false});
WLED_GLOBAL bool buttonLongPressed[WLED_MAX_BUTTONS]          _INIT({false});
WLED_GLOBAL unsigned long buttonPressedTime[WLED_MAX_BUTTONS] _INIT({0});
WLED_GLOBAL unsigned long buttonWaitTime[WLED_MAX_BUTTONS]    _INIT({0});
WLED_GLOBAL bool disablePullUp                                _INIT(false);
WLED_GLOBAL byte touchThreshold                               _INIT(TOUCH_THRESHOLD);

// notifications
WLED_GLOBAL bool notifyDirectDefault _INIT(notifyDirect);
WLED_GLOBAL bool receiveNotifications _INIT(true);
WLED_GLOBAL unsigned long notificationSentTime _INIT(0);
WLED_GLOBAL byte notificationSentCallMode _INIT(CALL_MODE_INIT);
WLED_GLOBAL uint8_t notificationCount _INIT(0);

// effects
WLED_GLOBAL byte effectCurrent _INIT(0);
WLED_GLOBAL byte effectSpeed _INIT(128);
WLED_GLOBAL byte effectIntensity _INIT(128);
WLED_GLOBAL byte effectPalette _INIT(0);
WLED_GLOBAL bool stateChanged _INIT(false);

// network
WLED_GLOBAL bool udpConnected _INIT(false), udp2Connected _INIT(false), udpRgbConnected _INIT(false);

// ui style
WLED_GLOBAL bool showWelcomePage _INIT(false);

// hue
WLED_GLOBAL byte hueError _INIT(HUE_ERROR_INACTIVE);
// WLED_GLOBAL uint16_t hueFailCount _INIT(0);
WLED_GLOBAL float hueXLast _INIT(0), hueYLast _INIT(0);
WLED_GLOBAL uint16_t hueHueLast _INIT(0), hueCtLast _INIT(0);
WLED_GLOBAL byte hueSatLast _INIT(0), hueBriLast _INIT(0);
WLED_GLOBAL unsigned long hueLastRequestSent _INIT(0);
WLED_GLOBAL bool hueAuthRequired _INIT(false);
WLED_GLOBAL bool hueReceived _INIT(false);
WLED_GLOBAL bool hueStoreAllowed _INIT(false), hueNewKey _INIT(false);

// countdown
WLED_GLOBAL unsigned long countdownTime _INIT(1514764800L);
WLED_GLOBAL bool countdownOverTriggered _INIT(true);

//timer
WLED_GLOBAL byte lastTimerMinute  _INIT(0);
WLED_GLOBAL byte timerHours[]     _INIT_N(({ 0, 0, 0, 0, 0, 0, 0, 0, 0, 0 }));
WLED_GLOBAL int8_t timerMinutes[] _INIT_N(({ 0, 0, 0, 0, 0, 0, 0, 0, 0, 0 }));
WLED_GLOBAL byte timerMacro[]     _INIT_N(({ 0, 0, 0, 0, 0, 0, 0, 0, 0, 0 }));
//weekdays to activate on, bit pattern of arr elem: 0b11111111: sun,sat,fri,thu,wed,tue,mon,validity
WLED_GLOBAL byte timerWeekday[]   _INIT_N(({ 255, 255, 255, 255, 255, 255, 255, 255, 255, 255 }));
//upper 4 bits start, lower 4 bits end month (default 28: start month 1 and end month 12)
WLED_GLOBAL byte timerMonth[]     _INIT_N(({28,28,28,28,28,28,28,28}));
WLED_GLOBAL byte timerDay[]       _INIT_N(({1,1,1,1,1,1,1,1}));
WLED_GLOBAL byte timerDayEnd[]		_INIT_N(({31,31,31,31,31,31,31,31}));

//improv
WLED_GLOBAL byte improvActive _INIT(0); //0: no improv packet received, 1: improv active, 2: provisioning
WLED_GLOBAL byte improvError _INIT(0);

//playlists
WLED_GLOBAL int16_t currentPlaylist _INIT(-1);
//still used for "PL=~" HTTP API command
WLED_GLOBAL byte presetCycCurr _INIT(0);
WLED_GLOBAL byte presetCycMin _INIT(1);
WLED_GLOBAL byte presetCycMax _INIT(5);

// realtime
WLED_GLOBAL byte realtimeMode _INIT(REALTIME_MODE_INACTIVE);
WLED_GLOBAL byte realtimeOverride _INIT(REALTIME_OVERRIDE_NONE);
WLED_GLOBAL IPAddress realtimeIP _INIT_N(((0, 0, 0, 0)));
WLED_GLOBAL unsigned long realtimeTimeout _INIT(0);
WLED_GLOBAL uint8_t tpmPacketCount _INIT(0);
WLED_GLOBAL uint16_t tpmPayloadFrameSize _INIT(0);
WLED_GLOBAL bool useMainSegmentOnly _INIT(false);

WLED_GLOBAL unsigned long lastInterfaceUpdate _INIT(0);
WLED_GLOBAL byte interfaceUpdateCallMode _INIT(CALL_MODE_INIT);

// alexa udp
WLED_GLOBAL String escapedMac;
#ifndef WLED_DISABLE_ALEXA
  WLED_GLOBAL Espalexa espalexa;
  WLED_GLOBAL EspalexaDevice* espalexaDevice;
#endif

// dns server
WLED_GLOBAL DNSServer dnsServer;

// network time
WLED_GLOBAL bool ntpConnected _INIT(false);
WLED_GLOBAL time_t localTime _INIT(0);
WLED_GLOBAL unsigned long ntpLastSyncTime _INIT(999000000L);
WLED_GLOBAL unsigned long ntpPacketSentTime _INIT(999000000L);
WLED_GLOBAL IPAddress ntpServerIP;
WLED_GLOBAL uint16_t ntpLocalPort _INIT(2390);
WLED_GLOBAL uint16_t rolloverMillis _INIT(0);
WLED_GLOBAL float longitude _INIT(0.0);
WLED_GLOBAL float latitude _INIT(0.0);
WLED_GLOBAL time_t sunrise _INIT(0);
WLED_GLOBAL time_t sunset _INIT(0);
WLED_GLOBAL Toki toki _INIT(Toki());

// Temp buffer
WLED_GLOBAL char* obuf;
WLED_GLOBAL uint16_t olen _INIT(0);

// General filesystem
WLED_GLOBAL size_t fsBytesUsed _INIT(0);
WLED_GLOBAL size_t fsBytesTotal _INIT(0);
WLED_GLOBAL unsigned long presetsModifiedTime _INIT(0L);
WLED_GLOBAL JsonDocument* fileDoc;
WLED_GLOBAL bool doCloseFile _INIT(false);

// presets
WLED_GLOBAL byte currentPreset _INIT(0);

WLED_GLOBAL byte errorFlag _INIT(0);

WLED_GLOBAL String messageHead, messageSub;
WLED_GLOBAL byte optionType;

WLED_GLOBAL bool doSerializeConfig _INIT(false);        // flag to initiate saving of config
WLED_GLOBAL bool doReboot          _INIT(false);        // flag to initiate reboot from async handlers
WLED_GLOBAL bool doPublishMqtt     _INIT(false);

// status led
#if defined(STATUSLED)
WLED_GLOBAL unsigned long ledStatusLastMillis _INIT(0);
WLED_GLOBAL uint8_t ledStatusType _INIT(0); // current status type - corresponds to number of blinks per second
WLED_GLOBAL bool ledStatusState _INIT(false); // the current LED state
#endif

// server library objects
WLED_GLOBAL AsyncWebServer server _INIT_N(((80)));
#ifdef WLED_ENABLE_WEBSOCKETS
WLED_GLOBAL AsyncWebSocket ws _INIT_N((("/ws")));
#endif
WLED_GLOBAL AsyncClient     *hueClient _INIT(NULL);
WLED_GLOBAL AsyncWebHandler *editHandler _INIT(nullptr);

// udp interface objects
WLED_GLOBAL WiFiUDP notifierUdp, rgbUdp, notifier2Udp;
WLED_GLOBAL WiFiUDP ntpUdp;
WLED_GLOBAL ESPAsyncE131 e131 _INIT_N(((handleE131Packet)));
WLED_GLOBAL ESPAsyncE131 ddp  _INIT_N(((handleE131Packet)));
WLED_GLOBAL bool e131NewData _INIT(false);

// led fx library object
WLED_GLOBAL BusManager busses _INIT(BusManager());
WLED_GLOBAL WS2812FX strip _INIT(WS2812FX());
WLED_GLOBAL BusConfig* busConfigs[WLED_MAX_BUSSES+WLED_MIN_VIRTUAL_BUSSES] _INIT({nullptr}); //temporary, to remember values from network callback until after
WLED_GLOBAL bool doInitBusses _INIT(false);
WLED_GLOBAL bool loadLedmap _INIT(false); //WLEDMM use as bool and use loadedLedmap for Nr
WLED_GLOBAL uint8_t loadedLedmap _INIT(0); //WLEDMM default 0
#ifndef ESP8266
WLED_GLOBAL char  *ledmapNames[WLED_MAX_LEDMAPS-1] _INIT_N(({nullptr}));
#endif
#if WLED_MAX_LEDMAPS>16
WLED_GLOBAL uint32_t ledMaps _INIT(0); // bitfield representation of available ledmaps
#else
WLED_GLOBAL uint16_t ledMaps _INIT(0); // bitfield representation of available ledmaps
#endif

// Usermod manager
WLED_GLOBAL UsermodManager usermods _INIT(UsermodManager());

// global I2C SDA pin (used for usermods)
#ifndef HW_PIN_SDA //WLEDMM not I2CSDAPIN
WLED_GLOBAL int8_t i2c_sda  _INIT(-1);
#else
WLED_GLOBAL int8_t i2c_sda  _INIT(HW_PIN_SDA);
#endif
// global I2C SCL pin (used for usermods)
#ifndef HW_PIN_SCL //WLEDMM not I2CSCLPIN
WLED_GLOBAL int8_t i2c_scl  _INIT(-1);
#else
WLED_GLOBAL int8_t i2c_scl  _INIT(HW_PIN_SCL);
#endif

// global SPI DATA/MOSI pin (used for usermods)
#ifndef HW_PIN_MOSISPI // WLEDMM not SPIMOSIPIN
WLED_GLOBAL int8_t spi_mosi  _INIT(-1);
#else
WLED_GLOBAL int8_t spi_mosi  _INIT(HW_PIN_MOSISPI);
#endif
// global SPI DATA/MISO pin (used for usermods)
#ifndef HW_PIN_MISOSPI //WLEDMM not SPIMISOPIN
WLED_GLOBAL int8_t spi_miso  _INIT(-1);
#else
WLED_GLOBAL int8_t spi_miso  _INIT(HW_PIN_MISOSPI);
#endif
// global SPI CLOCK/SCLK pin (used for usermods)
#ifndef HW_PIN_CLOCKSPI //WLEDMM not SPISCLKPIN
WLED_GLOBAL int8_t spi_sclk  _INIT(-1);
#else
WLED_GLOBAL int8_t spi_sclk  _INIT(HW_PIN_CLOCKSPI);
#endif

#if defined(BOARD_HAS_PSRAM) && (defined(WLED_USE_PSRAM_JSON) || defined(WLED_USE_PSRAM))
// put the main JSON "doc" into PSRAM
#ifndef WLED_DEFINE_GLOBAL_VARS
extern PSRAMDynamicJsonDocument doc;
#else
PSRAMDynamicJsonDocument doc(JSON_BUFFER_SIZE); // call constructor - fingers crossed that PSRAM is already initialized at this point ...
#endif

#else // standard: use global (.bss) RAM
// global ArduinoJson buffer
WLED_GLOBAL StaticJsonDocument<JSON_BUFFER_SIZE> doc;
#endif

WLED_GLOBAL volatile uint8_t jsonBufferLock _INIT(0);

// enable additional debug output
//WLEDMM: switch between netdebug and serial
// cannot do this on -S2, due to buggy USBCDC serial driver: canUseSerial
#if defined(WLED_DEBUG_HOST)
  #include "net_debug.h"
  // On the host side, use netcat to receive the log statements: nc -l 7868 -u
  // use -D WLED_DEBUG_HOST='"192.168.xxx.xxx"' or FQDN within quotes
  WLED_GLOBAL bool netDebugEnabled _INIT(false);
  WLED_GLOBAL int netDebugPrintPort _INIT(0);
  WLED_GLOBAL IPAddress netDebugPrintIP _INIT_N(((0, 0, 0, 0))); // IP address of the bridge
  #define DEBUGOUT(x) (netDebugEnabled || !canUseSerial())?NetDebug.print(x):Serial.print(x)
  #define DEBUGOUTLN(x) (netDebugEnabled || !canUseSerial())?NetDebug.println(x):Serial.println(x)
  #define DEBUGOUTF(x...) (netDebugEnabled || !canUseSerial())?NetDebug.printf(x):Serial.printf(x)
  #define DEBUGOUTFlush() (netDebugEnabled || !canUseSerial())?NetDebug.flush():Serial.flush()
#else
  #define DEBUGOUT(x) {if (canUseSerial()) Serial.print(x);}
  #define DEBUGOUTLN(x) {if (canUseSerial()) Serial.println(x);}
  #define DEBUGOUTF(x...) {if (canUseSerial()) Serial.printf(x);}
  #define DEBUGOUTFlush() {if (canUseSerial()) Serial.flush();}
#endif

#ifdef WLED_DEBUG
  #ifndef ESP8266
  #include <rom/rtc.h>
  #endif
  #define DEBUG_PRINT(x) DEBUGOUT(x)
  #define DEBUG_PRINTLN(x) DEBUGOUTLN(x)
  #define DEBUG_PRINTF(x...) DEBUGOUTF(x)
#else
  #define DEBUG_PRINT(x)
  #define DEBUG_PRINTLN(x)
  #define DEBUG_PRINTF(x...)
#endif

#define USER_PRINT(x)      DEBUGOUT(x)
#define USER_PRINTLN(x)    DEBUGOUTLN(x)
#define USER_PRINTF(x...)  DEBUGOUTF(x)
#define USER_FLUSH()       DEBUGOUTFlush()
// WLEDMM end

#ifdef WLED_DEBUG_FS
  #define DEBUGFS_PRINT(x) DEBUGOUT(x)
  #define DEBUGFS_PRINTLN(x) DEBUGOUTLN(x)
  #define DEBUGFS_PRINTF(x...) DEBUGOUTF(x)
#else
  #define DEBUGFS_PRINT(x)
  #define DEBUGFS_PRINTLN(x)
  #define DEBUGFS_PRINTF(x...)
#endif

// debug macro variable definitions
#ifdef WLED_DEBUG
  WLED_GLOBAL unsigned long debugTime _INIT(0);
  WLED_GLOBAL int lastWifiState _INIT(3);
  WLED_GLOBAL unsigned long wifiStateChangedTime _INIT(0);
  WLED_GLOBAL unsigned long loops _INIT(0);
#endif

#ifdef ARDUINO_ARCH_ESP32
  #define WLED_CONNECTED (WiFi.status() == WL_CONNECTED || ETH.localIP()[0] != 0)
#else
  #define WLED_CONNECTED (WiFi.status() == WL_CONNECTED)
#endif
#define WLED_WIFI_CONFIGURED (strlen(clientSSID) >= 1 && strcmp(clientSSID, DEFAULT_CLIENT_SSID) != 0)

#ifndef WLED_AP_SSID_UNIQUE
  #define WLED_SET_AP_SSID() do { \
    strcpy_P(apSSID, PSTR(WLED_AP_SSID)); \
  } while(0)
#else
  #define WLED_SET_AP_SSID() do { \
    strcpy_P(apSSID, PSTR(WLED_AP_SSID)); \
    snprintf_P(\
      apSSID+strlen(WLED_AP_SSID), \
      sizeof(apSSID)-strlen(WLED_AP_SSID), \
      PSTR("-%*s"), \
      6, \
      escapedMac.c_str() + 6\
    ); \
  } while(0)
#endif

//macro to convert F to const
#define SET_F(x)  (const char*)F(x)

//color mangling macros
#define RGBW32(r,g,b,w) (uint32_t((byte(w) << 24) | (byte(r) << 16) | (byte(g) << 8) | (byte(b))))
#define R(c) (byte((c) >> 16))
#define G(c) (byte((c) >> 8))
#define B(c) (byte(c))
#define W(c) (byte((c) >> 24))

class WLED {
public:
  WLED();
  static WLED& instance()
  {
    static WLED instance;
    return instance;
  }

  // boot starts here
  void setup();

  void loop();
  void reset();

  void beginStrip();
  void handleConnection();
  bool initEthernet(); // result is informational
  void initAP(bool resetAP = false);
  void initConnection();
  void initInterfaces();
  void handleStatusLED();
  void enableWatchdog();
  void disableWatchdog();
};
#endif        // WLED_H<|MERGE_RESOLUTION|>--- conflicted
+++ resolved
@@ -8,11 +8,7 @@
  */
 
 // version code in format yymmddb (b = daily build)
-<<<<<<< HEAD
-#define VERSION 2305070
-=======
-#define VERSION 23050700
->>>>>>> e9a1c1e7
+#define VERSION 2305080
 
 //uncomment this if you have a "my_config.h" file you'd like to use
 //#define WLED_USE_MY_CONFIG
