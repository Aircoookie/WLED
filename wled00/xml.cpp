#include "wled.h"

/*
 * Sending XML status files to client
 */

//macro to convert F to const
#define SET_F(x)  (const char*)F(x)

//build XML response to HTTP /win API request
void XML_response(AsyncWebServerRequest *request, char* dest)
{
  char sbuf[(dest == nullptr)?1024:1]; //allocate local buffer if none passed
  obuf = (dest == nullptr)? sbuf:dest;

  olen = 0;
  oappend(SET_F("<?xml version=\"1.0\" ?><vs><ac>"));
  oappendi((nightlightActive && nightlightMode > NL_MODE_SET) ? briT : bri);
  oappend(SET_F("</ac>"));

  for (int i = 0; i < 3; i++)
  {
   oappend("<cl>");
   oappendi(col[i]);
   oappend("</cl>");
  }
  for (int i = 0; i < 3; i++)
  {
   oappend("<cs>");
   oappendi(colSec[i]);
   oappend("</cs>");
  }
  oappend(SET_F("<ns>"));
  oappendi(notifyDirect);
  oappend(SET_F("</ns><nr>"));
  oappendi(receiveNotifications);
  oappend(SET_F("</nr><nl>"));
  oappendi(nightlightActive);
  oappend(SET_F("</nl><nf>"));
  oappendi(nightlightMode > NL_MODE_SET);
  oappend(SET_F("</nf><nd>"));
  oappendi(nightlightDelayMins);
  oappend(SET_F("</nd><nt>"));
  oappendi(nightlightTargetBri);
  oappend(SET_F("</nt><sq>"));
  oappendi(soundSquelch);
  oappend(SET_F("</sq><gn>"));
  oappendi(sampleGain);
  oappend(SET_F("</gn><fx>"));
  oappendi(effectCurrent);
  oappend(SET_F("</fx><sx>"));
  oappendi(effectSpeed);
  oappend(SET_F("</sx><ix>"));
  oappendi(effectIntensity);
  oappend(SET_F("</ix><f1>"));
  oappendi(effectFFT1);
  oappend(SET_F("</f1><f2>"));
  oappendi(effectFFT2);
  oappend(SET_F("</f2><f3>"));
  oappendi(effectFFT3);
  oappend(SET_F("</f3><fp>"));
  oappendi(effectPalette);
  oappend(SET_F("</fp><wv>"));
  if (strip.rgbwMode) {
   oappendi(col[3]);
  } else {
   oappend("-1");
  }
  oappend(SET_F("</wv><ws>"));
  oappendi(colSec[3]);
  oappend(SET_F("</ws><ps>"));
  oappendi((currentPreset < 1) ? 0:currentPreset);
  oappend(SET_F("</ps><cy>"));
  oappendi(presetCyclingEnabled);
  oappend(SET_F("</cy><ds>"));
  oappend(serverDescription);
  if (realtimeMode)
  {
    oappend(SET_F(" (live)"));
  }
  oappend(SET_F("</ds><ss>"));
  oappendi(strip.getMainSegmentId());
  oappend(SET_F("</ss></vs>"));
  if (request != nullptr) request->send(200, "text/xml", obuf);
}

void URL_response(AsyncWebServerRequest *request)
{
  char sbuf[256];
  char s2buf[100];
  obuf = s2buf;
  olen = 0;

  char s[16];
  oappend(SET_F("http://"));
  IPAddress localIP = Network.localIP();
  sprintf(s, "%d.%d.%d.%d", localIP[0], localIP[1], localIP[2], localIP[3]);
  oappend(s);

  oappend(SET_F("/win&A="));
  oappendi(bri);
  oappend(SET_F("&CL=h"));
  for (int i = 0; i < 3; i++)
  {
   sprintf(s,"%02X", col[i]);
   oappend(s);
  }
  oappend(SET_F("&C2=h"));
  for (int i = 0; i < 3; i++)
  {
   sprintf(s,"%02X", colSec[i]);
   oappend(s);
  }
  oappend(SET_F("&FX="));
  oappendi(effectCurrent);
  oappend(SET_F("&SX="));
  oappendi(effectSpeed);
  oappend(SET_F("&IX="));
  oappendi(effectIntensity);
  oappend(SET_F("&F1="));
  oappendi(effectFFT1);
  oappend(SET_F("&F2="));
  oappendi(effectFFT2);
  oappend(SET_F("&F3="));
  oappendi(effectFFT3);
  oappend(SET_F("&FP="));
  oappendi(effectPalette);

  obuf = sbuf;
  olen = 0;

  oappend(SET_F("<html><body><a href=\""));
  oappend(s2buf);
  oappend(SET_F("\" target=\"_blank\">"));
  oappend(s2buf);
  oappend(SET_F("</a></body></html>"));

  if (request != nullptr) request->send(200, "text/html", obuf);
}

//append a numeric setting to string buffer
void sappend(char stype, const char* key, int val)
{
  char ds[] = "d.Sf.";

  switch(stype)
  {
    case 'c': //checkbox
      oappend(ds);
      oappend(key);
      oappend(".checked=");
      oappendi(val);
      oappend(";");
      break;
    case 'v': //numeric
      oappend(ds);
      oappend(key);
      oappend(".value=");
      oappendi(val);
      oappend(";");
      break;
    case 'i': //selectedIndex
      oappend(ds);
      oappend(key);
      oappend(SET_F(".selectedIndex="));
      oappendi(val);
      oappend(";");
      break;
  }
}

//append a string setting to buffer
void sappends(char stype, const char* key, char* val)
{
  switch(stype)
  {
    case 's': //string (we can interpret val as char*)
      oappend("d.Sf.");
      oappend(key);
      oappend(".value=\"");
      oappend(val);
      oappend("\";");
      break;
    case 'm': //message
      oappend(SET_F("d.getElementsByClassName"));
      oappend(key);
      oappend(SET_F(".innerHTML=\""));
      oappend(val);
      oappend("\";");
      break;
  }
}


//get values for settings form in javascript
void getSettingsJS(byte subPage, char* dest)
{
  //0: menu 1: wifi 2: leds 3: ui 4: sync 5: time 6: sec
  DEBUG_PRINT(F("settings resp"));
  DEBUG_PRINTLN(subPage);
  obuf = dest;
  olen = 0;

  if (subPage <1 || subPage >8) return;

  if (subPage == 1) {
    sappends('s',SET_F("CS"),clientSSID);

    byte l = strlen(clientPass);
    char fpass[l+1]; //fill password field with ***
    fpass[l] = 0;
    memset(fpass,'*',l);
    sappends('s',SET_F("CP"),fpass);

    char k[3]; k[2] = 0; //IP addresses
    for (int i = 0; i<4; i++)
    {
      k[1] = 48+i; //ascii 0,1,2,3
      k[0] = 'I'; sappend('v',k,staticIP[i]);
      k[0] = 'G'; sappend('v',k,staticGateway[i]);
      k[0] = 'S'; sappend('v',k,staticSubnet[i]);
    }

    sappends('s',SET_F("CM"),cmDNS);
    sappend('i',SET_F("AB"),apBehavior);
    sappends('s',SET_F("AS"),apSSID);
    sappend('c',SET_F("AH"),apHide);

    l = strlen(apPass);
    char fapass[l+1]; //fill password field with ***
    fapass[l] = 0;
    memset(fapass,'*',l);
    sappends('s',SET_F("AP"),fapass);

    sappend('v',SET_F("AC"),apChannel);
    sappend('c',SET_F("WS"),noWifiSleep);

    #ifdef WLED_USE_ETHERNET
    sappend('v',SET_F("ETH"),ethernetType);
    #else
    //hide ethernet setting if not compiled in
    oappend(SET_F("document.getElementById('ethd').style.display='none';"));
    #endif

    if (Network.isConnected()) //is connected
    {
      char s[32];
      IPAddress localIP = Network.localIP();
      sprintf(s, "%d.%d.%d.%d", localIP[0], localIP[1], localIP[2], localIP[3]);

      #if defined(ARDUINO_ARCH_ESP32) && defined(WLED_USE_ETHERNET)
      if (Network.isEthernet()) strcat_P(s ,SET_F(" (Ethernet)"));
      #endif
      sappends('m',SET_F("(\"sip\")[0]"),s);
    } else
    {
      sappends('m',SET_F("(\"sip\")[0]"),(char*)F("Not connected"));
    }

    if (WiFi.softAPIP()[0] != 0) //is active
    {
      char s[16];
      IPAddress apIP = WiFi.softAPIP();
      sprintf(s, "%d.%d.%d.%d", apIP[0], apIP[1], apIP[2], apIP[3]);
      sappends('m',SET_F("(\"sip\")[1]"),s);
    } else
    {
      sappends('m',SET_F("(\"sip\")[1]"),(char*)F("Not active"));
    }
  }

  if (subPage == 2) {
    char nS[8];

    // add usermod pins as d.um_p array (TODO: usermod config shouldn't use state. instead we should load "um" object from cfg.json)
    /*DynamicJsonDocument doc(JSON_BUFFER_SIZE);
    JsonObject mods = doc.createNestedObject(F("mods"));
    usermods.addToJsonState(mods);
    if (!mods.isNull()) {
      uint8_t i=0;
      oappend(SET_F("d.um_p=["));
      for (JsonPair kv : mods) {
        if (strncmp_P(kv.key().c_str(),PSTR("pin_"),4) == 0) {
          if (i++) oappend(SET_F(","));
          oappend(itoa((int)kv.value(),nS,10));
        }
      }
      oappend(SET_F("];"));
    }*/

    oappend(SET_F("bLimits("));
    oappend(itoa(WLED_MAX_BUSSES,nS,10));
    oappend(",");
    oappend(itoa(MAX_LEDS_PER_BUS,nS,10));
    oappend(",");
    oappend(itoa(MAX_LED_MEMORY,nS,10));
    oappend(SET_F(");"));

    oappend(SET_F("d.Sf.LC.max=")); //TODO Formula for max LEDs on ESP8266 depending on types. 500 DMA or 1500 UART (about 4kB mem usage)
    oappendi(MAX_LEDS);
    oappend(";");

    sappend('v',SET_F("LC"),ledCount);

    for (uint8_t s=0; s < busses.getNumBusses(); s++){
      Bus* bus = busses.getBus(s);
      char lp[4] = "L0"; lp[2] = 48+s; lp[3] = 0; //ascii 0-9 //strip data pin
      char lc[4] = "LC"; lc[2] = 48+s; lc[3] = 0; //strip length
      char co[4] = "CO"; co[2] = 48+s; co[3] = 0; //strip color order
      char lt[4] = "LT"; lt[2] = 48+s; lt[3] = 0; //strip type
      char ls[4] = "LS"; ls[2] = 48+s; ls[3] = 0; //strip start LED
      char cv[4] = "CV"; cv[2] = 48+s; cv[3] = 0; //strip reverse
      oappend(SET_F("addLEDs(1);"));
      uint8_t pins[5];
      uint8_t nPins = bus->getPins(pins);
      for (uint8_t i = 0; i < nPins; i++) {
        lp[1] = 48+i;
        if (pinManager.isPinOk(pins[i])) sappend('v', lp, pins[i]);
      }
      sappend('v', lc, bus->getLength());
      sappend('v',lt,bus->getType());
      sappend('v',co,bus->getColorOrder());
      sappend('v',ls,bus->getStart());
      sappend('c',cv,bus->reversed);
    }
    sappend('v',SET_F("MA"),strip.ablMilliampsMax);
    sappend('v',SET_F("LA"),strip.milliampsPerLed);
    if (strip.currentMilliamps)
    {
      sappends('m',SET_F("(\"pow\")[0]"),(char*)"");
      olen -= 2; //delete ";
      oappendi(strip.currentMilliamps);
      oappend(SET_F("mA\";"));
    }

    sappend('v',SET_F("CA"),briS);
    //sappend('c',SET_F("EW"),useRGBW);
    //sappend('i',SET_F("CO"),strip.getColorOrder());
    sappend('v',SET_F("AW"),strip.rgbwMode);

    sappend('c',SET_F("BO"),turnOnAtBoot);
    sappend('v',SET_F("BP"),bootPreset);

    sappend('c',SET_F("GB"),strip.gammaCorrectBri);
    sappend('c',SET_F("GC"),strip.gammaCorrectCol);
    sappend('c',SET_F("TF"),fadeTransition);
    sappend('v',SET_F("TD"),transitionDelayDefault);
    sappend('c',SET_F("PF"),strip.paletteFade);
    sappend('v',SET_F("BF"),briMultiplier);
    sappend('v',SET_F("TB"),nightlightTargetBri);
    sappend('v',SET_F("TL"),nightlightDelayMinsDefault);
    sappend('v',SET_F("TW"),nightlightMode);
    sappend('i',SET_F("PB"),strip.paletteBlend);
    sappend('c',SET_F("RV"),strip.reverseMode);
    sappend('c',SET_F("SL"),skipFirstLed);
    sappend('v',SET_F("RL"),rlyPin);
    sappend('c',SET_F("RM"),rlyMde);
    sappend('v',SET_F("BT"),btnPin);
    sappend('v',SET_F("IR"),irPin);
    sappend('v',SET_F("AX"),auxPin);
<<<<<<< HEAD
    #ifdef ESP8266
    sappends('v',SET_F("LCW"), "");
    sappends('v',SET_F("LCH"), "");
    sappend('c',SET_F("LCWHS"), 1);
    #else
    sappend('v',SET_F("LCW"),strip.matrixWidth);
    sappend('v',SET_F("LCH"),strip.matrixHeight);
    sappend('c',SET_F("LCWHS"),strip.matrixSerpentine);
    #endif // ESP8266
=======
    sappend('v',SET_F("LCW"),strip.matrixWidth);
    sappend('v',SET_F("LCH"),strip.matrixHeight);
    sappend('c',SET_F("LCWHS"),strip.matrixSerpentine);
>>>>>>> 3bef184c
  }

  if (subPage == 3)
  {
    sappends('s',SET_F("DS"),serverDescription);
    sappend('c',SET_F("ST"),syncToggleReceive);
  }

  if (subPage == 4)
  {
    sappend('c',SET_F("BT"),buttonEnabled);
    sappend('v',SET_F("IR"),irEnabled);
    sappend('v',SET_F("UP"),udpPort);
    sappend('v',SET_F("U2"),udpPort2);
    sappend('c',SET_F("RB"),receiveNotificationBrightness);
    sappend('c',SET_F("RC"),receiveNotificationColor);
    sappend('c',SET_F("RX"),receiveNotificationEffects);
    sappend('c',SET_F("SD"),notifyDirectDefault);
    sappend('c',SET_F("SB"),notifyButton);
    sappend('c',SET_F("SH"),notifyHue);
    sappend('c',SET_F("SM"),notifyMacro);
    sappend('c',SET_F("S2"),notifyTwice);
    sappend('c',SET_F("RD"),receiveDirect);
    sappend('v',SET_F("EP"),e131Port);
    sappend('c',SET_F("ES"),e131SkipOutOfSequence);
    sappend('c',SET_F("EM"),e131Multicast);
    sappend('v',SET_F("EU"),e131Universe);
    sappend('v',SET_F("DA"),DMXAddress);
    sappend('v',SET_F("DM"),DMXMode);
    sappend('v',SET_F("ET"),realtimeTimeoutMs);
    sappend('c',SET_F("FB"),arlsForceMaxBri);
    sappend('c',SET_F("RG"),arlsDisableGammaCorrection);
    sappend('v',SET_F("WO"),arlsOffset);
    sappend('c',SET_F("AL"),alexaEnabled);
    sappends('s',SET_F("AI"),alexaInvocationName);
    sappend('c',SET_F("SA"),notifyAlexa);
    sappends('s',SET_F("BK"),(char*)((blynkEnabled)?SET_F("Hidden"):""));
    sappends('s',SET_F("BH"),blynkHost);
    sappend('v',SET_F("BP"),blynkPort);
    if (!(((audioSyncEnabled)>>(0)) & 1) && !(((audioSyncEnabled)>>(1)) & 1)) {
      // 0 == udp audio sync off
      sappend('v',SET_F("ASE"), 0);
    }
    else if ((((audioSyncEnabled)>>(0)) & 1) && !(((audioSyncEnabled)>>(1)) & 1)) {
      // 1 == transmit only
      sappend('v',SET_F("ASE"), 1);
    }
    else if (!(((audioSyncEnabled)>>(0)) & 1) && (((audioSyncEnabled)>>(1)) & 1)) {
      // 2 == receive only
      sappend('v',SET_F("ASE"), 2);
    }
    sappend('v',SET_F("ASP"), audioSyncPort);

    #ifdef WLED_ENABLE_MQTT
    sappend('c',SET_F("MQ"),mqttEnabled);
    sappends('s',SET_F("MS"),mqttServer);
    sappend('v',SET_F("MQPORT"),mqttPort);
    sappends('s',SET_F("MQUSER"),mqttUser);
    byte l = strlen(mqttPass);
    char fpass[l+1]; //fill password field with ***
    fpass[l] = 0;
    memset(fpass,'*',l);
    sappends('s',SET_F("MQPASS"),fpass);
    sappends('s',SET_F("MQCID"),mqttClientID);
    sappends('s',SET_F("MD"),mqttDeviceTopic);
    sappends('s',SET_F("MG"),mqttGroupTopic);
    #endif

    #ifndef WLED_DISABLE_HUESYNC
    sappend('v',SET_F("H0"),hueIP[0]);
    sappend('v',SET_F("H1"),hueIP[1]);
    sappend('v',SET_F("H2"),hueIP[2]);
    sappend('v',SET_F("H3"),hueIP[3]);
    sappend('v',SET_F("HL"),huePollLightId);
    sappend('v',SET_F("HI"),huePollIntervalMs);
    sappend('c',SET_F("HP"),huePollingEnabled);
    sappend('c',SET_F("HO"),hueApplyOnOff);
    sappend('c',SET_F("HB"),hueApplyBri);
    sappend('c',SET_F("HC"),hueApplyColor);
    char hueErrorString[25];
    switch (hueError)
    {
      case HUE_ERROR_INACTIVE     : strcpy(hueErrorString,(char*)F("Inactive"));                break;
      case HUE_ERROR_ACTIVE       : strcpy(hueErrorString,(char*)F("Active"));                  break;
      case HUE_ERROR_UNAUTHORIZED : strcpy(hueErrorString,(char*)F("Unauthorized"));            break;
      case HUE_ERROR_LIGHTID      : strcpy(hueErrorString,(char*)F("Invalid light ID"));        break;
      case HUE_ERROR_PUSHLINK     : strcpy(hueErrorString,(char*)F("Link button not pressed")); break;
      case HUE_ERROR_JSON_PARSING : strcpy(hueErrorString,(char*)F("JSON parsing error"));      break;
      case HUE_ERROR_TIMEOUT      : strcpy(hueErrorString,(char*)F("Timeout"));                 break;
      default: sprintf(hueErrorString,(char*)F("Bridge Error %i"),hueError);
    }

    sappends('m',SET_F("(\"sip\")[0]"),hueErrorString);
    #endif
  }

  if (subPage == 5)
  {
    sappend('c',SET_F("NT"),ntpEnabled);
    sappends('s',SET_F("NS"),ntpServerName);
    sappend('c',SET_F("CF"),!useAMPM);
    sappend('i',SET_F("TZ"),currentTimezone);
    sappend('v',SET_F("UO"),utcOffsetSecs);
    char tm[32];
    getTimeString(tm);
    sappends('m',SET_F("(\"times\")[0]"),tm);
    sappend('i',SET_F("OL"),overlayCurrent);
    sappend('v',SET_F("O1"),overlayMin);
    sappend('v',SET_F("O2"),overlayMax);
    sappend('v',SET_F("OM"),analogClock12pixel);
    sappend('c',SET_F("OS"),analogClockSecondsTrail);
    sappend('c',SET_F("O5"),analogClock5MinuteMarks);
    sappends('s',SET_F("CX"),cronixieDisplay);
    sappend('c',SET_F("CB"),cronixieBacklight);
    sappend('c',SET_F("CE"),countdownMode);
    sappend('v',SET_F("CY"),countdownYear);
    sappend('v',SET_F("CI"),countdownMonth);
    sappend('v',SET_F("CD"),countdownDay);
    sappend('v',SET_F("CH"),countdownHour);
    sappend('v',SET_F("CM"),countdownMin);
    sappend('v',SET_F("CS"),countdownSec);

    sappend('v',SET_F("A0"),macroAlexaOn);
    sappend('v',SET_F("A1"),macroAlexaOff);
    sappend('v',SET_F("MP"),macroButton);
    sappend('v',SET_F("ML"),macroLongPress);
    sappend('v',SET_F("MC"),macroCountdown);
    sappend('v',SET_F("MN"),macroNl);
    sappend('v',SET_F("MD"),macroDoublePress);

    char k[4];
    k[2] = 0; //Time macros
    for (int i = 0; i<8; i++)
    {
      k[1] = 48+i; //ascii 0,1,2,3
      k[0] = 'H'; sappend('v',k,timerHours[i]);
      k[0] = 'N'; sappend('v',k,timerMinutes[i]);
      k[0] = 'T'; sappend('v',k,timerMacro[i]);
      k[0] = 'W'; sappend('v',k,timerWeekday[i]);
    }
  }

  if (subPage == 6)
  {
    sappend('c',SET_F("NO"),otaLock);
    sappend('c',SET_F("OW"),wifiLock);
    sappend('c',SET_F("AO"),aOtaEnabled);
    sappends('m',SET_F("(\"sip\")[0]"),(char*)F("WLED "));
    olen -= 2; //delete ";
    oappend(versionString);
    oappend(SET_F(" (build "));
    oappendi(VERSION);
    oappend(SET_F(")\";"));
  }

  #ifdef WLED_ENABLE_DMX // include only if DMX is enabled
  if (subPage == 7)
  {
    sappend('v',SET_F("PU"),e131ProxyUniverse);

    sappend('v',SET_F("CN"),DMXChannels);
    sappend('v',SET_F("CG"),DMXGap);
    sappend('v',SET_F("CS"),DMXStart);
    sappend('v',SET_F("SL"),DMXStartLED);

    sappend('i',SET_F("CH1"),DMXFixtureMap[0]);
    sappend('i',SET_F("CH2"),DMXFixtureMap[1]);
    sappend('i',SET_F("CH3"),DMXFixtureMap[2]);
    sappend('i',SET_F("CH4"),DMXFixtureMap[3]);
    sappend('i',SET_F("CH5"),DMXFixtureMap[4]);
    sappend('i',SET_F("CH6"),DMXFixtureMap[5]);
    sappend('i',SET_F("CH7"),DMXFixtureMap[6]);
    sappend('i',SET_F("CH8"),DMXFixtureMap[7]);
    sappend('i',SET_F("CH9"),DMXFixtureMap[8]);
    sappend('i',SET_F("CH10"),DMXFixtureMap[9]);
    sappend('i',SET_F("CH11"),DMXFixtureMap[10]);
    sappend('i',SET_F("CH12"),DMXFixtureMap[11]);
    sappend('i',SET_F("CH13"),DMXFixtureMap[12]);
    sappend('i',SET_F("CH14"),DMXFixtureMap[13]);
    sappend('i',SET_F("CH15"),DMXFixtureMap[14]);
    }
  #endif

  if (subPage == 8)
  {
    sappend('v',SET_F("SQ"),soundSquelch);
    sappend('v',SET_F("GN"),sampleGain);
<<<<<<< HEAD
=======
    sappend('v',SET_F("SI"),audioPin);
    sappend('c',SET_F("DMM"),dmEnabled);
    sappend('v',SET_F("DI"),i2ssdPin);
    sappend('v',SET_F("LR"),i2swsPin);
    sappend('v',SET_F("CK"),i2sckPin);
>>>>>>> 3bef184c
    }
  oappend(SET_F("}</script>"));
}<|MERGE_RESOLUTION|>--- conflicted
+++ resolved
@@ -358,21 +358,9 @@
     sappend('v',SET_F("BT"),btnPin);
     sappend('v',SET_F("IR"),irPin);
     sappend('v',SET_F("AX"),auxPin);
-<<<<<<< HEAD
-    #ifdef ESP8266
-    sappends('v',SET_F("LCW"), "");
-    sappends('v',SET_F("LCH"), "");
-    sappend('c',SET_F("LCWHS"), 1);
-    #else
     sappend('v',SET_F("LCW"),strip.matrixWidth);
     sappend('v',SET_F("LCH"),strip.matrixHeight);
     sappend('c',SET_F("LCWHS"),strip.matrixSerpentine);
-    #endif // ESP8266
-=======
-    sappend('v',SET_F("LCW"),strip.matrixWidth);
-    sappend('v',SET_F("LCH"),strip.matrixHeight);
-    sappend('c',SET_F("LCWHS"),strip.matrixSerpentine);
->>>>>>> 3bef184c
   }
 
   if (subPage == 3)
@@ -560,14 +548,11 @@
   {
     sappend('v',SET_F("SQ"),soundSquelch);
     sappend('v',SET_F("GN"),sampleGain);
-<<<<<<< HEAD
-=======
     sappend('v',SET_F("SI"),audioPin);
     sappend('c',SET_F("DMM"),dmEnabled);
     sappend('v',SET_F("DI"),i2ssdPin);
     sappend('v',SET_F("LR"),i2swsPin);
     sappend('v',SET_F("CK"),i2sckPin);
->>>>>>> 3bef184c
     }
   oappend(SET_F("}</script>"));
 }