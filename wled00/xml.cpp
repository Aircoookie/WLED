--- conflicted
+++ resolved
@@ -254,17 +254,6 @@
   }
 
   if (subPage == 2) {
-<<<<<<< HEAD
-    oappend(SET_F("d.Sf.LC.max="));
-    #if defined(ESP8266) && LEDPIN == 3
-    oappendi(MAX_LEDS_DMA);
-    #else
-    oappendi(MAX_LEDS);
-    #endif
-    oappend(";");
-
-    sappend('v',SET_F("LC"),ledCount);
-=======
     char nS[3];
 
     // add usermod pins as d.um_p array
@@ -290,12 +279,15 @@
     #endif
 
     Bus *bus = busses->getBus(0);
-    #ifdef ESP8266
-    if (bus->getPins()[0]==3)
-      oappend(SET_F("d.Sf.LC.max=500;"));
-    else
-      oappend(SET_F("d.Sf.LC.max=1500;"));
+    oappend(SET_F("d.Sf.LC.max=")); //TODO Formula for max LEDs on ESP8266 depending on types. 500 DMA or 1500 UART (about 4kB mem usage)
+    #if defined(ESP8266) && LEDPIN == 3
+    oappendi(MAX_LEDS_DMA);
+    #else
+    oappendi(MAX_LEDS);
     #endif
+    oappend(";");
+
+    sappend('v',SET_F("LC"),ledCount);
     //sappend('v',SET_F("LC"),ledCount);
     sappend('v',SET_F("LP"),bus->getPins()[0]);
     if (bus->getPins()[1]>=0) sappend('v',SET_F("LK"),bus->getPins()[1]);
@@ -325,7 +317,6 @@
       sappend('v',LTsel.c_str(),bus->getType());
       sappend('v',CO.c_str(),bus->getColorOrder());
     }
->>>>>>> e6cf1dc9
     sappend('v',SET_F("MA"),strip.ablMilliampsMax);
     sappend('v',SET_F("LA"),strip.milliampsPerLed);
     if (strip.currentMilliamps)
