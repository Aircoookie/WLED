#include "wled.h"
#include "wled_ethernet.h"

/*
 * Sending XML status files to client
 */

//build XML response to HTTP /win API request
void XML_response(AsyncWebServerRequest *request, char* dest)
{
  char sbuf[(dest == nullptr)?1024:1]; //allocate local buffer if none passed
  obuf = (dest == nullptr)? sbuf:dest;

  olen = 0;
  oappend(SET_F("<?xml version=\"1.0\" ?><vs><ac>"));
  oappendi((nightlightActive && nightlightMode > NL_MODE_SET) ? briT : bri);
  oappend(SET_F("</ac>"));

  for (int i = 0; i < 3; i++)
  {
   oappend("<cl>");
   oappendi(col[i]);
   oappend("</cl>");
  }
  for (int i = 0; i < 3; i++)
  {
   oappend("<cs>");
   oappendi(colSec[i]);
   oappend("</cs>");
  }
  oappend(SET_F("<ns>"));
  oappendi(notifyDirect);
  oappend(SET_F("</ns><nr>"));
  oappendi(receiveNotifications);
  oappend(SET_F("</nr><nl>"));
  oappendi(nightlightActive);
  oappend(SET_F("</nl><nf>"));
  oappendi(nightlightMode > NL_MODE_SET);
  oappend(SET_F("</nf><nd>"));
  oappendi(nightlightDelayMins);
  oappend(SET_F("</nd><nt>"));
  oappendi(nightlightTargetBri);
  oappend(SET_F("</nt><fx>"));
  oappendi(effectCurrent);
  oappend(SET_F("</fx><sx>"));
  oappendi(effectSpeed);
  oappend(SET_F("</sx><ix>"));
  oappendi(effectIntensity);
  oappend(SET_F("</ix><fp>"));
  oappendi(effectPalette);
  oappend(SET_F("</fp><wv>"));
  if (strip.hasWhiteChannel()) {
   oappendi(col[3]);
  } else {
   oappend("-1");
  }
  oappend(SET_F("</wv><ws>"));
  oappendi(colSec[3]);
  oappend(SET_F("</ws><ps>"));
  oappendi(currentPreset);
  oappend(SET_F("</ps><cy>"));
  oappendi(currentPlaylist >= 0);
  oappend(SET_F("</cy><ds>"));
  oappend(serverDescription);
  if (realtimeMode)
  {
    oappend(SET_F(" (live)"));
  }
  oappend(SET_F("</ds><ss>"));
  oappendi(strip.getFirstSelectedSegId());
  oappend(SET_F("</ss></vs>"));
  if (request != nullptr) request->send(200, "text/xml", obuf);
}

//Deprecated, use of /json/state and presets recommended instead
void URL_response(AsyncWebServerRequest *request)
{
  char sbuf[256];
  char s2buf[100];
  obuf = s2buf;
  olen = 0;

  char s[16];
  oappend(SET_F("http://"));
  IPAddress localIP = Network.localIP();
  sprintf(s, "%d.%d.%d.%d", localIP[0], localIP[1], localIP[2], localIP[3]);
  oappend(s);

  oappend(SET_F("/win&A="));
  oappendi(bri);
  oappend(SET_F("&CL=h"));
  for (int i = 0; i < 3; i++)
  {
   sprintf(s,"%02X", col[i]);
   oappend(s);
  }
  oappend(SET_F("&C2=h"));
  for (int i = 0; i < 3; i++)
  {
   sprintf(s,"%02X", colSec[i]);
   oappend(s);
  }
  oappend(SET_F("&FX="));
  oappendi(effectCurrent);
  oappend(SET_F("&SX="));
  oappendi(effectSpeed);
  oappend(SET_F("&IX="));
  oappendi(effectIntensity);
  oappend(SET_F("&FP="));
  oappendi(effectPalette);

  obuf = sbuf;
  olen = 0;

  oappend(SET_F("<html><body><a href=\""));
  oappend(s2buf);
  oappend(SET_F("\" target=\"_blank\">"));
  oappend(s2buf);
  oappend(SET_F("</a></body></html>"));

  if (request != nullptr) request->send(200, "text/html", obuf);
}

void extractPin(JsonObject &obj, const char *key) {
  if (obj[key].is<JsonArray>()) {
    JsonArray pins = obj[key].as<JsonArray>();
    for (JsonVariant pv : pins) {
      if (pv.as<int>() > -1) { oappend(","); oappendi(pv.as<int>()); }
    }
  } else {
    if (obj[key].as<int>() > -1) { oappend(","); oappendi(obj[key].as<int>()); }
  }
}

// oappend used pins by scanning JsonObject (1 level deep)
void fillUMPins(JsonObject &mods)
{
  for (JsonPair kv : mods) {
    // kv.key() is usermod name or subobject key
    // kv.value() is object itself
    JsonObject obj = kv.value();
    if (!obj.isNull()) {
      // element is an JsonObject
      if (!obj["pin"].isNull()) {
        extractPin(obj, "pin");
      } else {
        // scan keys (just one level deep as is possible with usermods)
        for (JsonPair so : obj) {
          const char *key = so.key().c_str();
          if (strstr(key, "pin")) {
            // we found a key containing "pin" substring
            if (strlen(strstr(key, "pin")) == 3) {
              // and it is at the end, we found another pin
              extractPin(obj, key);
              continue;
            }
          }
          if (!obj[so.key()].is<JsonObject>()) continue;
          JsonObject subObj = obj[so.key()];
          if (!subObj["pin"].isNull()) {
            // get pins from subobject
            extractPin(subObj, "pin");
          }
        }
      }
    }
  }
}

void appendGPIOinfo() {
  char nS[8];

  oappend(SET_F("d.um_p=[-1")); // has to have 1 element
  if (i2c_sda > -1 && i2c_scl > -1) {
    oappend(","); oappend(itoa(i2c_sda,nS,10));
    oappend(","); oappend(itoa(i2c_scl,nS,10));
  }
  if (spi_mosi > -1 && spi_sclk > -1) {
    oappend(","); oappend(itoa(spi_mosi,nS,10));
    oappend(","); oappend(itoa(spi_sclk,nS,10));
  }
  // usermod pin reservations will become unnecessary when settings pages will read cfg.json directly
  if (requestJSONBufferLock(6)) {
    // if we can't allocate JSON buffer ignore usermod pins
    JsonObject mods = doc.createNestedObject(F("um"));
    usermods.addToConfig(mods);
    if (!mods.isNull()) fillUMPins(mods);
    releaseJSONBufferLock();
  }
  oappend(SET_F("];"));

//WLEDMM: use isPinOK instead of hardcoded pins
  char rsvd[140] = "d.rsvd=[";
  size_t rsLen = strlen(rsvd);
  char ro_gpio[140] = "d.ro_gpio=[";
  size_t roLen = strlen(ro_gpio);
  char pinString[10];
  for(int pinNr = 0; pinNr < WLED_NUM_PINS; pinNr++) { // 49 = highest PIN on ESP32-S3
    if(!pinManager.isPinOk(pinNr, false)) {
      sprintf(pinString, "%s%d", strlen(rsvd)==rsLen?"":",", pinNr);
      strcat(rsvd, pinString);
    }
    else {
      //if ((!pinManager.isPinAllocated(pinNr)) && (pinManager.getPinSpecialText(pinNr).length() == 0)) continue;      // un-comment to hide no-name,unused GPIO pins
      bool is_inOut = pinManager.isPinOk(pinNr, true);
      if (!is_inOut) {
        sprintf(pinString, "%s%d", strlen(ro_gpio)==roLen?"":",", pinNr);
        strcat(ro_gpio, pinString);
      }
    }
  }

  // add reserved and usermod pins as d.um_p array
  oappend(rsvd);

  #ifdef WLED_ENABLE_DMX
  oappend(SET_F(",2")); // DMX hardcoded pin
  #endif

  #ifdef WLED_DEBUG
  oappend(SET_F(",")); oappend(itoa(hardwareTX,nS,10));// debug output (TX) pin
  #endif

  //Note: Using pin 3 (RX) disables Adalight / Serial JSON

  #if defined(ARDUINO_ARCH_ESP32) && defined(WLED_USE_PSRAM)
    #if !defined(CONFIG_IDF_TARGET_ESP32S2) && !defined(CONFIG_IDF_TARGET_ESP32S3) && !defined(CONFIG_IDF_TARGET_ESP32C3)
    if (psramFound()) oappend(SET_F(",16,17")); // GPIO16 & GPIO17 reserved for SPI RAM on ESP32 (not on S2, S3 or C3)
    #elif defined(CONFIG_IDF_TARGET_ESP32S3)
    if (psramFound()) oappend(SET_F(",33,34,35,36,37")); // in use for "octal" PSRAM or "octal" FLASH -seems that octal PSRAM is very common on S3.
    #endif
  #endif

  #ifdef WLED_USE_ETHERNET
  if (ethernetType != WLED_ETH_NONE && ethernetType < WLED_NUM_ETH_TYPES) {
    for (uint8_t p=0; p<WLED_ETH_RSVD_PINS_COUNT; p++) { oappend(","); oappend(itoa(esp32_nonconfigurable_ethernet_pins[p].pin,nS,10)); }
    if (ethernetBoards[ethernetType].eth_power>=0)     { oappend(","); oappend(itoa(ethernetBoards[ethernetType].eth_power,nS,10)); }
    if (ethernetBoards[ethernetType].eth_mdc>=0)       { oappend(","); oappend(itoa(ethernetBoards[ethernetType].eth_mdc,nS,10)); }
    if (ethernetBoards[ethernetType].eth_mdio>=0)      { oappend(","); oappend(itoa(ethernetBoards[ethernetType].eth_mdio,nS,10)); }
    switch (ethernetBoards[ethernetType].eth_clk_mode) {
      case ETH_CLOCK_GPIO0_IN:
      case ETH_CLOCK_GPIO0_OUT:
        oappend(SET_F(",0"));
        break;
      case ETH_CLOCK_GPIO16_OUT:
        oappend(SET_F(",16"));
        break;
      case ETH_CLOCK_GPIO17_OUT:
        oappend(SET_F(",17"));
        break;
    }
  }
  #endif

  oappend(SET_F("];"));

  // add info for read-only GPIO
  //WLEDMM: use isPinOK instead of hardcoded pins
  oappend(ro_gpio);
  oappend(SET_F("];"));

  // add info about max. # of pins
  oappend(SET_F("d.max_gpio="));
  #if defined(CONFIG_IDF_TARGET_ESP32S2)
  oappendi(46);
  #elif defined(CONFIG_IDF_TARGET_ESP32S3)
  oappendi(48);
  #elif defined(CONFIG_IDF_TARGET_ESP32C3)
  oappendi(21);
  #elif defined(ESP32)
  oappendi(39);
  #else //8266
  oappendi(NUM_DIGITAL_PINS); //WLEDMM include pin 17 for Analog
  #endif
  oappend(SET_F(";"));

  char dt_pins[48]; // fix warning: output 45 bytes into a destination of size 30
  #if defined(ESP8266) && !defined(ARDUINO_ESP8266_ESP01)
  sprintf(dt_pins, "d.dt_pins=[%d,%d,%d,%d,%d,%d,%d,%d,%d,%d,%d];", D0, D1, D2, D3, D4, D5, D6, D7, D8, hardwareRX, hardwareTX);
  #else
  sprintf(dt_pins, "d.dt_pins=[%d,%d,%d,%d,%d,%d,%d,%d,%d,%d,%d];", PM_NO_PIN, PM_NO_PIN, PM_NO_PIN, PM_NO_PIN, PM_NO_PIN, PM_NO_PIN, PM_NO_PIN, PM_NO_PIN, PM_NO_PIN, hardwareRX, hardwareTX);
  #endif
  oappend(dt_pins);

  char a_pins[48]; // fix warning: output 45 bytes into a destination of size 30
  sprintf(a_pins, "d.a_pins=[%d,%d,%d,%d,%d,%d,%d,%d,%d,%d,%d];", pinManager.getADCPin(PM_ADC1, 0), pinManager.getADCPin(PM_ADC1, 1), pinManager.getADCPin(PM_ADC1, 2), pinManager.getADCPin(PM_ADC1, 3), pinManager.getADCPin(PM_ADC1, 4), pinManager.getADCPin(PM_ADC1, 5), pinManager.getADCPin(PM_ADC1, 6), pinManager.getADCPin(PM_ADC1, 7), pinManager.getADCPin(PM_ADC1, 8), pinManager.getADCPin(PM_ADC1, 9), pinManager.getADCPin(PM_ADC1, 10));
  oappend(a_pins);
}

//get values for settings form in javascript
void getSettingsJS(AsyncWebServerRequest* request, byte subPage, char* dest) //WLEDMM add request
{
  //0: menu 1: wifi 2: leds 3: ui 4: sync 5: time 6: sec
  DEBUG_PRINT(F("settings resp"));
  DEBUG_PRINTLN(subPage);
  obuf = dest;
  olen = 0;

  if (subPage <0 || subPage >10) return;

  if (subPage == 0)
  {
  #ifndef WLED_DISABLE_2D // include only if 2D is compiled in
    oappend(PSTR("gId('2dbtn').style.display='';"));
  #endif
  #ifdef WLED_ENABLE_DMX // include only if DMX is enabled
    oappend(PSTR("gId('dmxbtn').style.display='';"));
  #endif
  }

  if (subPage == 1)
  {
    sappends('s',SET_F("CS"),clientSSID);

    byte l = strlen(clientPass);
    char fpass[l+1]; //fill password field with ***
    fpass[l] = 0;
    memset(fpass,'*',l);
    sappends('s',SET_F("CP"),fpass);

    char k[3]; k[2] = 0; //IP addresses
    for (int i = 0; i<4; i++)
    {
      k[1] = 48+i; //ascii 0,1,2,3
      k[0] = 'I'; sappend('v',k,staticIP[i]);
      k[0] = 'G'; sappend('v',k,staticGateway[i]);
      k[0] = 'S'; sappend('v',k,staticSubnet[i]);
    }

    sappends('s',SET_F("CM"),cmDNS);
    sappend('i',SET_F("AB"),apBehavior);
    sappends('s',SET_F("AS"),apSSID);
    sappend('c',SET_F("AH"),apHide);

    l = strlen(apPass);
    char fapass[l+1]; //fill password field with ***
    fapass[l] = 0;
    memset(fapass,'*',l);
    sappends('s',SET_F("AP"),fapass);

    sappend('v',SET_F("AC"),apChannel);
    sappend('c',SET_F("WS"),noWifiSleep);

    #ifdef WLED_USE_ETHERNET
    sappend('v',SET_F("ETH"),ethernetType);
    #else
    //hide ethernet setting if not compiled in
    oappend(SET_F("document.getElementById('ethd').style.display='none';"));
    #endif

    if (Network.isConnected()) //is connected
    {
      char s[32];
      IPAddress localIP = Network.localIP();
      sprintf(s, "%d.%d.%d.%d", localIP[0], localIP[1], localIP[2], localIP[3]);

      #if defined(ARDUINO_ARCH_ESP32) && defined(WLED_USE_ETHERNET)
      if (Network.isEthernet()) strcat_P(s ,SET_F(" (Ethernet)"));
      #endif
      sappends('m',SET_F("(\"sip\")[0]"),s);
    } else
    {
      sappends('m',SET_F("(\"sip\")[0]"),(char*)F("Not connected"));
    }

    if (WiFi.softAPIP()[0] != 0) //is active
    {
      char s[16];
      IPAddress apIP = WiFi.softAPIP();
      sprintf(s, "%d.%d.%d.%d", apIP[0], apIP[1], apIP[2], apIP[3]);
      sappends('m',SET_F("(\"sip\")[1]"),s);
    } else
    {
      sappends('m',SET_F("(\"sip\")[1]"),(char*)F("Not active"));
    }
  }

  if (subPage == 2)
  {
    char nS[32];

    appendGPIOinfo();

    // set limits
    oappend(SET_F("bLimits("));
    oappend(itoa(WLED_MAX_BUSSES,nS,10));  oappend(",");
    oappend(itoa(WLED_MIN_VIRTUAL_BUSSES,nS,10));  oappend(",");
    oappend(itoa(MAX_LEDS_PER_BUS,nS,10)); oappend(",");
    oappend(itoa(MAX_LED_MEMORY,nS,10));   oappend(",");
    oappend(itoa(MAX_LEDS,nS,10));
    oappend(SET_F(");"));

    sappend('c',SET_F("MS"),autoSegments);
    sappend('c',SET_F("CCT"),correctWB);
    sappend('c',SET_F("CR"),cctFromRgb);
    sappend('v',SET_F("CB"),strip.cctBlending);
    sappend('v',SET_F("FR"),strip.getTargetFps());
    sappend('v',SET_F("AW"),Bus::getGlobalAWMode());
    sappend('v',SET_F("LD"),strip.useLedsArray);

    for (uint8_t s=0; s < busses.getNumBusses(); s++) {
      Bus* bus = busses.getBus(s);
      if (bus == nullptr) continue;
      char lp[4] = "L0"; lp[2] = 48+s; lp[3] = 0; //ascii 0-9 //strip data pin
      char lc[4] = "LC"; lc[2] = 48+s; lc[3] = 0; //strip length
      char co[4] = "CO"; co[2] = 48+s; co[3] = 0; //strip color order
      char lt[4] = "LT"; lt[2] = 48+s; lt[3] = 0; //strip type
      char ls[4] = "LS"; ls[2] = 48+s; ls[3] = 0; //strip start LED
      char cv[4] = "CV"; cv[2] = 48+s; cv[3] = 0; //strip reverse
      char sl[4] = "SL"; sl[2] = 48+s; sl[3] = 0; //skip 1st LED
      char rf[4] = "RF"; rf[2] = 48+s; rf[3] = 0; //off refresh
      char aw[4] = "AW"; aw[2] = 48+s; aw[3] = 0; //auto white mode
      char wo[4] = "WO"; wo[2] = 48+s; wo[3] = 0; //swap channels
      oappend(SET_F("addLEDs(1);"));
      uint8_t pins[5];
      uint8_t nPins = bus->getPins(pins);
      for (uint8_t i = 0; i < nPins; i++) {
        lp[1] = 48+i;
        if (pinManager.isPinOk(pins[i]) || bus->getType()>=TYPE_NET_DDP_RGB) sappend('v',lp,pins[i]);
      }
      sappend('v',lc,bus->getLength());
      sappend('v',lt,bus->getType());
      sappend('v',co,bus->getColorOrder() & 0x0F);
      sappend('v',ls,bus->getStart());
      sappend('c',cv,bus->reversed);
      sappend('v',sl,bus->skippedLeds());
      sappend('c',rf,bus->isOffRefreshRequired());
      sappend('v',aw,bus->getAutoWhiteMode());
      sappend('v',wo,bus->getColorOrder() >> 4);
    }
    sappend('v',SET_F("MA"),strip.ablMilliampsMax);
    sappend('v',SET_F("LA"),strip.milliampsPerLed);
    if (strip.currentMilliamps)
    {
      sappends('m',SET_F("(\"pow\")[0]"),(char*)"");
      olen -= 2; //delete ";
      oappendi(strip.currentMilliamps);
      oappend(SET_F("mA\";"));
    }

    oappend(SET_F("resetCOM("));
    oappend(itoa(WLED_MAX_COLOR_ORDER_MAPPINGS,nS,10));
    oappend(SET_F(");"));
    const ColorOrderMap& com = busses.getColorOrderMap();
    for (uint8_t s=0; s < com.count(); s++) {
      const ColorOrderMapEntry* entry = com.get(s);
      if (entry == nullptr) break;
      oappend(SET_F("addCOM("));
      oappend(itoa(entry->start,nS,10));  oappend(",");
      oappend(itoa(entry->len,nS,10));  oappend(",");
      oappend(itoa(entry->colorOrder,nS,10));  oappend(");");
    }

    sappend('v',SET_F("CA"),briS);

    sappend('c',SET_F("BO"),turnOnAtBoot);
    sappend('v',SET_F("BP"),bootPreset);

    sappend('c',SET_F("GB"),gammaCorrectBri);
    sappend('c',SET_F("GC"),gammaCorrectCol);
    dtostrf(gammaCorrectVal,3,1,nS); sappends('s',SET_F("GV"),nS);
    sappend('c',SET_F("TF"),fadeTransition);
    sappend('v',SET_F("TD"),transitionDelayDefault);
    sappend('c',SET_F("PF"),strip.paletteFade);
    sappend('v',SET_F("BF"),briMultiplier);
    sappend('v',SET_F("TB"),nightlightTargetBri);
    sappend('v',SET_F("TL"),nightlightDelayMinsDefault);
    sappend('v',SET_F("TW"),nightlightMode);
    sappend('i',SET_F("PB"),strip.paletteBlend);
    sappend('v',SET_F("RL"),rlyPin);
    sappend('c',SET_F("RM"),rlyMde);
    for (uint8_t i=0; i<WLED_MAX_BUTTONS; i++) {
      oappend(SET_F("addBtn("));
      oappend(itoa(i,nS,10));  oappend(",");
      oappend(itoa(btnPin[i],nS,10)); oappend(",");
      oappend(itoa(buttonType[i],nS,10));
      oappend(SET_F(");"));
    }
    sappend('c',SET_F("IP"),disablePullUp);
    sappend('v',SET_F("TT"),touchThreshold);
    sappend('v',SET_F("IR"),irPin);
    sappend('v',SET_F("IT"),irEnabled);
    sappend('c',SET_F("MSO"),!irApplyToAllSelected);
    #if !defined(WLED_DISABLE_INFRARED)
    oappend(SET_F("hideNoIR();"));  // WLEDMM hide "not compiled in" message
    #endif
  }

  if (subPage == 3)
  {
    sappends('s',SET_F("DS"),serverDescription);
    sappend('c',SET_F("ST"),syncToggleReceive);
  #ifdef WLED_ENABLE_SIMPLE_UI
    sappend('c',SET_F("SU"),simplifiedUI);
  #else
    oappend(SET_F("toggle('Simple');"));    // hide Simplified UI settings
  #endif
  }

  if (subPage == 4)
  {
    sappend('v',SET_F("UP"),udpPort);
    sappend('v',SET_F("U2"),udpPort2);
    sappend('v',SET_F("GS"),syncGroups);
    sappend('v',SET_F("GR"),receiveGroups);

    sappend('c',SET_F("RB"),receiveNotificationBrightness);
    sappend('c',SET_F("RC"),receiveNotificationColor);
    sappend('c',SET_F("RX"),receiveNotificationEffects);
    sappend('c',SET_F("SO"),receiveSegmentOptions);
    sappend('c',SET_F("SG"),receiveSegmentBounds);
    sappend('c',SET_F("SD"),notifyDirectDefault);
    sappend('c',SET_F("SB"),notifyButton);
    sappend('c',SET_F("SH"),notifyHue);
    sappend('c',SET_F("SM"),notifyMacro);
    sappend('v',SET_F("UR"),udpNumRetries);

    sappend('c',SET_F("NL"),nodeListEnabled);
    sappend('c',SET_F("NB"),nodeBroadcastEnabled);

    sappend('c',SET_F("RD"),receiveDirect);
    sappend('c',SET_F("MO"),useMainSegmentOnly);
    sappend('v',SET_F("EP"),e131Port);
    sappend('c',SET_F("ES"),e131SkipOutOfSequence);
    sappend('c',SET_F("EM"),e131Multicast);
    sappend('v',SET_F("EU"),e131Universe);
#ifdef WLED_ENABLE_DMX
    oappend(SET_F("hideNoDMX();"));  // WLEDMM hide "not compiled in" message    
#endif    
    sappend('v',SET_F("DA"),DMXAddress);
    sappend('v',SET_F("XX"),DMXSegmentSpacing);
    sappend('v',SET_F("PY"),e131Priority);
    sappend('v',SET_F("DM"),DMXMode);
    sappend('v',SET_F("ET"),realtimeTimeoutMs);
    sappend('c',SET_F("FB"),arlsForceMaxBri);
    sappend('c',SET_F("RG"),arlsDisableGammaCorrection);
    sappend('v',SET_F("WO"),arlsOffset);
    sappend('c',SET_F("AL"),alexaEnabled);
    sappends('s',SET_F("AI"),alexaInvocationName);
    sappend('c',SET_F("SA"),notifyAlexa);
    sappend('v',SET_F("AP"),alexaNumPresets);
    #ifdef WLED_DISABLE_ALEXA
    oappend(SET_F("toggle('Alexa');"));  // hide Alexa settings
    #endif

    #ifdef WLED_ENABLE_MQTT
    sappend('c',SET_F("MQ"),mqttEnabled);
    sappends('s',SET_F("MS"),mqttServer);
    sappend('v',SET_F("MQPORT"),mqttPort);
    sappends('s',SET_F("MQUSER"),mqttUser);
    byte l = strlen(mqttPass);
    char fpass[l+1]; //fill password field with ***
    fpass[l] = 0;
    memset(fpass,'*',l);
    sappends('s',SET_F("MQPASS"),fpass);
    sappends('s',SET_F("MQCID"),mqttClientID);
    sappends('s',"MD",mqttDeviceTopic);
    sappends('s',SET_F("MG"),mqttGroupTopic);
    sappend('c',SET_F("BM"),buttonPublishMqtt);
    #else
    oappend(SET_F("toggle('MQTT');"));    // hide MQTT settings
    #endif

    #ifndef WLED_DISABLE_HUESYNC
    sappend('v',SET_F("H0"),hueIP[0]);
    sappend('v',SET_F("H1"),hueIP[1]);
    sappend('v',SET_F("H2"),hueIP[2]);
    sappend('v',SET_F("H3"),hueIP[3]);
    sappend('v',SET_F("HL"),huePollLightId);
    sappend('v',SET_F("HI"),huePollIntervalMs);
    sappend('c',SET_F("HP"),huePollingEnabled);
    sappend('c',SET_F("HO"),hueApplyOnOff);
    sappend('c',SET_F("HB"),hueApplyBri);
    sappend('c',SET_F("HC"),hueApplyColor);
    char hueErrorString[25];
    switch (hueError)
    {
      case HUE_ERROR_INACTIVE     : strcpy_P(hueErrorString,PSTR("Inactive"));                break;
      case HUE_ERROR_ACTIVE       : strcpy_P(hueErrorString,PSTR("Active"));                  break;
      case HUE_ERROR_UNAUTHORIZED : strcpy_P(hueErrorString,PSTR("Unauthorized"));            break;
      case HUE_ERROR_LIGHTID      : strcpy_P(hueErrorString,PSTR("Invalid light ID"));        break;
      case HUE_ERROR_PUSHLINK     : strcpy_P(hueErrorString,PSTR("Link button not pressed")); break;
      case HUE_ERROR_JSON_PARSING : strcpy_P(hueErrorString,PSTR("JSON parsing error"));      break;
      case HUE_ERROR_TIMEOUT      : strcpy_P(hueErrorString,PSTR("Timeout"));                 break;
      default: sprintf_P(hueErrorString,PSTR("Bridge Error %i"),hueError);
    }

    sappends('m',SET_F("(\"sip\")[0]"),hueErrorString);
    #else
    oappend(SET_F("toggle('Hue');"));    // hide Hue Sync settings
    #endif
    sappend('v',SET_F("BD"),serialBaud);

#ifdef WLED_ENABLE_LOXONE
    oappend(SET_F("hideNoLOX();"));  // WLEDMM hide "not compiled in" message    
#endif    
  }

  if (subPage == 5)
  {
    sappend('c',SET_F("NT"),ntpEnabled);
    sappends('s',SET_F("NS"),ntpServerName);
    sappend('c',SET_F("CF"),!useAMPM);
    sappend('i',SET_F("TZ"),currentTimezone);
    sappend('v',SET_F("UO"),utcOffsetSecs);
    char tm[32];
    dtostrf(longitude,4,2,tm);
    sappends('s',SET_F("LN"),tm);
    dtostrf(latitude,4,2,tm);
    sappends('s',SET_F("LT"),tm);
    getTimeString(tm);
    sappends('m',SET_F("(\"times\")[0]"),tm);
    if ((int)(longitude*10.) || (int)(latitude*10.)) {
      sprintf_P(tm, PSTR("Sunrise: %02d:%02d Sunset: %02d:%02d"), hour(sunrise), minute(sunrise), hour(sunset), minute(sunset));
      sappends('m',SET_F("(\"times\")[1]"),tm);
    }
    sappend('c',SET_F("OL"),overlayCurrent);
    sappend('v',SET_F("O1"),overlayMin);
    sappend('v',SET_F("O2"),overlayMax);
    sappend('v',SET_F("OM"),analogClock12pixel);
    sappend('c',SET_F("OS"),analogClockSecondsTrail);
    sappend('c',SET_F("O5"),analogClock5MinuteMarks);

    sappend('c',SET_F("CE"),countdownMode);
    sappend('v',SET_F("CY"),countdownYear);
    sappend('v',SET_F("CI"),countdownMonth);
    sappend('v',SET_F("CD"),countdownDay);
    sappend('v',SET_F("CH"),countdownHour);
    sappend('v',SET_F("CM"),countdownMin);
    sappend('v',SET_F("CS"),countdownSec);

    sappend('v',SET_F("A0"),macroAlexaOn);
    sappend('v',SET_F("A1"),macroAlexaOff);
    sappend('v',SET_F("MC"),macroCountdown);
    sappend('v',SET_F("MN"),macroNl);
    for (uint8_t i=0; i<WLED_MAX_BUTTONS; i++) {
      oappend(SET_F("addRow("));
      oappend(itoa(i,tm,10));  oappend(",");
      oappend(itoa(macroButton[i],tm,10)); oappend(",");
      oappend(itoa(macroLongPress[i],tm,10)); oappend(",");
      oappend(itoa(macroDoublePress[i],tm,10));
      oappend(SET_F(");"));
    }

    char k[4];
    k[2] = 0; //Time macros
    for (int i = 0; i<10; i++)
    {
      k[1] = 48+i; //ascii 0,1,2,3
      if (i<8) { k[0] = 'H'; sappend('v',k,timerHours[i]); }
      k[0] = 'N'; sappend('v',k,timerMinutes[i]);
      k[0] = 'T'; sappend('v',k,timerMacro[i]);
      k[0] = 'W'; sappend('v',k,timerWeekday[i]);
      if (i<8) {
        k[0] = 'M'; sappend('v',k,(timerMonth[i] >> 4) & 0x0F);
				k[0] = 'P'; sappend('v',k,timerMonth[i] & 0x0F);
        k[0] = 'D'; sappend('v',k,timerDay[i]);
				k[0] = 'E'; sappend('v',k,timerDayEnd[i]);
      }
    }
  }

  if (subPage == 6)
  {
    byte l = strlen(settingsPIN);
    char fpass[l+1]; //fill PIN field with 0000
    fpass[l] = 0;
    memset(fpass,'0',l);
    sappends('s',SET_F("PIN"),fpass);
    sappend('c',SET_F("NO"),otaLock);
    sappend('c',SET_F("OW"),wifiLock);
    sappend('c',SET_F("AO"),aOtaEnabled);
    sappends('m',SET_F("(\"sip\")[0]"),(char*)F("WLEDMM ")); //WLEDMM server message
    olen -= 2; //delete ";
    oappend(versionString);
    oappend(SET_F(" (build "));
    oappendi(VERSION);
    oappend(SET_F(")\";"));
    oappend(SET_F("sd=\""));
    oappend(serverDescription);
    oappend(SET_F("\";"));
  }

  #ifdef WLED_ENABLE_DMX // include only if DMX is enabled
  if (subPage == 7)
  {
    sappend('v',SET_F("PU"),e131ProxyUniverse);

    sappend('v',SET_F("CN"),DMXChannels);
    sappend('v',SET_F("CG"),DMXGap);
    sappend('v',SET_F("CS"),DMXStart);
    sappend('v',SET_F("SL"),DMXStartLED);

    sappend('i',SET_F("CH1"),DMXFixtureMap[0]);
    sappend('i',SET_F("CH2"),DMXFixtureMap[1]);
    sappend('i',SET_F("CH3"),DMXFixtureMap[2]);
    sappend('i',SET_F("CH4"),DMXFixtureMap[3]);
    sappend('i',SET_F("CH5"),DMXFixtureMap[4]);
    sappend('i',SET_F("CH6"),DMXFixtureMap[5]);
    sappend('i',SET_F("CH7"),DMXFixtureMap[6]);
    sappend('i',SET_F("CH8"),DMXFixtureMap[7]);
    sappend('i',SET_F("CH9"),DMXFixtureMap[8]);
    sappend('i',SET_F("CH10"),DMXFixtureMap[9]);
    sappend('i',SET_F("CH11"),DMXFixtureMap[10]);
    sappend('i',SET_F("CH12"),DMXFixtureMap[11]);
    sappend('i',SET_F("CH13"),DMXFixtureMap[12]);
    sappend('i',SET_F("CH14"),DMXFixtureMap[13]);
    sappend('i',SET_F("CH15"),DMXFixtureMap[14]);
  }
  #endif

  if (subPage == 8) //usermods
  {
    appendGPIOinfo();
    if (!request->hasParam("um") ) {
      // oappend(SET_F("numM="));
      // oappendi(usermods.getModCount());
      // oappend(";");
      oappend(SET_F("d.getElementsByName(\"if:SDA:pin\")[1].value=")); oappendi(i2c_sda); oappend(";"); 
      oappend(SET_F("d.getElementsByName(\"if:SCL:pin\")[1].value=")); oappendi(i2c_scl); oappend(";"); 
      oappend(SET_F("d.getElementsByName(\"if:MOSI:pin\")[1].value=")); oappendi(spi_mosi); oappend(";"); 
      oappend(SET_F("d.getElementsByName(\"if:MISO:pin\")[1].value=")); oappendi(spi_miso); oappend(";"); 
      oappend(SET_F("d.getElementsByName(\"if:SCLK:pin\")[1].value=")); oappendi(spi_sclk); oappend(";"); 
      //WLEDMM: add help info showing defaults
      oappend(SET_F("addInfo('if:SDA:pin',0,'', 'SDA');"));
      oappend(SET_F("xOpt('if:SDA:pin',1,' ⍼',")); oappendi(SDA); oappend(");");
    #ifdef HW_PIN_SDA
      oappend(SET_F("xOpt('if:SDA:pin',1,' ⎌',")); oappendi(HW_PIN_SDA); oappend(");");
    #endif
      oappend(SET_F("addInfo('if:SCL:pin',0,'', 'SCL');"));
      oappend(SET_F("xOpt('if:SCL:pin',1,' ⍼',")); oappendi(SCL); oappend(");");
      oappend(SET_F("dRO('if:SCL:pin',1);")); // disable read only pins
    #ifdef HW_PIN_SCL
      oappend(SET_F("xOpt('if:SCL:pin',1,' ⎌',")); oappendi(HW_PIN_SCL); oappend(");"); 
    #endif
      oappend(SET_F("addInfo('if:MOSI:pin',0,'', 'MOSI');"));
      oappend(SET_F("xOpt('if:MOSI:pin',1,' ⍼',")); oappendi(MOSI); oappend(");");
    #ifdef HW_PIN_MOSISPI //WLEDMM renamed from HW_PIN_DATASPI
      oappend(SET_F("xOpt('if:MOSI:pin',1,' ⎌',")); oappendi(HW_PIN_MOSISPI); oappend(");"); 
    #endif
      oappend(SET_F("addInfo('if:MISO:pin',0,'', 'MISO');"));
      oappend(SET_F("xOpt('if:MISO:pin',1,' ⍼',")); oappendi(MISO); oappend(");");
    #ifdef HW_PIN_MISOSPI
      oappend(SET_F("xOpt('if:MISO:pin',1,' ⎌',")); oappendi(HW_PIN_MISOSPI); oappend(");"); 
    #endif
      oappend(SET_F("addInfo('if:SCLK:pin',0,'', 'SCLK');"));
      oappend(SET_F("xOpt('if:SCLK:pin',1,' ⍼',")); oappendi(SCK); oappend(");");
      oappend(SET_F("dRO('if:SCLK:pin',1);")); // disable read only pins
    #ifdef HW_PIN_CLOCKSPI
      oappend(SET_F("xOpt('if:SCLK:pin',1,' ⎌',")); oappendi(HW_PIN_CLOCKSPI); oappend(");"); 
    #endif
    }
    else {
      Usermod *usermod = usermods.lookupName(request->getParam("um")->value().c_str());
      if (usermod) usermod->appendConfigData();
    }

    // oappend(SET_F("console.log('getSettingsJS fix ro pins', d.max_gpio, d.ro_gpio);")); 
    oappend(SET_F("pinPost();")); 
  }

  if (subPage == 9) // update
  {
    //WLEDMM: show bin name
    sappends('m',SET_F("(\"sip\")[0]"),(char*)F("WLEDMM_"));
    olen -= 2; //delete ";
    oappend(versionString);
    oappend(SET_F(" "));
    oappend(releaseString);
    oappend(SET_F(".bin<br>("));
    #if defined(CONFIG_IDF_TARGET_ESP32C3)
    oappend(SET_F("ESP32-C3"));
    #elif defined(CONFIG_IDF_TARGET_ESP32S3)
    oappend(SET_F("ESP32-S3"));
    #elif defined(CONFIG_IDF_TARGET_ESP32S2)
    oappend(SET_F("ESP32-S2"));
    #elif defined(ARDUINO_ARCH_ESP32)
    oappend(ESP.getChipModel());
    #else
    oappend("esp8266");
    #endif
    oappend(SET_F(" build "));
    oappendi(VERSION);
    oappend(SET_F(")\";"));
  }

  if (subPage == 10) // 2D matrices
  {
    sappend('v',SET_F("SOMP"),strip.isMatrix);
    #ifndef WLED_DISABLE_2D
    oappend(SET_F("maxPanels=")); oappendi(WLED_MAX_PANELS); oappend(SET_F(";"));
    oappend(SET_F("resetPanels();"));
    if (strip.isMatrix) {
      if(strip.panels>0){
        sappend('v',SET_F("PW"),strip.panel[0].width); //Set generator Width and Height to first panel size for convenience
        sappend('v',SET_F("PH"),strip.panel[0].height);
      }
      sappend('v',SET_F("MPC"),strip.panels);
<<<<<<< HEAD
      sappend('v',SET_F("BA"),strip.bOrA); //WLEDMM basic or advanced
      sappend('v',SET_F("MPH"),strip.panelsH); //WLEDMM needs to be stored as well
      sappend('v',SET_F("MPV"),strip.panelsV); //WLEDMM needs to be stored as well
      sappend('v',SET_F("PB"),strip.matrix.bottomStart);
      sappend('v',SET_F("PR"),strip.matrix.rightStart);
      sappend('v',SET_F("PV"),strip.matrix.vertical);
      sappend('c',SET_F("PS"),strip.matrix.serpentine);
      sappend('v',SET_F("PBL"),strip.panelO.bottomStart); //WLEDMM
      sappend('v',SET_F("PRL"),strip.panelO.rightStart); //WLEDMM
      sappend('v',SET_F("PVL"),strip.panelO.vertical); //WLEDMM
      sappend('c',SET_F("PSL"),strip.panelO.serpentine); //WLEDMM
      //WLEDMM: add Total LEDs
      uint16_t ledCount = 0;
      for (int8_t b = 0; b < busses.getNumBusses(); b++) {
        ledCount+=busses.getBus(b)->getLength();
      }
      sappend('v',SET_F("LC"),ledCount); //WLEDMM

=======
>>>>>>> 0d3debf9
      // panels
      for (uint8_t i=0; i<strip.panels; i++) {
        char n[5];
        oappend(SET_F("addPanel("));
        oappend(itoa(i,n,10));
        oappend(SET_F(");"));
        char pO[8] = { '\0' };
        snprintf_P(pO, 7, PSTR("P%d"), i);       // MAX_PANELS is 64 so pO will always only be 4 characters or less
        pO[7] = '\0';
        uint8_t l = strlen(pO);
        // create P0B, P1B, ..., P63B, etc for other PxxX
        pO[l] = 'B'; sappend('v',pO,strip.panel[i].bottomStart);
        pO[l] = 'R'; sappend('v',pO,strip.panel[i].rightStart);
        pO[l] = 'V'; sappend('v',pO,strip.panel[i].vertical);
        pO[l] = 'S'; sappend('c',pO,strip.panel[i].serpentine);
        pO[l] = 'X'; sappend('v',pO,strip.panel[i].xOffset);
        pO[l] = 'Y'; sappend('v',pO,strip.panel[i].yOffset);
        pO[l] = 'W'; sappend('v',pO,strip.panel[i].width);
        pO[l] = 'H'; sappend('v',pO,strip.panel[i].height);
      }
    }
    #else
    oappend(SET_F("gId(\"somp\").remove(1);")); // remove 2D option from dropdown
    #endif
  }
}<|MERGE_RESOLUTION|>--- conflicted
+++ resolved
@@ -796,18 +796,20 @@
         sappend('v',SET_F("PH"),strip.panel[0].height);
       }
       sappend('v',SET_F("MPC"),strip.panels);
-<<<<<<< HEAD
+
+      //WLEDMM: keep storing basic 2d setup
       sappend('v',SET_F("BA"),strip.bOrA); //WLEDMM basic or advanced
-      sappend('v',SET_F("MPH"),strip.panelsH); //WLEDMM needs to be stored as well
-      sappend('v',SET_F("MPV"),strip.panelsV); //WLEDMM needs to be stored as well
+      sappend('v',SET_F("MPH"),strip.panelsH);
+      sappend('v',SET_F("MPV"),strip.panelsV);
       sappend('v',SET_F("PB"),strip.matrix.bottomStart);
       sappend('v',SET_F("PR"),strip.matrix.rightStart);
       sappend('v',SET_F("PV"),strip.matrix.vertical);
       sappend('c',SET_F("PS"),strip.matrix.serpentine);
-      sappend('v',SET_F("PBL"),strip.panelO.bottomStart); //WLEDMM
-      sappend('v',SET_F("PRL"),strip.panelO.rightStart); //WLEDMM
-      sappend('v',SET_F("PVL"),strip.panelO.vertical); //WLEDMM
-      sappend('c',SET_F("PSL"),strip.panelO.serpentine); //WLEDMM
+      sappend('v',SET_F("PBL"),strip.panelO.bottomStart);
+      sappend('v',SET_F("PRL"),strip.panelO.rightStart);
+      sappend('v',SET_F("PVL"),strip.panelO.vertical);
+      sappend('c',SET_F("PSL"),strip.panelO.serpentine);
+      
       //WLEDMM: add Total LEDs
       uint16_t ledCount = 0;
       for (int8_t b = 0; b < busses.getNumBusses(); b++) {
@@ -815,8 +817,6 @@
       }
       sappend('v',SET_F("LC"),ledCount); //WLEDMM
 
-=======
->>>>>>> 0d3debf9
       // panels
       for (uint8_t i=0; i<strip.panels; i++) {
         char n[5];
