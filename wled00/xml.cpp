#include "wled.h"
#include "wled_ethernet.h"

/*
 * Sending XML status files to client
 */

//build XML response to HTTP /win API request
void XML_response(AsyncWebServerRequest *request, char* dest)
{
  char sbuf[(dest == nullptr)?1024:1]; //allocate local buffer if none passed
  obuf = (dest == nullptr)? sbuf:dest;

  olen = 0;
  oappend(SET_F("<?xml version=\"1.0\" ?><vs><ac>"));
  oappendi((nightlightActive && nightlightMode > NL_MODE_SET) ? briT : bri);
  oappend(SET_F("</ac>"));

  for (int i = 0; i < 3; i++)
  {
   oappend("<cl>");
   oappendi(col[i]);
   oappend("</cl>");
  }
  for (int i = 0; i < 3; i++)
  {
   oappend("<cs>");
   oappendi(colSec[i]);
   oappend("</cs>");
  }
  oappend(SET_F("<ns>"));
  oappendi(notifyDirect);
  oappend(SET_F("</ns><nr>"));
  oappendi(receiveNotifications);
  oappend(SET_F("</nr><nl>"));
  oappendi(nightlightActive);
  oappend(SET_F("</nl><nf>"));
  oappendi(nightlightMode > NL_MODE_SET);
  oappend(SET_F("</nf><nd>"));
  oappendi(nightlightDelayMins);
  oappend(SET_F("</nd><nt>"));
  oappendi(nightlightTargetBri);
  oappend(SET_F("</nt><fx>"));
  oappendi(effectCurrent);
  oappend(SET_F("</fx><sx>"));
  oappendi(effectSpeed);
  oappend(SET_F("</sx><ix>"));
  oappendi(effectIntensity);
  oappend(SET_F("</ix><fp>"));
  oappendi(effectPalette);
  oappend(SET_F("</fp><wv>"));
  if (strip.hasWhiteChannel()) {
   oappendi(col[3]);
  } else {
   oappend("-1");
  }
  oappend(SET_F("</wv><ws>"));
  oappendi(colSec[3]);
  oappend(SET_F("</ws><ps>"));
  oappendi(currentPreset);
  oappend(SET_F("</ps><cy>"));
  oappendi(currentPlaylist >= 0);
  oappend(SET_F("</cy><ds>"));
  oappend(serverDescription);
  if (realtimeMode)
  {
    oappend(SET_F(" (live)"));
  }
  oappend(SET_F("</ds><ss>"));
  oappendi(strip.getFirstSelectedSegId());
  oappend(SET_F("</ss></vs>"));
  if (request != nullptr) request->send(200, "text/xml", obuf);
}

//Deprecated, use of /json/state and presets recommended instead
void URL_response(AsyncWebServerRequest *request)
{
  char sbuf[256];
  char s2buf[100];
  obuf = s2buf;
  olen = 0;

  char s[16];
  oappend(SET_F("http://"));
  IPAddress localIP = Network.localIP();
  sprintf(s, "%d.%d.%d.%d", localIP[0], localIP[1], localIP[2], localIP[3]);
  oappend(s);

  oappend(SET_F("/win&A="));
  oappendi(bri);
  oappend(SET_F("&CL=h"));
  for (int i = 0; i < 3; i++)
  {
   sprintf(s,"%02X", col[i]);
   oappend(s); 
  }
  oappend(SET_F("&C2=h"));
  for (int i = 0; i < 3; i++)
  {
   sprintf(s,"%02X", colSec[i]);
   oappend(s);
  }
  oappend(SET_F("&FX="));
  oappendi(effectCurrent);
  oappend(SET_F("&SX="));
  oappendi(effectSpeed);
  oappend(SET_F("&IX="));
  oappendi(effectIntensity);
  oappend(SET_F("&FP="));
  oappendi(effectPalette);

  obuf = sbuf;
  olen = 0;

  oappend(SET_F("<html><body><a href=\""));
  oappend(s2buf);
  oappend(SET_F("\" target=\"_blank\">"));
  oappend(s2buf);  
  oappend(SET_F("</a></body></html>"));

  if (request != nullptr) request->send(200, "text/html", obuf);
}

void extractPin(JsonObject &obj, const char *key) {
  if (obj[key].is<JsonArray>()) {
    JsonArray pins = obj[key].as<JsonArray>();
    for (JsonVariant pv : pins) {
      if (pv.as<int>() > -1) { oappend(","); oappendi(pv.as<int>()); }
    }
  } else {
    if (obj[key].as<int>() > -1) { oappend(","); oappendi(obj[key].as<int>()); }
  }
}

// oappend used pins by scanning JsonObject (1 level deep)
void fillUMPins(JsonObject &mods)
{
  for (JsonPair kv : mods) {
    // kv.key() is usermod name or subobject key
    // kv.value() is object itself
    JsonObject obj = kv.value();
    if (!obj.isNull()) {
      // element is an JsonObject
      if (!obj["pin"].isNull()) {
        extractPin(obj, "pin");
      } else {
        // scan keys (just one level deep as is possible with usermods)
        for (JsonPair so : obj) {
          const char *key = so.key().c_str();
          if (strstr(key, "pin")) {
            // we found a key containing "pin" substring
            if (strlen(strstr(key, "pin")) == 3) {
              // and it is at the end, we found another pin
              extractPin(obj, key);
              continue;
            }
          }
          if (!obj[so.key()].is<JsonObject>()) continue;
          JsonObject subObj = obj[so.key()];
          if (!subObj["pin"].isNull()) {
            // get pins from subobject
            extractPin(subObj, "pin");
          }
        }
      }
    }
  }
}

void appendGPIOinfo() {
  char nS[8];

  oappend(SET_F("d.um_p=[-1")); // has to have 1 element
  if (i2c_sda > -1 && i2c_scl > -1) {
    oappend(","); oappend(itoa(i2c_sda,nS,10));
    oappend(","); oappend(itoa(i2c_scl,nS,10));
  }
  if (spi_mosi > -1 && spi_sclk > -1) {
    oappend(","); oappend(itoa(spi_mosi,nS,10));
    oappend(","); oappend(itoa(spi_sclk,nS,10));
  }
  // usermod pin reservations will become unnecessary when settings pages will read cfg.json directly
  if (requestJSONBufferLock(6)) {
    // if we can't allocate JSON buffer ignore usermod pins
    JsonObject mods = doc.createNestedObject(F("um"));
    usermods.addToConfig(mods);
    if (!mods.isNull()) fillUMPins(mods);
    releaseJSONBufferLock();
  }
  oappend(SET_F("];"));

  // add reserved and usermod pins as d.um_p array
  #if defined(CONFIG_IDF_TARGET_ESP32S2)
  oappend(SET_F("d.rsvd=[22,23,24,25,26,27,28,29,30,31,32"));
  #elif defined(CONFIG_IDF_TARGET_ESP32S3)
  oappend(SET_F("d.rsvd=[19,20,22,23,24,25,26,27,28,29,30,31,32"));  // includes 19+20 for USB OTG (JTAG)
  #elif defined(CONFIG_IDF_TARGET_ESP32C3)
  oappend(SET_F("d.rsvd=[11,12,13,14,15,16,17"));
  #elif defined(ESP32)
  oappend(SET_F("d.rsvd=[6,7,8,9,10,11,24,28,29,30,31"));
  #else
  oappend(SET_F("d.rsvd=[6,7,8,9,10,11"));
  #endif

  #ifdef WLED_ENABLE_DMX
  oappend(SET_F(",2")); // DMX hardcoded pin
  #endif

  #ifdef WLED_DEBUG
  oappend(SET_F(",")); oappend(itoa(hardwareTX,nS,10));// debug output (TX) pin
  #endif

  //Note: Using pin 3 (RX) disables Adalight / Serial JSON

  #if defined(ARDUINO_ARCH_ESP32) && defined(WLED_USE_PSRAM)
    #if !defined(CONFIG_IDF_TARGET_ESP32S2) && !defined(CONFIG_IDF_TARGET_ESP32S3) && !defined(CONFIG_IDF_TARGET_ESP32C3)
    if (psramFound()) oappend(SET_F(",16,17")); // GPIO16 & GPIO17 reserved for SPI RAM on ESP32 (not on S2, S3 or C3)
    #elif defined(CONFIG_IDF_TARGET_ESP32S3)
    if (psramFound()) oappend(SET_F(",33,34,35,36,37")); // in use for "octal" PSRAM or "octal" FLASH -seems that octal PSRAM is very common on S3.
    #endif
  #endif

  #ifdef WLED_USE_ETHERNET
  if (ethernetType != WLED_ETH_NONE && ethernetType < WLED_NUM_ETH_TYPES) {
    for (uint8_t p=0; p<WLED_ETH_RSVD_PINS_COUNT; p++) { oappend(","); oappend(itoa(esp32_nonconfigurable_ethernet_pins[p].pin,nS,10)); }
    if (ethernetBoards[ethernetType].eth_power>=0)     { oappend(","); oappend(itoa(ethernetBoards[ethernetType].eth_power,nS,10)); }
    if (ethernetBoards[ethernetType].eth_mdc>=0)       { oappend(","); oappend(itoa(ethernetBoards[ethernetType].eth_mdc,nS,10)); }
    if (ethernetBoards[ethernetType].eth_mdio>=0)      { oappend(","); oappend(itoa(ethernetBoards[ethernetType].eth_mdio,nS,10)); }
    switch (ethernetBoards[ethernetType].eth_clk_mode) {
      case ETH_CLOCK_GPIO0_IN:
      case ETH_CLOCK_GPIO0_OUT:
        oappend(SET_F(",0"));
        break;
      case ETH_CLOCK_GPIO16_OUT:
        oappend(SET_F(",16"));
        break;
      case ETH_CLOCK_GPIO17_OUT:
        oappend(SET_F(",17"));
        break;
    }
  }
  #endif

  oappend(SET_F("];"));

  // add info for read-only GPIO
  oappend(SET_F("d.ro_gpio=["));
  #if defined(CONFIG_IDF_TARGET_ESP32S2)
  oappendi(46);
  #elif defined(CONFIG_IDF_TARGET_ESP32S3)
  // none for S3
  #elif defined(CONFIG_IDF_TARGET_ESP32C3)
  // none for C3
  #elif defined(ESP32)
  oappend(SET_F("34,35,36,37,38,39"));
  #else
  // none for ESP8266
  #endif
  oappend(SET_F("];"));

  // add info about max. # of pins
  oappend(SET_F("d.max_gpio="));
  #if defined(CONFIG_IDF_TARGET_ESP32S2)
  oappendi(46);
  #elif defined(CONFIG_IDF_TARGET_ESP32S3)
  oappendi(48);
  #elif defined(CONFIG_IDF_TARGET_ESP32C3)
  oappendi(21);
  #elif defined(ESP32)
  oappendi(39);
  #else
  oappendi(16);
  #endif
  oappend(SET_F(";"));
}

//get values for settings form in javascript
void getSettingsJS(AsyncWebServerRequest* request, byte subPage, char* dest) //WLEDMM add request
{
  //0: menu 1: wifi 2: leds 3: ui 4: sync 5: time 6: sec
  DEBUG_PRINT(F("settings resp"));
  DEBUG_PRINTLN(subPage);
  obuf = dest;
  olen = 0;

  if (subPage <0 || subPage >10) return;

  if (subPage == 0)
  {
  #ifdef WLED_ENABLE_DMX // include only if DMX is enabled
    oappend(PSTR("gId('dmxbtn').style.display='';"));
  #endif
  }

  if (subPage == 1)
  {
    sappends('s',SET_F("CS"),clientSSID);

    byte l = strlen(clientPass);
    char fpass[l+1]; //fill password field with ***
    fpass[l] = 0;
    memset(fpass,'*',l);
    sappends('s',SET_F("CP"),fpass);

    char k[3]; k[2] = 0; //IP addresses
    for (int i = 0; i<4; i++)
    {
      k[1] = 48+i; //ascii 0,1,2,3
      k[0] = 'I'; sappend('v',k,staticIP[i]);
      k[0] = 'G'; sappend('v',k,staticGateway[i]);
      k[0] = 'S'; sappend('v',k,staticSubnet[i]);
    }

    sappends('s',SET_F("CM"),cmDNS);
    sappend('i',SET_F("AB"),apBehavior);
    sappends('s',SET_F("AS"),apSSID);
    sappend('c',SET_F("AH"),apHide);

    l = strlen(apPass);
    char fapass[l+1]; //fill password field with ***
    fapass[l] = 0;
    memset(fapass,'*',l);
    sappends('s',SET_F("AP"),fapass);

    sappend('v',SET_F("AC"),apChannel);
    sappend('c',SET_F("WS"),noWifiSleep);

    #ifdef WLED_USE_ETHERNET
    sappend('v',SET_F("ETH"),ethernetType);
    #else
    //hide ethernet setting if not compiled in
    oappend(SET_F("document.getElementById('ethd').style.display='none';"));
    #endif

    if (Network.isConnected()) //is connected
    {
      char s[32];
      IPAddress localIP = Network.localIP();
      sprintf(s, "%d.%d.%d.%d", localIP[0], localIP[1], localIP[2], localIP[3]);

      #if defined(ARDUINO_ARCH_ESP32) && defined(WLED_USE_ETHERNET)
      if (Network.isEthernet()) strcat_P(s ,SET_F(" (Ethernet)"));
      #endif
      sappends('m',SET_F("(\"sip\")[0]"),s);
    } else
    {
      sappends('m',SET_F("(\"sip\")[0]"),(char*)F("Not connected"));
    }

    if (WiFi.softAPIP()[0] != 0) //is active
    {
      char s[16];
      IPAddress apIP = WiFi.softAPIP();
      sprintf(s, "%d.%d.%d.%d", apIP[0], apIP[1], apIP[2], apIP[3]);
      sappends('m',SET_F("(\"sip\")[1]"),s);
    } else
    {
      sappends('m',SET_F("(\"sip\")[1]"),(char*)F("Not active"));
    }
  }

  if (subPage == 2)
  {
    char nS[8];

    appendGPIOinfo();

    // set limits
    oappend(SET_F("bLimits("));
    oappend(itoa(WLED_MAX_BUSSES,nS,10));  oappend(",");
    oappend(itoa(WLED_MIN_VIRTUAL_BUSSES,nS,10));  oappend(",");
    oappend(itoa(MAX_LEDS_PER_BUS,nS,10)); oappend(",");
    oappend(itoa(MAX_LED_MEMORY,nS,10));   oappend(",");
    oappend(itoa(MAX_LEDS,nS,10));
    oappend(SET_F(");"));

    sappend('c',SET_F("MS"),autoSegments);
    sappend('c',SET_F("CCT"),correctWB);
    sappend('c',SET_F("CR"),cctFromRgb);
    sappend('v',SET_F("CB"),strip.cctBlending);
    sappend('v',SET_F("FR"),strip.getTargetFps());
    sappend('v',SET_F("AW"),Bus::getAutoWhiteMode());
    sappend('c',SET_F("LD"),strip.useLedsArray);

    for (uint8_t s=0; s < busses.getNumBusses(); s++) {
      Bus* bus = busses.getBus(s);
      if (bus == nullptr) continue;
      char lp[4] = "L0"; lp[2] = 48+s; lp[3] = 0; //ascii 0-9 //strip data pin
      char lc[4] = "LC"; lc[2] = 48+s; lc[3] = 0; //strip length
      char co[4] = "CO"; co[2] = 48+s; co[3] = 0; //strip color order
      char lt[4] = "LT"; lt[2] = 48+s; lt[3] = 0; //strip type
      char ls[4] = "LS"; ls[2] = 48+s; ls[3] = 0; //strip start LED
      char cv[4] = "CV"; cv[2] = 48+s; cv[3] = 0; //strip reverse
      char sl[4] = "SL"; sl[2] = 48+s; sl[3] = 0; //skip 1st LED
      char rf[4] = "RF"; rf[2] = 48+s; rf[3] = 0; //off refresh
      char aw[4] = "AW"; aw[2] = 48+s; aw[3] = 0; //auto white mode
      char wo[4] = "WO"; wo[2] = 48+s; wo[3] = 0; //swap channels
      oappend(SET_F("addLEDs(1);"));
      uint8_t pins[5];
      uint8_t nPins = bus->getPins(pins);
      for (uint8_t i = 0; i < nPins; i++) {
        lp[1] = 48+i;
        if (pinManager.isPinOk(pins[i]) || bus->getType()>=TYPE_NET_DDP_RGB) sappend('v',lp,pins[i]);
      }
      sappend('v',lc,bus->getLength());
      sappend('v',lt,bus->getType());
      sappend('v',co,bus->getColorOrder() & 0x0F);
      sappend('v',ls,bus->getStart());
      sappend('c',cv,bus->reversed);
      sappend('v',sl,bus->skippedLeds());
      sappend('c',rf,bus->isOffRefreshRequired());
      sappend('v',aw,bus->getAWMode());
      sappend('v',wo,bus->getColorOrder() >> 4);
    }
    sappend('v',SET_F("MA"),strip.ablMilliampsMax);
    sappend('v',SET_F("LA"),strip.milliampsPerLed);
    if (strip.currentMilliamps)
    {
      sappends('m',SET_F("(\"pow\")[0]"),(char*)"");
      olen -= 2; //delete ";
      oappendi(strip.currentMilliamps);
      oappend(SET_F("mA\";"));
    }

    oappend(SET_F("resetCOM("));
    oappend(itoa(WLED_MAX_COLOR_ORDER_MAPPINGS,nS,10));
    oappend(SET_F(");"));
    const ColorOrderMap& com = busses.getColorOrderMap();
    for (uint8_t s=0; s < com.count(); s++) {
      const ColorOrderMapEntry* entry = com.get(s);
      if (entry == nullptr) break;
      oappend(SET_F("addCOM("));
      oappend(itoa(entry->start,nS,10));  oappend(",");
      oappend(itoa(entry->len,nS,10));  oappend(",");
      oappend(itoa(entry->colorOrder,nS,10));  oappend(");");
    }

    sappend('v',SET_F("CA"),briS);

    sappend('c',SET_F("BO"),turnOnAtBoot);
    sappend('v',SET_F("BP"),bootPreset);

    sappend('c',SET_F("GB"),gammaCorrectBri);
    sappend('c',SET_F("GC"),gammaCorrectCol);
    sappend('c',SET_F("TF"),fadeTransition);
    sappend('v',SET_F("TD"),transitionDelayDefault);
    sappend('c',SET_F("PF"),strip.paletteFade);
    sappend('v',SET_F("BF"),briMultiplier);
    sappend('v',SET_F("TB"),nightlightTargetBri);
    sappend('v',SET_F("TL"),nightlightDelayMinsDefault);
    sappend('v',SET_F("TW"),nightlightMode);
    sappend('i',SET_F("PB"),strip.paletteBlend);
    sappend('v',SET_F("RL"),rlyPin);
    sappend('c',SET_F("RM"),rlyMde);
    for (uint8_t i=0; i<WLED_MAX_BUTTONS; i++) {
      oappend(SET_F("addBtn("));
      oappend(itoa(i,nS,10));  oappend(",");
      oappend(itoa(btnPin[i],nS,10)); oappend(",");
      oappend(itoa(buttonType[i],nS,10));
      oappend(SET_F(");"));
    }
    sappend('c',SET_F("IP"),disablePullUp);
    sappend('v',SET_F("TT"),touchThreshold);
    sappend('v',SET_F("IR"),irPin);
    sappend('v',SET_F("IT"),irEnabled);
    sappend('c',SET_F("MSO"),!irApplyToAllSelected);
    #if !defined(WLED_DISABLE_INFRARED)
    oappend(SET_F("hideNoIR();"));  // hide "not compiled in" message
    #endif
  }

  if (subPage == 3)
  {
    sappends('s',SET_F("DS"),serverDescription);
    sappend('c',SET_F("ST"),syncToggleReceive);
  #ifdef WLED_ENABLE_SIMPLE_UI
    sappend('c',SET_F("SU"),simplifiedUI);
  #else
    oappend(SET_F("toggle('Simple');"));    // hide Simplified UI settings
  #endif
  }

  if (subPage == 4)
  {
    sappend('v',SET_F("UP"),udpPort);
    sappend('v',SET_F("U2"),udpPort2);
    sappend('v',SET_F("GS"),syncGroups);
    sappend('v',SET_F("GR"),receiveGroups);

    sappend('c',SET_F("RB"),receiveNotificationBrightness);
    sappend('c',SET_F("RC"),receiveNotificationColor);
    sappend('c',SET_F("RX"),receiveNotificationEffects);
    sappend('c',SET_F("SO"),receiveSegmentOptions);
    sappend('c',SET_F("SG"),receiveSegmentBounds);
    sappend('c',SET_F("SD"),notifyDirectDefault);
    sappend('c',SET_F("SB"),notifyButton);
    sappend('c',SET_F("SH"),notifyHue);
    sappend('c',SET_F("SM"),notifyMacro);
    sappend('v',SET_F("UR"),udpNumRetries);

    sappend('c',SET_F("NL"),nodeListEnabled);
    sappend('c',SET_F("NB"),nodeBroadcastEnabled);

    sappend('c',SET_F("RD"),receiveDirect);
    sappend('c',SET_F("MO"),useMainSegmentOnly);
    sappend('v',SET_F("EP"),e131Port);
    sappend('c',SET_F("ES"),e131SkipOutOfSequence);
    sappend('c',SET_F("EM"),e131Multicast);
    sappend('v',SET_F("EU"),e131Universe);
#ifdef WLED_ENABLE_DMX
    oappend(SET_F("hideNoDMX();"));  // hide "not compiled in" message    
#endif    
    sappend('v',SET_F("DA"),DMXAddress);
    sappend('v',SET_F("DM"),DMXMode);
    sappend('v',SET_F("ET"),realtimeTimeoutMs);
    sappend('c',SET_F("FB"),arlsForceMaxBri);
    sappend('c',SET_F("RG"),arlsDisableGammaCorrection);
    sappend('v',SET_F("WO"),arlsOffset);
    sappend('c',SET_F("AL"),alexaEnabled);
    sappends('s',SET_F("AI"),alexaInvocationName);
    sappend('c',SET_F("SA"),notifyAlexa);
    sappend('v',SET_F("AP"),alexaNumPresets);
    #ifdef WLED_DISABLE_ALEXA
    oappend(SET_F("toggle('Alexa');"));  // hide Alexa settings
    #endif
    sappends('s',SET_F("BK"),(char*)((blynkEnabled)?SET_F("Hidden"):""));
    #ifndef WLED_DISABLE_BLYNK
    sappends('s',SET_F("BH"),blynkHost);
    sappend('v',SET_F("BP"),blynkPort);
    #else
    oappend(SET_F("toggle('Blynk');"));    // hide BLYNK settings
    #endif

    #ifdef WLED_ENABLE_MQTT
    sappend('c',SET_F("MQ"),mqttEnabled);
    sappends('s',SET_F("MS"),mqttServer);
    sappend('v',SET_F("MQPORT"),mqttPort);
    sappends('s',SET_F("MQUSER"),mqttUser);
    byte l = strlen(mqttPass);
    char fpass[l+1]; //fill password field with ***
    fpass[l] = 0;
    memset(fpass,'*',l);
    sappends('s',SET_F("MQPASS"),fpass);
    sappends('s',SET_F("MQCID"),mqttClientID);
    sappends('s',"MD",mqttDeviceTopic);
    sappends('s',SET_F("MG"),mqttGroupTopic);
    sappend('c',SET_F("BM"),buttonPublishMqtt);
    #else
    oappend(SET_F("toggle('MQTT');"));    // hide MQTT settings
    #endif

    #ifndef WLED_DISABLE_HUESYNC
    sappend('v',SET_F("H0"),hueIP[0]);
    sappend('v',SET_F("H1"),hueIP[1]);
    sappend('v',SET_F("H2"),hueIP[2]);
    sappend('v',SET_F("H3"),hueIP[3]);
    sappend('v',SET_F("HL"),huePollLightId);
    sappend('v',SET_F("HI"),huePollIntervalMs);
    sappend('c',SET_F("HP"),huePollingEnabled);
    sappend('c',SET_F("HO"),hueApplyOnOff);
    sappend('c',SET_F("HB"),hueApplyBri);
    sappend('c',SET_F("HC"),hueApplyColor);
    char hueErrorString[25];
    switch (hueError)
    {
      case HUE_ERROR_INACTIVE     : strcpy_P(hueErrorString,PSTR("Inactive"));                break;
      case HUE_ERROR_ACTIVE       : strcpy_P(hueErrorString,PSTR("Active"));                  break;
      case HUE_ERROR_UNAUTHORIZED : strcpy_P(hueErrorString,PSTR("Unauthorized"));            break;
      case HUE_ERROR_LIGHTID      : strcpy_P(hueErrorString,PSTR("Invalid light ID"));        break;
      case HUE_ERROR_PUSHLINK     : strcpy_P(hueErrorString,PSTR("Link button not pressed")); break;
      case HUE_ERROR_JSON_PARSING : strcpy_P(hueErrorString,PSTR("JSON parsing error"));      break;
      case HUE_ERROR_TIMEOUT      : strcpy_P(hueErrorString,PSTR("Timeout"));                 break;
      default: sprintf_P(hueErrorString,PSTR("Bridge Error %i"),hueError);
    }
    
    sappends('m',SET_F("(\"sip\")[0]"),hueErrorString);
    #else
    oappend(SET_F("toggle('Hue');"));    // hide Hue Sync settings
    #endif
    sappend('v',SET_F("BD"),serialBaud);

#ifdef WLED_ENABLE_LOXONE
    oappend(SET_F("hideNoLOX();"));  // hide "not compiled in" message    
#endif    
  }

  if (subPage == 5)
  {
    sappend('c',SET_F("NT"),ntpEnabled);
    sappends('s',SET_F("NS"),ntpServerName);
    sappend('c',SET_F("CF"),!useAMPM);
    sappend('i',SET_F("TZ"),currentTimezone);
    sappend('v',SET_F("UO"),utcOffsetSecs);
    char tm[32];
    dtostrf(longitude,4,2,tm);
    sappends('s',SET_F("LN"),tm);
    dtostrf(latitude,4,2,tm);
    sappends('s',SET_F("LT"),tm);
    getTimeString(tm);
    sappends('m',SET_F("(\"times\")[0]"),tm);
    if ((int)(longitude*10.) || (int)(latitude*10.)) {
      sprintf_P(tm, PSTR("Sunrise: %02d:%02d Sunset: %02d:%02d"), hour(sunrise), minute(sunrise), hour(sunset), minute(sunset));
      sappends('m',SET_F("(\"times\")[1]"),tm);
    }
    sappend('c',SET_F("OL"),overlayCurrent);
    sappend('v',SET_F("O1"),overlayMin);
    sappend('v',SET_F("O2"),overlayMax);
    sappend('v',SET_F("OM"),analogClock12pixel);
    sappend('c',SET_F("OS"),analogClockSecondsTrail);
    sappend('c',SET_F("O5"),analogClock5MinuteMarks);

    sappend('c',SET_F("CE"),countdownMode);
    sappend('v',SET_F("CY"),countdownYear);
    sappend('v',SET_F("CI"),countdownMonth);
    sappend('v',SET_F("CD"),countdownDay);
    sappend('v',SET_F("CH"),countdownHour);
    sappend('v',SET_F("CM"),countdownMin);
    sappend('v',SET_F("CS"),countdownSec);

    sappend('v',SET_F("A0"),macroAlexaOn);
    sappend('v',SET_F("A1"),macroAlexaOff);
    sappend('v',SET_F("MC"),macroCountdown);
    sappend('v',SET_F("MN"),macroNl);
    for (uint8_t i=0; i<WLED_MAX_BUTTONS; i++) {
      oappend(SET_F("addRow("));
      oappend(itoa(i,tm,10));  oappend(",");
      oappend(itoa(macroButton[i],tm,10)); oappend(",");
      oappend(itoa(macroLongPress[i],tm,10)); oappend(",");
      oappend(itoa(macroDoublePress[i],tm,10));
      oappend(SET_F(");"));
    }

    char k[4];
    k[2] = 0; //Time macros
    for (int i = 0; i<10; i++)
    {
      k[1] = 48+i; //ascii 0,1,2,3
      if (i<8) { k[0] = 'H'; sappend('v',k,timerHours[i]); }
      k[0] = 'N'; sappend('v',k,timerMinutes[i]);
      k[0] = 'T'; sappend('v',k,timerMacro[i]);
      k[0] = 'W'; sappend('v',k,timerWeekday[i]);
      if (i<8) {
        k[0] = 'M'; sappend('v',k,(timerMonth[i] >> 4) & 0x0F);
				k[0] = 'P'; sappend('v',k,timerMonth[i] & 0x0F);
        k[0] = 'D'; sappend('v',k,timerDay[i]);
				k[0] = 'E'; sappend('v',k,timerDayEnd[i]);
      }
    }
  }

  if (subPage == 6)
  {
    byte l = strlen(settingsPIN);
    char fpass[l+1]; //fill PIN field with 0000
    fpass[l] = 0;
    memset(fpass,'0',l);
    sappends('s',SET_F("PIN"),fpass);
    sappend('c',SET_F("NO"),otaLock);
    sappend('c',SET_F("OW"),wifiLock);
    sappend('c',SET_F("AO"),aOtaEnabled);
    sappends('m',SET_F("(\"sip\")[0]"),(char*)F("WLEDMM ")); //WLEDMM server message
    olen -= 2; //delete ";
    oappend(versionString);
    oappend(SET_F(" (build "));
    oappendi(VERSION);
    oappend(SET_F(")\";"));
    oappend(SET_F("sd=\""));
    oappend(serverDescription);
    oappend(SET_F("\";"));
  }
  
  #ifdef WLED_ENABLE_DMX // include only if DMX is enabled
  if (subPage == 7)
  {
    sappend('v',SET_F("PU"),e131ProxyUniverse);
    
    sappend('v',SET_F("CN"),DMXChannels);
    sappend('v',SET_F("CG"),DMXGap);
    sappend('v',SET_F("CS"),DMXStart);
    sappend('v',SET_F("SL"),DMXStartLED);
    
    sappend('i',SET_F("CH1"),DMXFixtureMap[0]);
    sappend('i',SET_F("CH2"),DMXFixtureMap[1]);
    sappend('i',SET_F("CH3"),DMXFixtureMap[2]);
    sappend('i',SET_F("CH4"),DMXFixtureMap[3]);
    sappend('i',SET_F("CH5"),DMXFixtureMap[4]);
    sappend('i',SET_F("CH6"),DMXFixtureMap[5]);
    sappend('i',SET_F("CH7"),DMXFixtureMap[6]);
    sappend('i',SET_F("CH8"),DMXFixtureMap[7]);
    sappend('i',SET_F("CH9"),DMXFixtureMap[8]);
    sappend('i',SET_F("CH10"),DMXFixtureMap[9]);
    sappend('i',SET_F("CH11"),DMXFixtureMap[10]);
    sappend('i',SET_F("CH12"),DMXFixtureMap[11]);
    sappend('i',SET_F("CH13"),DMXFixtureMap[12]);
    sappend('i',SET_F("CH14"),DMXFixtureMap[13]);
    sappend('i',SET_F("CH15"),DMXFixtureMap[14]);
  }
  #endif

  if (subPage == 8) //usermods
  {
    appendGPIOinfo();
    if (!request->hasParam("um") ) {
      // oappend(SET_F("numM="));
      // oappendi(usermods.getModCount());
      // oappend(";");
      oappend(SET_F("d.getElementsByName(\"SDA2:pin\")[1].value=")); oappendi(i2c_sda); oappend(";"); 
      oappend(SET_F("d.getElementsByName(\"SCL2:pin\")[1].value=")); oappendi(i2c_scl); oappend(";"); 
      oappend(SET_F("d.getElementsByName(\"MOSI2:pin\")[1].value=")); oappendi(spi_mosi); oappend(";"); 
      oappend(SET_F("d.getElementsByName(\"MISO2:pin\")[1].value=")); oappendi(spi_miso); oappend(";"); 
      oappend(SET_F("d.getElementsByName(\"SCLK2:pin\")[1].value=")); oappendi(spi_sclk); oappend(";"); 
      //WLEDMM: add help info showing defaults
      oappend(SET_F("addInfo('SDA2:pin',0,'', 'SDA');"));
    #ifdef HW_PIN_SDA
      oappend(SET_F("xOption('SDA2:pin',1,' ⎌',")); oappendi(HW_PIN_SDA); oappend(");"); 
    #endif
      oappend(SET_F("addInfo('SCL2:pin',0,'', 'SCL');"));
    #ifdef HW_PIN_SCL
      oappend(SET_F("xOption('SCL2:pin',1,' ⎌',")); oappendi(HW_PIN_SCL); oappend(");"); 
    #endif
      oappend(SET_F("addInfo('MOSI2:pin',0,'', 'MOSI');"));
    #ifdef HW_PIN_DATASPI
      oappend(SET_F("xOption('MOSI2:pin',1,' ⎌',")); oappendi(HW_PIN_DATASPI); oappend(");"); 
    #endif
      oappend(SET_F("addInfo('MISO2:pin',0,'', 'MISO');"));
    #ifdef HW_PIN_MISOSPI
      oappend(SET_F("xOption('MISO2:pin',1,' ⎌',")); oappendi(HW_PIN_MISOSPI); oappend(");"); 
    #endif
      oappend(SET_F("addInfo('SCLK2:pin',0,'', 'SCLK');"));
    #ifdef HW_PIN_CLOCKSPI
      oappend(SET_F("xOption('SCLK2:pin',1,' ⎌',")); oappendi(HW_PIN_CLOCKSPI); oappend(");"); 
    #endif
    }

    else {
      Usermod *usermod = usermods.lookupName(request->getParam("um")->value().c_str());
      if (usermod) usermod->appendConfigData();
    }
  }

  if (subPage == 9) // update
  {
    //WLEDMM: show bin name
    sappends('m',SET_F("(\"sip\")[0]"),(char*)F("WLEDMM_"));
    olen -= 2; //delete ";
    oappend(versionString);
    oappend(SET_F(" "));
    oappend(releaseString);
    oappend(SET_F(".bin<br>("));
    #if defined(CONFIG_IDF_TARGET_ESP32C3)
    oappend(SET_F("ESP32-C3"));
    #elif defined(CONFIG_IDF_TARGET_ESP32S3)
    oappend(SET_F("ESP32-S3"));
    #elif defined(CONFIG_IDF_TARGET_ESP32S2)
    oappend(SET_F("ESP32-S2"));
    #elif defined(ARDUINO_ARCH_ESP32)
    oappend(ESP.getChipModel());
    #else
    oappend("esp8266");
    #endif
    oappend(SET_F(" build "));
    oappendi(VERSION);
    oappend(SET_F(")\";"));
  }

  if (subPage == 10) // 2D matrices
  {
    sappend('v',SET_F("SOMP"),strip.isMatrix);
    #ifndef WLED_DISABLE_2D
    oappend(SET_F("maxPanels=")); oappendi(WLED_MAX_PANELS); oappend(SET_F(";"));
    oappend(SET_F("resetPanels();"));
    if (strip.isMatrix) {
      if(strip.panels>0){
        sappend('v',SET_F("PW"),strip.panel[0].width); //Set generator Width and Height to first panel size for convenience
        sappend('v',SET_F("PH"),strip.panel[0].height);
      }
      sappend('v',SET_F("MPC"),strip.panels);
      sappend('v',SET_F("MPH"),strip.panelsH); //WLEDM quick fix
      sappend('v',SET_F("MPV"),strip.panelsV); //WLEDM quick fix
      sappend('v',SET_F("PB"),strip.matrix.bottomStart);
      sappend('v',SET_F("PR"),strip.matrix.rightStart);
      sappend('v',SET_F("PV"),strip.matrix.vertical);
      sappend('c',SET_F("PS"),strip.matrix.serpentine);
      // panels
      for (uint8_t i=0; i<strip.panels; i++) {
        char n[5];
        oappend(SET_F("addPanel("));
        oappend(itoa(i,n,10));
        oappend(SET_F(");"));
<<<<<<< HEAD
        char pO[8] = {'\0'}; snprintf_P(pO, 8, PSTR("P%d"), i);  // WLEDMM fix potential string overflow
        uint8_t l = strlen(pO); if ((l-1) < sizeof(pO)) pO[l+1] = 0; // WLEDMM fix array-out-of-bounds write
=======
        char pO[8] = { '\0' };
        snprintf_P(pO, 7, PSTR("P%d"), i);       // MAX_PANELS is 64 so pO will always only be 4 characters or less
        pO[7] = '\0';
        uint8_t l = strlen(pO);
        // create P0B, P1B, ..., P63B, etc for other PxxX
>>>>>>> 15bc6159
        pO[l] = 'B'; sappend('v',pO,strip.panel[i].bottomStart);
        pO[l] = 'R'; sappend('v',pO,strip.panel[i].rightStart);
        pO[l] = 'V'; sappend('v',pO,strip.panel[i].vertical);
        pO[l] = 'S'; sappend('c',pO,strip.panel[i].serpentine);
        pO[l] = 'X'; sappend('v',pO,strip.panel[i].xOffset);
        pO[l] = 'Y'; sappend('v',pO,strip.panel[i].yOffset);
        pO[l] = 'W'; sappend('v',pO,strip.panel[i].width);
        pO[l] = 'H'; sappend('v',pO,strip.panel[i].height);
      }
    }
    #else
    oappend(SET_F("gId(\"somp\").remove(1);")); // remove 2D option from dropdown
    #endif
  }
}<|MERGE_RESOLUTION|>--- conflicted
+++ resolved
@@ -787,16 +787,11 @@
         oappend(SET_F("addPanel("));
         oappend(itoa(i,n,10));
         oappend(SET_F(");"));
-<<<<<<< HEAD
-        char pO[8] = {'\0'}; snprintf_P(pO, 8, PSTR("P%d"), i);  // WLEDMM fix potential string overflow
-        uint8_t l = strlen(pO); if ((l-1) < sizeof(pO)) pO[l+1] = 0; // WLEDMM fix array-out-of-bounds write
-=======
         char pO[8] = { '\0' };
         snprintf_P(pO, 7, PSTR("P%d"), i);       // MAX_PANELS is 64 so pO will always only be 4 characters or less
         pO[7] = '\0';
         uint8_t l = strlen(pO);
         // create P0B, P1B, ..., P63B, etc for other PxxX
->>>>>>> 15bc6159
         pO[l] = 'B'; sappend('v',pO,strip.panel[i].bottomStart);
         pO[l] = 'R'; sappend('v',pO,strip.panel[i].rightStart);
         pO[l] = 'V'; sappend('v',pO,strip.panel[i].vertical);
