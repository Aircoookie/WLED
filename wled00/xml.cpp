#include "wled.h"
#include <string.h>

/*
 * Sending XML status files to client
 */

//macro to convert F to const
#define SET_F(x)  (const char*)F(x)

//build XML response to HTTP /win API request
void XML_response(AsyncWebServerRequest *request, char* dest)
{
  char sbuf[(dest == nullptr)?1024:1]; //allocate local buffer if none passed
  obuf = (dest == nullptr)? sbuf:dest;

  olen = 0;
  oappend(SET_F("<?xml version=\"1.0\" ?><vs><ac>"));
  oappendi((nightlightActive && nightlightMode > NL_MODE_SET) ? briT : bri);
  oappend(SET_F("</ac>"));

  for (int i = 0; i < 3; i++)
  {
   oappend("<cl>");
   oappendi(col[i]);
   oappend("</cl>");
  }
  for (int i = 0; i < 3; i++)
  {
   oappend("<cs>");
   oappendi(colSec[i]);
   oappend("</cs>");
  }
  oappend(SET_F("<ns>"));
  oappendi(notifyDirect);
  oappend(SET_F("</ns><nr>"));
  oappendi(receiveNotifications);
  oappend(SET_F("</nr><nl>"));
  oappendi(nightlightActive);
  oappend(SET_F("</nl><nf>"));
  oappendi(nightlightMode > NL_MODE_SET);
  oappend(SET_F("</nf><nd>"));
  oappendi(nightlightDelayMins);
  oappend(SET_F("</nd><nt>"));
  oappendi(nightlightTargetBri);
  oappend(SET_F("</nt><sq>"));
  oappendi(soundSquelch);
  oappend(SET_F("</sq><gn>"));
  oappendi(sampleGain);
  oappend(SET_F("</gn><fx>"));
  oappendi(effectCurrent);
  oappend(SET_F("</fx><sx>"));
  oappendi(effectSpeed);
  oappend(SET_F("</sx><ix>"));
  oappendi(effectIntensity);
  oappend(SET_F("</ix><f1>"));
  oappendi(effectFFT1);
  oappend(SET_F("</f1><f2>"));
  oappendi(effectFFT2);
  oappend(SET_F("</f2><f3>"));
  oappendi(effectFFT3);
  oappend(SET_F("</f3><fp>"));
  oappendi(effectPalette);
  oappend(SET_F("</fp><wv>"));
  if (strip.rgbwMode) {
   oappendi(col[3]);
  } else {
   oappend("-1");
  }
  oappend(SET_F("</wv><ws>"));
  oappendi(colSec[3]);
  oappend(SET_F("</ws><ps>"));
  oappendi((currentPreset < 1) ? 0:currentPreset);
  oappend(SET_F("</ps><cy>"));
  oappendi(presetCyclingEnabled);
  oappend(SET_F("</cy><ds>"));
  oappend(serverDescription);
  if (realtimeMode)
  {
    oappend(SET_F(" (live)"));
  }
  oappend(SET_F("</ds><ss>"));
  oappendi(strip.getMainSegmentId());
  oappend(SET_F("</ss></vs>"));
  if (request != nullptr) request->send(200, "text/xml", obuf);
}

void URL_response(AsyncWebServerRequest *request)
{
  char sbuf[256];
  char s2buf[100];
  obuf = s2buf;
  olen = 0;

  char s[16];
  oappend(SET_F("http://"));
  IPAddress localIP = Network.localIP();
  sprintf(s, "%d.%d.%d.%d", localIP[0], localIP[1], localIP[2], localIP[3]);
  oappend(s);

  oappend(SET_F("/win&A="));
  oappendi(bri);
  oappend(SET_F("&CL=h"));
  for (int i = 0; i < 3; i++)
  {
   sprintf(s,"%02X", col[i]);
   oappend(s);
  }
  oappend(SET_F("&C2=h"));
  for (int i = 0; i < 3; i++)
  {
   sprintf(s,"%02X", colSec[i]);
   oappend(s);
  }
  oappend(SET_F("&FX="));
  oappendi(effectCurrent);
  oappend(SET_F("&SX="));
  oappendi(effectSpeed);
  oappend(SET_F("&IX="));
  oappendi(effectIntensity);
  oappend(SET_F("&F1="));
  oappendi(effectFFT1);
  oappend(SET_F("&F2="));
  oappendi(effectFFT2);
  oappend(SET_F("&F3="));
  oappendi(effectFFT3);
  oappend(SET_F("&FP="));
  oappendi(effectPalette);

  obuf = sbuf;
  olen = 0;

  oappend(SET_F("<html><body><a href=\""));
  oappend(s2buf);
  oappend(SET_F("\" target=\"_blank\">"));
  oappend(s2buf);
  oappend(SET_F("</a></body></html>"));

  if (request != nullptr) request->send(200, "text/html", obuf);
}

//append a numeric setting to string buffer
void sappend(char stype, const char* key, int val)
{
  char ds[] = "d.Sf.";

  switch(stype)
  {
    case 'c': //checkbox
      oappend(ds);
      oappend(key);
      oappend(".checked=");
      oappendi(val);
      oappend(";");
      break;
    case 'v': //numeric
      oappend(ds);
      oappend(key);
      oappend(".value=");
      oappendi(val);
      oappend(";");
      break;
    case 'i': //selectedIndex
      oappend(ds);
      oappend(key);
      oappend(SET_F(".selectedIndex="));
      oappendi(val);
      oappend(";");
      break;
  }
}

//append a string setting to buffer
void sappends(char stype, const char* key, char* val)
{
  switch(stype)
  {
    case 's': //string (we can interpret val as char*)
      oappend("d.Sf.");
      oappend(key);
      oappend(".value=\"");
      oappend(val);
      oappend("\";");
      break;
    case 'm': //message
      oappend(SET_F("d.getElementsByClassName"));
      oappend(key);
      oappend(SET_F(".innerHTML=\""));
      oappend(val);
      oappend("\";");
      break;
  }
}


//get values for settings form in javascript
void getSettingsJS(byte subPage, char* dest)
{
  //0: menu 1: wifi 2: leds 3: ui 4: sync 5: time 6: sec
  DEBUG_PRINT(F("settings resp"));
  DEBUG_PRINTLN(subPage);
  obuf = dest;
  olen = 0;

  if (subPage <1 || subPage >8) return;

  if (subPage == 1) {
    sappends('s',SET_F("CS"),clientSSID);

    byte l = strlen(clientPass);
    char fpass[l+1]; //fill password field with ***
    fpass[l] = 0;
    memset(fpass,'*',l);
    sappends('s',SET_F("CP"),fpass);

    char k[3]; k[2] = 0; //IP addresses
    for (int i = 0; i<4; i++)
    {
      k[1] = 48+i; //ascii 0,1,2,3
      k[0] = 'I'; sappend('v',k,staticIP[i]);
      k[0] = 'G'; sappend('v',k,staticGateway[i]);
      k[0] = 'S'; sappend('v',k,staticSubnet[i]);
    }

    sappends('s',SET_F("CM"),cmDNS);
    sappend('i',SET_F("AB"),apBehavior);
    sappends('s',SET_F("AS"),apSSID);
    sappend('c',SET_F("AH"),apHide);

    l = strlen(apPass);
    char fapass[l+1]; //fill password field with ***
    fapass[l] = 0;
    memset(fapass,'*',l);
    sappends('s',SET_F("AP"),fapass);

    sappend('v',SET_F("AC"),apChannel);
    sappend('c',SET_F("WS"),noWifiSleep);

    #ifdef WLED_USE_ETHERNET
    sappend('v',SET_F("ETH"),ethernetType);
    #else
    //hide ethernet setting if not compiled in
    oappend(SET_F("document.getElementById('ethd').style.display='none';"));
    #endif

    if (Network.isConnected()) //is connected
    {
      char s[32];
      IPAddress localIP = Network.localIP();
      sprintf(s, "%d.%d.%d.%d", localIP[0], localIP[1], localIP[2], localIP[3]);

      #if defined(ARDUINO_ARCH_ESP32) && defined(WLED_USE_ETHERNET)
      if (Network.isEthernet()) strcat_P(s ,SET_F(" (Ethernet)"));
      #endif
      sappends('m',SET_F("(\"sip\")[0]"),s);
    } else
    {
      sappends('m',SET_F("(\"sip\")[0]"),(char*)F("Not connected"));
    }

    if (WiFi.softAPIP()[0] != 0) //is active
    {
      char s[16];
      IPAddress apIP = WiFi.softAPIP();
      sprintf(s, "%d.%d.%d.%d", apIP[0], apIP[1], apIP[2], apIP[3]);
      sappends('m',SET_F("(\"sip\")[1]"),s);
    } else
    {
      sappends('m',SET_F("(\"sip\")[1]"),(char*)F("Not active"));
    }
  }

  if (subPage == 2) {
    char nS[8];

    // add usermod pins as d.um_p array (TODO: usermod config shouldn't use state. instead we should load "um" object from cfg.json)
    /*DynamicJsonDocument doc(JSON_BUFFER_SIZE);
    JsonObject mods = doc.createNestedObject(F("mods"));
    usermods.addToJsonState(mods);
    if (!mods.isNull()) {
      uint8_t i=0;
      oappend(SET_F("d.um_p=["));
      for (JsonPair kv : mods) {
        if (strncmp_P(kv.key().c_str(),PSTR("pin_"),4) == 0) {
          if (i++) oappend(SET_F(","));
          oappend(itoa((int)kv.value(),nS,10));
        }
      }
      oappend(SET_F("];"));
    }*/

    oappend(SET_F("bLimits("));
    oappend(itoa(WLED_MAX_BUSSES,nS,10));
    oappend(",");
    oappend(itoa(MAX_LEDS_PER_BUS,nS,10));
    oappend(",");
    oappend(itoa(MAX_LED_MEMORY,nS,10));
    oappend(SET_F(");"));

    oappend(SET_F("d.Sf.LC.max=")); //TODO Formula for max LEDs on ESP8266 depending on types. 500 DMA or 1500 UART (about 4kB mem usage)
    oappendi(MAX_LEDS);
    oappend(";");

    sappend('v',SET_F("LC"),ledCount);

    for (uint8_t s=0; s < busses.getNumBusses(); s++){
      Bus* bus = busses.getBus(s);
      char lp[4] = "L0"; lp[2] = 48+s; lp[3] = 0; //ascii 0-9 //strip data pin
      char lc[4] = "LC"; lc[2] = 48+s; lc[3] = 0; //strip length
      char co[4] = "CO"; co[2] = 48+s; co[3] = 0; //strip color order
      char lt[4] = "LT"; lt[2] = 48+s; lt[3] = 0; //strip type
      char ls[4] = "LS"; ls[2] = 48+s; ls[3] = 0; //strip start LED
      char cv[4] = "CV"; cv[2] = 48+s; cv[3] = 0; //strip reverse
      oappend(SET_F("addLEDs(1);"));
      uint8_t pins[5];
      uint8_t nPins = bus->getPins(pins);
      for (uint8_t i = 0; i < nPins; i++) {
        lp[1] = 48+i;
        if (pinManager.isPinOk(pins[i])) sappend('v', lp, pins[i]);
      }
      sappend('v', lc, bus->getLength());
      sappend('v',lt,bus->getType());
      sappend('v',co,bus->getColorOrder());
      sappend('v',ls,bus->getStart());
      sappend('c',cv,bus->reversed);
    }
    sappend('v',SET_F("MA"),strip.ablMilliampsMax);
    sappend('v',SET_F("LA"),strip.milliampsPerLed);
    if (strip.currentMilliamps)
    {
      sappends('m',SET_F("(\"pow\")[0]"),(char*)"");
      olen -= 2; //delete ";
      oappendi(strip.currentMilliamps);
      oappend(SET_F("mA\";"));
    }

    sappend('v',SET_F("CA"),briS);

    sappend('v',SET_F("AW"),strip.rgbwMode);

    sappend('c',SET_F("BO"),turnOnAtBoot);
    sappend('v',SET_F("BP"),bootPreset);

    sappend('c',SET_F("GB"),strip.gammaCorrectBri);
    sappend('c',SET_F("GC"),strip.gammaCorrectCol);
    sappend('c',SET_F("TF"),fadeTransition);
    sappend('v',SET_F("TD"),transitionDelayDefault);
    sappend('c',SET_F("PF"),strip.paletteFade);
    sappend('v',SET_F("BF"),briMultiplier);
    sappend('v',SET_F("TB"),nightlightTargetBri);
    sappend('v',SET_F("TL"),nightlightDelayMinsDefault);
    sappend('v',SET_F("TW"),nightlightMode);
    sappend('i',SET_F("PB"),strip.paletteBlend);
    sappend('c',SET_F("SL"),skipFirstLed);
    sappend('v',SET_F("RL"),rlyPin);
    sappend('c',SET_F("RM"),rlyMde);
    sappend('v',SET_F("BT"),btnPin);
    sappend('v',SET_F("IR"),irPin);
<<<<<<< HEAD
    sappend('v',SET_F("AX"),auxPin);
    // sappend('v',SET_F("LCW"),strip.matrixWidth);
    // sappend('v',SET_F("LCH"),strip.matrixHeight);
    // sappend('c',SET_F("LCWHS"),strip.matrixSerpentine);
=======
>>>>>>> ecdc0a38
  }

  if (subPage == 3)
  {
    sappends('s',SET_F("DS"),serverDescription);
    sappend('c',SET_F("ST"),syncToggleReceive);
  }

  if (subPage == 4)
  {
    sappend('c',SET_F("BT"),buttonEnabled);
    sappend('v',SET_F("IR"),irEnabled);
    sappend('v',SET_F("UP"),udpPort);
    sappend('v',SET_F("U2"),udpPort2);
    sappend('c',SET_F("RB"),receiveNotificationBrightness);
    sappend('c',SET_F("RC"),receiveNotificationColor);
    sappend('c',SET_F("RX"),receiveNotificationEffects);
    sappend('c',SET_F("SD"),notifyDirectDefault);
    sappend('c',SET_F("SB"),notifyButton);
    sappend('c',SET_F("SH"),notifyHue);
    sappend('c',SET_F("SM"),notifyMacro);
    sappend('c',SET_F("S2"),notifyTwice);

    sappend('c',SET_F("NL"),nodeListEnabled);
    sappend('c',SET_F("NB"),nodeBroadcastEnabled);

    sappend('c',SET_F("RD"),receiveDirect);
    sappend('v',SET_F("EP"),e131Port);
    sappend('c',SET_F("ES"),e131SkipOutOfSequence);
    sappend('c',SET_F("EM"),e131Multicast);
    sappend('v',SET_F("EU"),e131Universe);
    sappend('v',SET_F("DA"),DMXAddress);
    sappend('v',SET_F("DM"),DMXMode);
    sappend('v',SET_F("ET"),realtimeTimeoutMs);
    sappend('c',SET_F("FB"),arlsForceMaxBri);
    sappend('c',SET_F("RG"),arlsDisableGammaCorrection);
    sappend('v',SET_F("WO"),arlsOffset);
    sappend('c',SET_F("AL"),alexaEnabled);
    sappends('s',SET_F("AI"),alexaInvocationName);
    sappend('c',SET_F("SA"),notifyAlexa);
    sappends('s',SET_F("BK"),(char*)((blynkEnabled)?SET_F("Hidden"):""));
    sappends('s',SET_F("BH"),blynkHost);
    sappend('v',SET_F("BP"),blynkPort);
    if (!(((audioSyncEnabled)>>(0)) & 1) && !(((audioSyncEnabled)>>(1)) & 1)) {
      // 0 == udp audio sync off
      sappend('v',SET_F("ASE"), 0);
    }
    else if ((((audioSyncEnabled)>>(0)) & 1) && !(((audioSyncEnabled)>>(1)) & 1)) {
      // 1 == transmit only
      sappend('v',SET_F("ASE"), 1);
    }
    else if (!(((audioSyncEnabled)>>(0)) & 1) && (((audioSyncEnabled)>>(1)) & 1)) {
      // 2 == receive only
      sappend('v',SET_F("ASE"), 2);
    }
    sappend('v',SET_F("ASP"), audioSyncPort);

    #ifdef WLED_ENABLE_MQTT
    sappend('c',SET_F("MQ"),mqttEnabled);
    sappends('s',SET_F("MS"),mqttServer);
    sappend('v',SET_F("MQPORT"),mqttPort);
    sappends('s',SET_F("MQUSER"),mqttUser);
    byte l = strlen(mqttPass);
    char fpass[l+1]; //fill password field with ***
    fpass[l] = 0;
    memset(fpass,'*',l);
    sappends('s',SET_F("MQPASS"),fpass);
    sappends('s',SET_F("MQCID"),mqttClientID);
    sappends('s',SET_F("MD"),mqttDeviceTopic);
    sappends('s',SET_F("MG"),mqttGroupTopic);
    #endif

    #ifndef WLED_DISABLE_HUESYNC
    sappend('v',SET_F("H0"),hueIP[0]);
    sappend('v',SET_F("H1"),hueIP[1]);
    sappend('v',SET_F("H2"),hueIP[2]);
    sappend('v',SET_F("H3"),hueIP[3]);
    sappend('v',SET_F("HL"),huePollLightId);
    sappend('v',SET_F("HI"),huePollIntervalMs);
    sappend('c',SET_F("HP"),huePollingEnabled);
    sappend('c',SET_F("HO"),hueApplyOnOff);
    sappend('c',SET_F("HB"),hueApplyBri);
    sappend('c',SET_F("HC"),hueApplyColor);
    char hueErrorString[25];
    switch (hueError)
    {
      case HUE_ERROR_INACTIVE     : strcpy(hueErrorString,(char*)F("Inactive"));                break;
      case HUE_ERROR_ACTIVE       : strcpy(hueErrorString,(char*)F("Active"));                  break;
      case HUE_ERROR_UNAUTHORIZED : strcpy(hueErrorString,(char*)F("Unauthorized"));            break;
      case HUE_ERROR_LIGHTID      : strcpy(hueErrorString,(char*)F("Invalid light ID"));        break;
      case HUE_ERROR_PUSHLINK     : strcpy(hueErrorString,(char*)F("Link button not pressed")); break;
      case HUE_ERROR_JSON_PARSING : strcpy(hueErrorString,(char*)F("JSON parsing error"));      break;
      case HUE_ERROR_TIMEOUT      : strcpy(hueErrorString,(char*)F("Timeout"));                 break;
      default: sprintf(hueErrorString,(char*)F("Bridge Error %i"),hueError);
    }

    sappends('m',SET_F("(\"sip\")[0]"),hueErrorString);
    #endif
  }

  if (subPage == 5)
  {
    sappend('c',SET_F("NT"),ntpEnabled);
    sappends('s',SET_F("NS"),ntpServerName);
    sappend('c',SET_F("CF"),!useAMPM);
    sappend('i',SET_F("TZ"),currentTimezone);
    sappend('v',SET_F("UO"),utcOffsetSecs);
    char tm[32];
    dtostrf(longitude,4,2,tm);
    sappends('s',SET_F("LN"),tm);
    dtostrf(latitude,4,2,tm);
    sappends('s',SET_F("LT"),tm);
    getTimeString(tm);
    sappends('m',SET_F("(\"times\")[0]"),tm);
    if ((int)(longitude*10.) || (int)(latitude*10.)) {
      sprintf_P(tm, PSTR("Sunrise: %02d:%02d Sunset: %02d:%02d"), hour(sunrise), minute(sunrise), hour(sunset), minute(sunset));
      sappends('m',SET_F("(\"times\")[1]"),tm);
    }
    sappend('i',SET_F("OL"),overlayCurrent);
    sappend('v',SET_F("O1"),overlayMin);
    sappend('v',SET_F("O2"),overlayMax);
    sappend('v',SET_F("OM"),analogClock12pixel);
    sappend('c',SET_F("OS"),analogClockSecondsTrail);
    sappend('c',SET_F("O5"),analogClock5MinuteMarks);
    sappends('s',SET_F("CX"),cronixieDisplay);
    sappend('c',SET_F("CB"),cronixieBacklight);
    sappend('c',SET_F("CE"),countdownMode);
    sappend('v',SET_F("CY"),countdownYear);
    sappend('v',SET_F("CI"),countdownMonth);
    sappend('v',SET_F("CD"),countdownDay);
    sappend('v',SET_F("CH"),countdownHour);
    sappend('v',SET_F("CM"),countdownMin);
    sappend('v',SET_F("CS"),countdownSec);

    sappend('v',SET_F("A0"),macroAlexaOn);
    sappend('v',SET_F("A1"),macroAlexaOff);
    sappend('v',SET_F("MP"),macroButton);
    sappend('v',SET_F("ML"),macroLongPress);
    sappend('v',SET_F("MC"),macroCountdown);
    sappend('v',SET_F("MN"),macroNl);
    sappend('v',SET_F("MD"),macroDoublePress);

    char k[4];
    k[2] = 0; //Time macros
    for (int i = 0; i<10; i++)
    {
      k[1] = 48+i; //ascii 0,1,2,3
      if (i<8) { k[0] = 'H'; sappend('v',k,timerHours[i]); }
      k[0] = 'N'; sappend('v',k,timerMinutes[i]);
      k[0] = 'T'; sappend('v',k,timerMacro[i]);
      k[0] = 'W'; sappend('v',k,timerWeekday[i]);
    }
  }

  if (subPage == 6)
  {
    sappend('c',SET_F("NO"),otaLock);
    sappend('c',SET_F("OW"),wifiLock);
    sappend('c',SET_F("AO"),aOtaEnabled);
    sappends('m',SET_F("(\"sip\")[0]"),(char*)F("WLED "));
    olen -= 2; //delete ";
    oappend(versionString);
    oappend(SET_F(" (build "));
    oappendi(VERSION);
    oappend(SET_F(")\";"));
  }

  #ifdef WLED_ENABLE_DMX // include only if DMX is enabled
  if (subPage == 7)
  {
    sappend('v',SET_F("PU"),e131ProxyUniverse);

    sappend('v',SET_F("CN"),DMXChannels);
    sappend('v',SET_F("CG"),DMXGap);
    sappend('v',SET_F("CS"),DMXStart);
    sappend('v',SET_F("SL"),DMXStartLED);

    sappend('i',SET_F("CH1"),DMXFixtureMap[0]);
    sappend('i',SET_F("CH2"),DMXFixtureMap[1]);
    sappend('i',SET_F("CH3"),DMXFixtureMap[2]);
    sappend('i',SET_F("CH4"),DMXFixtureMap[3]);
    sappend('i',SET_F("CH5"),DMXFixtureMap[4]);
    sappend('i',SET_F("CH6"),DMXFixtureMap[5]);
    sappend('i',SET_F("CH7"),DMXFixtureMap[6]);
    sappend('i',SET_F("CH8"),DMXFixtureMap[7]);
    sappend('i',SET_F("CH9"),DMXFixtureMap[8]);
    sappend('i',SET_F("CH10"),DMXFixtureMap[9]);
    sappend('i',SET_F("CH11"),DMXFixtureMap[10]);
    sappend('i',SET_F("CH12"),DMXFixtureMap[11]);
    sappend('i',SET_F("CH13"),DMXFixtureMap[12]);
    sappend('i',SET_F("CH14"),DMXFixtureMap[13]);
    sappend('i',SET_F("CH15"),DMXFixtureMap[14]);
    }
  #endif

  if (subPage == 8)
  {
    sappend('v',SET_F("SQ"),soundSquelch);
    sappend('v',SET_F("GN"),sampleGain);
    sappend('v',SET_F("SI"),audioPin);
    sappend('c',SET_F("DMM"),dmEnabled);
    sappend('v',SET_F("DI"),i2ssdPin);
    sappend('v',SET_F("LR"),i2swsPin);
    sappend('v',SET_F("CK"),i2sckPin);
    }
  oappend(SET_F("}</script>"));
}<|MERGE_RESOLUTION|>--- conflicted
+++ resolved
@@ -356,13 +356,9 @@
     sappend('c',SET_F("RM"),rlyMde);
     sappend('v',SET_F("BT"),btnPin);
     sappend('v',SET_F("IR"),irPin);
-<<<<<<< HEAD
-    sappend('v',SET_F("AX"),auxPin);
     // sappend('v',SET_F("LCW"),strip.matrixWidth);
     // sappend('v',SET_F("LCH"),strip.matrixHeight);
     // sappend('c',SET_F("LCWHS"),strip.matrixSerpentine);
-=======
->>>>>>> ecdc0a38
   }
 
   if (subPage == 3)
