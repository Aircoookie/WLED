#include "wled.h"
#include "wled_ethernet.h"

/*
 * Sending XML status files to client
 */

//build XML response to HTTP /win API request
void XML_response(AsyncWebServerRequest *request, char* dest)
{
  char sbuf[(dest == nullptr)?1024:1]; //allocate local buffer if none passed
  obuf = (dest == nullptr)? sbuf:dest;

  olen = 0;
  oappend(SET_F("<?xml version=\"1.0\" ?><vs><ac>"));
  oappendi((nightlightActive && nightlightMode > NL_MODE_SET) ? briT : bri);
  oappend(SET_F("</ac>"));

  for (int i = 0; i < 3; i++)
  {
   oappend("<cl>");
   oappendi(col[i]);
   oappend("</cl>");
  }
  for (int i = 0; i < 3; i++)
  {
   oappend("<cs>");
   oappendi(colSec[i]);
   oappend("</cs>");
  }
  oappend(SET_F("<ns>"));
  oappendi(notifyDirect);
  oappend(SET_F("</ns><nr>"));
  oappendi(receiveNotifications);
  oappend(SET_F("</nr><nl>"));
  oappendi(nightlightActive);
  oappend(SET_F("</nl><nf>"));
  oappendi(nightlightMode > NL_MODE_SET);
  oappend(SET_F("</nf><nd>"));
  oappendi(nightlightDelayMins);
  oappend(SET_F("</nd><nt>"));
  oappendi(nightlightTargetBri);
  oappend(SET_F("</nt><fx>"));
  oappendi(effectCurrent);
  oappend(SET_F("</fx><sx>"));
  oappendi(effectSpeed);
  oappend(SET_F("</sx><ix>"));
  oappendi(effectIntensity);
  oappend(SET_F("</ix><fp>"));
  oappendi(effectPalette);
  oappend(SET_F("</fp><wv>"));
  if (strip.hasWhiteChannel()) {
   oappendi(col[3]);
  } else {
   oappend("-1");
  }
  oappend(SET_F("</wv><ws>"));
  oappendi(colSec[3]);
  oappend(SET_F("</ws><ps>"));
  oappendi(currentPreset);
  oappend(SET_F("</ps><cy>"));
  oappendi(currentPlaylist >= 0);
  oappend(SET_F("</cy><ds>"));
  oappend(serverDescription);
  if (realtimeMode)
  {
    oappend(SET_F(" (live)"));
  }
  oappend(SET_F("</ds><ss>"));
  oappendi(strip.getFirstSelectedSegId());
  oappend(SET_F("</ss></vs>"));
  if (request != nullptr) request->send(200, "text/xml", obuf);
}

//Deprecated, use of /json/state and presets recommended instead
void URL_response(AsyncWebServerRequest *request)
{
  char sbuf[256];
  char s2buf[100];
  obuf = s2buf;
  olen = 0;

  char s[16];
  oappend(SET_F("http://"));
  IPAddress localIP = Network.localIP();
  sprintf(s, "%d.%d.%d.%d", localIP[0], localIP[1], localIP[2], localIP[3]);
  oappend(s);

  oappend(SET_F("/win&A="));
  oappendi(bri);
  oappend(SET_F("&CL=h"));
  for (int i = 0; i < 3; i++)
  {
   sprintf(s,"%02X", col[i]);
   oappend(s);
  }
  oappend(SET_F("&C2=h"));
  for (int i = 0; i < 3; i++)
  {
   sprintf(s,"%02X", colSec[i]);
   oappend(s);
  }
  oappend(SET_F("&FX="));
  oappendi(effectCurrent);
  oappend(SET_F("&SX="));
  oappendi(effectSpeed);
  oappend(SET_F("&IX="));
  oappendi(effectIntensity);
  oappend(SET_F("&FP="));
  oappendi(effectPalette);

  obuf = sbuf;
  olen = 0;

  oappend(SET_F("<html><body><a href=\""));
  oappend(s2buf);
  oappend(SET_F("\" target=\"_blank\">"));
  oappend(s2buf);
  oappend(SET_F("</a></body></html>"));

  if (request != nullptr) request->send(200, "text/html", obuf);
}

void extractPin(JsonObject &obj, const char *key) {
  if (obj[key].is<JsonArray>()) {
    JsonArray pins = obj[key].as<JsonArray>();
    for (JsonVariant pv : pins) {
      if (pv.as<int>() > -1) { oappend(","); oappendi(pv.as<int>()); }
    }
  } else {
    if (obj[key].as<int>() > -1) { oappend(","); oappendi(obj[key].as<int>()); }
  }
}

// oappend used pins by scanning JsonObject (1 level deep)
void fillUMPins(JsonObject &mods)
{
  for (JsonPair kv : mods) {
    // kv.key() is usermod name or subobject key
    // kv.value() is object itself
    JsonObject obj = kv.value();
    if (!obj.isNull()) {
      // element is an JsonObject
      if (!obj["pin"].isNull()) {
        extractPin(obj, "pin");
      } else {
        // scan keys (just one level deep as is possible with usermods)
        for (JsonPair so : obj) {
          const char *key = so.key().c_str();
          if (strstr(key, "pin")) {
            // we found a key containing "pin" substring
            if (strlen(strstr(key, "pin")) == 3) {
              // and it is at the end, we found another pin
              extractPin(obj, key);
              continue;
            }
          }
          if (!obj[so.key()].is<JsonObject>()) continue;
          JsonObject subObj = obj[so.key()];
          if (!subObj["pin"].isNull()) {
            // get pins from subobject
            extractPin(subObj, "pin");
          }
        }
      }
    }
  }
}

void appendGPIOinfo() {
  char nS[8];

  oappend(SET_F("d.um_p=[-1")); // has to have 1 element
  if (i2c_sda > -1 && i2c_scl > -1) {
    oappend(","); oappend(itoa(i2c_sda,nS,10));
    oappend(","); oappend(itoa(i2c_scl,nS,10));
  }
  if (spi_mosi > -1 && spi_sclk > -1) {
    oappend(","); oappend(itoa(spi_mosi,nS,10));
    oappend(","); oappend(itoa(spi_sclk,nS,10));
  }
  // usermod pin reservations will become unnecessary when settings pages will read cfg.json directly
  if (requestJSONBufferLock(6)) {
    // if we can't allocate JSON buffer ignore usermod pins
    JsonObject mods = doc.createNestedObject(F("um"));
    usermods.addToConfig(mods);
    if (!mods.isNull()) fillUMPins(mods);
    releaseJSONBufferLock();
  }
  oappend(SET_F("];"));

//WLEDMM: use isPinOK instead of hardcoded pins
  char rsvd[140] = "d.rsvd=[";
  size_t rsLen = strlen(rsvd);
  char ro_gpio[140] = "d.ro_gpio=[";
  size_t roLen = strlen(ro_gpio);
  char pinString[10];
  for(int pinNr = 0; pinNr < WLED_NUM_PINS; pinNr++) { // 49 = highest PIN on ESP32-S3
    if(!pinManager.isPinOk(pinNr, false)) {
      sprintf(pinString, "%s%d", strlen(rsvd)==rsLen?"":",", pinNr);
      strcat(rsvd, pinString);
    }
    else {
      //if ((!pinManager.isPinAllocated(pinNr)) && (pinManager.getPinSpecialText(pinNr).length() == 0)) continue;      // un-comment to hide no-name,unused GPIO pins
      bool is_inOut = pinManager.isPinOk(pinNr, true);
      if (!is_inOut) {
        sprintf(pinString, "%s%d", strlen(ro_gpio)==roLen?"":",", pinNr);
        strcat(ro_gpio, pinString);
      }
    }
  }

  // add reserved and usermod pins as d.um_p array
  oappend(rsvd);

  #ifdef WLED_ENABLE_DMX
  oappend(SET_F(",2")); // DMX hardcoded pin
  #endif

  #ifdef WLED_DEBUG
  oappend(SET_F(",")); oappend(itoa(hardwareTX,nS,10));// debug output (TX) pin
  #endif

  //Note: Using pin 3 (RX) disables Adalight / Serial JSON

  #if defined(ARDUINO_ARCH_ESP32) && defined(WLED_USE_PSRAM)
    #if !defined(CONFIG_IDF_TARGET_ESP32S2) && !defined(CONFIG_IDF_TARGET_ESP32S3) && !defined(CONFIG_IDF_TARGET_ESP32C3)
    if (psramFound()) oappend(SET_F(",16,17")); // GPIO16 & GPIO17 reserved for SPI RAM on ESP32 (not on S2, S3 or C3)
    #elif defined(CONFIG_IDF_TARGET_ESP32S3)
    if (psramFound()) oappend(SET_F(",33,34,35,36,37")); // in use for "octal" PSRAM or "octal" FLASH -seems that octal PSRAM is very common on S3.
    #endif
  #endif

  #ifdef WLED_USE_ETHERNET
  if (ethernetType != WLED_ETH_NONE && ethernetType < WLED_NUM_ETH_TYPES) {
    for (uint8_t p=0; p<WLED_ETH_RSVD_PINS_COUNT; p++) { oappend(","); oappend(itoa(esp32_nonconfigurable_ethernet_pins[p].pin,nS,10)); }
    if (ethernetBoards[ethernetType].eth_power>=0)     { oappend(","); oappend(itoa(ethernetBoards[ethernetType].eth_power,nS,10)); }
    if (ethernetBoards[ethernetType].eth_mdc>=0)       { oappend(","); oappend(itoa(ethernetBoards[ethernetType].eth_mdc,nS,10)); }
    if (ethernetBoards[ethernetType].eth_mdio>=0)      { oappend(","); oappend(itoa(ethernetBoards[ethernetType].eth_mdio,nS,10)); }
    switch (ethernetBoards[ethernetType].eth_clk_mode) {
      case ETH_CLOCK_GPIO0_IN:
      case ETH_CLOCK_GPIO0_OUT:
        oappend(SET_F(",0"));
        break;
      case ETH_CLOCK_GPIO16_OUT:
        oappend(SET_F(",16"));
        break;
      case ETH_CLOCK_GPIO17_OUT:
        oappend(SET_F(",17"));
        break;
    }
  }
  #endif

  oappend(SET_F("];"));

  // add info for read-only GPIO
  //WLEDMM: use isPinOK instead of hardcoded pins
  oappend(ro_gpio);
  oappend(SET_F("];"));

  // add info about max. # of pins
  oappend(SET_F("d.max_gpio="));
  #if defined(CONFIG_IDF_TARGET_ESP32S2)
  oappendi(46);
  #elif defined(CONFIG_IDF_TARGET_ESP32S3)
  oappendi(48);
  #elif defined(CONFIG_IDF_TARGET_ESP32C3)
  oappendi(21);
  #elif defined(ESP32)
  oappendi(39);
  #else //8266
  oappendi(NUM_DIGITAL_PINS); //WLEDMM include pin 17 for Analog
  #endif
  oappend(SET_F(";"));

  char dt_pins[48]; // fix warning: output 45 bytes into a destination of size 30
  #if defined(ESP8266) && !defined(ARDUINO_ESP8266_ESP01)
  sprintf(dt_pins, "d.dt_pins=[%d,%d,%d,%d,%d,%d,%d,%d,%d,%d,%d];", D0, D1, D2, D3, D4, D5, D6, D7, D8, hardwareRX, hardwareTX);
  #else
  sprintf(dt_pins, "d.dt_pins=[%d,%d,%d,%d,%d,%d,%d,%d,%d,%d,%d];", PM_NO_PIN, PM_NO_PIN, PM_NO_PIN, PM_NO_PIN, PM_NO_PIN, PM_NO_PIN, PM_NO_PIN, PM_NO_PIN, PM_NO_PIN, hardwareRX, hardwareTX);
  #endif
  oappend(dt_pins);

  char a_pins[48]; // fix warning: output 45 bytes into a destination of size 30
  sprintf(a_pins, "d.a_pins=[%d,%d,%d,%d,%d,%d,%d,%d,%d,%d,%d];", pinManager.getADCPin(PM_ADC1, 0), pinManager.getADCPin(PM_ADC1, 1), pinManager.getADCPin(PM_ADC1, 2), pinManager.getADCPin(PM_ADC1, 3), pinManager.getADCPin(PM_ADC1, 4), pinManager.getADCPin(PM_ADC1, 5), pinManager.getADCPin(PM_ADC1, 6), pinManager.getADCPin(PM_ADC1, 7), pinManager.getADCPin(PM_ADC1, 8), pinManager.getADCPin(PM_ADC1, 9), pinManager.getADCPin(PM_ADC1, 10));
  oappend(a_pins);
}

//get values for settings form in javascript
void getSettingsJS(AsyncWebServerRequest* request, byte subPage, char* dest) //WLEDMM add request
{
  //0: menu 1: wifi 2: leds 3: ui 4: sync 5: time 6: sec
  DEBUG_PRINT(F("settings resp"));
  DEBUG_PRINTLN(subPage);
  obuf = dest;
  olen = 0;

  if (subPage <0 || subPage >10) return;

  if (subPage == 0)
  {
  #ifndef WLED_DISABLE_2D // include only if 2D is compiled in
    oappend(PSTR("gId('2dbtn').style.display='';"));
  #endif
  #ifdef WLED_ENABLE_DMX // include only if DMX is enabled
    oappend(PSTR("gId('dmxbtn').style.display='';"));
  #endif
  }

  if (subPage == 1)
  {
    sappends('s',SET_F("CS"),clientSSID);

    byte l = strlen(clientPass);
    char fpass[l+1]; //fill password field with ***
    fpass[l] = 0;
    memset(fpass,'*',l);
    sappends('s',SET_F("CP"),fpass);

    char k[3]; k[2] = 0; //IP addresses
    for (int i = 0; i<4; i++)
    {
      k[1] = 48+i; //ascii 0,1,2,3
      k[0] = 'I'; sappend('v',k,staticIP[i]);
      k[0] = 'G'; sappend('v',k,staticGateway[i]);
      k[0] = 'S'; sappend('v',k,staticSubnet[i]);
    }

    sappends('s',SET_F("CM"),cmDNS);
    sappend('i',SET_F("AB"),apBehavior);
    sappends('s',SET_F("AS"),apSSID);
    sappend('c',SET_F("AH"),apHide);

    l = strlen(apPass);
    char fapass[l+1]; //fill password field with ***
    fapass[l] = 0;
    memset(fapass,'*',l);
    sappends('s',SET_F("AP"),fapass);

    sappend('v',SET_F("AC"),apChannel);
    sappend('c',SET_F("WS"),noWifiSleep);

    #ifdef WLED_USE_ETHERNET
    sappend('v',SET_F("ETH"),ethernetType);
    #else
    //hide ethernet setting if not compiled in
    oappend(SET_F("document.getElementById('ethd').style.display='none';"));
    #endif

    if (Network.isConnected()) //is connected
    {
      char s[32];
      IPAddress localIP = Network.localIP();
      sprintf(s, "%d.%d.%d.%d", localIP[0], localIP[1], localIP[2], localIP[3]);

      #if defined(ARDUINO_ARCH_ESP32) && defined(WLED_USE_ETHERNET)
      if (Network.isEthernet()) strcat_P(s ,SET_F(" (Ethernet)"));
      #endif
      sappends('m',SET_F("(\"sip\")[0]"),s);
    } else
    {
      sappends('m',SET_F("(\"sip\")[0]"),(char*)F("Not connected"));
    }

    if (WiFi.softAPIP()[0] != 0) //is active
    {
      char s[16];
      IPAddress apIP = WiFi.softAPIP();
      sprintf(s, "%d.%d.%d.%d", apIP[0], apIP[1], apIP[2], apIP[3]);
      sappends('m',SET_F("(\"sip\")[1]"),s);
    } else
    {
      sappends('m',SET_F("(\"sip\")[1]"),(char*)F("Not active"));
    }
  }

  if (subPage == 2)
  {
    char nS[8];

    appendGPIOinfo();

    // set limits
    oappend(SET_F("bLimits("));
    oappend(itoa(WLED_MAX_BUSSES,nS,10));  oappend(",");
    oappend(itoa(WLED_MIN_VIRTUAL_BUSSES,nS,10));  oappend(",");
    oappend(itoa(MAX_LEDS_PER_BUS,nS,10)); oappend(",");
    oappend(itoa(MAX_LED_MEMORY,nS,10));   oappend(",");
    oappend(itoa(MAX_LEDS,nS,10));
    oappend(SET_F(");"));

    sappend('c',SET_F("MS"),autoSegments);
    sappend('c',SET_F("CCT"),correctWB);
    sappend('c',SET_F("CR"),cctFromRgb);
    sappend('v',SET_F("CB"),strip.cctBlending);
    sappend('v',SET_F("FR"),strip.getTargetFps());
<<<<<<< HEAD
    sappend('v',SET_F("AW"),Bus::getAutoWhiteMode());
    sappend('c',SET_F("LD"),strip.useLedsArray);
=======
    sappend('v',SET_F("AW"),Bus::getGlobalAWMode());
    sappend('v',SET_F("LD"),strip.useLedsArray);
>>>>>>> 74156b7e

    for (uint8_t s=0; s < busses.getNumBusses(); s++) {
      Bus* bus = busses.getBus(s);
      if (bus == nullptr) continue;
      char lp[4] = "L0"; lp[2] = 48+s; lp[3] = 0; //ascii 0-9 //strip data pin
      char lc[4] = "LC"; lc[2] = 48+s; lc[3] = 0; //strip length
      char co[4] = "CO"; co[2] = 48+s; co[3] = 0; //strip color order
      char lt[4] = "LT"; lt[2] = 48+s; lt[3] = 0; //strip type
      char ls[4] = "LS"; ls[2] = 48+s; ls[3] = 0; //strip start LED
      char cv[4] = "CV"; cv[2] = 48+s; cv[3] = 0; //strip reverse
      char sl[4] = "SL"; sl[2] = 48+s; sl[3] = 0; //skip 1st LED
      char rf[4] = "RF"; rf[2] = 48+s; rf[3] = 0; //off refresh
      char aw[4] = "AW"; aw[2] = 48+s; aw[3] = 0; //auto white mode
      char wo[4] = "WO"; wo[2] = 48+s; wo[3] = 0; //swap channels
      oappend(SET_F("addLEDs(1);"));
      uint8_t pins[5];
      uint8_t nPins = bus->getPins(pins);
      for (uint8_t i = 0; i < nPins; i++) {
        lp[1] = 48+i;
        if (pinManager.isPinOk(pins[i]) || bus->getType()>=TYPE_NET_DDP_RGB) sappend('v',lp,pins[i]);
      }
      sappend('v',lc,bus->getLength());
      sappend('v',lt,bus->getType());
      sappend('v',co,bus->getColorOrder() & 0x0F);
      sappend('v',ls,bus->getStart());
      sappend('c',cv,bus->reversed);
      sappend('v',sl,bus->skippedLeds());
      sappend('c',rf,bus->isOffRefreshRequired());
      sappend('v',aw,bus->getAutoWhiteMode());
      sappend('v',wo,bus->getColorOrder() >> 4);
    }
    sappend('v',SET_F("MA"),strip.ablMilliampsMax);
    sappend('v',SET_F("LA"),strip.milliampsPerLed);
    if (strip.currentMilliamps)
    {
      sappends('m',SET_F("(\"pow\")[0]"),(char*)"");
      olen -= 2; //delete ";
      oappendi(strip.currentMilliamps);
      oappend(SET_F("mA\";"));
    }

    oappend(SET_F("resetCOM("));
    oappend(itoa(WLED_MAX_COLOR_ORDER_MAPPINGS,nS,10));
    oappend(SET_F(");"));
    const ColorOrderMap& com = busses.getColorOrderMap();
    for (uint8_t s=0; s < com.count(); s++) {
      const ColorOrderMapEntry* entry = com.get(s);
      if (entry == nullptr) break;
      oappend(SET_F("addCOM("));
      oappend(itoa(entry->start,nS,10));  oappend(",");
      oappend(itoa(entry->len,nS,10));  oappend(",");
      oappend(itoa(entry->colorOrder,nS,10));  oappend(");");
    }

    sappend('v',SET_F("CA"),briS);

    sappend('c',SET_F("BO"),turnOnAtBoot);
    sappend('v',SET_F("BP"),bootPreset);

    sappend('c',SET_F("GB"),gammaCorrectBri);
    sappend('c',SET_F("GC"),gammaCorrectCol);
    sappend('c',SET_F("TF"),fadeTransition);
    sappend('v',SET_F("TD"),transitionDelayDefault);
    sappend('c',SET_F("PF"),strip.paletteFade);
    sappend('v',SET_F("BF"),briMultiplier);
    sappend('v',SET_F("TB"),nightlightTargetBri);
    sappend('v',SET_F("TL"),nightlightDelayMinsDefault);
    sappend('v',SET_F("TW"),nightlightMode);
    sappend('i',SET_F("PB"),strip.paletteBlend);
    sappend('v',SET_F("RL"),rlyPin);
    sappend('c',SET_F("RM"),rlyMde);
    for (uint8_t i=0; i<WLED_MAX_BUTTONS; i++) {
      oappend(SET_F("addBtn("));
      oappend(itoa(i,nS,10));  oappend(",");
      oappend(itoa(btnPin[i],nS,10)); oappend(",");
      oappend(itoa(buttonType[i],nS,10));
      oappend(SET_F(");"));
    }
    sappend('c',SET_F("IP"),disablePullUp);
    sappend('v',SET_F("TT"),touchThreshold);
    sappend('v',SET_F("IR"),irPin);
    sappend('v',SET_F("IT"),irEnabled);
    sappend('c',SET_F("MSO"),!irApplyToAllSelected);
    #if !defined(WLED_DISABLE_INFRARED)
    oappend(SET_F("hideNoIR();"));  // WLEDMM hide "not compiled in" message
    #endif
  }

  if (subPage == 3)
  {
    sappends('s',SET_F("DS"),serverDescription);
    sappend('c',SET_F("ST"),syncToggleReceive);
  #ifdef WLED_ENABLE_SIMPLE_UI
    sappend('c',SET_F("SU"),simplifiedUI);
  #else
    oappend(SET_F("toggle('Simple');"));    // hide Simplified UI settings
  #endif
  }

  if (subPage == 4)
  {
    sappend('v',SET_F("UP"),udpPort);
    sappend('v',SET_F("U2"),udpPort2);
    sappend('v',SET_F("GS"),syncGroups);
    sappend('v',SET_F("GR"),receiveGroups);

    sappend('c',SET_F("RB"),receiveNotificationBrightness);
    sappend('c',SET_F("RC"),receiveNotificationColor);
    sappend('c',SET_F("RX"),receiveNotificationEffects);
    sappend('c',SET_F("SO"),receiveSegmentOptions);
    sappend('c',SET_F("SG"),receiveSegmentBounds);
    sappend('c',SET_F("SD"),notifyDirectDefault);
    sappend('c',SET_F("SB"),notifyButton);
    sappend('c',SET_F("SH"),notifyHue);
    sappend('c',SET_F("SM"),notifyMacro);
    sappend('v',SET_F("UR"),udpNumRetries);

    sappend('c',SET_F("NL"),nodeListEnabled);
    sappend('c',SET_F("NB"),nodeBroadcastEnabled);

    sappend('c',SET_F("RD"),receiveDirect);
    sappend('c',SET_F("MO"),useMainSegmentOnly);
    sappend('v',SET_F("EP"),e131Port);
    sappend('c',SET_F("ES"),e131SkipOutOfSequence);
    sappend('c',SET_F("EM"),e131Multicast);
    sappend('v',SET_F("EU"),e131Universe);
#ifdef WLED_ENABLE_DMX
    oappend(SET_F("hideNoDMX();"));  // WLEDMM hide "not compiled in" message    
#endif    
    sappend('v',SET_F("DA"),DMXAddress);
    sappend('v',SET_F("XX"),DMXSegmentSpacing);
    sappend('v',SET_F("DM"),DMXMode);
    sappend('v',SET_F("ET"),realtimeTimeoutMs);
    sappend('c',SET_F("FB"),arlsForceMaxBri);
    sappend('c',SET_F("RG"),arlsDisableGammaCorrection);
    sappend('v',SET_F("WO"),arlsOffset);
    sappend('c',SET_F("AL"),alexaEnabled);
    sappends('s',SET_F("AI"),alexaInvocationName);
    sappend('c',SET_F("SA"),notifyAlexa);
    sappend('v',SET_F("AP"),alexaNumPresets);
    #ifdef WLED_DISABLE_ALEXA
    oappend(SET_F("toggle('Alexa');"));  // hide Alexa settings
    #endif
    sappends('s',SET_F("BK"),(char*)((blynkEnabled)?SET_F("Hidden"):""));
    #ifndef WLED_DISABLE_BLYNK
    sappends('s',SET_F("BH"),blynkHost);
    sappend('v',SET_F("BP"),blynkPort);
    #else
    oappend(SET_F("toggle('Blynk');"));    // hide BLYNK settings
    #endif

    #ifdef WLED_ENABLE_MQTT
    sappend('c',SET_F("MQ"),mqttEnabled);
    sappends('s',SET_F("MS"),mqttServer);
    sappend('v',SET_F("MQPORT"),mqttPort);
    sappends('s',SET_F("MQUSER"),mqttUser);
    byte l = strlen(mqttPass);
    char fpass[l+1]; //fill password field with ***
    fpass[l] = 0;
    memset(fpass,'*',l);
    sappends('s',SET_F("MQPASS"),fpass);
    sappends('s',SET_F("MQCID"),mqttClientID);
    sappends('s',"MD",mqttDeviceTopic);
    sappends('s',SET_F("MG"),mqttGroupTopic);
    sappend('c',SET_F("BM"),buttonPublishMqtt);
    #else
    oappend(SET_F("toggle('MQTT');"));    // hide MQTT settings
    #endif

    #ifndef WLED_DISABLE_HUESYNC
    sappend('v',SET_F("H0"),hueIP[0]);
    sappend('v',SET_F("H1"),hueIP[1]);
    sappend('v',SET_F("H2"),hueIP[2]);
    sappend('v',SET_F("H3"),hueIP[3]);
    sappend('v',SET_F("HL"),huePollLightId);
    sappend('v',SET_F("HI"),huePollIntervalMs);
    sappend('c',SET_F("HP"),huePollingEnabled);
    sappend('c',SET_F("HO"),hueApplyOnOff);
    sappend('c',SET_F("HB"),hueApplyBri);
    sappend('c',SET_F("HC"),hueApplyColor);
    char hueErrorString[25];
    switch (hueError)
    {
      case HUE_ERROR_INACTIVE     : strcpy_P(hueErrorString,PSTR("Inactive"));                break;
      case HUE_ERROR_ACTIVE       : strcpy_P(hueErrorString,PSTR("Active"));                  break;
      case HUE_ERROR_UNAUTHORIZED : strcpy_P(hueErrorString,PSTR("Unauthorized"));            break;
      case HUE_ERROR_LIGHTID      : strcpy_P(hueErrorString,PSTR("Invalid light ID"));        break;
      case HUE_ERROR_PUSHLINK     : strcpy_P(hueErrorString,PSTR("Link button not pressed")); break;
      case HUE_ERROR_JSON_PARSING : strcpy_P(hueErrorString,PSTR("JSON parsing error"));      break;
      case HUE_ERROR_TIMEOUT      : strcpy_P(hueErrorString,PSTR("Timeout"));                 break;
      default: sprintf_P(hueErrorString,PSTR("Bridge Error %i"),hueError);
    }

    sappends('m',SET_F("(\"sip\")[0]"),hueErrorString);
    #else
    oappend(SET_F("toggle('Hue');"));    // hide Hue Sync settings
    #endif
    sappend('v',SET_F("BD"),serialBaud);

#ifdef WLED_ENABLE_LOXONE
    oappend(SET_F("hideNoLOX();"));  // WLEDMM hide "not compiled in" message    
#endif    
  }

  if (subPage == 5)
  {
    sappend('c',SET_F("NT"),ntpEnabled);
    sappends('s',SET_F("NS"),ntpServerName);
    sappend('c',SET_F("CF"),!useAMPM);
    sappend('i',SET_F("TZ"),currentTimezone);
    sappend('v',SET_F("UO"),utcOffsetSecs);
    char tm[32];
    dtostrf(longitude,4,2,tm);
    sappends('s',SET_F("LN"),tm);
    dtostrf(latitude,4,2,tm);
    sappends('s',SET_F("LT"),tm);
    getTimeString(tm);
    sappends('m',SET_F("(\"times\")[0]"),tm);
    if ((int)(longitude*10.) || (int)(latitude*10.)) {
      sprintf_P(tm, PSTR("Sunrise: %02d:%02d Sunset: %02d:%02d"), hour(sunrise), minute(sunrise), hour(sunset), minute(sunset));
      sappends('m',SET_F("(\"times\")[1]"),tm);
    }
    sappend('c',SET_F("OL"),overlayCurrent);
    sappend('v',SET_F("O1"),overlayMin);
    sappend('v',SET_F("O2"),overlayMax);
    sappend('v',SET_F("OM"),analogClock12pixel);
    sappend('c',SET_F("OS"),analogClockSecondsTrail);
    sappend('c',SET_F("O5"),analogClock5MinuteMarks);

    sappend('c',SET_F("CE"),countdownMode);
    sappend('v',SET_F("CY"),countdownYear);
    sappend('v',SET_F("CI"),countdownMonth);
    sappend('v',SET_F("CD"),countdownDay);
    sappend('v',SET_F("CH"),countdownHour);
    sappend('v',SET_F("CM"),countdownMin);
    sappend('v',SET_F("CS"),countdownSec);

    sappend('v',SET_F("A0"),macroAlexaOn);
    sappend('v',SET_F("A1"),macroAlexaOff);
    sappend('v',SET_F("MC"),macroCountdown);
    sappend('v',SET_F("MN"),macroNl);
    for (uint8_t i=0; i<WLED_MAX_BUTTONS; i++) {
      oappend(SET_F("addRow("));
      oappend(itoa(i,tm,10));  oappend(",");
      oappend(itoa(macroButton[i],tm,10)); oappend(",");
      oappend(itoa(macroLongPress[i],tm,10)); oappend(",");
      oappend(itoa(macroDoublePress[i],tm,10));
      oappend(SET_F(");"));
    }

    char k[4];
    k[2] = 0; //Time macros
    for (int i = 0; i<10; i++)
    {
      k[1] = 48+i; //ascii 0,1,2,3
      if (i<8) { k[0] = 'H'; sappend('v',k,timerHours[i]); }
      k[0] = 'N'; sappend('v',k,timerMinutes[i]);
      k[0] = 'T'; sappend('v',k,timerMacro[i]);
      k[0] = 'W'; sappend('v',k,timerWeekday[i]);
      if (i<8) {
        k[0] = 'M'; sappend('v',k,(timerMonth[i] >> 4) & 0x0F);
				k[0] = 'P'; sappend('v',k,timerMonth[i] & 0x0F);
        k[0] = 'D'; sappend('v',k,timerDay[i]);
				k[0] = 'E'; sappend('v',k,timerDayEnd[i]);
      }
    }
  }

  if (subPage == 6)
  {
    byte l = strlen(settingsPIN);
    char fpass[l+1]; //fill PIN field with 0000
    fpass[l] = 0;
    memset(fpass,'0',l);
    sappends('s',SET_F("PIN"),fpass);
    sappend('c',SET_F("NO"),otaLock);
    sappend('c',SET_F("OW"),wifiLock);
    sappend('c',SET_F("AO"),aOtaEnabled);
    sappends('m',SET_F("(\"sip\")[0]"),(char*)F("WLEDMM ")); //WLEDMM server message
    olen -= 2; //delete ";
    oappend(versionString);
    oappend(SET_F(" (build "));
    oappendi(VERSION);
    oappend(SET_F(")\";"));
    oappend(SET_F("sd=\""));
    oappend(serverDescription);
    oappend(SET_F("\";"));
  }

  #ifdef WLED_ENABLE_DMX // include only if DMX is enabled
  if (subPage == 7)
  {
    sappend('v',SET_F("PU"),e131ProxyUniverse);

    sappend('v',SET_F("CN"),DMXChannels);
    sappend('v',SET_F("CG"),DMXGap);
    sappend('v',SET_F("CS"),DMXStart);
    sappend('v',SET_F("SL"),DMXStartLED);

    sappend('i',SET_F("CH1"),DMXFixtureMap[0]);
    sappend('i',SET_F("CH2"),DMXFixtureMap[1]);
    sappend('i',SET_F("CH3"),DMXFixtureMap[2]);
    sappend('i',SET_F("CH4"),DMXFixtureMap[3]);
    sappend('i',SET_F("CH5"),DMXFixtureMap[4]);
    sappend('i',SET_F("CH6"),DMXFixtureMap[5]);
    sappend('i',SET_F("CH7"),DMXFixtureMap[6]);
    sappend('i',SET_F("CH8"),DMXFixtureMap[7]);
    sappend('i',SET_F("CH9"),DMXFixtureMap[8]);
    sappend('i',SET_F("CH10"),DMXFixtureMap[9]);
    sappend('i',SET_F("CH11"),DMXFixtureMap[10]);
    sappend('i',SET_F("CH12"),DMXFixtureMap[11]);
    sappend('i',SET_F("CH13"),DMXFixtureMap[12]);
    sappend('i',SET_F("CH14"),DMXFixtureMap[13]);
    sappend('i',SET_F("CH15"),DMXFixtureMap[14]);
  }
  #endif

  if (subPage == 8) //usermods
  {
    appendGPIOinfo();
    if (!request->hasParam("um") ) {
      // oappend(SET_F("numM="));
      // oappendi(usermods.getModCount());
      // oappend(";");
      oappend(SET_F("d.getElementsByName(\"if:SDA:pin\")[1].value=")); oappendi(i2c_sda); oappend(";"); 
      oappend(SET_F("d.getElementsByName(\"if:SCL:pin\")[1].value=")); oappendi(i2c_scl); oappend(";"); 
      oappend(SET_F("d.getElementsByName(\"if:MOSI:pin\")[1].value=")); oappendi(spi_mosi); oappend(";"); 
      oappend(SET_F("d.getElementsByName(\"if:MISO:pin\")[1].value=")); oappendi(spi_miso); oappend(";"); 
      oappend(SET_F("d.getElementsByName(\"if:SCLK:pin\")[1].value=")); oappendi(spi_sclk); oappend(";"); 
      //WLEDMM: add help info showing defaults
      oappend(SET_F("addInfo('if:SDA:pin',0,'', 'SDA');"));
      oappend(SET_F("xOpt('if:SDA:pin',1,' ⍼',")); oappendi(SDA); oappend(");");
    #ifdef HW_PIN_SDA
      oappend(SET_F("xOpt('if:SDA:pin',1,' ⎌',")); oappendi(HW_PIN_SDA); oappend(");");
    #endif
      oappend(SET_F("addInfo('if:SCL:pin',0,'', 'SCL');"));
      oappend(SET_F("xOpt('if:SCL:pin',1,' ⍼',")); oappendi(SCL); oappend(");");
      oappend(SET_F("dRO('if:SCL:pin',1);")); // disable read only pins
    #ifdef HW_PIN_SCL
      oappend(SET_F("xOpt('if:SCL:pin',1,' ⎌',")); oappendi(HW_PIN_SCL); oappend(");"); 
    #endif
      oappend(SET_F("addInfo('if:MOSI:pin',0,'', 'MOSI');"));
      oappend(SET_F("xOpt('if:MOSI:pin',1,' ⍼',")); oappendi(MOSI); oappend(");");
    #ifdef HW_PIN_MOSISPI //WLEDMM renamed from HW_PIN_DATASPI
      oappend(SET_F("xOpt('if:MOSI:pin',1,' ⎌',")); oappendi(HW_PIN_MOSISPI); oappend(");"); 
    #endif
      oappend(SET_F("addInfo('if:MISO:pin',0,'', 'MISO');"));
      oappend(SET_F("xOpt('if:MISO:pin',1,' ⍼',")); oappendi(MISO); oappend(");");
    #ifdef HW_PIN_MISOSPI
      oappend(SET_F("xOpt('if:MISO:pin',1,' ⎌',")); oappendi(HW_PIN_MISOSPI); oappend(");"); 
    #endif
      oappend(SET_F("addInfo('if:SCLK:pin',0,'', 'SCLK');"));
      oappend(SET_F("xOpt('if:SCLK:pin',1,' ⍼',")); oappendi(SCK); oappend(");");
      oappend(SET_F("dRO('if:SCLK:pin',1);")); // disable read only pins
    #ifdef HW_PIN_CLOCKSPI
      oappend(SET_F("xOpt('if:SCLK:pin',1,' ⎌',")); oappendi(HW_PIN_CLOCKSPI); oappend(");"); 
    #endif
    }
    else {
      Usermod *usermod = usermods.lookupName(request->getParam("um")->value().c_str());
      if (usermod) usermod->appendConfigData();
    }

    // oappend(SET_F("console.log('getSettingsJS fix ro pins', d.max_gpio, d.ro_gpio);")); 
    oappend(SET_F("pinPost();")); 
  }

  if (subPage == 9) // update
  {
    //WLEDMM: show bin name
    sappends('m',SET_F("(\"sip\")[0]"),(char*)F("WLEDMM_"));
    olen -= 2; //delete ";
    oappend(versionString);
    oappend(SET_F(" "));
    oappend(releaseString);
    oappend(SET_F(".bin<br>("));
    #if defined(CONFIG_IDF_TARGET_ESP32C3)
    oappend(SET_F("ESP32-C3"));
    #elif defined(CONFIG_IDF_TARGET_ESP32S3)
    oappend(SET_F("ESP32-S3"));
    #elif defined(CONFIG_IDF_TARGET_ESP32S2)
    oappend(SET_F("ESP32-S2"));
    #elif defined(ARDUINO_ARCH_ESP32)
    oappend(ESP.getChipModel());
    #else
    oappend("esp8266");
    #endif
    oappend(SET_F(" build "));
    oappendi(VERSION);
    oappend(SET_F(")\";"));
  }

  if (subPage == 10) // 2D matrices
  {
    sappend('v',SET_F("SOMP"),strip.isMatrix);
    #ifndef WLED_DISABLE_2D
    oappend(SET_F("maxPanels=")); oappendi(WLED_MAX_PANELS); oappend(SET_F(";"));
    oappend(SET_F("resetPanels();"));
    if (strip.isMatrix) {
      if(strip.panels>0){
        sappend('v',SET_F("PW"),strip.panel[0].width); //Set generator Width and Height to first panel size for convenience
        sappend('v',SET_F("PH"),strip.panel[0].height);
      }
      sappend('v',SET_F("MPC"),strip.panels);
      sappend('v',SET_F("BA"),strip.bOrA); //WLEDMM basic or advanced
      sappend('v',SET_F("MPH"),strip.panelsH); //WLEDMM needs to be stored as well
      sappend('v',SET_F("MPV"),strip.panelsV); //WLEDMM needs to be stored as well
      sappend('v',SET_F("PB"),strip.matrix.bottomStart);
      sappend('v',SET_F("PR"),strip.matrix.rightStart);
      sappend('v',SET_F("PV"),strip.matrix.vertical);
      sappend('c',SET_F("PS"),strip.matrix.serpentine);
      sappend('v',SET_F("PBL"),strip.panelO.bottomStart); //WLEDMM
      sappend('v',SET_F("PRL"),strip.panelO.rightStart); //WLEDMM
      sappend('v',SET_F("PVL"),strip.panelO.vertical); //WLEDMM
      sappend('c',SET_F("PSL"),strip.panelO.serpentine); //WLEDMM
      //WLEDMM: add Total LEDs
      uint16_t ledCount = 0;
      for (int8_t b = 0; b < busses.getNumBusses(); b++) {
        ledCount+=busses.getBus(b)->getLength();
      }
      sappend('v',SET_F("LC"),ledCount); //WLEDMM

      // panels
      for (uint8_t i=0; i<strip.panels; i++) {
        char n[5];
        oappend(SET_F("addPanel("));
        oappend(itoa(i,n,10));
        oappend(SET_F(");"));
        char pO[8] = { '\0' };
        snprintf_P(pO, 7, PSTR("P%d"), i);       // MAX_PANELS is 64 so pO will always only be 4 characters or less
        pO[7] = '\0';
        uint8_t l = strlen(pO);
        // create P0B, P1B, ..., P63B, etc for other PxxX
        pO[l] = 'B'; sappend('v',pO,strip.panel[i].bottomStart);
        pO[l] = 'R'; sappend('v',pO,strip.panel[i].rightStart);
        pO[l] = 'V'; sappend('v',pO,strip.panel[i].vertical);
        pO[l] = 'S'; sappend('c',pO,strip.panel[i].serpentine);
        pO[l] = 'X'; sappend('v',pO,strip.panel[i].xOffset);
        pO[l] = 'Y'; sappend('v',pO,strip.panel[i].yOffset);
        pO[l] = 'W'; sappend('v',pO,strip.panel[i].width);
        pO[l] = 'H'; sappend('v',pO,strip.panel[i].height);
      }
    }
    #else
    oappend(SET_F("gId(\"somp\").remove(1);")); // remove 2D option from dropdown
    #endif
  }
}<|MERGE_RESOLUTION|>--- conflicted
+++ resolved
@@ -395,13 +395,8 @@
     sappend('c',SET_F("CR"),cctFromRgb);
     sappend('v',SET_F("CB"),strip.cctBlending);
     sappend('v',SET_F("FR"),strip.getTargetFps());
-<<<<<<< HEAD
-    sappend('v',SET_F("AW"),Bus::getAutoWhiteMode());
-    sappend('c',SET_F("LD"),strip.useLedsArray);
-=======
     sappend('v',SET_F("AW"),Bus::getGlobalAWMode());
     sappend('v',SET_F("LD"),strip.useLedsArray);
->>>>>>> 74156b7e
 
     for (uint8_t s=0; s < busses.getNumBusses(); s++) {
       Bus* bus = busses.getBus(s);
