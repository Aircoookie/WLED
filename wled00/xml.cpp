#include "wled.h"
#include "wled_ethernet.h"

/*
 * Sending XML status files to client
 */

//build XML response to HTTP /win API request
void XML_response(AsyncWebServerRequest *request, char* dest)
{
  char sbuf[(dest == nullptr)?1024:1]; //allocate local buffer if none passed
  obuf = (dest == nullptr)? sbuf:dest;

  olen = 0;
  oappend(SET_F("<?xml version=\"1.0\" ?><vs><ac>"));
  oappendi((nightlightActive && nightlightMode > NL_MODE_SET) ? briT : bri);
  oappend(SET_F("</ac>"));

  for (int i = 0; i < 3; i++)
  {
   oappend("<cl>");
   oappendi(col[i]);
   oappend("</cl>");
  }
  for (int i = 0; i < 3; i++)
  {
   oappend("<cs>");
   oappendi(colSec[i]);
   oappend("</cs>");
  }
  oappend(SET_F("<ns>"));
  oappendi(notifyDirect);
  oappend(SET_F("</ns><nr>"));
  oappendi(receiveGroups!=0);
  oappend(SET_F("</nr><nl>"));
  oappendi(nightlightActive);
  oappend(SET_F("</nl><nf>"));
  oappendi(nightlightMode > NL_MODE_SET);
  oappend(SET_F("</nf><nd>"));
  oappendi(nightlightDelayMins);
  oappend(SET_F("</nd><nt>"));
  oappendi(nightlightTargetBri);
  oappend(SET_F("</nt><fx>"));
  oappendi(effectCurrent);
  oappend(SET_F("</fx><sx>"));
  oappendi(effectSpeed);
  oappend(SET_F("</sx><ix>"));
  oappendi(effectIntensity);
  oappend(SET_F("</ix><fp>"));
  oappendi(effectPalette);
  oappend(SET_F("</fp><wv>"));
  if (strip.hasWhiteChannel()) {
   oappendi(col[3]);
  } else {
   oappend("-1");
  }
  oappend(SET_F("</wv><ws>"));
  oappendi(colSec[3]);
  oappend(SET_F("</ws><ps>"));
  oappendi(currentPreset);
  oappend(SET_F("</ps><cy>"));
  oappendi(currentPlaylist >= 0);
  oappend(SET_F("</cy><ds>"));
  oappend(serverDescription);
  if (realtimeMode)
  {
    oappend(SET_F(" (live)"));
  }
  oappend(SET_F("</ds><ss>"));
  oappendi(strip.getFirstSelectedSegId());
  oappend(SET_F("</ss></vs>"));
  if (request != nullptr) request->send(200, "text/xml", obuf);
}

void extractPin(JsonObject &obj, const char *key) {
  if (obj[key].is<JsonArray>()) {
    JsonArray pins = obj[key].as<JsonArray>();
    for (JsonVariant pv : pins) {
      if (pv.as<int>() > -1) { oappend(","); oappendi(pv.as<int>()); }
    }
  } else {
    if (obj[key].as<int>() > -1) { oappend(","); oappendi(obj[key].as<int>()); }
  }
}

// oappend used pins by scanning JsonObject (1 level deep)
void fillUMPins(JsonObject &mods)
{
  for (JsonPair kv : mods) {
    // kv.key() is usermod name or subobject key
    // kv.value() is object itself
    JsonObject obj = kv.value();
    if (!obj.isNull()) {
      // element is an JsonObject
      if (!obj["pin"].isNull()) {
        extractPin(obj, "pin");
      } else {
        // scan keys (just one level deep as is possible with usermods)
        for (JsonPair so : obj) {
          const char *key = so.key().c_str();
          if (strstr(key, "pin")) {
            // we found a key containing "pin" substring
            if (strlen(strstr(key, "pin")) == 3) {
              // and it is at the end, we found another pin
              extractPin(obj, key);
              continue;
            }
          }
          if (!obj[so.key()].is<JsonObject>()) continue;
          JsonObject subObj = obj[so.key()];
          if (!subObj["pin"].isNull()) {
            // get pins from subobject
            extractPin(subObj, "pin");
          }
        }
      }
    }
  }
}

void appendGPIOinfo() {
  char nS[8];

  // add usermod pins as d.um_p array
  oappend(SET_F("d.um_p=[-1")); // has to have 1 element
  if (i2c_sda > -1 && i2c_scl > -1) {
    oappend(","); oappend(itoa(i2c_sda,nS,10));
    oappend(","); oappend(itoa(i2c_scl,nS,10));
  }
  if (spi_mosi > -1 && spi_sclk > -1) {
    oappend(","); oappend(itoa(spi_mosi,nS,10));
    oappend(","); oappend(itoa(spi_sclk,nS,10));
  }
  // usermod pin reservations will become unnecessary when settings pages will read cfg.json directly
  if (requestJSONBufferLock(6)) {
    // if we can't allocate JSON buffer ignore usermod pins
    JsonObject mods = pDoc->createNestedObject(F("um"));
    UsermodManager::addToConfig(mods);
    if (!mods.isNull()) fillUMPins(mods);
    releaseJSONBufferLock();
  }
  oappend(SET_F("];"));

  // add reserved (unusable) pins
  oappend(SET_F("d.rsvd=["));
  for (unsigned i = 0; i < WLED_NUM_PINS; i++) {
    if (!PinManager::isPinOk(i, false)) {  // include readonly pins
      oappendi(i); oappend(",");
    }
  }
  #ifdef WLED_ENABLE_DMX
  oappend(SET_F("2,")); // DMX hardcoded pin
  #endif
<<<<<<< HEAD

  #if (defined(WLED_DEBUG) || defined(WLED_DEBUG_FX) || defined(WLED_DEBUG_FS) || defined(WLED_DEBUG_BUS) || defined(WLED_DEBUG_PINMANAGER) || defined(WLED_DEBUG_USERMODS)) && !defined(WLED_DEBUG_HOST)
  oappend(SET_F(",")); oappend(itoa(hardwareTX,nS,10)); // debug output (TX) pin
=======
  #if defined(WLED_DEBUG) && !defined(WLED_DEBUG_HOST)
  oappend(itoa(hardwareTX,nS,10)); oappend(","); // debug output (TX) pin
>>>>>>> bd7cd32f
  #endif
  //Note: Using pin 3 (RX) disables Adalight / Serial JSON
  #ifdef WLED_USE_ETHERNET
  if (ethernetType != WLED_ETH_NONE && ethernetType < WLED_NUM_ETH_TYPES) {
    for (unsigned p=0; p<WLED_ETH_RSVD_PINS_COUNT; p++) { oappend(itoa(esp32_nonconfigurable_ethernet_pins[p].pin,nS,10)); oappend(","); }
    if (ethernetBoards[ethernetType].eth_power>=0)      { oappend(itoa(ethernetBoards[ethernetType].eth_power,nS,10)); oappend(","); }
    if (ethernetBoards[ethernetType].eth_mdc>=0)        { oappend(itoa(ethernetBoards[ethernetType].eth_mdc,nS,10)); oappend(","); }
    if (ethernetBoards[ethernetType].eth_mdio>=0)       { oappend(itoa(ethernetBoards[ethernetType].eth_mdio,nS,10)); oappend(","); }
    switch (ethernetBoards[ethernetType].eth_clk_mode)  {
      case ETH_CLOCK_GPIO0_IN:
      case ETH_CLOCK_GPIO0_OUT:
        oappend(SET_F("0"));
        break;
      case ETH_CLOCK_GPIO16_OUT:
        oappend(SET_F("16"));
        break;
      case ETH_CLOCK_GPIO17_OUT:
        oappend(SET_F("17"));
        break;
    }
  }
  #endif
  oappend(SET_F("];")); // rsvd

  // add info for read-only GPIO
  oappend(SET_F("d.ro_gpio=["));
  bool firstPin = true;
  for (unsigned i = 0; i < WLED_NUM_PINS; i++) {
    if (PinManager::isReadOnlyPin(i)) {
      // No comma before the first pin
      if (!firstPin) oappend(SET_F(","));
      oappendi(i);
      firstPin = false;
    }
  }
  oappend(SET_F("];"));

  // add info about max. # of pins
  oappend(SET_F("d.max_gpio="));
  oappendi(WLED_NUM_PINS);
  oappend(SET_F(";"));
}

//get values for settings form in javascript
void getSettingsJS(byte subPage, char* dest)
{
  //0: menu 1: wifi 2: leds 3: ui 4: sync 5: time 6: sec
  DEBUG_PRINTF_P(PSTR("settings resp %u\n"), (unsigned)subPage);
  obuf = dest;
  olen = 0;

  if (subPage <0 || subPage >10) return;

  if (subPage == SUBPAGE_MENU)
  {
  #ifdef WLED_DISABLE_2D // include only if 2D is not compiled in
    oappend(PSTR("gId('2dbtn').style.display='none';"));
  #endif
  #ifdef WLED_ENABLE_DMX // include only if DMX is enabled
    oappend(PSTR("gId('dmxbtn').style.display='';"));
  #endif
  }

  if (subPage == SUBPAGE_WIFI)
  {
    char nS[10];
    size_t l;
    oappend(SET_F("resetWiFi("));
    oappend(itoa(WLED_MAX_WIFI_COUNT,nS,10));
    oappend(SET_F(");"));
    for (size_t n = 0; n < multiWiFi.size(); n++) {
      l = strlen(multiWiFi[n].clientPass);
      char fpass[l+1]; //fill password field with ***
      fpass[l] = 0;
      memset(fpass,'*',l);
      oappend(SET_F("addWiFi(\""));
      oappend(multiWiFi[n].clientSSID);
      oappend(SET_F("\",\""));
      oappend(fpass);
      oappend(SET_F("\",0x"));
      oappend(itoa(multiWiFi[n].staticIP,nS,16));
      oappend(SET_F(",0x"));
      oappend(itoa(multiWiFi[n].staticGW,nS,16));
      oappend(SET_F(",0x"));
      oappend(itoa(multiWiFi[n].staticSN,nS,16));
      oappend(SET_F(");"));
    }

    sappend('v',SET_F("D0"),dnsAddress[0]);
    sappend('v',SET_F("D1"),dnsAddress[1]);
    sappend('v',SET_F("D2"),dnsAddress[2]);
    sappend('v',SET_F("D3"),dnsAddress[3]);

    sappends('s',SET_F("CM"),cmDNS);
    sappend('i',SET_F("AB"),apBehavior);
    sappends('s',SET_F("AS"),apSSID);
    sappend('c',SET_F("AH"),apHide);

    l = strlen(apPass);
    char fapass[l+1]; //fill password field with ***
    fapass[l] = 0;
    memset(fapass,'*',l);
    sappends('s',SET_F("AP"),fapass);

    sappend('v',SET_F("AC"),apChannel);
    #ifdef ARDUINO_ARCH_ESP32
    sappend('v',SET_F("TX"),txPower);
    #else
    oappend(SET_F("gId('tx').style.display='none';"));
    #endif
    sappend('c',SET_F("FG"),force802_3g);
    sappend('c',SET_F("WS"),noWifiSleep);

    #ifndef WLED_DISABLE_ESPNOW
    sappend('c',SET_F("RE"),enableESPNow);
    sappends('s',SET_F("RMAC"),linked_remote);
    #else
    //hide remote settings if not compiled
    oappend(SET_F("toggle('ESPNOW');"));  // hide ESP-NOW setting
    #endif

    #ifdef WLED_USE_ETHERNET
    sappend('v',SET_F("ETH"),ethernetType);
    #else
    //hide ethernet setting if not compiled in
    oappend(SET_F("gId('ethd').style.display='none';"));
    #endif

    if (Network.isConnected()) //is connected
    {
      char s[32];
      IPAddress localIP = Network.localIP();
      sprintf(s, "%d.%d.%d.%d", localIP[0], localIP[1], localIP[2], localIP[3]);

      #if defined(ARDUINO_ARCH_ESP32) && defined(WLED_USE_ETHERNET)
      if (Network.isEthernet()) strcat_P(s ,SET_F(" (Ethernet)"));
      #endif
      sappends('m',SET_F("(\"sip\")[0]"),s);
    } else
    {
      sappends('m',SET_F("(\"sip\")[0]"),(char*)F("Not connected"));
    }

    if (WiFi.softAPIP()[0] != 0) //is active
    {
      char s[16];
      IPAddress apIP = WiFi.softAPIP();
      sprintf(s, "%d.%d.%d.%d", apIP[0], apIP[1], apIP[2], apIP[3]);
      sappends('m',SET_F("(\"sip\")[1]"),s);
    } else
    {
      sappends('m',SET_F("(\"sip\")[1]"),(char*)F("Not active"));
    }

    #ifndef WLED_DISABLE_ESPNOW
    if (strlen(last_signal_src) > 0) { //Have seen an ESP-NOW Remote
      sappends('m',SET_F("(\"rlid\")[0]"),last_signal_src);
    } else if (!enableESPNow) {
      sappends('m',SET_F("(\"rlid\")[0]"),(char*)F("(Enable ESP-NOW to listen)"));
    } else {
      sappends('m',SET_F("(\"rlid\")[0]"),(char*)F("None"));
    }
    #endif
  }

  if (subPage == SUBPAGE_LEDS)
  {
    char nS[32];

    appendGPIOinfo();

    oappend(SET_F("d.ledTypes=")); oappend(BusManager::getLEDTypesJSONString().c_str()); oappend(";");

    // set limits
    oappend(SET_F("bLimits("));
    oappend(itoa(WLED_MAX_BUSSES,nS,10));  oappend(",");
    oappend(itoa(WLED_MIN_VIRTUAL_BUSSES,nS,10));  oappend(",");
    oappend(itoa(MAX_LEDS_PER_BUS,nS,10)); oappend(",");
    oappend(itoa(MAX_LED_MEMORY,nS,10));   oappend(",");
    oappend(itoa(MAX_LEDS,nS,10));         oappend(",");
    oappend(itoa(WLED_MAX_COLOR_ORDER_MAPPINGS,nS,10)); oappend(",");
    oappend(itoa(WLED_MAX_DIGITAL_CHANNELS,nS,10)); oappend(",");
    oappend(itoa(WLED_MAX_ANALOG_CHANNELS,nS,10));
    oappend(SET_F(");"));

    sappend('c',SET_F("MS"),strip.autoSegments);
    sappend('c',SET_F("CCT"),strip.correctWB);
    sappend('c',SET_F("IC"),cctICused);
    sappend('c',SET_F("CR"),strip.cctFromRgb);
    sappend('v',SET_F("CB"),strip.cctBlending);
    sappend('v',SET_F("FR"),strip.getTargetFps());
    sappend('v',SET_F("AW"),Bus::getGlobalAWMode());
    sappend('c',SET_F("LD"),useGlobalLedBuffer);

    unsigned sumMa = 0;
    for (int s = 0; s < BusManager::getNumBusses(); s++) {
      Bus* bus = BusManager::getBus(s);
      if (bus == nullptr) continue;
      int offset = s < 10 ? 48 : 55;
      char lp[4] = "L0"; lp[2] = offset+s; lp[3] = 0; //ascii 0-9 //strip data pin
      char lc[4] = "LC"; lc[2] = offset+s; lc[3] = 0; //strip length
      char co[4] = "CO"; co[2] = offset+s; co[3] = 0; //strip color order
      char lt[4] = "LT"; lt[2] = offset+s; lt[3] = 0; //strip type
      char ls[4] = "LS"; ls[2] = offset+s; ls[3] = 0; //strip start LED
      char cv[4] = "CV"; cv[2] = offset+s; cv[3] = 0; //strip reverse
      char sl[4] = "SL"; sl[2] = offset+s; sl[3] = 0; //skip 1st LED
      char rf[4] = "RF"; rf[2] = offset+s; rf[3] = 0; //off refresh
      char aw[4] = "AW"; aw[2] = offset+s; aw[3] = 0; //auto white mode
      char wo[4] = "WO"; wo[2] = offset+s; wo[3] = 0; //swap channels
      char sp[4] = "SP"; sp[2] = offset+s; sp[3] = 0; //bus clock speed
      char la[4] = "LA"; la[2] = offset+s; la[3] = 0; //LED current
      char ma[4] = "MA"; ma[2] = offset+s; ma[3] = 0; //max per-port PSU current
      oappend(SET_F("addLEDs(1);"));
      uint8_t pins[5];
      int nPins = bus->getPins(pins);
      for (int i = 0; i < nPins; i++) {
        lp[1] = offset+i;
        if (PinManager::isPinOk(pins[i]) || bus->isVirtual()) sappend('v',lp,pins[i]);
      }
      sappend('v',lc,bus->getLength());
      sappend('v',lt,bus->getType());
      sappend('v',co,bus->getColorOrder() & 0x0F);
      sappend('v',ls,bus->getStart());
      sappend('c',cv,bus->isReversed());
      sappend('v',sl,bus->skippedLeds());
      sappend('c',rf,bus->isOffRefreshRequired());
      sappend('v',aw,bus->getAutoWhiteMode());
      sappend('v',wo,bus->getColorOrder() >> 4);
      unsigned speed = bus->getFrequency();
      if (bus->isPWM()) {
        switch (speed) {
          case WLED_PWM_FREQ/2    : speed = 0; break;
          case WLED_PWM_FREQ*2/3  : speed = 1; break;
          default:
          case WLED_PWM_FREQ      : speed = 2; break;
          case WLED_PWM_FREQ*2    : speed = 3; break;
          case WLED_PWM_FREQ*10/3 : speed = 4; break; // uint16_t max (19531 * 3.333)
        }
      } else if (bus->is2Pin()) {
        switch (speed) {
          case  1000 : speed = 0; break;
          case  2000 : speed = 1; break;
          default:
          case  5000 : speed = 2; break;
          case 10000 : speed = 3; break;
          case 20000 : speed = 4; break;
        }
      }
      sappend('v',sp,speed);
      sappend('v',la,bus->getLEDCurrent());
      sappend('v',ma,bus->getMaxCurrent());
      sumMa += bus->getMaxCurrent();
    }
    sappend('v',SET_F("MA"),BusManager::ablMilliampsMax() ? BusManager::ablMilliampsMax() : sumMa);
    sappend('c',SET_F("ABL"),BusManager::ablMilliampsMax() || sumMa > 0);
    sappend('c',SET_F("PPL"),!BusManager::ablMilliampsMax() && sumMa > 0);

    oappend(SET_F("resetCOM("));
    oappend(itoa(WLED_MAX_COLOR_ORDER_MAPPINGS,nS,10));
    oappend(SET_F(");"));
    const ColorOrderMap& com = BusManager::getColorOrderMap();
    for (int s = 0; s < com.count(); s++) {
      const ColorOrderMapEntry* entry = com.get(s);
      if (entry == nullptr) break;
      oappend(SET_F("addCOM("));
      oappend(itoa(entry->start,nS,10)); oappend(",");
      oappend(itoa(entry->len,nS,10)); oappend(",");
      oappend(itoa(entry->colorOrder,nS,10)); oappend(");");
    }

    sappend('v',SET_F("CA"),briS);

    sappend('c',SET_F("BO"),turnOnAtBoot);
    sappend('v',SET_F("BP"),bootPreset);

    sappend('c',SET_F("GB"),gammaCorrectBri);
    sappend('c',SET_F("GC"),gammaCorrectCol);
    dtostrf(gammaCorrectVal,3,1,nS); sappends('s',SET_F("GV"),nS);
    sappend('c',SET_F("TF"),fadeTransition);
    sappend('c',SET_F("EB"),modeBlending);
    sappend('v',SET_F("TD"),transitionDelayDefault);
    sappend('c',SET_F("PF"),strip.paletteFade);
    sappend('v',SET_F("TP"),randomPaletteChangeTime);
    sappend('c',SET_F("TH"),useHarmonicRandomPalette);
    sappend('v',SET_F("BF"),briMultiplier);
    sappend('v',SET_F("TB"),nightlightTargetBri);
    sappend('v',SET_F("TL"),nightlightDelayMinsDefault);
    sappend('v',SET_F("TW"),nightlightMode);
    sappend('i',SET_F("PB"),strip.paletteBlend);
    sappend('v',SET_F("RL"),rlyPin);
    sappend('c',SET_F("RM"),rlyMde);
    sappend('c',SET_F("RO"),rlyOpenDrain);
    for (int i = 0; i < WLED_MAX_BUTTONS; i++) {
      oappend(SET_F("addBtn("));
      oappend(itoa(i,nS,10)); oappend(",");
      oappend(itoa(btnPin[i],nS,10)); oappend(",");
      oappend(itoa(buttonType[i],nS,10));
      oappend(SET_F(");"));
    }
    sappend('c',SET_F("IP"),disablePullUp);
    sappend('v',SET_F("TT"),touchThreshold);
#ifndef WLED_DISABLE_INFRARED
    sappend('v',SET_F("IR"),irPin);
    sappend('v',SET_F("IT"),irEnabled);
#endif    
    sappend('c',SET_F("MSO"),!irApplyToAllSelected);
  }

  if (subPage == SUBPAGE_UI)
  {
    sappends('s',SET_F("DS"),serverDescription);
    sappend('c',SET_F("SU"),simplifiedUI);
  }

  if (subPage == SUBPAGE_SYNC)
  {
    [[maybe_unused]] char nS[32];
    sappend('v',SET_F("UP"),udpPort);
    sappend('v',SET_F("U2"),udpPort2);
  #ifndef WLED_DISABLE_ESPNOW
    if (enableESPNow) sappend('c',SET_F("EN"),useESPNowSync);
    else              oappend(SET_F("toggle('ESPNOW');"));  // hide ESP-NOW setting
  #else
    oappend(SET_F("toggle('ESPNOW');"));  // hide ESP-NOW setting
  #endif
    sappend('v',SET_F("GS"),syncGroups);
    sappend('v',SET_F("GR"),receiveGroups);

    sappend('c',SET_F("RB"),receiveNotificationBrightness);
    sappend('c',SET_F("RC"),receiveNotificationColor);
    sappend('c',SET_F("RX"),receiveNotificationEffects);
    sappend('c',SET_F("RP"),receiveNotificationPalette);
    sappend('c',SET_F("SO"),receiveSegmentOptions);
    sappend('c',SET_F("SG"),receiveSegmentBounds);
    sappend('c',SET_F("SS"),sendNotifications);
    sappend('c',SET_F("SD"),notifyDirect);
    sappend('c',SET_F("SB"),notifyButton);
    sappend('c',SET_F("SH"),notifyHue);
    sappend('v',SET_F("UR"),udpNumRetries);

    sappend('c',SET_F("NL"),nodeListEnabled);
    sappend('c',SET_F("NB"),nodeBroadcastEnabled);

    sappend('c',SET_F("RD"),receiveDirect);
    sappend('c',SET_F("MO"),useMainSegmentOnly);
    sappend('c',SET_F("RLM"),realtimeRespectLedMaps);
    sappend('v',SET_F("EP"),e131Port);
    sappend('c',SET_F("ES"),e131SkipOutOfSequence);
    sappend('c',SET_F("EM"),e131Multicast);
    sappend('v',SET_F("EU"),e131Universe);
    sappend('v',SET_F("DA"),DMXAddress);
    sappend('v',SET_F("XX"),DMXSegmentSpacing);
    sappend('v',SET_F("PY"),e131Priority);
    sappend('v',SET_F("DM"),DMXMode);
    sappend('v',SET_F("ET"),realtimeTimeoutMs);
    sappend('c',SET_F("FB"),arlsForceMaxBri);
    sappend('c',SET_F("RG"),arlsDisableGammaCorrection);
    sappend('v',SET_F("WO"),arlsOffset);
    #ifndef WLED_DISABLE_ALEXA
    sappend('c',SET_F("AL"),alexaEnabled);
    sappends('s',SET_F("AI"),alexaInvocationName);
    sappend('c',SET_F("SA"),notifyAlexa);
    sappend('v',SET_F("AP"),alexaNumPresets);
    #else
    oappend(SET_F("toggle('Alexa');"));  // hide Alexa settings
    #endif

    #ifndef WLED_DISABLE_MQTT
    sappend('c',SET_F("MQ"),mqttEnabled);
    sappends('s',SET_F("MS"),mqttServer);
    sappend('v',SET_F("MQPORT"),mqttPort);
    sappends('s',SET_F("MQUSER"),mqttUser);
    byte l = strlen(mqttPass);
    char fpass[l+1]; //fill password field with ***
    fpass[l] = 0;
    memset(fpass,'*',l);
    sappends('s',SET_F("MQPASS"),fpass);
    sappends('s',SET_F("MQCID"),mqttClientID);
    sappends('s',"MD",mqttDeviceTopic);
    sappends('s',SET_F("MG"),mqttGroupTopic);
    sappend('c',SET_F("BM"),buttonPublishMqtt);
    sappend('c',SET_F("RT"),retainMqttMsg);
    oappend(SET_F("d.Sf.MD.maxlength=")); oappend(itoa(MQTT_MAX_TOPIC_LEN,nS,10));  oappend(SET_F(";"));
    oappend(SET_F("d.Sf.MG.maxlength=")); oappend(itoa(MQTT_MAX_TOPIC_LEN,nS,10));  oappend(SET_F(";"));
    oappend(SET_F("d.Sf.MS.maxlength=")); oappend(itoa(MQTT_MAX_SERVER_LEN,nS,10));  oappend(SET_F(";"));
    #else
    oappend(SET_F("toggle('MQTT');"));    // hide MQTT settings
    #endif

    #ifndef WLED_DISABLE_HUESYNC
    sappend('v',SET_F("H0"),hueIP[0]);
    sappend('v',SET_F("H1"),hueIP[1]);
    sappend('v',SET_F("H2"),hueIP[2]);
    sappend('v',SET_F("H3"),hueIP[3]);
    sappend('v',SET_F("HL"),huePollLightId);
    sappend('v',SET_F("HI"),huePollIntervalMs);
    sappend('c',SET_F("HP"),huePollingEnabled);
    sappend('c',SET_F("HO"),hueApplyOnOff);
    sappend('c',SET_F("HB"),hueApplyBri);
    sappend('c',SET_F("HC"),hueApplyColor);
    char hueErrorString[25];
    switch (hueError)
    {
      case HUE_ERROR_INACTIVE     : strcpy_P(hueErrorString,PSTR("Inactive"));                break;
      case HUE_ERROR_ACTIVE       : strcpy_P(hueErrorString,PSTR("Active"));                  break;
      case HUE_ERROR_UNAUTHORIZED : strcpy_P(hueErrorString,PSTR("Unauthorized"));            break;
      case HUE_ERROR_LIGHTID      : strcpy_P(hueErrorString,PSTR("Invalid light ID"));        break;
      case HUE_ERROR_PUSHLINK     : strcpy_P(hueErrorString,PSTR("Link button not pressed")); break;
      case HUE_ERROR_JSON_PARSING : strcpy_P(hueErrorString,PSTR("JSON parsing error"));      break;
      case HUE_ERROR_TIMEOUT      : strcpy_P(hueErrorString,PSTR("Timeout"));                 break;
      default: sprintf_P(hueErrorString,PSTR("Bridge Error %i"),hueError);
    }

    sappends('m',SET_F("(\"sip\")[0]"),hueErrorString);
    #else
    oappend(SET_F("toggle('Hue');"));    // hide Hue Sync settings
    #endif
    sappend('v',SET_F("BD"),serialBaud);
    #ifndef WLED_ENABLE_ADALIGHT
    oappend(SET_F("toggle('Serial);"));
    #endif
  }

  if (subPage == SUBPAGE_TIME)
  {
    sappend('c',SET_F("NT"),ntpEnabled);
    sappends('s',SET_F("NS"),ntpServerName);
    sappend('c',SET_F("CF"),!useAMPM);
    sappend('i',SET_F("TZ"),currentTimezone);
    sappend('v',SET_F("UO"),utcOffsetSecs);
    char tm[32];
    dtostrf(longitude,4,2,tm);
    sappends('s',SET_F("LN"),tm);
    dtostrf(latitude,4,2,tm);
    sappends('s',SET_F("LT"),tm);
    getTimeString(tm);
    sappends('m',SET_F("(\"times\")[0]"),tm);
    if ((int)(longitude*10.0f) || (int)(latitude*10.0f)) {
      sprintf_P(tm, PSTR("Sunrise: %02d:%02d Sunset: %02d:%02d"), hour(sunrise), minute(sunrise), hour(sunset), minute(sunset));
      sappends('m',SET_F("(\"times\")[1]"),tm);
    }
    sappend('c',SET_F("OL"),overlayCurrent);
    sappend('v',SET_F("O1"),overlayMin);
    sappend('v',SET_F("O2"),overlayMax);
    sappend('v',SET_F("OM"),analogClock12pixel);
    sappend('c',SET_F("OS"),analogClockSecondsTrail);
    sappend('c',SET_F("O5"),analogClock5MinuteMarks);
    sappend('c',SET_F("OB"),analogClockSolidBlack);

    sappend('c',SET_F("CE"),countdownMode);
    sappend('v',SET_F("CY"),countdownYear);
    sappend('v',SET_F("CI"),countdownMonth);
    sappend('v',SET_F("CD"),countdownDay);
    sappend('v',SET_F("CH"),countdownHour);
    sappend('v',SET_F("CM"),countdownMin);
    sappend('v',SET_F("CS"),countdownSec);

    sappend('v',SET_F("A0"),macroAlexaOn);
    sappend('v',SET_F("A1"),macroAlexaOff);
    sappend('v',SET_F("MC"),macroCountdown);
    sappend('v',SET_F("MN"),macroNl);
    for (unsigned i=0; i<WLED_MAX_BUTTONS; i++) {
      oappend(SET_F("addRow("));
      oappend(itoa(i,tm,10));  oappend(",");
      oappend(itoa(macroButton[i],tm,10)); oappend(",");
      oappend(itoa(macroLongPress[i],tm,10)); oappend(",");
      oappend(itoa(macroDoublePress[i],tm,10));
      oappend(SET_F(");"));
    }

    char k[4];
    k[2] = 0; //Time macros
    for (int i = 0; i<10; i++)
    {
      k[1] = 48+i; //ascii 0,1,2,3
      if (i<8) { k[0] = 'H'; sappend('v',k,timerHours[i]); }
      k[0] = 'N'; sappend('v',k,timerMinutes[i]);
      k[0] = 'T'; sappend('v',k,timerMacro[i]);
      k[0] = 'W'; sappend('v',k,timerWeekday[i]);
      if (i<8) {
        k[0] = 'M'; sappend('v',k,(timerMonth[i] >> 4) & 0x0F);
				k[0] = 'P'; sappend('v',k,timerMonth[i] & 0x0F);
        k[0] = 'D'; sappend('v',k,timerDay[i]);
				k[0] = 'E'; sappend('v',k,timerDayEnd[i]);
      }
    }
  }

  if (subPage == SUBPAGE_SEC)
  {
    byte l = strlen(settingsPIN);
    char fpass[l+1]; //fill PIN field with 0000
    fpass[l] = 0;
    memset(fpass,'0',l);
    sappends('s',SET_F("PIN"),fpass);
    sappend('c',SET_F("NO"),otaLock);
    sappend('c',SET_F("OW"),wifiLock);
    sappend('c',SET_F("AO"),aOtaEnabled);
    sappends('m',SET_F("(\"sip\")[0]"),(char*)F("WLED "));
    olen -= 2; //delete ";
    oappend(versionString);
    oappend(SET_F(" (build "));
    oappendi(VERSION);
    oappend(SET_F(")\";"));
    oappend(SET_F("sd=\""));
    oappend(serverDescription);
    oappend(SET_F("\";"));
  }

  #ifdef WLED_ENABLE_DMX // include only if DMX is enabled
  if (subPage == SUBPAGE_DMX)
  {
    sappend('v',SET_F("PU"),e131ProxyUniverse);

    sappend('v',SET_F("CN"),DMXChannels);
    sappend('v',SET_F("CG"),DMXGap);
    sappend('v',SET_F("CS"),DMXStart);
    sappend('v',SET_F("SL"),DMXStartLED);

    sappend('i',SET_F("CH1"),DMXFixtureMap[0]);
    sappend('i',SET_F("CH2"),DMXFixtureMap[1]);
    sappend('i',SET_F("CH3"),DMXFixtureMap[2]);
    sappend('i',SET_F("CH4"),DMXFixtureMap[3]);
    sappend('i',SET_F("CH5"),DMXFixtureMap[4]);
    sappend('i',SET_F("CH6"),DMXFixtureMap[5]);
    sappend('i',SET_F("CH7"),DMXFixtureMap[6]);
    sappend('i',SET_F("CH8"),DMXFixtureMap[7]);
    sappend('i',SET_F("CH9"),DMXFixtureMap[8]);
    sappend('i',SET_F("CH10"),DMXFixtureMap[9]);
    sappend('i',SET_F("CH11"),DMXFixtureMap[10]);
    sappend('i',SET_F("CH12"),DMXFixtureMap[11]);
    sappend('i',SET_F("CH13"),DMXFixtureMap[12]);
    sappend('i',SET_F("CH14"),DMXFixtureMap[13]);
    sappend('i',SET_F("CH15"),DMXFixtureMap[14]);
  }
  #endif

  if (subPage == SUBPAGE_UM) //usermods
  {
    appendGPIOinfo();
    oappend(SET_F("numM="));
    oappendi(UsermodManager::getModCount());
    oappend(";");
    sappend('v',SET_F("SDA"),i2c_sda);
    sappend('v',SET_F("SCL"),i2c_scl);
    sappend('v',SET_F("MOSI"),spi_mosi);
    sappend('v',SET_F("MISO"),spi_miso);
    sappend('v',SET_F("SCLK"),spi_sclk);
    oappend(SET_F("addInfo('SDA','"));  oappendi(HW_PIN_SDA);      oappend(SET_F("');"));
    oappend(SET_F("addInfo('SCL','"));  oappendi(HW_PIN_SCL);      oappend(SET_F("');"));
    oappend(SET_F("addInfo('MOSI','")); oappendi(HW_PIN_DATASPI);  oappend(SET_F("');"));
    oappend(SET_F("addInfo('MISO','")); oappendi(HW_PIN_MISOSPI);  oappend(SET_F("');"));
    oappend(SET_F("addInfo('SCLK','")); oappendi(HW_PIN_CLOCKSPI); oappend(SET_F("');"));
    UsermodManager::appendConfigData();
  }

  if (subPage == SUBPAGE_UPDATE) // update
  {
    sappends('m',SET_F("(\"sip\")[0]"),(char*)F("WLED "));
    olen -= 2; //delete ";
    oappend(versionString);
    oappend(SET_F("<br>"));
    oappend(releaseString);
    oappend(SET_F("<br>("));
    #if defined(ARDUINO_ARCH_ESP32)
    oappend(ESP.getChipModel());
    #else
    oappend("esp8266");
    #endif
    oappend(SET_F(" build "));
    oappendi(VERSION);
    oappend(SET_F(")\";"));
  }

  if (subPage == SUBPAGE_2D) // 2D matrices
  {
    sappend('v',SET_F("SOMP"),strip.isMatrix);
    #ifndef WLED_DISABLE_2D
    oappend(SET_F("maxPanels=")); oappendi(WLED_MAX_PANELS); oappend(SET_F(";"));
    oappend(SET_F("resetPanels();"));
    if (strip.isMatrix) {
      if(strip.panels>0){
        sappend('v',SET_F("PW"),strip.panel[0].width); //Set generator Width and Height to first panel size for convenience
        sappend('v',SET_F("PH"),strip.panel[0].height);
      }
      sappend('v',SET_F("MPC"),strip.panels);
      // panels
      for (unsigned i=0; i<strip.panels; i++) {
        char n[5];
        oappend(SET_F("addPanel("));
        oappend(itoa(i,n,10));
        oappend(SET_F(");"));
        char pO[8] = { '\0' };
        snprintf_P(pO, 7, PSTR("P%d"), i);       // MAX_PANELS is 64 so pO will always only be 4 characters or less
        pO[7] = '\0';
        unsigned l = strlen(pO);
        // create P0B, P1B, ..., P63B, etc for other PxxX
        pO[l] = 'B'; sappend('v',pO,strip.panel[i].bottomStart);
        pO[l] = 'R'; sappend('v',pO,strip.panel[i].rightStart);
        pO[l] = 'V'; sappend('v',pO,strip.panel[i].vertical);
        pO[l] = 'S'; sappend('c',pO,strip.panel[i].serpentine);
        pO[l] = 'X'; sappend('v',pO,strip.panel[i].xOffset);
        pO[l] = 'Y'; sappend('v',pO,strip.panel[i].yOffset);
        pO[l] = 'W'; sappend('v',pO,strip.panel[i].width);
        pO[l] = 'H'; sappend('v',pO,strip.panel[i].height);
      }
    }
    #else
    oappend(SET_F("gId(\"somp\").remove(1);")); // remove 2D option from dropdown
    #endif
  }
}<|MERGE_RESOLUTION|>--- conflicted
+++ resolved
@@ -151,14 +151,9 @@
   #ifdef WLED_ENABLE_DMX
   oappend(SET_F("2,")); // DMX hardcoded pin
   #endif
-<<<<<<< HEAD
 
   #if (defined(WLED_DEBUG) || defined(WLED_DEBUG_FX) || defined(WLED_DEBUG_FS) || defined(WLED_DEBUG_BUS) || defined(WLED_DEBUG_PINMANAGER) || defined(WLED_DEBUG_USERMODS)) && !defined(WLED_DEBUG_HOST)
-  oappend(SET_F(",")); oappend(itoa(hardwareTX,nS,10)); // debug output (TX) pin
-=======
-  #if defined(WLED_DEBUG) && !defined(WLED_DEBUG_HOST)
   oappend(itoa(hardwareTX,nS,10)); oappend(","); // debug output (TX) pin
->>>>>>> bd7cd32f
   #endif
   //Note: Using pin 3 (RX) disables Adalight / Serial JSON
   #ifdef WLED_USE_ETHERNET
