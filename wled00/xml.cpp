#include "wled.h"
#include "wled_ethernet.h"

/*
 * Sending XML status files to client
 */

//build XML response to HTTP /win API request
void XML_response(Print& dest)
{
  dest.printf_P(PSTR("<?xml version=\"1.0\" ?><vs><ac>%d</ac>"), (nightlightActive && nightlightMode > NL_MODE_SET) ? briT : bri);
  for (int i = 0; i < 3; i++)
  {
   dest.printf_P(PSTR("<cl>%d</cl>"), col[i]);
  }
  for (int i = 0; i < 3; i++)
  {
    dest.printf_P(PSTR("<cs>%d</cs>"), colSec[i]);
  }
  dest.printf_P(PSTR("<ns>%d</ns><nr>%d</nr><nl>%d</nl><nf>%d</nf><nd>%d</nd><nt>%d</nt><fx>%d</fx><sx>%d</sx><ix>%d</ix><fp>%d</fp><wv>%d</wv><ws>%d</ws><ps>%d</ps><cy>%d</cy><ds>%s%s</ds><ss>%d</ss></vs>"),
    notifyDirect, receiveGroups!=0, nightlightActive, nightlightMode > NL_MODE_SET, nightlightDelayMins,
    nightlightTargetBri, effectCurrent, effectSpeed, effectIntensity, effectPalette,
    strip.hasWhiteChannel() ? col[3] : -1, colSec[3], currentPreset, currentPlaylist >= 0,
    serverDescription, realtimeMode ? PSTR(" (live)") : "",
    strip.getFirstSelectedSegId()
  );
}

static void extractPin(Print& dest, JsonObject &obj, const char *key) {
  if (obj[key].is<JsonArray>()) {
    JsonArray pins = obj[key].as<JsonArray>();
    for (JsonVariant pv : pins) {
      if (pv.as<int>() > -1) { dest.print(","); dest.print(pv.as<int>()); }
    }
  } else {
    if (obj[key].as<int>() > -1) { dest.print(","); dest.print(obj[key].as<int>()); }
  }
}

// dest.print used pins by scanning JsonObject (1 level deep)
void fillUMPins(Print& dest, JsonObject &mods)
{
  for (JsonPair kv : mods) {
    // kv.key() is usermod name or subobject key
    // kv.value() is object itself
    JsonObject obj = kv.value();
    if (!obj.isNull()) {
      // element is an JsonObject
      if (!obj["pin"].isNull()) {
        extractPin(dest, obj, "pin");
      } else {
        // scan keys (just one level deep as is possible with usermods)
        for (JsonPair so : obj) {
          const char *key = so.key().c_str();
          if (strstr(key, "pin")) {
            // we found a key containing "pin" substring
            if (strlen(strstr(key, "pin")) == 3) {
              // and it is at the end, we found another pin
              extractPin(dest, obj, key);
              continue;
            }
          }
          if (!obj[so.key()].is<JsonObject>()) continue;
          JsonObject subObj = obj[so.key()];
          if (!subObj["pin"].isNull()) {
            // get pins from subobject
            extractPin(dest, subObj, "pin");
          }
        }
      }
    }
  }
}

void appendGPIOinfo(Print& dest) {
  // add usermod pins as d.um_p array
  dest.print(F("d.um_p=[-1")); // has to have 1 element
  if (i2c_sda > -1 && i2c_scl > -1) {
    dest.printf_P(PSTR(",%d,%d"), i2c_sda, i2c_scl);
  }
  if (spi_mosi > -1 && spi_sclk > -1) {
    dest.printf_P(PSTR(",%d,%d"), spi_mosi, spi_sclk);
  }
  // usermod pin reservations will become unnecessary when settings pages will read cfg.json directly
  if (requestJSONBufferLock(6)) {
    // if we can't allocate JSON buffer ignore usermod pins
    JsonObject mods = pDoc->createNestedObject(F("um"));
    usermods.addToConfig(mods);
    if (!mods.isNull()) fillUMPins(dest, mods);
    releaseJSONBufferLock();
  }
  dest.print(F("];"));

  // add reserved (unusable) pins
  dest.print(PSTR("d.rsvd=["));
  for (unsigned i = 0; i < WLED_NUM_PINS; i++) {
    if (!pinManager.isPinOk(i, false)) {  // include readonly pins
      dest.printf_P(PSTR("%d,"),i);
    }
  }
  #ifdef WLED_ENABLE_DMX
  dest.print(F("2,")); // DMX hardcoded pin
  #endif
  #if defined(WLED_DEBUG) && !defined(WLED_DEBUG_HOST)
  dest.printf_P(PSTR("%d,"),hardwareTX); // debug output (TX) pin
  #endif
  //Note: Using pin 3 (RX) disables Adalight / Serial JSON
  #ifdef WLED_USE_ETHERNET
  if (ethernetType != WLED_ETH_NONE && ethernetType < WLED_NUM_ETH_TYPES) {
    for (unsigned p=0; p<WLED_ETH_RSVD_PINS_COUNT; p++) { dest.printf("%d,",esp32_nonconfigurable_ethernet_pins[p].pin); }
    if (ethernetBoards[ethernetType].eth_power>=0)     { dest.printf("%d,", ethernetBoards[ethernetType].eth_power); }
    if (ethernetBoards[ethernetType].eth_mdc>=0)       { dest.printf("%d,", ethernetBoards[ethernetType].eth_mdc); }
    if (ethernetBoards[ethernetType].eth_mdio>=0)      { dest.printf("%d,", ethernetBoards[ethernetType].eth_mdio); }
    switch (ethernetBoards[ethernetType].eth_clk_mode) {
      case ETH_CLOCK_GPIO0_IN:
      case ETH_CLOCK_GPIO0_OUT:
        dest.print(F("0"));
        break;
      case ETH_CLOCK_GPIO16_OUT:
        dest.print(F("16"));
        break;
      case ETH_CLOCK_GPIO17_OUT:
        dest.print(F("17"));
        break;
    }
  }
  #endif
  dest.print(F("];")); // rsvd

  // add info for read-only GPIO
  dest.print(PSTR("d.ro_gpio=["));
  bool firstPin = true;
  for (unsigned i = 0; i < WLED_NUM_PINS; i++) {
    if (pinManager.isReadOnlyPin(i)) {
      // No comma before the first pin
      if (!firstPin) dest.print(',');
      dest.print(i);
      firstPin = false;
    }
  }
  dest.print(PSTR("];"));

  // add info about max. # of pins
  dest.printf_P(PSTR("d.max_gpio=%d;"),WLED_NUM_PINS);
}

//get values for settings form in javascript
void getSettingsJS(byte subPage, Print& dest)
{
  //0: menu 1: wifi 2: leds 3: ui 4: sync 5: time 6: sec
  DEBUG_PRINTF_P(PSTR("settings resp %u\n"), (unsigned)subPage);

  if (subPage <0 || subPage >10) return;

  if (subPage == SUBPAGE_MENU)
  {
  #ifdef WLED_DISABLE_2D // include only if 2D is not compiled in
    dest.print(F("gId('2dbtn').style.display='none';"));
  #endif
  #ifdef WLED_ENABLE_DMX // include only if DMX is enabled
    dest.print(F("gId('dmxbtn').style.display='';"));
  #endif
  }

  if (subPage == SUBPAGE_WIFI)
  {
    size_t l;
    dest.printf_P(PSTR("resetWiFi(%d);"), WLED_MAX_WIFI_COUNT);
    for (size_t n = 0; n < multiWiFi.size(); n++) {
      l = strlen(multiWiFi[n].clientPass);
      char fpass[l+1]; //fill password field with ***
      fpass[l] = 0;
      memset(fpass,'*',l);
      dest.printf_P(PSTR("addWiFi(\"%s\",\",%s\",0x%X,0x%X,0x%X);"),
        multiWiFi[n].clientSSID,
        fpass,
        (uint32_t) multiWiFi[n].staticIP, // explicit cast required as this is a struct
        (uint32_t) multiWiFi[n].staticGW,
        (uint32_t) multiWiFi[n].staticSN);
    }

    printSetFormValue(dest,PSTR("D0"),dnsAddress[0]);
    printSetFormValue(dest,PSTR("D1"),dnsAddress[1]);
    printSetFormValue(dest,PSTR("D2"),dnsAddress[2]);
    printSetFormValue(dest,PSTR("D3"),dnsAddress[3]);

    printSetFormValue(dest,PSTR("CM"),cmDNS);
    printSetFormIndex(dest,PSTR("AB"),apBehavior);
    printSetFormValue(dest,PSTR("AS"),apSSID);
    printSetFormCheckbox(dest,PSTR("AH"),apHide);

    l = strlen(apPass);
    char fapass[l+1]; //fill password field with ***
    fapass[l] = 0;
    memset(fapass,'*',l);
    printSetFormValue(dest,PSTR("AP"),fapass);

    printSetFormValue(dest,PSTR("AC"),apChannel);
    #ifdef ARDUINO_ARCH_ESP32
    printSetFormValue(dest,PSTR("TX"),txPower);
    #else
    dest.print(F("gId('tx').style.display='none';"));
    #endif
    printSetFormCheckbox(dest,PSTR("FG"),force802_3g);
    printSetFormCheckbox(dest,PSTR("WS"),noWifiSleep);

    #ifndef WLED_DISABLE_ESPNOW
    printSetFormCheckbox(dest,PSTR("RE"),enableESPNow);
    printSetFormValue(dest,PSTR("RMAC"),linked_remote);
    #else
    //hide remote settings if not compiled
    dest.print(F("toggle('ESPNOW');"));  // hide ESP-NOW setting
    #endif

    #ifdef WLED_USE_ETHERNET
    printSetFormValue(dest,PSTR("ETH"),ethernetType);
    #else
    //hide ethernet setting if not compiled in
    dest.print(F("gId('ethd').style.display='none';"));
    #endif

    if (Network.isConnected()) //is connected
    {
      char s[32];
      IPAddress localIP = Network.localIP();
      sprintf(s, "%d.%d.%d.%d", localIP[0], localIP[1], localIP[2], localIP[3]);

      #if defined(ARDUINO_ARCH_ESP32) && defined(WLED_USE_ETHERNET)
      if (Network.isEthernet()) strcat_P(s ,SET_F(" (Ethernet)"));
      #endif
      printSetClassElementHTML(dest,PSTR("sip"),0,s);
    } else
    {
      printSetClassElementHTML(dest,PSTR("sip"),0,(char*)F("Not connected"));
    }

    if (WiFi.softAPIP()[0] != 0) //is active
    {
      char s[16];
      IPAddress apIP = WiFi.softAPIP();
      sprintf(s, "%d.%d.%d.%d", apIP[0], apIP[1], apIP[2], apIP[3]);
      printSetClassElementHTML(dest,PSTR("sip"),1,s);
    } else
    {
      printSetClassElementHTML(dest,PSTR("sip"),1,(char*)F("Not active"));
    }

    #ifndef WLED_DISABLE_ESPNOW
    if (strlen(last_signal_src) > 0) { //Have seen an ESP-NOW Remote
      printSetClassElementHTML(dest,PSTR("rlid"),0,last_signal_src);
    } else if (!enableESPNow) {
      printSetClassElementHTML(dest,PSTR("rlid"),0,(char*)F("(Enable ESP-NOW to listen)"));
    } else {
      printSetClassElementHTML(dest,PSTR("rlid"),0,(char*)F("None"));
    }
    #endif
  }

  if (subPage == SUBPAGE_LEDS)
  {
    char nS[32];

    appendGPIOinfo(dest);

    dest.printf_P(PSTR("d.ledTypes=%s;"), BusManager::getLEDTypesJSONString().c_str());

    // set limits
    dest.printf_P(PSTR("bLimits(%d,%d,%d,%d,%d,%d,%d,%d);"),
      WLED_MAX_BUSSES,
      WLED_MIN_VIRTUAL_BUSSES,
      MAX_LEDS_PER_BUS,
      MAX_LED_MEMORY,
      MAX_LEDS,
      WLED_MAX_COLOR_ORDER_MAPPINGS,
      WLED_MAX_DIGITAL_CHANNELS,
      WLED_MAX_ANALOG_CHANNELS
    );

    printSetFormCheckbox(dest,PSTR("MS"),strip.autoSegments);
    printSetFormCheckbox(dest,PSTR("CCT"),strip.correctWB);
    printSetFormCheckbox(dest,PSTR("IC"),cctICused);
    printSetFormCheckbox(dest,PSTR("CR"),strip.cctFromRgb);
    printSetFormValue(dest,PSTR("CB"),strip.cctBlending);
    printSetFormValue(dest,PSTR("FR"),strip.getTargetFps());
    printSetFormValue(dest,PSTR("AW"),Bus::getGlobalAWMode());
    printSetFormCheckbox(dest,PSTR("LD"),useGlobalLedBuffer);

    unsigned sumMa = 0;
    for (int s = 0; s < BusManager::getNumBusses(); s++) {
      Bus* bus = BusManager::getBus(s);
      if (bus == nullptr) continue;
      int offset = s < 10 ? 48 : 55;
      char lp[4] = "L0"; lp[2] = offset+s; lp[3] = 0; //ascii 0-9 //strip data pin
      char lc[4] = "LC"; lc[2] = offset+s; lc[3] = 0; //strip length
      char co[4] = "CO"; co[2] = offset+s; co[3] = 0; //strip color order
      char lt[4] = "LT"; lt[2] = offset+s; lt[3] = 0; //strip type
      char ls[4] = "LS"; ls[2] = offset+s; ls[3] = 0; //strip start LED
      char cv[4] = "CV"; cv[2] = offset+s; cv[3] = 0; //strip reverse
      char sl[4] = "SL"; sl[2] = offset+s; sl[3] = 0; //skip 1st LED
      char rf[4] = "RF"; rf[2] = offset+s; rf[3] = 0; //off refresh
      char aw[4] = "AW"; aw[2] = offset+s; aw[3] = 0; //auto white mode
      char wo[4] = "WO"; wo[2] = offset+s; wo[3] = 0; //swap channels
      char sp[4] = "SP"; sp[2] = offset+s; sp[3] = 0; //bus clock speed
      char la[4] = "LA"; la[2] = offset+s; la[3] = 0; //LED current
      char ma[4] = "MA"; ma[2] = offset+s; ma[3] = 0; //max per-port PSU current
      dest.print(F("addLEDs(1);"));
      uint8_t pins[5];
      int nPins = bus->getPins(pins);
      for (int i = 0; i < nPins; i++) {
        lp[1] = offset+i;
        if (pinManager.isPinOk(pins[i]) || bus->isVirtual()) printSetFormValue(dest,lp,pins[i]);
      }
      printSetFormValue(dest,lc,bus->getLength());
      printSetFormValue(dest,lt,bus->getType());
      printSetFormValue(dest,co,bus->getColorOrder() & 0x0F);
      printSetFormValue(dest,ls,bus->getStart());
      printSetFormCheckbox(dest,cv,bus->isReversed());
      printSetFormValue(dest,sl,bus->skippedLeds());
      printSetFormCheckbox(dest,rf,bus->isOffRefreshRequired());
      printSetFormValue(dest,aw,bus->getAutoWhiteMode());
      printSetFormValue(dest,wo,bus->getColorOrder() >> 4);
      unsigned speed = bus->getFrequency();
      if (bus->isPWM()) {
        switch (speed) {
          case WLED_PWM_FREQ/2    : speed = 0; break;
          case WLED_PWM_FREQ*2/3  : speed = 1; break;
          default:
          case WLED_PWM_FREQ      : speed = 2; break;
          case WLED_PWM_FREQ*2    : speed = 3; break;
          case WLED_PWM_FREQ*10/3 : speed = 4; break; // uint16_t max (19531 * 3.333)
        }
      } else if (bus->is2Pin()) {
        switch (speed) {
          case  1000 : speed = 0; break;
          case  2000 : speed = 1; break;
          default:
          case  5000 : speed = 2; break;
          case 10000 : speed = 3; break;
          case 20000 : speed = 4; break;
        }
      }
      printSetFormValue(dest,sp,speed);
      printSetFormValue(dest,la,bus->getLEDCurrent());
      printSetFormValue(dest,ma,bus->getMaxCurrent());
      sumMa += bus->getMaxCurrent();
    }
    printSetFormValue(dest,PSTR("MA"),BusManager::ablMilliampsMax() ? BusManager::ablMilliampsMax() : sumMa);
    printSetFormCheckbox(dest,PSTR("ABL"),BusManager::ablMilliampsMax() || sumMa > 0);
    printSetFormCheckbox(dest,PSTR("PPL"),!BusManager::ablMilliampsMax() && sumMa > 0);

    dest.printf_P(PSTR("resetCOM(%d);"), WLED_MAX_COLOR_ORDER_MAPPINGS);
    const ColorOrderMap& com = BusManager::getColorOrderMap();
    for (int s = 0; s < com.count(); s++) {
      const ColorOrderMapEntry* entry = com.get(s);
      if (entry == nullptr) break;
      dest.printf_P(PSTR("addCOM(%d,%d,%d);"), entry->start, entry->len, entry->colorOrder);
    }

    printSetFormValue(dest,PSTR("CA"),briS);

    printSetFormCheckbox(dest,PSTR("BO"),turnOnAtBoot);
    printSetFormValue(dest,PSTR("BP"),bootPreset);

    printSetFormCheckbox(dest,PSTR("GB"),gammaCorrectBri);
    printSetFormCheckbox(dest,PSTR("GC"),gammaCorrectCol);
    dtostrf(gammaCorrectVal,3,1,nS); printSetFormValue(dest,PSTR("GV"),nS);
    printSetFormCheckbox(dest,PSTR("TF"),fadeTransition);
    printSetFormCheckbox(dest,PSTR("EB"),modeBlending);
    printSetFormValue(dest,PSTR("TD"),transitionDelayDefault);
    printSetFormCheckbox(dest,PSTR("PF"),strip.paletteFade);
    printSetFormValue(dest,PSTR("TP"),randomPaletteChangeTime);
    printSetFormCheckbox(dest,PSTR("TH"),useHarmonicRandomPalette);
    printSetFormValue(dest,PSTR("BF"),briMultiplier);
    printSetFormValue(dest,PSTR("TB"),nightlightTargetBri);
    printSetFormValue(dest,PSTR("TL"),nightlightDelayMinsDefault);
    printSetFormValue(dest,PSTR("TW"),nightlightMode);
    printSetFormIndex(dest,PSTR("PB"),strip.paletteBlend);
    printSetFormValue(dest,PSTR("RL"),rlyPin);
    printSetFormCheckbox(dest,PSTR("RM"),rlyMde);
    printSetFormCheckbox(dest,PSTR("RO"),rlyOpenDrain);
    for (int i = 0; i < WLED_MAX_BUTTONS; i++) {
      dest.printf_P(PSTR("addBtn(%d,%d,%d);"), i, btnPin[i], buttonType[i]);
    }
    printSetFormCheckbox(dest,PSTR("IP"),disablePullUp);
    printSetFormValue(dest,PSTR("TT"),touchThreshold);
#ifndef WLED_DISABLE_INFRARED
    printSetFormValue(dest,PSTR("IR"),irPin);
    printSetFormValue(dest,PSTR("IT"),irEnabled);
#endif    
    printSetFormCheckbox(dest,PSTR("MSO"),!irApplyToAllSelected);
  }

  if (subPage == SUBPAGE_UI)
  {
    printSetFormValue(dest,PSTR("DS"),serverDescription);
    printSetFormCheckbox(dest,PSTR("SU"),simplifiedUI);
  }

  if (subPage == SUBPAGE_SYNC)
  {
    [[maybe_unused]] char nS[32];
    printSetFormValue(dest,PSTR("UP"),udpPort);
    printSetFormValue(dest,PSTR("U2"),udpPort2);
  #ifndef WLED_DISABLE_ESPNOW
    if (enableESPNow) printSetFormCheckbox(dest,PSTR("EN"),useESPNowSync);
    else              dest.print(F("toggle('ESPNOW');"));  // hide ESP-NOW setting
  #else
    dest.print(F("toggle('ESPNOW');"));  // hide ESP-NOW setting
  #endif
<<<<<<< HEAD
    printSetFormValue(dest,PSTR("GS"),syncGroups);
    printSetFormValue(dest,PSTR("GR"),receiveGroups);

    printSetFormCheckbox(dest,PSTR("RB"),receiveNotificationBrightness);
    printSetFormCheckbox(dest,PSTR("RC"),receiveNotificationColor);
    printSetFormCheckbox(dest,PSTR("RX"),receiveNotificationEffects);
    printSetFormCheckbox(dest,PSTR("SO"),receiveSegmentOptions);
    printSetFormCheckbox(dest,PSTR("SG"),receiveSegmentBounds);
    printSetFormCheckbox(dest,PSTR("SS"),sendNotifications);
    printSetFormCheckbox(dest,PSTR("SD"),notifyDirect);
    printSetFormCheckbox(dest,PSTR("SB"),notifyButton);
    printSetFormCheckbox(dest,PSTR("SH"),notifyHue);
    printSetFormValue(dest,PSTR("UR"),udpNumRetries);

    printSetFormCheckbox(dest,PSTR("NL"),nodeListEnabled);
    printSetFormCheckbox(dest,PSTR("NB"),nodeBroadcastEnabled);

    printSetFormCheckbox(dest,PSTR("RD"),receiveDirect);
    printSetFormCheckbox(dest,PSTR("MO"),useMainSegmentOnly);
    printSetFormCheckbox(dest,PSTR("RLM"),realtimeRespectLedMaps);
    printSetFormValue(dest,PSTR("EP"),e131Port);
    printSetFormCheckbox(dest,PSTR("ES"),e131SkipOutOfSequence);
    printSetFormCheckbox(dest,PSTR("EM"),e131Multicast);
    printSetFormValue(dest,PSTR("EU"),e131Universe);
    printSetFormValue(dest,PSTR("DA"),DMXAddress);
    printSetFormValue(dest,PSTR("XX"),DMXSegmentSpacing);
    printSetFormValue(dest,PSTR("PY"),e131Priority);
    printSetFormValue(dest,PSTR("DM"),DMXMode);
    printSetFormValue(dest,PSTR("ET"),realtimeTimeoutMs);
    printSetFormCheckbox(dest,PSTR("FB"),arlsForceMaxBri);
    printSetFormCheckbox(dest,PSTR("RG"),arlsDisableGammaCorrection);
    printSetFormValue(dest,PSTR("WO"),arlsOffset);
=======
    sappend('v',SET_F("GS"),syncGroups);
    sappend('v',SET_F("GR"),receiveGroups);

    sappend('c',SET_F("RB"),receiveNotificationBrightness);
    sappend('c',SET_F("RC"),receiveNotificationColor);
    sappend('c',SET_F("RX"),receiveNotificationEffects);
    sappend('c',SET_F("RP"),receiveNotificationPalette);
    sappend('c',SET_F("SO"),receiveSegmentOptions);
    sappend('c',SET_F("SG"),receiveSegmentBounds);
    sappend('c',SET_F("SS"),sendNotifications);
    sappend('c',SET_F("SD"),notifyDirect);
    sappend('c',SET_F("SB"),notifyButton);
    sappend('c',SET_F("SH"),notifyHue);
    sappend('v',SET_F("UR"),udpNumRetries);

    sappend('c',SET_F("NL"),nodeListEnabled);
    sappend('c',SET_F("NB"),nodeBroadcastEnabled);

    sappend('c',SET_F("RD"),receiveDirect);
    sappend('c',SET_F("MO"),useMainSegmentOnly);
    sappend('c',SET_F("RLM"),realtimeRespectLedMaps);
    sappend('v',SET_F("EP"),e131Port);
    sappend('c',SET_F("ES"),e131SkipOutOfSequence);
    sappend('c',SET_F("EM"),e131Multicast);
    sappend('v',SET_F("EU"),e131Universe);
    sappend('v',SET_F("DA"),DMXAddress);
    sappend('v',SET_F("XX"),DMXSegmentSpacing);
    sappend('v',SET_F("PY"),e131Priority);
    sappend('v',SET_F("DM"),DMXMode);
    sappend('v',SET_F("ET"),realtimeTimeoutMs);
    sappend('c',SET_F("FB"),arlsForceMaxBri);
    sappend('c',SET_F("RG"),arlsDisableGammaCorrection);
    sappend('v',SET_F("WO"),arlsOffset);
>>>>>>> 72455ccd
    #ifndef WLED_DISABLE_ALEXA
    printSetFormCheckbox(dest,PSTR("AL"),alexaEnabled);
    printSetFormValue(dest,PSTR("AI"),alexaInvocationName);
    printSetFormCheckbox(dest,PSTR("SA"),notifyAlexa);
    printSetFormValue(dest,PSTR("AP"),alexaNumPresets);
    #else
    dest.print(F("toggle('Alexa');"));  // hide Alexa settings
    #endif

    #ifndef WLED_DISABLE_MQTT
    printSetFormCheckbox(dest,PSTR("MQ"),mqttEnabled);
    printSetFormValue(dest,PSTR("MS"),mqttServer);
    printSetFormValue(dest,PSTR("MQPORT"),mqttPort);
    printSetFormValue(dest,PSTR("MQUSER"),mqttUser);
    byte l = strlen(mqttPass);
    char fpass[l+1]; //fill password field with ***
    fpass[l] = 0;
    memset(fpass,'*',l);
    printSetFormValue(dest,PSTR("MQPASS"),fpass);
    printSetFormValue(dest,PSTR("MQCID"),mqttClientID);
    printSetFormValue(dest,PSTR("MD"),mqttDeviceTopic);
    printSetFormValue(dest,PSTR("MG"),mqttGroupTopic);
    printSetFormCheckbox(dest,PSTR("BM"),buttonPublishMqtt);
    printSetFormCheckbox(dest,PSTR("RT"),retainMqttMsg);
    dest.printf_P(PSTR("d.Sf.MD.maxlength=%d;d.Sf.MG.maxlength=%d;d.Sf.MS.maxlength=%d;"),
                  MQTT_MAX_TOPIC_LEN, MQTT_MAX_TOPIC_LEN, MQTT_MAX_SERVER_LEN);
    #else
    dest.print(F("toggle('MQTT');"));    // hide MQTT settings
    #endif

    #ifndef WLED_DISABLE_HUESYNC
    printSetFormValue(dest,PSTR("H0"),hueIP[0]);
    printSetFormValue(dest,PSTR("H1"),hueIP[1]);
    printSetFormValue(dest,PSTR("H2"),hueIP[2]);
    printSetFormValue(dest,PSTR("H3"),hueIP[3]);
    printSetFormValue(dest,PSTR("HL"),huePollLightId);
    printSetFormValue(dest,PSTR("HI"),huePollIntervalMs);
    printSetFormCheckbox(dest,PSTR("HP"),huePollingEnabled);
    printSetFormCheckbox(dest,PSTR("HO"),hueApplyOnOff);
    printSetFormCheckbox(dest,PSTR("HB"),hueApplyBri);
    printSetFormCheckbox(dest,PSTR("HC"),hueApplyColor);
    char hueErrorString[25];
    switch (hueError)
    {
      case HUE_ERROR_INACTIVE     : strcpy_P(hueErrorString,PSTR("Inactive"));                break;
      case HUE_ERROR_ACTIVE       : strcpy_P(hueErrorString,PSTR("Active"));                  break;
      case HUE_ERROR_UNAUTHORIZED : strcpy_P(hueErrorString,PSTR("Unauthorized"));            break;
      case HUE_ERROR_LIGHTID      : strcpy_P(hueErrorString,PSTR("Invalid light ID"));        break;
      case HUE_ERROR_PUSHLINK     : strcpy_P(hueErrorString,PSTR("Link button not pressed")); break;
      case HUE_ERROR_JSON_PARSING : strcpy_P(hueErrorString,PSTR("JSON parsing error"));      break;
      case HUE_ERROR_TIMEOUT      : strcpy_P(hueErrorString,PSTR("Timeout"));                 break;
      default: sprintf_P(hueErrorString,PSTR("Bridge Error %i"),hueError);
    }

    printSetClassElementHTML(dest,PSTR("sip"),0,hueErrorString);
    #else
    dest.print(F("toggle('Hue');"));    // hide Hue Sync settings
    #endif
<<<<<<< HEAD
    printSetFormValue(dest,PSTR("BD"),serialBaud);
=======
    sappend('v',SET_F("BD"),serialBaud);
    #ifndef WLED_ENABLE_ADALIGHT
    oappend(SET_F("toggle('Serial);"));
    #endif
>>>>>>> 72455ccd
  }

  if (subPage == SUBPAGE_TIME)
  {
    printSetFormCheckbox(dest,PSTR("NT"),ntpEnabled);
    printSetFormValue(dest,PSTR("NS"),ntpServerName);
    printSetFormCheckbox(dest,PSTR("CF"),!useAMPM);
    printSetFormIndex(dest,PSTR("TZ"),currentTimezone);
    printSetFormValue(dest,PSTR("UO"),utcOffsetSecs);
    char tm[32];
    dtostrf(longitude,4,2,tm);
    printSetFormValue(dest,PSTR("LN"),tm);
    dtostrf(latitude,4,2,tm);
    printSetFormValue(dest,PSTR("LT"),tm);
    getTimeString(tm);
    printSetClassElementHTML(dest,PSTR("times"),0,tm);
    if ((int)(longitude*10.0f) || (int)(latitude*10.0f)) {
      sprintf_P(tm, PSTR("Sunrise: %02d:%02d Sunset: %02d:%02d"), hour(sunrise), minute(sunrise), hour(sunset), minute(sunset));
      printSetClassElementHTML(dest,PSTR("times"),1,tm);
    }
    printSetFormCheckbox(dest,PSTR("OL"),overlayCurrent);
    printSetFormValue(dest,PSTR("O1"),overlayMin);
    printSetFormValue(dest,PSTR("O2"),overlayMax);
    printSetFormValue(dest,PSTR("OM"),analogClock12pixel);
    printSetFormCheckbox(dest,PSTR("OS"),analogClockSecondsTrail);
    printSetFormCheckbox(dest,PSTR("O5"),analogClock5MinuteMarks);
    printSetFormCheckbox(dest,PSTR("OB"),analogClockSolidBlack);

    printSetFormCheckbox(dest,PSTR("CE"),countdownMode);
    printSetFormValue(dest,PSTR("CY"),countdownYear);
    printSetFormValue(dest,PSTR("CI"),countdownMonth);
    printSetFormValue(dest,PSTR("CD"),countdownDay);
    printSetFormValue(dest,PSTR("CH"),countdownHour);
    printSetFormValue(dest,PSTR("CM"),countdownMin);
    printSetFormValue(dest,PSTR("CS"),countdownSec);

    printSetFormValue(dest,PSTR("A0"),macroAlexaOn);
    printSetFormValue(dest,PSTR("A1"),macroAlexaOff);
    printSetFormValue(dest,PSTR("MC"),macroCountdown);
    printSetFormValue(dest,PSTR("MN"),macroNl);
    for (unsigned i=0; i<WLED_MAX_BUTTONS; i++) {
      dest.printf_P(PSTR("addRow(%d,%d,%d,%d);"), i, macroButton[i], macroLongPress[i], macroDoublePress[i]);
    }

    char k[4];
    k[2] = 0; //Time macros
    for (int i = 0; i<10; i++)
    {
      k[1] = 48+i; //ascii 0,1,2,3
      if (i<8) { k[0] = 'H'; printSetFormValue(dest,k,timerHours[i]); }
      k[0] = 'N'; printSetFormValue(dest,k,timerMinutes[i]);
      k[0] = 'T'; printSetFormValue(dest,k,timerMacro[i]);
      k[0] = 'W'; printSetFormValue(dest,k,timerWeekday[i]);
      if (i<8) {
        k[0] = 'M'; printSetFormValue(dest,k,(timerMonth[i] >> 4) & 0x0F);
				k[0] = 'P'; printSetFormValue(dest,k,timerMonth[i] & 0x0F);
        k[0] = 'D'; printSetFormValue(dest,k,timerDay[i]);
				k[0] = 'E'; printSetFormValue(dest,k,timerDayEnd[i]);
      }
    }
  }

  if (subPage == SUBPAGE_SEC)
  {
    byte l = strlen(settingsPIN);
    char fpass[l+1]; //fill PIN field with 0000
    fpass[l] = 0;
    memset(fpass,'0',l);
    printSetFormValue(dest,PSTR("PIN"),fpass);
    printSetFormCheckbox(dest,PSTR("NO"),otaLock);
    printSetFormCheckbox(dest,PSTR("OW"),wifiLock);
    printSetFormCheckbox(dest,PSTR("AO"),aOtaEnabled);
    char msg_buf[256];
    snprintf_P(msg_buf,sizeof(msg_buf), PSTR("WLED %s (build %d)"), versionString, VERSION);
    printSetClassElementHTML(dest,PSTR("sip"),0,msg_buf);
    dest.printf_P(PSTR("sd=\"%s\";"), serverDescription);
  }

  #ifdef WLED_ENABLE_DMX // include only if DMX is enabled
  if (subPage == SUBPAGE_DMX)
  {
    printSetFormValue(dest,PSTR("PU"),e131ProxyUniverse);

    printSetFormValue(dest,PSTR("CN"),DMXChannels);
    printSetFormValue(dest,PSTR("CG"),DMXGap);
    printSetFormValue(dest,PSTR("CS"),DMXStart);
    printSetFormValue(dest,PSTR("SL"),DMXStartLED);

    printSetFormIndex(dest,PSTR("CH1"),DMXFixtureMap[0]);
    printSetFormIndex(dest,PSTR("CH2"),DMXFixtureMap[1]);
    printSetFormIndex(dest,PSTR("CH3"),DMXFixtureMap[2]);
    printSetFormIndex(dest,PSTR("CH4"),DMXFixtureMap[3]);
    printSetFormIndex(dest,PSTR("CH5"),DMXFixtureMap[4]);
    printSetFormIndex(dest,PSTR("CH6"),DMXFixtureMap[5]);
    printSetFormIndex(dest,PSTR("CH7"),DMXFixtureMap[6]);
    printSetFormIndex(dest,PSTR("CH8"),DMXFixtureMap[7]);
    printSetFormIndex(dest,PSTR("CH9"),DMXFixtureMap[8]);
    printSetFormIndex(dest,PSTR("CH10"),DMXFixtureMap[9]);
    printSetFormIndex(dest,PSTR("CH11"),DMXFixtureMap[10]);
    printSetFormIndex(dest,PSTR("CH12"),DMXFixtureMap[11]);
    printSetFormIndex(dest,PSTR("CH13"),DMXFixtureMap[12]);
    printSetFormIndex(dest,PSTR("CH14"),DMXFixtureMap[13]);
    printSetFormIndex(dest,PSTR("CH15"),DMXFixtureMap[14]);
  }
  #endif

  if (subPage == SUBPAGE_UM) //usermods
  {
    appendGPIOinfo(dest);
    dest.printf_P(PSTR("numM=%d;"), usermods.getModCount());
    printSetFormValue(dest,PSTR("SDA"),i2c_sda);
    printSetFormValue(dest,PSTR("SCL"),i2c_scl);
    printSetFormValue(dest,PSTR("MOSI"),spi_mosi);
    printSetFormValue(dest,PSTR("MISO"),spi_miso);
    printSetFormValue(dest,PSTR("SCLK"),spi_sclk);
    dest.printf_P(PSTR("addInfo('SDA','%d');"
                 "addInfo('SCL','%d');"
                 "addInfo('MOSI','%d');"
                 "addInfo('MISO','%d');"
                 "addInfo('SCLK','%d');"),
      HW_PIN_SDA, HW_PIN_SCL, HW_PIN_DATASPI, HW_PIN_MISOSPI, HW_PIN_CLOCKSPI
    );
    usermods.appendConfigData(dest);
  }

  if (subPage == SUBPAGE_UPDATE) // update
  {
    char msg[256];
    snprintf_P(msg, sizeof(msg), PSTR("WLED %s<br>%s<br>(%s build %d)"),
      versionString,
      releaseString,
#if defined(ARDUINO_ARCH_ESP32)
      ESP.getChipModel(),
#else
      F("esp8266"),
  #endif
      VERSION
    );

    printSetClassElementHTML(dest,PSTR("sip"),0,msg);
  }

  if (subPage == SUBPAGE_2D) // 2D matrices
  {
    printSetFormValue(dest,PSTR("SOMP"),strip.isMatrix);
    #ifndef WLED_DISABLE_2D
    dest.printf_P(PSTR("maxPanels=%d;"),WLED_MAX_PANELS);
    dest.print(F("resetPanels();"));
    if (strip.isMatrix) {
      if(strip.panels>0){
        printSetFormValue(dest,PSTR("PW"),strip.panel[0].width); //Set generator Width and Height to first panel size for convenience
        printSetFormValue(dest,PSTR("PH"),strip.panel[0].height);
      }
      printSetFormValue(dest,PSTR("MPC"),strip.panels);
      // panels
      for (unsigned i=0; i<strip.panels; i++) {
        char n[5];
        dest.print(F("addPanel("));
        dest.print(itoa(i,n,10));
        dest.print(F(");"));
        char pO[8] = { '\0' };
        snprintf_P(pO, 7, PSTR("P%d"), i);       // MAX_PANELS is 64 so pO will always only be 4 characters or less
        pO[7] = '\0';
        unsigned l = strlen(pO);
        // create P0B, P1B, ..., P63B, etc for other PxxX
        pO[l] = 'B'; printSetFormValue(dest,pO,strip.panel[i].bottomStart);
        pO[l] = 'R'; printSetFormValue(dest,pO,strip.panel[i].rightStart);
        pO[l] = 'V'; printSetFormValue(dest,pO,strip.panel[i].vertical);
        pO[l] = 'S'; printSetFormCheckbox(dest,pO,strip.panel[i].serpentine);
        pO[l] = 'X'; printSetFormValue(dest,pO,strip.panel[i].xOffset);
        pO[l] = 'Y'; printSetFormValue(dest,pO,strip.panel[i].yOffset);
        pO[l] = 'W'; printSetFormValue(dest,pO,strip.panel[i].width);
        pO[l] = 'H'; printSetFormValue(dest,pO,strip.panel[i].height);
      }
    }
    #else
    dest.print(F("gId(\"somp\").remove(1);")); // remove 2D option from dropdown
    #endif
  }
}<|MERGE_RESOLUTION|>--- conflicted
+++ resolved
@@ -92,7 +92,7 @@
   dest.print(F("];"));
 
   // add reserved (unusable) pins
-  dest.print(PSTR("d.rsvd=["));
+  dest.print(F("d.rsvd=["));
   for (unsigned i = 0; i < WLED_NUM_PINS; i++) {
     if (!pinManager.isPinOk(i, false)) {  // include readonly pins
       dest.printf_P(PSTR("%d,"),i);
@@ -128,7 +128,7 @@
   dest.print(F("];")); // rsvd
 
   // add info for read-only GPIO
-  dest.print(PSTR("d.ro_gpio=["));
+  dest.print(F("d.ro_gpio=["));
   bool firstPin = true;
   for (unsigned i = 0; i < WLED_NUM_PINS; i++) {
     if (pinManager.isReadOnlyPin(i)) {
@@ -138,7 +138,7 @@
       firstPin = false;
     }
   }
-  dest.print(PSTR("];"));
+  dest.print(F("];"));
 
   // add info about max. # of pins
   dest.printf_P(PSTR("d.max_gpio=%d;"),WLED_NUM_PINS);
@@ -407,13 +407,13 @@
   #else
     dest.print(F("toggle('ESPNOW');"));  // hide ESP-NOW setting
   #endif
-<<<<<<< HEAD
     printSetFormValue(dest,PSTR("GS"),syncGroups);
     printSetFormValue(dest,PSTR("GR"),receiveGroups);
 
     printSetFormCheckbox(dest,PSTR("RB"),receiveNotificationBrightness);
     printSetFormCheckbox(dest,PSTR("RC"),receiveNotificationColor);
     printSetFormCheckbox(dest,PSTR("RX"),receiveNotificationEffects);
+    printSetFormCheckbox(dest,PSTR("RP"),receiveNotificationPalette);
     printSetFormCheckbox(dest,PSTR("SO"),receiveSegmentOptions);
     printSetFormCheckbox(dest,PSTR("SG"),receiveSegmentBounds);
     printSetFormCheckbox(dest,PSTR("SS"),sendNotifications);
@@ -440,41 +440,6 @@
     printSetFormCheckbox(dest,PSTR("FB"),arlsForceMaxBri);
     printSetFormCheckbox(dest,PSTR("RG"),arlsDisableGammaCorrection);
     printSetFormValue(dest,PSTR("WO"),arlsOffset);
-=======
-    sappend('v',SET_F("GS"),syncGroups);
-    sappend('v',SET_F("GR"),receiveGroups);
-
-    sappend('c',SET_F("RB"),receiveNotificationBrightness);
-    sappend('c',SET_F("RC"),receiveNotificationColor);
-    sappend('c',SET_F("RX"),receiveNotificationEffects);
-    sappend('c',SET_F("RP"),receiveNotificationPalette);
-    sappend('c',SET_F("SO"),receiveSegmentOptions);
-    sappend('c',SET_F("SG"),receiveSegmentBounds);
-    sappend('c',SET_F("SS"),sendNotifications);
-    sappend('c',SET_F("SD"),notifyDirect);
-    sappend('c',SET_F("SB"),notifyButton);
-    sappend('c',SET_F("SH"),notifyHue);
-    sappend('v',SET_F("UR"),udpNumRetries);
-
-    sappend('c',SET_F("NL"),nodeListEnabled);
-    sappend('c',SET_F("NB"),nodeBroadcastEnabled);
-
-    sappend('c',SET_F("RD"),receiveDirect);
-    sappend('c',SET_F("MO"),useMainSegmentOnly);
-    sappend('c',SET_F("RLM"),realtimeRespectLedMaps);
-    sappend('v',SET_F("EP"),e131Port);
-    sappend('c',SET_F("ES"),e131SkipOutOfSequence);
-    sappend('c',SET_F("EM"),e131Multicast);
-    sappend('v',SET_F("EU"),e131Universe);
-    sappend('v',SET_F("DA"),DMXAddress);
-    sappend('v',SET_F("XX"),DMXSegmentSpacing);
-    sappend('v',SET_F("PY"),e131Priority);
-    sappend('v',SET_F("DM"),DMXMode);
-    sappend('v',SET_F("ET"),realtimeTimeoutMs);
-    sappend('c',SET_F("FB"),arlsForceMaxBri);
-    sappend('c',SET_F("RG"),arlsDisableGammaCorrection);
-    sappend('v',SET_F("WO"),arlsOffset);
->>>>>>> 72455ccd
     #ifndef WLED_DISABLE_ALEXA
     printSetFormCheckbox(dest,PSTR("AL"),alexaEnabled);
     printSetFormValue(dest,PSTR("AI"),alexaInvocationName);
@@ -533,14 +498,10 @@
     #else
     dest.print(F("toggle('Hue');"));    // hide Hue Sync settings
     #endif
-<<<<<<< HEAD
     printSetFormValue(dest,PSTR("BD"),serialBaud);
-=======
-    sappend('v',SET_F("BD"),serialBaud);
     #ifndef WLED_ENABLE_ADALIGHT
-    oappend(SET_F("toggle('Serial);"));
-    #endif
->>>>>>> 72455ccd
+    dest.print(F("toggle('Serial);"));
+    #endif
   }
 
   if (subPage == SUBPAGE_TIME)
