#include "wled.h"
#include "wled_ethernet.h"

/*
 * Sending XML status files to client
 */

//build XML response to HTTP /win API request
void XML_response(AsyncWebServerRequest *request, char* dest)
{
  char sbuf[(dest == nullptr)?1024:1]; //allocate local buffer if none passed
  obuf = (dest == nullptr)? sbuf:dest;

  olen = 0;
  oappend(SET_F("<?xml version=\"1.0\" ?><vs><ac>"));
  oappendi((nightlightActive && nightlightMode > NL_MODE_SET) ? briT : bri);
  oappend(SET_F("</ac>"));

  for (int i = 0; i < 3; i++)
  {
   oappend("<cl>");
   oappendi(col[i]);
   oappend("</cl>");
  }
  for (int i = 0; i < 3; i++)
  {
   oappend("<cs>");
   oappendi(colSec[i]);
   oappend("</cs>");
  }
  oappend(SET_F("<ns>"));
  oappendi(notifyDirect);
  oappend(SET_F("</ns><nr>"));
  oappendi(receiveNotifications);
  oappend(SET_F("</nr><nl>"));
  oappendi(nightlightActive);
  oappend(SET_F("</nl><nf>"));
  oappendi(nightlightMode > NL_MODE_SET);
  oappend(SET_F("</nf><nd>"));
  oappendi(nightlightDelayMins);
  oappend(SET_F("</nd><nt>"));
  oappendi(nightlightTargetBri);
  oappend(SET_F("</nt><fx>"));
  oappendi(effectCurrent);
  oappend(SET_F("</fx><sx>"));
  oappendi(effectSpeed);
  oappend(SET_F("</sx><ix>"));
  oappendi(effectIntensity);
  oappend(SET_F("</ix><fp>"));
  oappendi(effectPalette);
  oappend(SET_F("</fp><wv>"));
  if (strip.hasWhiteChannel()) {
   oappendi(col[3]);
  } else {
   oappend("-1");
  }
  oappend(SET_F("</wv><ws>"));
  oappendi(colSec[3]);
  oappend(SET_F("</ws><ps>"));
  oappendi(currentPreset);
  oappend(SET_F("</ps><cy>"));
  oappendi(currentPlaylist >= 0);
  oappend(SET_F("</cy><ds>"));
  oappend(serverDescription);
  if (realtimeMode)
  {
    oappend(SET_F(" (live)"));
  }
  oappend(SET_F("</ds><ss>"));
  oappendi(strip.getFirstSelectedSegId());
  oappend(SET_F("</ss></vs>"));
  if (request != nullptr) request->send(200, "text/xml", obuf);
}

//Deprecated, use of /json/state and presets recommended instead
void URL_response(AsyncWebServerRequest *request)
{
  char sbuf[256];
  char s2buf[100];
  obuf = s2buf;
  olen = 0;

  char s[16];
  oappend(SET_F("http://"));
  IPAddress localIP = Network.localIP();
  sprintf(s, "%d.%d.%d.%d", localIP[0], localIP[1], localIP[2], localIP[3]);
  oappend(s);

  oappend(SET_F("/win&A="));
  oappendi(bri);
  oappend(SET_F("&CL=h"));
  for (int i = 0; i < 3; i++)
  {
   sprintf(s,"%02X", col[i]);
   oappend(s); 
  }
  oappend(SET_F("&C2=h"));
  for (int i = 0; i < 3; i++)
  {
   sprintf(s,"%02X", colSec[i]);
   oappend(s);
  }
  oappend(SET_F("&FX="));
  oappendi(effectCurrent);
  oappend(SET_F("&SX="));
  oappendi(effectSpeed);
  oappend(SET_F("&IX="));
  oappendi(effectIntensity);
  oappend(SET_F("&FP="));
  oappendi(effectPalette);

  obuf = sbuf;
  olen = 0;

  oappend(SET_F("<html><body><a href=\""));
  oappend(s2buf);
  oappend(SET_F("\" target=\"_blank\">"));
  oappend(s2buf);  
  oappend(SET_F("</a></body></html>"));

  if (request != nullptr) request->send(200, "text/html", obuf);
}

void extractPin(JsonObject &obj, const char *key) {
  if (obj[key].is<JsonArray>()) {
    JsonArray pins = obj[key].as<JsonArray>();
    for (JsonVariant pv : pins) {
      if (pv.as<int>() > -1) { oappend(","); oappendi(pv.as<int>()); }
    }
  } else {
    if (obj[key].as<int>() > -1) { oappend(","); oappendi(obj[key].as<int>()); }
  }
}

// oappend used pins by scanning JsonObject (1 level deep)
void fillUMPins(JsonObject &mods)
{
  for (JsonPair kv : mods) {
    // kv.key() is usermod name or subobject key
    // kv.value() is object itself
    JsonObject obj = kv.value();
    if (!obj.isNull()) {
      // element is an JsonObject
      if (!obj["pin"].isNull()) {
        extractPin(obj, "pin");
      } else {
        // scan keys (just one level deep as is possible with usermods)
        for (JsonPair so : obj) {
          const char *key = so.key().c_str();
          if (strstr(key, "pin")) {
            // we found a key containing "pin" substring
            if (strlen(strstr(key, "pin")) == 3) {
              // and it is at the end, we found another pin
              extractPin(obj, key);
              continue;
            }
          }
          if (!obj[so.key()].is<JsonObject>()) continue;
          JsonObject subObj = obj[so.key()];
          if (!subObj["pin"].isNull()) {
            // get pins from subobject
            extractPin(subObj, "pin");
          }
        }
      }
    }
  }
}

void appendGPIOinfo() {
  char nS[8];

  oappend(SET_F("d.um_p=[-1")); // has to have 1 element
  if (i2c_sda > -1 && i2c_scl > -1) {
    oappend(","); oappend(itoa(i2c_sda,nS,10));
    oappend(","); oappend(itoa(i2c_scl,nS,10));
  }
  if (spi_mosi > -1 && spi_sclk > -1) {
    oappend(","); oappend(itoa(spi_mosi,nS,10));
    oappend(","); oappend(itoa(spi_sclk,nS,10));
  }
  // usermod pin reservations will become unnecessary when settings pages will read cfg.json directly
  if (requestJSONBufferLock(6)) {
    // if we can't allocate JSON buffer ignore usermod pins
    JsonObject mods = doc.createNestedObject(F("um"));
    usermods.addToConfig(mods);
    if (!mods.isNull()) fillUMPins(mods);
    releaseJSONBufferLock();
  }
  oappend(SET_F("];"));

  // add reserved and usermod pins as d.um_p array
  #if defined(CONFIG_IDF_TARGET_ESP32S2)
  oappend(SET_F("d.rsvd=[22,23,24,25,26,27,28,29,30,31,32"));
  #elif defined(CONFIG_IDF_TARGET_ESP32S3)
  oappend(SET_F("d.rsvd=[19,20,22,23,24,25,26,27,28,29,30,31,32"));  // includes 19+20 for USB OTG (JTAG)
  #elif defined(CONFIG_IDF_TARGET_ESP32C3)
  oappend(SET_F("d.rsvd=[11,12,13,14,15,16,17"));
  #elif defined(ESP32)
  oappend(SET_F("d.rsvd=[6,7,8,9,10,11,24,28,29,30,31"));
  #else
  oappend(SET_F("d.rsvd=[6,7,8,9,10,11"));
  #endif

  #ifdef WLED_ENABLE_DMX
  oappend(SET_F(",2")); // DMX hardcoded pin
  #endif

  #ifdef WLED_DEBUG
  oappend(SET_F(",")); oappend(itoa(hardwareTX,nS,10));// debug output (TX) pin
  #endif

  //Note: Using pin 3 (RX) disables Adalight / Serial JSON

  #if defined(ARDUINO_ARCH_ESP32) && defined(WLED_USE_PSRAM)
    #if !defined(CONFIG_IDF_TARGET_ESP32S2) && !defined(CONFIG_IDF_TARGET_ESP32S3) && !defined(CONFIG_IDF_TARGET_ESP32C3)
    if (psramFound()) oappend(SET_F(",16,17")); // GPIO16 & GPIO17 reserved for SPI RAM on ESP32 (not on S2, S3 or C3)
    #elif defined(CONFIG_IDF_TARGET_ESP32S3)
    if (psramFound()) oappend(SET_F(",33,34,35,36,37")); // in use for "octal" PSRAM or "octal" FLASH -seems that octal PSRAM is very common on S3.
    #endif
  #endif

  #ifdef WLED_USE_ETHERNET
  if (ethernetType != WLED_ETH_NONE && ethernetType < WLED_NUM_ETH_TYPES) {
    for (uint8_t p=0; p<WLED_ETH_RSVD_PINS_COUNT; p++) { oappend(","); oappend(itoa(esp32_nonconfigurable_ethernet_pins[p].pin,nS,10)); }
    if (ethernetBoards[ethernetType].eth_power>=0)     { oappend(","); oappend(itoa(ethernetBoards[ethernetType].eth_power,nS,10)); }
    if (ethernetBoards[ethernetType].eth_mdc>=0)       { oappend(","); oappend(itoa(ethernetBoards[ethernetType].eth_mdc,nS,10)); }
    if (ethernetBoards[ethernetType].eth_mdio>=0)      { oappend(","); oappend(itoa(ethernetBoards[ethernetType].eth_mdio,nS,10)); }
    switch (ethernetBoards[ethernetType].eth_clk_mode) {
      case ETH_CLOCK_GPIO0_IN:
      case ETH_CLOCK_GPIO0_OUT:
        oappend(SET_F(",0"));
        break;
      case ETH_CLOCK_GPIO16_OUT:
        oappend(SET_F(",16"));
        break;
      case ETH_CLOCK_GPIO17_OUT:
        oappend(SET_F(",17"));
        break;
    }
  }
  #endif

  oappend(SET_F("];"));

  // add info for read-only GPIO
  oappend(SET_F("d.ro_gpio=["));
  #if defined(CONFIG_IDF_TARGET_ESP32S2)
  oappendi(46);
  #elif defined(CONFIG_IDF_TARGET_ESP32S3)
  // none for S3
  #elif defined(CONFIG_IDF_TARGET_ESP32C3)
  // none for C3
  #elif defined(ESP32)
  oappend(SET_F("34,35,36,37,38,39"));
  #else
  // none for ESP8266
  #endif
  oappend(SET_F("];"));

  // add info about max. # of pins
  oappend(SET_F("d.max_gpio="));
  #if defined(CONFIG_IDF_TARGET_ESP32S2)
  oappendi(46);
  #elif defined(CONFIG_IDF_TARGET_ESP32S3)
  oappendi(48);
  #elif defined(CONFIG_IDF_TARGET_ESP32C3)
  oappendi(21);
  #elif defined(ESP32)
  oappendi(39);
  #else
  oappendi(16);
  #endif
  oappend(SET_F(";"));
}

//get values for settings form in javascript
void getSettingsJS(byte subPage, char* dest)
{
  //0: menu 1: wifi 2: leds 3: ui 4: sync 5: time 6: sec
  DEBUG_PRINT(F("settings resp"));
  DEBUG_PRINTLN(subPage);
  obuf = dest;
  olen = 0;

  if (subPage <0 || subPage >10) return;

  if (subPage == 0)
  {
  #ifdef WLED_ENABLE_DMX // include only if DMX is enabled
    oappend(PSTR("gId('dmxbtn').style.display='';"));
  #endif
  }

  if (subPage == 1)
  {
    sappends('s',SET_F("CS"),clientSSID);

    byte l = strlen(clientPass);
    char fpass[l+1]; //fill password field with ***
    fpass[l] = 0;
    memset(fpass,'*',l);
    sappends('s',SET_F("CP"),fpass);

    char k[3]; k[2] = 0; //IP addresses
    for (int i = 0; i<4; i++)
    {
      k[1] = 48+i; //ascii 0,1,2,3
      k[0] = 'I'; sappend('v',k,staticIP[i]);
      k[0] = 'G'; sappend('v',k,staticGateway[i]);
      k[0] = 'S'; sappend('v',k,staticSubnet[i]);
    }

    sappends('s',SET_F("CM"),cmDNS);
    sappend('i',SET_F("AB"),apBehavior);
    sappends('s',SET_F("AS"),apSSID);
    sappend('c',SET_F("AH"),apHide);

    l = strlen(apPass);
    char fapass[l+1]; //fill password field with ***
    fapass[l] = 0;
    memset(fapass,'*',l);
    sappends('s',SET_F("AP"),fapass);

    sappend('v',SET_F("AC"),apChannel);
    sappend('c',SET_F("WS"),noWifiSleep);

    #ifdef WLED_USE_ETHERNET
    sappend('v',SET_F("ETH"),ethernetType);
    #else
    //hide ethernet setting if not compiled in
    oappend(SET_F("document.getElementById('ethd').style.display='none';"));
    #endif

    if (Network.isConnected()) //is connected
    {
      char s[32];
      IPAddress localIP = Network.localIP();
      sprintf(s, "%d.%d.%d.%d", localIP[0], localIP[1], localIP[2], localIP[3]);

      #if defined(ARDUINO_ARCH_ESP32) && defined(WLED_USE_ETHERNET)
      if (Network.isEthernet()) strcat_P(s ,SET_F(" (Ethernet)"));
      #endif
      sappends('m',SET_F("(\"sip\")[0]"),s);
    } else
    {
      sappends('m',SET_F("(\"sip\")[0]"),(char*)F("Not connected"));
    }

    if (WiFi.softAPIP()[0] != 0) //is active
    {
      char s[16];
      IPAddress apIP = WiFi.softAPIP();
      sprintf(s, "%d.%d.%d.%d", apIP[0], apIP[1], apIP[2], apIP[3]);
      sappends('m',SET_F("(\"sip\")[1]"),s);
    } else
    {
      sappends('m',SET_F("(\"sip\")[1]"),(char*)F("Not active"));
    }
  }

  if (subPage == 2)
  {
    char nS[8];

    appendGPIOinfo();

    // set limits
    oappend(SET_F("bLimits("));
    oappend(itoa(WLED_MAX_BUSSES,nS,10));  oappend(",");
    oappend(itoa(MAX_LEDS_PER_BUS,nS,10)); oappend(",");
    oappend(itoa(MAX_LED_MEMORY,nS,10));   oappend(",");
    oappend(itoa(MAX_LEDS,nS,10));
    oappend(SET_F(");"));

    sappend('c',SET_F("MS"),autoSegments);
    sappend('c',SET_F("CCT"),correctWB);
    sappend('c',SET_F("CR"),cctFromRgb);
    sappend('v',SET_F("CB"),strip.cctBlending);
    sappend('v',SET_F("FR"),strip.getTargetFps());
    sappend('v',SET_F("AW"),Bus::getAutoWhiteMode());
    sappend('v',SET_F("LD"),strip.useLedsArray);

    for (uint8_t s=0; s < busses.getNumBusses(); s++) {
      Bus* bus = busses.getBus(s);
      if (bus == nullptr) continue;
      char lp[4] = "L0"; lp[2] = 48+s; lp[3] = 0; //ascii 0-9 //strip data pin
      char lc[4] = "LC"; lc[2] = 48+s; lc[3] = 0; //strip length
      char co[4] = "CO"; co[2] = 48+s; co[3] = 0; //strip color order
      char lt[4] = "LT"; lt[2] = 48+s; lt[3] = 0; //strip type
      char ls[4] = "LS"; ls[2] = 48+s; ls[3] = 0; //strip start LED
      char cv[4] = "CV"; cv[2] = 48+s; cv[3] = 0; //strip reverse
      char sl[4] = "SL"; sl[2] = 48+s; sl[3] = 0; //skip 1st LED
      char rf[4] = "RF"; rf[2] = 48+s; rf[3] = 0; //off refresh
      char aw[4] = "AW"; aw[2] = 48+s; aw[3] = 0; //auto white mode
      char wo[4] = "WO"; wo[2] = 48+s; wo[3] = 0; //swap channels
      oappend(SET_F("addLEDs(1);"));
      uint8_t pins[5];
      uint8_t nPins = bus->getPins(pins);
      for (uint8_t i = 0; i < nPins; i++) {
        lp[1] = 48+i;
        if (pinManager.isPinOk(pins[i]) || bus->getType()>=TYPE_NET_DDP_RGB) sappend('v',lp,pins[i]);
      }
      sappend('v',lc,bus->getLength());
      sappend('v',lt,bus->getType());
      sappend('v',co,bus->getColorOrder() & 0x0F);
      sappend('v',ls,bus->getStart());
      sappend('c',cv,bus->reversed);
      sappend('v',sl,bus->skippedLeds());
      sappend('c',rf,bus->isOffRefreshRequired());
      sappend('v',aw,bus->getAWMode());
      sappend('v',wo,bus->getColorOrder() >> 4);
    }
    sappend('v',SET_F("MA"),strip.ablMilliampsMax);
    sappend('v',SET_F("LA"),strip.milliampsPerLed);
    if (strip.currentMilliamps)
    {
      sappends('m',SET_F("(\"pow\")[0]"),(char*)"");
      olen -= 2; //delete ";
      oappendi(strip.currentMilliamps);
      oappend(SET_F("mA\";"));
    }

    oappend(SET_F("resetCOM("));
    oappend(itoa(WLED_MAX_COLOR_ORDER_MAPPINGS,nS,10));
    oappend(SET_F(");"));
    const ColorOrderMap& com = busses.getColorOrderMap();
    for (uint8_t s=0; s < com.count(); s++) {
      const ColorOrderMapEntry* entry = com.get(s);
      if (entry == nullptr) break;
      oappend(SET_F("addCOM("));
      oappend(itoa(entry->start,nS,10));  oappend(",");
      oappend(itoa(entry->len,nS,10));  oappend(",");
      oappend(itoa(entry->colorOrder,nS,10));  oappend(");");
    }

    sappend('v',SET_F("CA"),briS);

    sappend('c',SET_F("BO"),turnOnAtBoot);
    sappend('v',SET_F("BP"),bootPreset);

    sappend('c',SET_F("GB"),gammaCorrectBri);
    sappend('c',SET_F("GC"),gammaCorrectCol);
    sappend('c',SET_F("TF"),fadeTransition);
    sappend('v',SET_F("TD"),transitionDelayDefault);
    sappend('c',SET_F("PF"),strip.paletteFade);
    sappend('v',SET_F("BF"),briMultiplier);
    sappend('v',SET_F("TB"),nightlightTargetBri);
    sappend('v',SET_F("TL"),nightlightDelayMinsDefault);
    sappend('v',SET_F("TW"),nightlightMode);
    sappend('i',SET_F("PB"),strip.paletteBlend);
    sappend('v',SET_F("RL"),rlyPin);
    sappend('c',SET_F("RM"),rlyMde);
    for (uint8_t i=0; i<WLED_MAX_BUTTONS; i++) {
      oappend(SET_F("addBtn("));
      oappend(itoa(i,nS,10));  oappend(",");
      oappend(itoa(btnPin[i],nS,10)); oappend(",");
      oappend(itoa(buttonType[i],nS,10));
      oappend(SET_F(");"));
    }
    sappend('v',SET_F("TT"),touchThreshold);
    sappend('v',SET_F("IR"),irPin);
    sappend('v',SET_F("IT"),irEnabled);
    sappend('c',SET_F("MSO"),!irApplyToAllSelected);
    #if !defined(WLED_DISABLE_INFRARED)
    oappend(SET_F("hideNoIR();"));  // hide "not compiled in" message
    #endif
  }

  if (subPage == 3)
  {
    sappends('s',SET_F("DS"),serverDescription);
    sappend('c',SET_F("ST"),syncToggleReceive);
  #ifdef WLED_ENABLE_SIMPLE_UI
    sappend('c',SET_F("SU"),simplifiedUI);
  #endif
  }

  if (subPage == 4)
  {
    sappend('v',SET_F("UP"),udpPort);
    sappend('v',SET_F("U2"),udpPort2);
    sappend('v',SET_F("GS"),syncGroups);
    sappend('v',SET_F("GR"),receiveGroups);

    sappend('c',SET_F("RB"),receiveNotificationBrightness);
    sappend('c',SET_F("RC"),receiveNotificationColor);
    sappend('c',SET_F("RX"),receiveNotificationEffects);
    sappend('c',SET_F("SO"),receiveSegmentOptions);
    sappend('c',SET_F("SG"),receiveSegmentBounds);
    sappend('c',SET_F("SD"),notifyDirectDefault);
    sappend('c',SET_F("SB"),notifyButton);
    sappend('c',SET_F("SH"),notifyHue);
    sappend('c',SET_F("SM"),notifyMacro);
    sappend('v',SET_F("UR"),udpNumRetries);

    sappend('c',SET_F("NL"),nodeListEnabled);
    sappend('c',SET_F("NB"),nodeBroadcastEnabled);

    sappend('c',SET_F("RD"),receiveDirect);
    sappend('c',SET_F("MO"),useMainSegmentOnly);
    sappend('v',SET_F("EP"),e131Port);
    sappend('c',SET_F("ES"),e131SkipOutOfSequence);
    sappend('c',SET_F("EM"),e131Multicast);
    sappend('v',SET_F("EU"),e131Universe);
    sappend('v',SET_F("DA"),DMXAddress);
    sappend('v',SET_F("DM"),DMXMode);
    sappend('v',SET_F("ET"),realtimeTimeoutMs);
    sappend('c',SET_F("FB"),arlsForceMaxBri);
    sappend('c',SET_F("RG"),arlsDisableGammaCorrection);
    sappend('v',SET_F("WO"),arlsOffset);
    sappend('c',SET_F("AL"),alexaEnabled);
    sappends('s',SET_F("AI"),alexaInvocationName);
    sappend('c',SET_F("SA"),notifyAlexa);
    sappend('v',SET_F("AP"),alexaNumPresets);
    #ifndef WLED_DISABLE_ALEXA
    oappend(SET_F("hideNoALEXA();"));  // hide "not compiled in" message
    #else
    oappend(SET_F("hideALEXA();"));    // hide Alexa settings if not compiled in
    #endif
    sappends('s',SET_F("BK"),(char*)((blynkEnabled)?SET_F("Hidden"):""));
    #ifndef WLED_DISABLE_BLYNK
    sappends('s',SET_F("BH"),blynkHost);
    sappend('v',SET_F("BP"),blynkPort);
    oappend(SET_F("hideNoBLYNK();"));  // hide "not compiled in" message
    #else
    oappend(SET_F("hideBLYNK();"));    // hide BLYNK settings if not compiled in
    #endif

    #ifdef WLED_ENABLE_MQTT
    sappend('c',SET_F("MQ"),mqttEnabled);
    sappends('s',SET_F("MS"),mqttServer);
    sappend('v',SET_F("MQPORT"),mqttPort);
    sappends('s',SET_F("MQUSER"),mqttUser);
    byte l = strlen(mqttPass);
    char fpass[l+1]; //fill password field with ***
    fpass[l] = 0;
    memset(fpass,'*',l);
    sappends('s',SET_F("MQPASS"),fpass);
    sappends('s',SET_F("MQCID"),mqttClientID);
    sappends('s',"MD",mqttDeviceTopic);
    sappends('s',SET_F("MG"),mqttGroupTopic);
    sappend('c',SET_F("BM"),buttonPublishMqtt);
    oappend(SET_F("hideNoMQTT();"));  // hide "not compiled in" message
    #else
    oappend(SET_F("hideMQTT();"));    // hide MQTT settings if not compiled in
    #endif

    #ifndef WLED_DISABLE_HUESYNC
    sappend('v',SET_F("H0"),hueIP[0]);
    sappend('v',SET_F("H1"),hueIP[1]);
    sappend('v',SET_F("H2"),hueIP[2]);
    sappend('v',SET_F("H3"),hueIP[3]);
    sappend('v',SET_F("HL"),huePollLightId);
    sappend('v',SET_F("HI"),huePollIntervalMs);
    sappend('c',SET_F("HP"),huePollingEnabled);
    sappend('c',SET_F("HO"),hueApplyOnOff);
    sappend('c',SET_F("HB"),hueApplyBri);
    sappend('c',SET_F("HC"),hueApplyColor);
    char hueErrorString[25];
    switch (hueError)
    {
      case HUE_ERROR_INACTIVE     : strcpy_P(hueErrorString,PSTR("Inactive"));                break;
      case HUE_ERROR_ACTIVE       : strcpy_P(hueErrorString,PSTR("Active"));                  break;
      case HUE_ERROR_UNAUTHORIZED : strcpy_P(hueErrorString,PSTR("Unauthorized"));            break;
      case HUE_ERROR_LIGHTID      : strcpy_P(hueErrorString,PSTR("Invalid light ID"));        break;
      case HUE_ERROR_PUSHLINK     : strcpy_P(hueErrorString,PSTR("Link button not pressed")); break;
      case HUE_ERROR_JSON_PARSING : strcpy_P(hueErrorString,PSTR("JSON parsing error"));      break;
      case HUE_ERROR_TIMEOUT      : strcpy_P(hueErrorString,PSTR("Timeout"));                 break;
      default: sprintf_P(hueErrorString,PSTR("Bridge Error %i"),hueError);
    }
    
    sappends('m',SET_F("(\"sip\")[0]"),hueErrorString);
    oappend(SET_F("hideNoHUE();"));  // hide "not compiled in" message
    #else
    oappend(SET_F("hideHUE();"));    // hide Hue Sync settings if not compiled in
    #endif
    sappend('v',SET_F("BD"),serialBaud);
  }

  if (subPage == 5)
  {
    sappend('c',SET_F("NT"),ntpEnabled);
    sappends('s',SET_F("NS"),ntpServerName);
    sappend('c',SET_F("CF"),!useAMPM);
    sappend('i',SET_F("TZ"),currentTimezone);
    sappend('v',SET_F("UO"),utcOffsetSecs);
    char tm[32];
    dtostrf(longitude,4,2,tm);
    sappends('s',SET_F("LN"),tm);
    dtostrf(latitude,4,2,tm);
    sappends('s',SET_F("LT"),tm);
    getTimeString(tm);
    sappends('m',SET_F("(\"times\")[0]"),tm);
    if ((int)(longitude*10.) || (int)(latitude*10.)) {
      sprintf_P(tm, PSTR("Sunrise: %02d:%02d Sunset: %02d:%02d"), hour(sunrise), minute(sunrise), hour(sunset), minute(sunset));
      sappends('m',SET_F("(\"times\")[1]"),tm);
    }
    sappend('c',SET_F("OL"),overlayCurrent);
    sappend('v',SET_F("O1"),overlayMin);
    sappend('v',SET_F("O2"),overlayMax);
    sappend('v',SET_F("OM"),analogClock12pixel);
    sappend('c',SET_F("OS"),analogClockSecondsTrail);
    sappend('c',SET_F("O5"),analogClock5MinuteMarks);

    sappend('c',SET_F("CE"),countdownMode);
    sappend('v',SET_F("CY"),countdownYear);
    sappend('v',SET_F("CI"),countdownMonth);
    sappend('v',SET_F("CD"),countdownDay);
    sappend('v',SET_F("CH"),countdownHour);
    sappend('v',SET_F("CM"),countdownMin);
    sappend('v',SET_F("CS"),countdownSec);

    sappend('v',SET_F("A0"),macroAlexaOn);
    sappend('v',SET_F("A1"),macroAlexaOff);
    sappend('v',SET_F("MC"),macroCountdown);
    sappend('v',SET_F("MN"),macroNl);
    for (uint8_t i=0; i<WLED_MAX_BUTTONS; i++) {
      oappend(SET_F("addRow("));
      oappend(itoa(i,tm,10));  oappend(",");
      oappend(itoa(macroButton[i],tm,10)); oappend(",");
      oappend(itoa(macroLongPress[i],tm,10)); oappend(",");
      oappend(itoa(macroDoublePress[i],tm,10));
      oappend(SET_F(");"));
    }

    char k[4];
    k[2] = 0; //Time macros
    for (int i = 0; i<10; i++)
    {
      k[1] = 48+i; //ascii 0,1,2,3
      if (i<8) { k[0] = 'H'; sappend('v',k,timerHours[i]); }
      k[0] = 'N'; sappend('v',k,timerMinutes[i]);
      k[0] = 'T'; sappend('v',k,timerMacro[i]);
      k[0] = 'W'; sappend('v',k,timerWeekday[i]);
      if (i<8) {
        k[0] = 'M'; sappend('v',k,(timerMonth[i] >> 4) & 0x0F);
				k[0] = 'P'; sappend('v',k,timerMonth[i] & 0x0F);
        k[0] = 'D'; sappend('v',k,timerDay[i]);
				k[0] = 'E'; sappend('v',k,timerDayEnd[i]);
      }
    }
  }

  if (subPage == 6)
  {
    byte l = strlen(settingsPIN);
    char fpass[l+1]; //fill PIN field with 0000
    fpass[l] = 0;
    memset(fpass,'0',l);
    sappends('s',SET_F("PIN"),fpass);
    sappend('c',SET_F("NO"),otaLock);
    sappend('c',SET_F("OW"),wifiLock);
    sappend('c',SET_F("AO"),aOtaEnabled);
    sappends('m',SET_F("(\"sip\")[0]"),(char*)F("WLED "));
    olen -= 2; //delete ";
    oappend(versionString);
    oappend(SET_F(" (build "));
    oappendi(VERSION);
    oappend(SET_F(")\";"));
    oappend(SET_F("sd=\""));
    oappend(serverDescription);
    oappend(SET_F("\";"));
  }
  
  #ifdef WLED_ENABLE_DMX // include only if DMX is enabled
  if (subPage == 7)
  {
    sappend('v',SET_F("PU"),e131ProxyUniverse);
    
    sappend('v',SET_F("CN"),DMXChannels);
    sappend('v',SET_F("CG"),DMXGap);
    sappend('v',SET_F("CS"),DMXStart);
    sappend('v',SET_F("SL"),DMXStartLED);
    
    sappend('i',SET_F("CH1"),DMXFixtureMap[0]);
    sappend('i',SET_F("CH2"),DMXFixtureMap[1]);
    sappend('i',SET_F("CH3"),DMXFixtureMap[2]);
    sappend('i',SET_F("CH4"),DMXFixtureMap[3]);
    sappend('i',SET_F("CH5"),DMXFixtureMap[4]);
    sappend('i',SET_F("CH6"),DMXFixtureMap[5]);
    sappend('i',SET_F("CH7"),DMXFixtureMap[6]);
    sappend('i',SET_F("CH8"),DMXFixtureMap[7]);
    sappend('i',SET_F("CH9"),DMXFixtureMap[8]);
    sappend('i',SET_F("CH10"),DMXFixtureMap[9]);
    sappend('i',SET_F("CH11"),DMXFixtureMap[10]);
    sappend('i',SET_F("CH12"),DMXFixtureMap[11]);
    sappend('i',SET_F("CH13"),DMXFixtureMap[12]);
    sappend('i',SET_F("CH14"),DMXFixtureMap[13]);
    sappend('i',SET_F("CH15"),DMXFixtureMap[14]);
  }
  #endif

  if (subPage == 8) //usermods
  {
    appendGPIOinfo();
    oappend(SET_F("numM="));
    oappendi(usermods.getModCount());
    oappend(";");
    sappend('v',SET_F("SDA"),i2c_sda);
    sappend('v',SET_F("SCL"),i2c_scl);
    sappend('v',SET_F("MOSI"),spi_mosi);
    sappend('v',SET_F("MISO"),spi_miso);
    sappend('v',SET_F("SCLK"),spi_sclk);
    oappend(SET_F("addInfo('SDA','"));  oappendi(HW_PIN_SDA);      oappend(SET_F("');"));
    oappend(SET_F("addInfo('SCL','"));  oappendi(HW_PIN_SCL);      oappend(SET_F("');"));
    oappend(SET_F("addInfo('MOSI','")); oappendi(HW_PIN_DATASPI);  oappend(SET_F("');"));
    oappend(SET_F("addInfo('MISO','")); oappendi(HW_PIN_MISOSPI);  oappend(SET_F("');"));
    oappend(SET_F("addInfo('SCLK','")); oappendi(HW_PIN_CLOCKSPI); oappend(SET_F("');"));
    usermods.appendConfigData();
  }

  if (subPage == 9) // update
  {
    //WLEDSR: show bin name
    sappends('m',SET_F("(\"sip\")[0]"),(char*)F("WLED_"));
    olen -= 2; //delete ";
    oappend(versionString);
<<<<<<< HEAD
    oappend(SET_F("_"));
    oappend(releaseString);
    oappend(SET_F(".bin"));
    #ifdef ARDUINO_ARCH_ESP32
=======
    #if defined(CONFIG_IDF_TARGET_ESP32C3)
    oappend(SET_F("<br>(ESP32-C3"));
    #elif defined(CONFIG_IDF_TARGET_ESP32S3)
    oappend(SET_F("<br>(ESP32-S3"));
    #elif defined(CONFIG_IDF_TARGET_ESP32S2)
    oappend(SET_F("<br>(ESP32-S2"));
    #elif defined(ARDUINO_ARCH_ESP32)
>>>>>>> 1e104bdd
    oappend(SET_F("<br>(ESP32"));
    #else
    oappend(SET_F("<br>(ESP8266"));
    #endif
    oappend(SET_F(" build "));
    oappendi(VERSION);
    oappend(SET_F(")\";"));
  }

  if (subPage == 10) // 2D matrices
  {
    sappend('v',SET_F("SOMP"),strip.isMatrix);
    #ifndef WLED_DISABLE_2D
    oappend(SET_F("resetPanels();"));
    if (strip.isMatrix) {
      sappend('v',SET_F("PH"),strip.panelH);
      sappend('v',SET_F("PW"),strip.panelW);
      sappend('v',SET_F("MPH"),strip.hPanels);
      sappend('v',SET_F("MPV"),strip.vPanels);
      sappend('v',SET_F("PB"),strip.matrix.bottomStart);
      sappend('v',SET_F("PR"),strip.matrix.rightStart);
      sappend('v',SET_F("PV"),strip.matrix.vertical);
      sappend('c',SET_F("PS"),strip.matrix.serpentine);
      // panels
      for (uint8_t i=0; i<strip.hPanels*strip.vPanels; i++) {
        char n[5];
        oappend(SET_F("addPanel("));
        oappend(itoa(i,n,10));
        oappend(SET_F(");"));
        char pO[8]; sprintf_P(pO, PSTR("P%d"), i);
        uint8_t l = strlen(pO); pO[l+1] = 0;
        pO[l] = 'B'; sappend('v',pO,strip.panel[i].bottomStart);
        pO[l] = 'R'; sappend('v',pO,strip.panel[i].rightStart);
        pO[l] = 'V'; sappend('v',pO,strip.panel[i].vertical);
        pO[l] = 'S'; sappend('c',pO,strip.panel[i].serpentine);
      }
    }
    #else
    oappend(SET_F("gId(\"somp\").remove(1);")); // remove 2D option from dropdown
    #endif
  }
}<|MERGE_RESOLUTION|>--- conflicted
+++ resolved
@@ -716,12 +716,9 @@
     sappends('m',SET_F("(\"sip\")[0]"),(char*)F("WLED_"));
     olen -= 2; //delete ";
     oappend(versionString);
-<<<<<<< HEAD
     oappend(SET_F("_"));
     oappend(releaseString);
     oappend(SET_F(".bin"));
-    #ifdef ARDUINO_ARCH_ESP32
-=======
     #if defined(CONFIG_IDF_TARGET_ESP32C3)
     oappend(SET_F("<br>(ESP32-C3"));
     #elif defined(CONFIG_IDF_TARGET_ESP32S3)
@@ -729,7 +726,6 @@
     #elif defined(CONFIG_IDF_TARGET_ESP32S2)
     oappend(SET_F("<br>(ESP32-S2"));
     #elif defined(ARDUINO_ARCH_ESP32)
->>>>>>> 1e104bdd
     oappend(SET_F("<br>(ESP32"));
     #else
     oappend(SET_F("<br>(ESP8266"));
