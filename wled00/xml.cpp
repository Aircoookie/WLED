#include "wled.h"
#include "wled_ethernet.h"

/*
 * Sending XML status files to client
 */

//build XML response to HTTP /win API request
void XML_response(AsyncWebServerRequest *request, char* dest)
{
  char sbuf[(dest == nullptr)?1024:1]; //allocate local buffer if none passed
  obuf = (dest == nullptr)? sbuf:dest;

  olen = 0;
  oappend(SET_F("<?xml version=\"1.0\" ?><vs><ac>"));
  oappendi((nightlightActive && nightlightMode > NL_MODE_SET) ? briT : bri);
  oappend(SET_F("</ac>"));

  for (int i = 0; i < 3; i++)
  {
   oappend("<cl>");
   oappendi(col[i]);
   oappend("</cl>");
  }
  for (int i = 0; i < 3; i++)
  {
   oappend("<cs>");
   oappendi(colSec[i]);
   oappend("</cs>");
  }
  oappend(SET_F("<ns>"));
  oappendi(notifyDirect);
  oappend(SET_F("</ns><nr>"));
  oappendi(receiveNotifications);
  oappend(SET_F("</nr><nl>"));
  oappendi(nightlightActive);
  oappend(SET_F("</nl><nf>"));
  oappendi(nightlightMode > NL_MODE_SET);
  oappend(SET_F("</nf><nd>"));
  oappendi(nightlightDelayMins);
  oappend(SET_F("</nd><nt>"));
  oappendi(nightlightTargetBri);
  oappend(SET_F("</nt><fx>"));
  oappendi(effectCurrent);
  oappend(SET_F("</fx><sx>"));
  oappendi(effectSpeed);
  oappend(SET_F("</sx><ix>"));
  oappendi(effectIntensity);
  oappend(SET_F("</ix><fp>"));
  oappendi(effectPalette);
  oappend(SET_F("</fp><wv>"));
  if (strip.hasWhiteChannel()) {
   oappendi(col[3]);
  } else {
   oappend("-1");
  }
  oappend(SET_F("</wv><ws>"));
  oappendi(colSec[3]);
  oappend(SET_F("</ws><ps>"));
  oappendi(currentPreset);
  oappend(SET_F("</ps><cy>"));
  oappendi(currentPlaylist >= 0);
  oappend(SET_F("</cy><ds>"));
  oappend(serverDescription);
  if (realtimeMode)
  {
    oappend(SET_F(" (live)"));
  }
  oappend(SET_F("</ds><ss>"));
  oappendi(strip.getFirstSelectedSegId());
  oappend(SET_F("</ss></vs>"));
  if (request != nullptr) request->send(200, "text/xml", obuf);
}

//Deprecated, use of /json/state and presets recommended instead
void URL_response(AsyncWebServerRequest *request)
{
  char sbuf[256];
  char s2buf[100];
  obuf = s2buf;
  olen = 0;

  char s[16];
  oappend(SET_F("http://"));
  IPAddress localIP = Network.localIP();
  sprintf(s, "%d.%d.%d.%d", localIP[0], localIP[1], localIP[2], localIP[3]);
  oappend(s);

  oappend(SET_F("/win&A="));
  oappendi(bri);
  oappend(SET_F("&CL=h"));
  for (int i = 0; i < 3; i++)
  {
   sprintf(s,"%02X", col[i]);
   oappend(s);
  }
  oappend(SET_F("&C2=h"));
  for (int i = 0; i < 3; i++)
  {
   sprintf(s,"%02X", colSec[i]);
   oappend(s);
  }
  oappend(SET_F("&FX="));
  oappendi(effectCurrent);
  oappend(SET_F("&SX="));
  oappendi(effectSpeed);
  oappend(SET_F("&IX="));
  oappendi(effectIntensity);
  oappend(SET_F("&FP="));
  oappendi(effectPalette);

  obuf = sbuf;
  olen = 0;

  oappend(SET_F("<html><body><a href=\""));
  oappend(s2buf);
  oappend(SET_F("\" target=\"_blank\">"));
  oappend(s2buf);
  oappend(SET_F("</a></body></html>"));

  if (request != nullptr) request->send(200, "text/html", obuf);
}

void extractPin(JsonObject &obj, const char *key) {
  if (obj[key].is<JsonArray>()) {
    JsonArray pins = obj[key].as<JsonArray>();
    for (JsonVariant pv : pins) {
      if (pv.as<int>() > -1) { oappend(","); oappendi(pv.as<int>()); }
    }
  } else {
    if (obj[key].as<int>() > -1) { oappend(","); oappendi(obj[key].as<int>()); }
  }
}

// oappend used pins by scanning JsonObject (1 level deep)
void fillUMPins(JsonObject &mods)
{
  for (JsonPair kv : mods) {
    // kv.key() is usermod name or subobject key
    // kv.value() is object itself
    JsonObject obj = kv.value();
    if (!obj.isNull()) {
      // element is an JsonObject
      if (!obj["pin"].isNull()) {
        extractPin(obj, "pin");
      } else {
        // scan keys (just one level deep as is possible with usermods)
        for (JsonPair so : obj) {
          const char *key = so.key().c_str();
          if (strstr(key, "pin")) {
            // we found a key containing "pin" substring
            if (strlen(strstr(key, "pin")) == 3) {
              // and it is at the end, we found another pin
              extractPin(obj, key);
              continue;
            }
          }
          if (!obj[so.key()].is<JsonObject>()) continue;
          JsonObject subObj = obj[so.key()];
          if (!subObj["pin"].isNull()) {
            // get pins from subobject
            extractPin(subObj, "pin");
          }
        }
      }
    }
  }
}

void appendGPIOinfo() {
  char nS[8];

  oappend(SET_F("d.um_p=[-1")); // has to have 1 element
  if (i2c_sda > -1 && i2c_scl > -1) {
    oappend(","); oappend(itoa(i2c_sda,nS,10));
    oappend(","); oappend(itoa(i2c_scl,nS,10));
  }
  if (spi_mosi > -1 && spi_sclk > -1) {
    oappend(","); oappend(itoa(spi_mosi,nS,10));
    oappend(","); oappend(itoa(spi_sclk,nS,10));
  }
  // usermod pin reservations will become unnecessary when settings pages will read cfg.json directly
  if (requestJSONBufferLock(6)) {
    // if we can't allocate JSON buffer ignore usermod pins
    JsonObject mods = doc.createNestedObject(F("um"));
    usermods.addToConfig(mods);
    if (!mods.isNull()) fillUMPins(mods);
    releaseJSONBufferLock();
  }
  oappend(SET_F("];"));

  // add reserved and usermod pins as d.um_p array
  #if defined(CONFIG_IDF_TARGET_ESP32S2)
  oappend(SET_F("d.rsvd=[22,23,24,25,26,27,28,29,30,31,32"));
  #elif defined(CONFIG_IDF_TARGET_ESP32S3)
  oappend(SET_F("d.rsvd=[19,20,22,23,24,25,26,27,28,29,30,31,32"));  // includes 19+20 for USB OTG (JTAG)
  #elif defined(CONFIG_IDF_TARGET_ESP32C3)
  oappend(SET_F("d.rsvd=[11,12,13,14,15,16,17"));
  #elif defined(ESP32)
  oappend(SET_F("d.rsvd=[6,7,8,9,10,11,24,28,29,30,31"));
  #else
  oappend(SET_F("d.rsvd=[6,7,8,9,10,11"));
  #endif

  #ifdef WLED_ENABLE_DMX
  oappend(SET_F(",2")); // DMX hardcoded pin
  #endif

  #ifdef WLED_DEBUG
  oappend(SET_F(",")); oappend(itoa(hardwareTX,nS,10));// debug output (TX) pin
  #endif

  //Note: Using pin 3 (RX) disables Adalight / Serial JSON

  #if defined(ARDUINO_ARCH_ESP32) && defined(WLED_USE_PSRAM)
    #if !defined(CONFIG_IDF_TARGET_ESP32S2) && !defined(CONFIG_IDF_TARGET_ESP32S3) && !defined(CONFIG_IDF_TARGET_ESP32C3)
    if (psramFound()) oappend(SET_F(",16,17")); // GPIO16 & GPIO17 reserved for SPI RAM on ESP32 (not on S2, S3 or C3)
    #elif defined(CONFIG_IDF_TARGET_ESP32S3)
    if (psramFound()) oappend(SET_F(",33,34,35,36,37")); // in use for "octal" PSRAM or "octal" FLASH -seems that octal PSRAM is very common on S3.
    #endif
  #endif

  #ifdef WLED_USE_ETHERNET
  if (ethernetType != WLED_ETH_NONE && ethernetType < WLED_NUM_ETH_TYPES) {
    for (uint8_t p=0; p<WLED_ETH_RSVD_PINS_COUNT; p++) { oappend(","); oappend(itoa(esp32_nonconfigurable_ethernet_pins[p].pin,nS,10)); }
    if (ethernetBoards[ethernetType].eth_power>=0)     { oappend(","); oappend(itoa(ethernetBoards[ethernetType].eth_power,nS,10)); }
    if (ethernetBoards[ethernetType].eth_mdc>=0)       { oappend(","); oappend(itoa(ethernetBoards[ethernetType].eth_mdc,nS,10)); }
    if (ethernetBoards[ethernetType].eth_mdio>=0)      { oappend(","); oappend(itoa(ethernetBoards[ethernetType].eth_mdio,nS,10)); }
    switch (ethernetBoards[ethernetType].eth_clk_mode) {
      case ETH_CLOCK_GPIO0_IN:
      case ETH_CLOCK_GPIO0_OUT:
        oappend(SET_F(",0"));
        break;
      case ETH_CLOCK_GPIO16_OUT:
        oappend(SET_F(",16"));
        break;
      case ETH_CLOCK_GPIO17_OUT:
        oappend(SET_F(",17"));
        break;
    }
  }
  #endif

  oappend(SET_F("];"));

  // add info for read-only GPIO
  oappend(SET_F("d.ro_gpio=["));
  #if defined(CONFIG_IDF_TARGET_ESP32S2)
  oappendi(46);
  #elif defined(CONFIG_IDF_TARGET_ESP32S3)
  // none for S3
  #elif defined(CONFIG_IDF_TARGET_ESP32C3)
  // none for C3
  #elif defined(ESP32)
  oappend(SET_F("34,35,36,37,38,39"));
  #else
  // none for ESP8266
  #endif
  oappend(SET_F("];"));

  // add info about max. # of pins
  oappend(SET_F("d.max_gpio="));
  #if defined(CONFIG_IDF_TARGET_ESP32S2)
  oappendi(46);
  #elif defined(CONFIG_IDF_TARGET_ESP32S3)
  oappendi(48);
  #elif defined(CONFIG_IDF_TARGET_ESP32C3)
  oappendi(21);
  #elif defined(ESP32)
  oappendi(39);
  #else
  oappendi(16);
  #endif
  oappend(SET_F(";"));
}

//get values for settings form in javascript
void getSettingsJS(byte subPage, char* dest)
{
  //0: menu 1: wifi 2: leds 3: ui 4: sync 5: time 6: sec
  DEBUG_PRINT(F("settings resp"));
  DEBUG_PRINTLN(subPage);
  obuf = dest;
  olen = 0;

<<<<<<< HEAD
  if (subPage <1 || subPage >9) return;
=======
  if (subPage <0 || subPage >11) return;

  if (subPage == 0)
  {
  #ifndef WLED_DISABLE_2D // include only if 2D is compiled in
    oappend(PSTR("gId('2dbtn').style.display='';"));
  #endif
  #ifdef WLED_ENABLE_DMX // include only if DMX is enabled
    oappend(PSTR("gId('dmxbtn').style.display='';"));
  #endif
  }
>>>>>>> 9b440790

  if (subPage == 1)
  {
    sappends('s',SET_F("CS"),clientSSID);

    byte l = strlen(clientPass);
    char fpass[l+1]; //fill password field with ***
    fpass[l] = 0;
    memset(fpass,'*',l);
    sappends('s',SET_F("CP"),fpass);

    char k[3]; k[2] = 0; //IP addresses
    for (int i = 0; i<4; i++)
    {
      k[1] = 48+i; //ascii 0,1,2,3
      k[0] = 'I'; sappend('v',k,staticIP[i]);
      k[0] = 'G'; sappend('v',k,staticGateway[i]);
      k[0] = 'S'; sappend('v',k,staticSubnet[i]);
    }

    sappends('s',SET_F("CM"),cmDNS);
    sappend('i',SET_F("AB"),apBehavior);
    sappends('s',SET_F("AS"),apSSID);
    sappend('c',SET_F("AH"),apHide);

    l = strlen(apPass);
    char fapass[l+1]; //fill password field with ***
    fapass[l] = 0;
    memset(fapass,'*',l);
    sappends('s',SET_F("AP"),fapass);

    sappend('v',SET_F("AC"),apChannel);
    sappend('c',SET_F("WS"),noWifiSleep);

    #ifdef WLED_USE_ETHERNET
    sappend('v',SET_F("ETH"),ethernetType);
    #else
    //hide ethernet setting if not compiled in
    oappend(SET_F("document.getElementById('ethd').style.display='none';"));
    #endif

    if (Network.isConnected()) //is connected
    {
      char s[32];
      IPAddress localIP = Network.localIP();
      sprintf(s, "%d.%d.%d.%d", localIP[0], localIP[1], localIP[2], localIP[3]);

      #if defined(ARDUINO_ARCH_ESP32) && defined(WLED_USE_ETHERNET)
      if (Network.isEthernet()) strcat_P(s ,SET_F(" (Ethernet)"));
      #endif
      sappends('m',SET_F("(\"sip\")[0]"),s);
    } else
    {
      sappends('m',SET_F("(\"sip\")[0]"),(char*)F("Not connected"));
    }

    if (WiFi.softAPIP()[0] != 0) //is active
    {
      char s[16];
      IPAddress apIP = WiFi.softAPIP();
      sprintf(s, "%d.%d.%d.%d", apIP[0], apIP[1], apIP[2], apIP[3]);
      sappends('m',SET_F("(\"sip\")[1]"),s);
    } else
    {
      sappends('m',SET_F("(\"sip\")[1]"),(char*)F("Not active"));
    }
  }

  if (subPage == 2)
  {
    char nS[32];

    appendGPIOinfo();

    // set limits
    oappend(SET_F("bLimits("));
    oappend(itoa(WLED_MAX_BUSSES,nS,10));  oappend(",");
    oappend(itoa(WLED_MIN_VIRTUAL_BUSSES,nS,10));  oappend(",");
    oappend(itoa(MAX_LEDS_PER_BUS,nS,10)); oappend(",");
    oappend(itoa(MAX_LED_MEMORY,nS,10));   oappend(",");
    oappend(itoa(MAX_LEDS,nS,10));
    oappend(SET_F(");"));

    sappend('c',SET_F("MS"),autoSegments);
    sappend('c',SET_F("CCT"),correctWB);
    sappend('c',SET_F("CR"),cctFromRgb);
    sappend('v',SET_F("CB"),strip.cctBlending);
    sappend('v',SET_F("FR"),strip.getTargetFps());
    sappend('v',SET_F("AW"),Bus::getGlobalAWMode());
    sappend('c',SET_F("LD"),strip.useLedsArray);

    for (uint8_t s=0; s < busses.getNumBusses(); s++) {
      Bus* bus = busses.getBus(s);
      if (bus == nullptr) continue;
      char lp[4] = "L0"; lp[2] = 48+s; lp[3] = 0; //ascii 0-9 //strip data pin
      char lc[4] = "LC"; lc[2] = 48+s; lc[3] = 0; //strip length
      char co[4] = "CO"; co[2] = 48+s; co[3] = 0; //strip color order
      char lt[4] = "LT"; lt[2] = 48+s; lt[3] = 0; //strip type
      char ls[4] = "LS"; ls[2] = 48+s; ls[3] = 0; //strip start LED
      char cv[4] = "CV"; cv[2] = 48+s; cv[3] = 0; //strip reverse
      char sl[4] = "SL"; sl[2] = 48+s; sl[3] = 0; //skip 1st LED
      char rf[4] = "RF"; rf[2] = 48+s; rf[3] = 0; //off refresh
      char aw[4] = "AW"; aw[2] = 48+s; aw[3] = 0; //auto white mode
      char wo[4] = "WO"; wo[2] = 48+s; wo[3] = 0; //swap channels
      oappend(SET_F("addLEDs(1);"));
      uint8_t pins[5];
      uint8_t nPins = bus->getPins(pins);
      for (uint8_t i = 0; i < nPins; i++) {
        lp[1] = 48+i;
        if (pinManager.isPinOk(pins[i]) || bus->getType()>=TYPE_NET_DDP_RGB) sappend('v',lp,pins[i]);
      }
      sappend('v',lc,bus->getLength());
      sappend('v',lt,bus->getType());
      sappend('v',co,bus->getColorOrder() & 0x0F);
      sappend('v',ls,bus->getStart());
      sappend('c',cv,bus->reversed);
      sappend('v',sl,bus->skippedLeds());
      sappend('c',rf,bus->isOffRefreshRequired());
      sappend('v',aw,bus->getAutoWhiteMode());
      sappend('v',wo,bus->getColorOrder() >> 4);
    }
    sappend('v',SET_F("MA"),strip.ablMilliampsMax);
    sappend('v',SET_F("LA"),strip.milliampsPerLed);
    if (strip.currentMilliamps)
    {
      sappends('m',SET_F("(\"pow\")[0]"),(char*)"");
      olen -= 2; //delete ";
      oappendi(strip.currentMilliamps);
      oappend(SET_F("mA\";"));
    }

    oappend(SET_F("resetCOM("));
    oappend(itoa(WLED_MAX_COLOR_ORDER_MAPPINGS,nS,10));
    oappend(SET_F(");"));
    const ColorOrderMap& com = busses.getColorOrderMap();
    for (uint8_t s=0; s < com.count(); s++) {
      const ColorOrderMapEntry* entry = com.get(s);
      if (entry == nullptr) break;
      oappend(SET_F("addCOM("));
      oappend(itoa(entry->start,nS,10));  oappend(",");
      oappend(itoa(entry->len,nS,10));  oappend(",");
      oappend(itoa(entry->colorOrder,nS,10));  oappend(");");
    }

    sappend('v',SET_F("CA"),briS);

    sappend('c',SET_F("BO"),turnOnAtBoot);
    sappend('v',SET_F("BP"),bootPreset);

    sappend('c',SET_F("GB"),gammaCorrectBri);
    sappend('c',SET_F("GC"),gammaCorrectCol);
    dtostrf(gammaCorrectVal,3,1,nS); sappends('s',SET_F("GV"),nS);
    sappend('c',SET_F("TF"),fadeTransition);
    sappend('v',SET_F("TD"),transitionDelayDefault);
    sappend('c',SET_F("PF"),strip.paletteFade);
    sappend('v',SET_F("BF"),briMultiplier);
    sappend('v',SET_F("TB"),nightlightTargetBri);
    sappend('v',SET_F("TL"),nightlightDelayMinsDefault);
    sappend('v',SET_F("TW"),nightlightMode);
    sappend('i',SET_F("PB"),strip.paletteBlend);
    sappend('v',SET_F("RL"),rlyPin);
    sappend('c',SET_F("RM"),rlyMde);
    for (uint8_t i=0; i<WLED_MAX_BUTTONS; i++) {
      oappend(SET_F("addBtn("));
      oappend(itoa(i,nS,10));  oappend(",");
      oappend(itoa(btnPin[i],nS,10)); oappend(",");
      oappend(itoa(buttonType[i],nS,10));
      oappend(SET_F(");"));
    }
    sappend('c',SET_F("IP"),disablePullUp);
    sappend('v',SET_F("TT"),touchThreshold);
    sappend('v',SET_F("IR"),irPin);
    sappend('v',SET_F("IT"),irEnabled);
    sappend('c',SET_F("MSO"),!irApplyToAllSelected);
  }

  if (subPage == 3)
  {
    sappends('s',SET_F("DS"),serverDescription);
    sappend('c',SET_F("ST"),syncToggleReceive);
  #ifdef WLED_ENABLE_SIMPLE_UI
    sappend('c',SET_F("SU"),simplifiedUI);
  #else
    oappend(SET_F("toggle('Simple');"));    // hide Simplified UI settings
  #endif
  }

  if (subPage == 4)
  {
    sappend('v',SET_F("UP"),udpPort);
    sappend('v',SET_F("U2"),udpPort2);
    sappend('v',SET_F("GS"),syncGroups);
    sappend('v',SET_F("GR"),receiveGroups);

    sappend('c',SET_F("RB"),receiveNotificationBrightness);
    sappend('c',SET_F("RC"),receiveNotificationColor);
    sappend('c',SET_F("RX"),receiveNotificationEffects);
    sappend('c',SET_F("SO"),receiveSegmentOptions);
    sappend('c',SET_F("SG"),receiveSegmentBounds);
    sappend('c',SET_F("SD"),notifyDirectDefault);
    sappend('c',SET_F("SB"),notifyButton);
    sappend('c',SET_F("SH"),notifyHue);
    sappend('c',SET_F("SM"),notifyMacro);
    sappend('v',SET_F("UR"),udpNumRetries);

    sappend('c',SET_F("NL"),nodeListEnabled);
    sappend('c',SET_F("NB"),nodeBroadcastEnabled);

    sappend('c',SET_F("RD"),receiveDirect);
    sappend('c',SET_F("MO"),useMainSegmentOnly);
    sappend('v',SET_F("EP"),e131Port);
    sappend('c',SET_F("ES"),e131SkipOutOfSequence);
    sappend('c',SET_F("EM"),e131Multicast);
    sappend('v',SET_F("EU"),e131Universe);
    sappend('v',SET_F("DA"),DMXAddress);
    sappend('v',SET_F("XX"),DMXSegmentSpacing);
    sappend('v',SET_F("PY"),e131Priority);
    sappend('v',SET_F("DM"),DMXMode);
    sappend('v',SET_F("ET"),realtimeTimeoutMs);
    sappend('c',SET_F("FB"),arlsForceMaxBri);
    sappend('c',SET_F("RG"),arlsDisableGammaCorrection);
    sappend('v',SET_F("WO"),arlsOffset);
    sappend('c',SET_F("AL"),alexaEnabled);
    sappends('s',SET_F("AI"),alexaInvocationName);
    sappend('c',SET_F("SA"),notifyAlexa);
    sappend('v',SET_F("AP"),alexaNumPresets);
    #ifdef WLED_DISABLE_ALEXA
    oappend(SET_F("toggle('Alexa');"));  // hide Alexa settings
    #endif

    #ifdef WLED_ENABLE_MQTT
    sappend('c',SET_F("MQ"),mqttEnabled);
    sappends('s',SET_F("MS"),mqttServer);
    sappend('v',SET_F("MQPORT"),mqttPort);
    sappends('s',SET_F("MQUSER"),mqttUser);
    byte l = strlen(mqttPass);
    char fpass[l+1]; //fill password field with ***
    fpass[l] = 0;
    memset(fpass,'*',l);
    sappends('s',SET_F("MQPASS"),fpass);
    sappends('s',SET_F("MQCID"),mqttClientID);
    sappends('s',"MD",mqttDeviceTopic);
    sappends('s',SET_F("MG"),mqttGroupTopic);
    sappend('c',SET_F("BM"),buttonPublishMqtt);
    #else
    oappend(SET_F("toggle('MQTT');"));    // hide MQTT settings
    #endif

    #ifndef WLED_DISABLE_HUESYNC
    sappend('v',SET_F("H0"),hueIP[0]);
    sappend('v',SET_F("H1"),hueIP[1]);
    sappend('v',SET_F("H2"),hueIP[2]);
    sappend('v',SET_F("H3"),hueIP[3]);
    sappend('v',SET_F("HL"),huePollLightId);
    sappend('v',SET_F("HI"),huePollIntervalMs);
    sappend('c',SET_F("HP"),huePollingEnabled);
    sappend('c',SET_F("HO"),hueApplyOnOff);
    sappend('c',SET_F("HB"),hueApplyBri);
    sappend('c',SET_F("HC"),hueApplyColor);
    char hueErrorString[25];
    switch (hueError)
    {
      case HUE_ERROR_INACTIVE     : strcpy_P(hueErrorString,PSTR("Inactive"));                break;
      case HUE_ERROR_ACTIVE       : strcpy_P(hueErrorString,PSTR("Active"));                  break;
      case HUE_ERROR_UNAUTHORIZED : strcpy_P(hueErrorString,PSTR("Unauthorized"));            break;
      case HUE_ERROR_LIGHTID      : strcpy_P(hueErrorString,PSTR("Invalid light ID"));        break;
      case HUE_ERROR_PUSHLINK     : strcpy_P(hueErrorString,PSTR("Link button not pressed")); break;
      case HUE_ERROR_JSON_PARSING : strcpy_P(hueErrorString,PSTR("JSON parsing error"));      break;
      case HUE_ERROR_TIMEOUT      : strcpy_P(hueErrorString,PSTR("Timeout"));                 break;
      default: sprintf_P(hueErrorString,PSTR("Bridge Error %i"),hueError);
    }

    sappends('m',SET_F("(\"sip\")[0]"),hueErrorString);
    #else
    oappend(SET_F("toggle('Hue');"));    // hide Hue Sync settings
    #endif
    sappend('v',SET_F("BD"),serialBaud);
  }

  if (subPage == 5)
  {
    sappend('c',SET_F("NT"),ntpEnabled);
    sappends('s',SET_F("NS"),ntpServerName);
    sappend('c',SET_F("CF"),!useAMPM);
    sappend('i',SET_F("TZ"),currentTimezone);
    sappend('v',SET_F("UO"),utcOffsetSecs);
    char tm[32];
    dtostrf(longitude,4,2,tm);
    sappends('s',SET_F("LN"),tm);
    dtostrf(latitude,4,2,tm);
    sappends('s',SET_F("LT"),tm);
    getTimeString(tm);
    sappends('m',SET_F("(\"times\")[0]"),tm);
    if ((int)(longitude*10.) || (int)(latitude*10.)) {
      sprintf_P(tm, PSTR("Sunrise: %02d:%02d Sunset: %02d:%02d"), hour(sunrise), minute(sunrise), hour(sunset), minute(sunset));
      sappends('m',SET_F("(\"times\")[1]"),tm);
    }
    sappend('c',SET_F("OL"),overlayCurrent);
    sappend('v',SET_F("O1"),overlayMin);
    sappend('v',SET_F("O2"),overlayMax);
    sappend('v',SET_F("OM"),analogClock12pixel);
    sappend('c',SET_F("OS"),analogClockSecondsTrail);
    sappend('c',SET_F("O5"),analogClock5MinuteMarks);

    sappend('c',SET_F("CE"),countdownMode);
    sappend('v',SET_F("CY"),countdownYear);
    sappend('v',SET_F("CI"),countdownMonth);
    sappend('v',SET_F("CD"),countdownDay);
    sappend('v',SET_F("CH"),countdownHour);
    sappend('v',SET_F("CM"),countdownMin);
    sappend('v',SET_F("CS"),countdownSec);

    sappend('v',SET_F("A0"),macroAlexaOn);
    sappend('v',SET_F("A1"),macroAlexaOff);
    sappend('v',SET_F("MC"),macroCountdown);
    sappend('v',SET_F("MN"),macroNl);
    for (uint8_t i=0; i<WLED_MAX_BUTTONS; i++) {
      oappend(SET_F("addRow("));
      oappend(itoa(i,tm,10));  oappend(",");
      oappend(itoa(macroButton[i],tm,10)); oappend(",");
      oappend(itoa(macroLongPress[i],tm,10)); oappend(",");
      oappend(itoa(macroDoublePress[i],tm,10));
      oappend(SET_F(");"));
    }

    char k[4];
    k[2] = 0; //Time macros
    for (int i = 0; i<10; i++)
    {
      k[1] = 48+i; //ascii 0,1,2,3
      if (i<8) { k[0] = 'H'; sappend('v',k,timerHours[i]); }
      k[0] = 'N'; sappend('v',k,timerMinutes[i]);
      k[0] = 'T'; sappend('v',k,timerMacro[i]);
      k[0] = 'W'; sappend('v',k,timerWeekday[i]);
      if (i<8) {
        k[0] = 'M'; sappend('v',k,(timerMonth[i] >> 4) & 0x0F);
				k[0] = 'P'; sappend('v',k,timerMonth[i] & 0x0F);
        k[0] = 'D'; sappend('v',k,timerDay[i]);
				k[0] = 'E'; sappend('v',k,timerDayEnd[i]);
      }
    }
  }

  if (subPage == 6)
  {
    byte l = strlen(settingsPIN);
    char fpass[l+1]; //fill PIN field with 0000
    fpass[l] = 0;
    memset(fpass,'0',l);
    sappends('s',SET_F("PIN"),fpass);
    sappend('c',SET_F("NO"),otaLock);
    sappend('c',SET_F("OW"),wifiLock);
    sappend('c',SET_F("AO"),aOtaEnabled);
    sappends('m',SET_F("(\"sip\")[0]"),(char*)F("WLED "));
    olen -= 2; //delete ";
    oappend(versionString);
    oappend(SET_F(" (build "));
    oappendi(VERSION);
    oappend(SET_F(")\";"));
    oappend(SET_F("sd=\""));
    oappend(serverDescription);
    oappend(SET_F("\";"));
  }

  #ifdef WLED_ENABLE_DMX // include only if DMX is enabled
  if (subPage == 7)
  {
    sappend('v',SET_F("PU"),e131ProxyUniverse);

    sappend('v',SET_F("CN"),DMXChannels);
    sappend('v',SET_F("CG"),DMXGap);
    sappend('v',SET_F("CS"),DMXStart);
    sappend('v',SET_F("SL"),DMXStartLED);

    sappend('i',SET_F("CH1"),DMXFixtureMap[0]);
    sappend('i',SET_F("CH2"),DMXFixtureMap[1]);
    sappend('i',SET_F("CH3"),DMXFixtureMap[2]);
    sappend('i',SET_F("CH4"),DMXFixtureMap[3]);
    sappend('i',SET_F("CH5"),DMXFixtureMap[4]);
    sappend('i',SET_F("CH6"),DMXFixtureMap[5]);
    sappend('i',SET_F("CH7"),DMXFixtureMap[6]);
    sappend('i',SET_F("CH8"),DMXFixtureMap[7]);
    sappend('i',SET_F("CH9"),DMXFixtureMap[8]);
    sappend('i',SET_F("CH10"),DMXFixtureMap[9]);
    sappend('i',SET_F("CH11"),DMXFixtureMap[10]);
    sappend('i',SET_F("CH12"),DMXFixtureMap[11]);
    sappend('i',SET_F("CH13"),DMXFixtureMap[12]);
    sappend('i',SET_F("CH14"),DMXFixtureMap[13]);
    sappend('i',SET_F("CH15"),DMXFixtureMap[14]);
  }
  #endif

  if (subPage == 8) //usermods
  {
    appendGPIOinfo();
    oappend(SET_F("numM="));
    oappendi(usermods.getModCount());
    oappend(";");
    sappend('v',SET_F("SDA"),i2c_sda);
    sappend('v',SET_F("SCL"),i2c_scl);
    sappend('v',SET_F("MOSI"),spi_mosi);
    sappend('v',SET_F("MISO"),spi_miso);
    sappend('v',SET_F("SCLK"),spi_sclk);
    oappend(SET_F("addInfo('SDA','"));  oappendi(HW_PIN_SDA);      oappend(SET_F("');"));
    oappend(SET_F("addInfo('SCL','"));  oappendi(HW_PIN_SCL);      oappend(SET_F("');"));
    oappend(SET_F("addInfo('MOSI','")); oappendi(HW_PIN_DATASPI);  oappend(SET_F("');"));
    oappend(SET_F("addInfo('MISO','")); oappendi(HW_PIN_MISOSPI);  oappend(SET_F("');"));
    oappend(SET_F("addInfo('SCLK','")); oappendi(HW_PIN_CLOCKSPI); oappend(SET_F("');"));
    usermods.appendConfigData();
  }

<<<<<<< HEAD
  if (subPage == 9) //clock
  {
=======
  if (subPage == 9) // update
  {
    sappends('m',SET_F("(\"sip\")[0]"),(char*)F("WLED "));
    olen -= 2; //delete ";
    oappend(versionString);
    oappend(SET_F("<br>("));
    #if defined(ARDUINO_ARCH_ESP32)
    oappend(ESP.getChipModel());
    #else
    oappend("esp8266");
    #endif
    oappend(SET_F(" build "));
    oappendi(VERSION);
    oappend(SET_F(")\";"));
  }

  if (subPage == 10) // 2D matrices
  {
    sappend('v',SET_F("SOMP"),strip.isMatrix);
    #ifndef WLED_DISABLE_2D
    oappend(SET_F("maxPanels=")); oappendi(WLED_MAX_PANELS); oappend(SET_F(";"));
    oappend(SET_F("resetPanels();"));
    if (strip.isMatrix) {
      if(strip.panels>0){
        sappend('v',SET_F("PW"),strip.panel[0].width); //Set generator Width and Height to first panel size for convenience
        sappend('v',SET_F("PH"),strip.panel[0].height);
      }
      sappend('v',SET_F("MPC"),strip.panels);
      // panels
      for (uint8_t i=0; i<strip.panels; i++) {
        char n[5];
        oappend(SET_F("addPanel("));
        oappend(itoa(i,n,10));
        oappend(SET_F(");"));
        char pO[8] = { '\0' };
        snprintf_P(pO, 7, PSTR("P%d"), i);       // MAX_PANELS is 64 so pO will always only be 4 characters or less
        pO[7] = '\0';
        uint8_t l = strlen(pO);
        // create P0B, P1B, ..., P63B, etc for other PxxX
        pO[l] = 'B'; sappend('v',pO,strip.panel[i].bottomStart);
        pO[l] = 'R'; sappend('v',pO,strip.panel[i].rightStart);
        pO[l] = 'V'; sappend('v',pO,strip.panel[i].vertical);
        pO[l] = 'S'; sappend('c',pO,strip.panel[i].serpentine);
        pO[l] = 'X'; sappend('v',pO,strip.panel[i].xOffset);
        pO[l] = 'Y'; sappend('v',pO,strip.panel[i].yOffset);
        pO[l] = 'W'; sappend('v',pO,strip.panel[i].width);
        pO[l] = 'H'; sappend('v',pO,strip.panel[i].height);
      }
    }
    #else
    oappend(SET_F("gId(\"somp\").remove(1);")); // remove 2D option from dropdown
    #endif
  }

  if (subPage == 11) //clock
  {
    oappend(SET_F("initBeepSelects("));
    oappend(PSTR(JSON_ledclock_beeps));
    oappend(SET_F(");"));

>>>>>>> 9b440790
    LedClockSettings* settings = dynamic_cast<LedClockSettings *>(usermods.lookup(USERMOD_ID_LEDCLOCK));
    if (settings != nullptr) {
      sappend('c', LedClockSettingsKeys::Brightness::autom, settings->autoBrightness);
      sappend('v', LedClockSettingsKeys::Brightness::min, settings->minBrightness);
      sappend('v', LedClockSettingsKeys::Brightness::max, settings->maxBrightness);
      sappend('i', LedClockSettingsKeys::Display::separatorMode, settings->separatorMode);
      sappend('c', LedClockSettingsKeys::Display::hideZero, settings->hideZero);

      sappend('c', LedClockSettingsKeys::Beeps::mute, settings->muteBeeps);

      sappend('v', LedClockSettingsKeys::Beeps::startup, settings->beepStartup);
      sappend('v', LedClockSettingsKeys::Beeps::wifi, settings->beepWiFi);

      sappend('v', LedClockSettingsKeys::Beeps::Clock::hour, settings->clockBeepHour);
      sappend('v', LedClockSettingsKeys::Beeps::Clock::minute, settings->clockBeepMinute);

      sappend('v', LedClockSettingsKeys::Beeps::Timer::set, settings->timerBeepSet);
      sappend('v', LedClockSettingsKeys::Beeps::Timer::start, settings->timerBeepStart);
      sappend('v', LedClockSettingsKeys::Beeps::Timer::pause, settings->timerBeepPause);
      sappend('v', LedClockSettingsKeys::Beeps::Timer::resume, settings->timerBeepResume);
      sappend('v', LedClockSettingsKeys::Beeps::Timer::reset, settings->timerBeepReset);
      sappend('v', LedClockSettingsKeys::Beeps::Timer::increase, settings->timerBeepIncrease);
      sappend('v', LedClockSettingsKeys::Beeps::Timer::hour, settings->timerBeepHour);
      sappend('v', LedClockSettingsKeys::Beeps::Timer::minute, settings->timerBeepMinute);
      sappend('v', LedClockSettingsKeys::Beeps::Timer::second, settings->timerBeepSecond);
      sappend('v', LedClockSettingsKeys::Beeps::Timer::timeout, settings->timerBeepTimeout);

      sappend('v', LedClockSettingsKeys::Beeps::Stopwatch::start, settings->stopwatchBeepStart);
      sappend('v', LedClockSettingsKeys::Beeps::Stopwatch::pause, settings->stopwatchBeepPause);
      sappend('v', LedClockSettingsKeys::Beeps::Stopwatch::resume, settings->stopwatchBeepResume);
      sappend('v', LedClockSettingsKeys::Beeps::Stopwatch::reset, settings->stopwatchBeepReset);
      sappend('v', LedClockSettingsKeys::Beeps::Stopwatch::second, settings->stopwatchBeepSecond);
      sappend('v', LedClockSettingsKeys::Beeps::Stopwatch::minute, settings->stopwatchBeepMinute);
      sappend('v', LedClockSettingsKeys::Beeps::Stopwatch::hour, settings->stopwatchBeepHour);
      sappend('v', LedClockSettingsKeys::Beeps::Stopwatch::lapTime, settings->stopwatchBeepLapTime);
    }
  }
<<<<<<< HEAD

  oappend(SET_F("}</script>"));
=======
>>>>>>> 9b440790
}<|MERGE_RESOLUTION|>--- conflicted
+++ resolved
@@ -283,9 +283,6 @@
   obuf = dest;
   olen = 0;
 
-<<<<<<< HEAD
-  if (subPage <1 || subPage >9) return;
-=======
   if (subPage <0 || subPage >11) return;
 
   if (subPage == 0)
@@ -297,7 +294,6 @@
     oappend(PSTR("gId('dmxbtn').style.display='';"));
   #endif
   }
->>>>>>> 9b440790
 
   if (subPage == 1)
   {
@@ -709,10 +705,6 @@
     usermods.appendConfigData();
   }
 
-<<<<<<< HEAD
-  if (subPage == 9) //clock
-  {
-=======
   if (subPage == 9) // update
   {
     sappends('m',SET_F("(\"sip\")[0]"),(char*)F("WLED "));
@@ -773,7 +765,6 @@
     oappend(PSTR(JSON_ledclock_beeps));
     oappend(SET_F(");"));
 
->>>>>>> 9b440790
     LedClockSettings* settings = dynamic_cast<LedClockSettings *>(usermods.lookup(USERMOD_ID_LEDCLOCK));
     if (settings != nullptr) {
       sappend('c', LedClockSettingsKeys::Brightness::autom, settings->autoBrightness);
@@ -811,9 +802,4 @@
       sappend('v', LedClockSettingsKeys::Beeps::Stopwatch::lapTime, settings->stopwatchBeepLapTime);
     }
   }
-<<<<<<< HEAD
-
-  oappend(SET_F("}</script>"));
-=======
->>>>>>> 9b440790
 }