#include "wled.h"
#include "wled_ethernet.h"

/*
 * Sending XML status files to client
 */

//build XML response to HTTP /win API request
void XML_response(AsyncWebServerRequest *request, char* dest)
{
  char sbuf[(dest == nullptr)?1024:1]; //allocate local buffer if none passed
  obuf = (dest == nullptr)? sbuf:dest;

  olen = 0;
  oappend(SET_F("<?xml version=\"1.0\" ?><vs><ac>"));
  oappendi((nightlightActive && nightlightMode > NL_MODE_SET) ? briT : bri);
  oappend(SET_F("</ac>"));

  for (int i = 0; i < 3; i++)
  {
   oappend("<cl>");
   oappendi(col[i]);
   oappend("</cl>");
  }
  for (int i = 0; i < 3; i++)
  {
   oappend("<cs>");
   oappendi(colSec[i]);
   oappend("</cs>");
  }
  oappend(SET_F("<ns>"));
  oappendi(notifyDirect);
  oappend(SET_F("</ns><nr>"));
  oappendi(receiveNotifications);
  oappend(SET_F("</nr><nl>"));
  oappendi(nightlightActive);
  oappend(SET_F("</nl><nf>"));
  oappendi(nightlightMode > NL_MODE_SET);
  oappend(SET_F("</nf><nd>"));
  oappendi(nightlightDelayMins);
  oappend(SET_F("</nd><nt>"));
  oappendi(nightlightTargetBri);
  oappend(SET_F("</nt><fx>"));
  oappendi(effectCurrent);
  oappend(SET_F("</fx><sx>"));
  oappendi(effectSpeed);
  oappend(SET_F("</sx><ix>"));
  oappendi(effectIntensity);
  oappend(SET_F("</ix><fp>"));
  oappendi(effectPalette);
  oappend(SET_F("</fp><wv>"));
  if (strip.hasWhiteChannel()) {
   oappendi(col[3]);
  } else {
   oappend("-1");
  }
  oappend(SET_F("</wv><ws>"));
  oappendi(colSec[3]);
  oappend(SET_F("</ws><ps>"));
  oappendi(currentPreset);
  oappend(SET_F("</ps><cy>"));
  oappendi(currentPlaylist >= 0);
  oappend(SET_F("</cy><ds>"));
  oappend(serverDescription);
  if (realtimeMode)
  {
    oappend(SET_F(" (live)"));
  }
  oappend(SET_F("</ds><ss>"));
  oappendi(strip.getFirstSelectedSegId());
  oappend(SET_F("</ss></vs>"));
  if (request != nullptr) request->send(200, "text/xml", obuf);
}

//Deprecated, use of /json/state and presets recommended instead
void URL_response(AsyncWebServerRequest *request)
{
  char sbuf[256];
  char s2buf[100];
  obuf = s2buf;
  olen = 0;

  char s[16];
  oappend(SET_F("http://"));
  IPAddress localIP = Network.localIP();
  sprintf(s, "%d.%d.%d.%d", localIP[0], localIP[1], localIP[2], localIP[3]);
  oappend(s);

  oappend(SET_F("/win&A="));
  oappendi(bri);
  oappend(SET_F("&CL=h"));
  for (int i = 0; i < 3; i++)
  {
   sprintf(s,"%02X", col[i]);
   oappend(s);
  }
  oappend(SET_F("&C2=h"));
  for (int i = 0; i < 3; i++)
  {
   sprintf(s,"%02X", colSec[i]);
   oappend(s);
  }
  oappend(SET_F("&FX="));
  oappendi(effectCurrent);
  oappend(SET_F("&SX="));
  oappendi(effectSpeed);
  oappend(SET_F("&IX="));
  oappendi(effectIntensity);
  oappend(SET_F("&FP="));
  oappendi(effectPalette);

  obuf = sbuf;
  olen = 0;

  oappend(SET_F("<html><body><a href=\""));
  oappend(s2buf);
  oappend(SET_F("\" target=\"_blank\">"));
  oappend(s2buf);
  oappend(SET_F("</a></body></html>"));

  if (request != nullptr) request->send(200, "text/html", obuf);
}

void extractPin(JsonObject &obj, const char *key) {
  if (obj[key].is<JsonArray>()) {
    JsonArray pins = obj[key].as<JsonArray>();
    for (JsonVariant pv : pins) {
      if (pv.as<int>() > -1) { oappend(","); oappendi(pv.as<int>()); }
    }
  } else {
    if (obj[key].as<int>() > -1) { oappend(","); oappendi(obj[key].as<int>()); }
  }
}

// oappend used pins by scanning JsonObject (1 level deep)
void fillUMPins(JsonObject &mods)
{
  for (JsonPair kv : mods) {
    // kv.key() is usermod name or subobject key
    // kv.value() is object itself
    JsonObject obj = kv.value();
    if (!obj.isNull()) {
      // element is an JsonObject
      if (!obj["pin"].isNull()) {
        extractPin(obj, "pin");
      } else {
        // scan keys (just one level deep as is possible with usermods)
        for (JsonPair so : obj) {
          const char *key = so.key().c_str();
          if (strstr(key, "pin")) {
            // we found a key containing "pin" substring
            if (strlen(strstr(key, "pin")) == 3) {
              // and it is at the end, we found another pin
              extractPin(obj, key);
              continue;
            }
          }
          if (!obj[so.key()].is<JsonObject>()) continue;
          JsonObject subObj = obj[so.key()];
          if (!subObj["pin"].isNull()) {
            // get pins from subobject
            extractPin(subObj, "pin");
          }
        }
      }
    }
  }
}

void appendGPIOinfo() {
  char nS[8];

  oappend(SET_F("d.um_p=[-1")); // has to have 1 element
  if (i2c_sda > -1 && i2c_scl > -1) {
    oappend(","); oappend(itoa(i2c_sda,nS,10));
    oappend(","); oappend(itoa(i2c_scl,nS,10));
  }
  if (spi_mosi > -1 && spi_sclk > -1) {
    oappend(","); oappend(itoa(spi_mosi,nS,10));
    oappend(","); oappend(itoa(spi_sclk,nS,10));
  }
  // usermod pin reservations will become unnecessary when settings pages will read cfg.json directly
  if (requestJSONBufferLock(6)) {
    // if we can't allocate JSON buffer ignore usermod pins
    JsonObject mods = doc.createNestedObject(F("um"));
    usermods.addToConfig(mods);
    if (!mods.isNull()) fillUMPins(mods);
    releaseJSONBufferLock();
  }
  oappend(SET_F("];"));

  // add reserved and usermod pins as d.um_p array
  #if defined(CONFIG_IDF_TARGET_ESP32S2)
  oappend(SET_F("d.rsvd=[22,23,24,25,26,27,28,29,30,31,32"));
  #elif defined(CONFIG_IDF_TARGET_ESP32S3)
  oappend(SET_F("d.rsvd=[19,20,22,23,24,25,26,27,28,29,30,31,32"));  // includes 19+20 for USB OTG (JTAG)
  #elif defined(CONFIG_IDF_TARGET_ESP32C3)
  oappend(SET_F("d.rsvd=[11,12,13,14,15,16,17"));
  #elif defined(ESP32)
  oappend(SET_F("d.rsvd=[6,7,8,9,10,11,24,28,29,30,31"));
  #else
  oappend(SET_F("d.rsvd=[6,7,8,9,10,11"));
  #endif

  #ifdef WLED_ENABLE_DMX
  oappend(SET_F(",2")); // DMX hardcoded pin
  #endif

  #ifdef WLED_DEBUG
  oappend(SET_F(",")); oappend(itoa(hardwareTX,nS,10));// debug output (TX) pin
  #endif

  //Note: Using pin 3 (RX) disables Adalight / Serial JSON

  #if defined(ARDUINO_ARCH_ESP32) && defined(WLED_USE_PSRAM)
    #if !defined(CONFIG_IDF_TARGET_ESP32S2) && !defined(CONFIG_IDF_TARGET_ESP32S3) && !defined(CONFIG_IDF_TARGET_ESP32C3)
    if (psramFound()) oappend(SET_F(",16,17")); // GPIO16 & GPIO17 reserved for SPI RAM on ESP32 (not on S2, S3 or C3)
    #elif defined(CONFIG_IDF_TARGET_ESP32S3)
    if (psramFound()) oappend(SET_F(",33,34,35,36,37")); // in use for "octal" PSRAM or "octal" FLASH -seems that octal PSRAM is very common on S3.
    #endif
  #endif

  #ifdef WLED_USE_ETHERNET
  if (ethernetType != WLED_ETH_NONE && ethernetType < WLED_NUM_ETH_TYPES) {
    for (uint8_t p=0; p<WLED_ETH_RSVD_PINS_COUNT; p++) { oappend(","); oappend(itoa(esp32_nonconfigurable_ethernet_pins[p].pin,nS,10)); }
    if (ethernetBoards[ethernetType].eth_power>=0)     { oappend(","); oappend(itoa(ethernetBoards[ethernetType].eth_power,nS,10)); }
    if (ethernetBoards[ethernetType].eth_mdc>=0)       { oappend(","); oappend(itoa(ethernetBoards[ethernetType].eth_mdc,nS,10)); }
    if (ethernetBoards[ethernetType].eth_mdio>=0)      { oappend(","); oappend(itoa(ethernetBoards[ethernetType].eth_mdio,nS,10)); }
    switch (ethernetBoards[ethernetType].eth_clk_mode) {
      case ETH_CLOCK_GPIO0_IN:
      case ETH_CLOCK_GPIO0_OUT:
        oappend(SET_F(",0"));
        break;
      case ETH_CLOCK_GPIO16_OUT:
        oappend(SET_F(",16"));
        break;
      case ETH_CLOCK_GPIO17_OUT:
        oappend(SET_F(",17"));
        break;
    }
  }
  #endif

  oappend(SET_F("];"));

  // add info for read-only GPIO
  oappend(SET_F("d.ro_gpio=["));
  #if defined(CONFIG_IDF_TARGET_ESP32S2)
  oappendi(46);
  #elif defined(CONFIG_IDF_TARGET_ESP32S3)
  // none for S3
  #elif defined(CONFIG_IDF_TARGET_ESP32C3)
  // none for C3
  #elif defined(ESP32)
  oappend(SET_F("34,35,36,37,38,39"));
  #else
  // none for ESP8266
  #endif
  oappend(SET_F("];"));

  // add info about max. # of pins
  oappend(SET_F("d.max_gpio="));
  #if defined(CONFIG_IDF_TARGET_ESP32S2)
  oappendi(46);
  #elif defined(CONFIG_IDF_TARGET_ESP32S3)
  oappendi(48);
  #elif defined(CONFIG_IDF_TARGET_ESP32C3)
  oappendi(21);
  #elif defined(ESP32)
  oappendi(39);
  #else
  oappendi(16);
  #endif
  oappend(SET_F(";"));
}

//get values for settings form in javascript
void getSettingsJS(byte subPage, char* dest)
{
  //0: menu 1: wifi 2: leds 3: ui 4: sync 5: time 6: sec
  DEBUG_PRINT(F("settings resp"));
  DEBUG_PRINTLN(subPage);
  obuf = dest;
  olen = 0;

  if (subPage <0 || subPage >10) return;

  if (subPage == 0)
  {
  #ifndef WLED_DISABLE_2D // include only if 2D is compiled in
    oappend(PSTR("gId('2dbtn').style.display='';"));
  #endif
  #ifdef WLED_ENABLE_DMX // include only if DMX is enabled
    oappend(PSTR("gId('dmxbtn').style.display='';"));
  #endif
  }

  if (subPage == 1)
  {
    sappends('s',SET_F("CS"),clientSSID);

    byte l = strlen(clientPass);
    char fpass[l+1]; //fill password field with ***
    fpass[l] = 0;
    memset(fpass,'*',l);
    sappends('s',SET_F("CP"),fpass);

    char k[3]; k[2] = 0; //IP addresses
    for (int i = 0; i<4; i++)
    {
      k[1] = 48+i; //ascii 0,1,2,3
      k[0] = 'I'; sappend('v',k,staticIP[i]);
      k[0] = 'G'; sappend('v',k,staticGateway[i]);
      k[0] = 'S'; sappend('v',k,staticSubnet[i]);
    }

    sappends('s',SET_F("CM"),cmDNS);
    sappend('i',SET_F("AB"),apBehavior);
    sappends('s',SET_F("AS"),apSSID);
    sappend('c',SET_F("AH"),apHide);

    l = strlen(apPass);
    char fapass[l+1]; //fill password field with ***
    fapass[l] = 0;
    memset(fapass,'*',l);
    sappends('s',SET_F("AP"),fapass);

    sappend('v',SET_F("AC"),apChannel);
    sappend('c',SET_F("WS"),noWifiSleep);

    #ifdef WLED_USE_ETHERNET
    sappend('v',SET_F("ETH"),ethernetType);
    #else
    //hide ethernet setting if not compiled in
    oappend(SET_F("document.getElementById('ethd').style.display='none';"));
    #endif

    if (Network.isConnected()) //is connected
    {
      char s[32];
      IPAddress localIP = Network.localIP();
      sprintf(s, "%d.%d.%d.%d", localIP[0], localIP[1], localIP[2], localIP[3]);

      #if defined(ARDUINO_ARCH_ESP32) && defined(WLED_USE_ETHERNET)
      if (Network.isEthernet()) strcat_P(s ,SET_F(" (Ethernet)"));
      #endif
      sappends('m',SET_F("(\"sip\")[0]"),s);
    } else
    {
      sappends('m',SET_F("(\"sip\")[0]"),(char*)F("Not connected"));
    }

    if (WiFi.softAPIP()[0] != 0) //is active
    {
      char s[16];
      IPAddress apIP = WiFi.softAPIP();
      sprintf(s, "%d.%d.%d.%d", apIP[0], apIP[1], apIP[2], apIP[3]);
      sappends('m',SET_F("(\"sip\")[1]"),s);
    } else
    {
      sappends('m',SET_F("(\"sip\")[1]"),(char*)F("Not active"));
    }
  }

  if (subPage == 2)
  {
    char nS[8];

    appendGPIOinfo();

    // set limits
    oappend(SET_F("bLimits("));
    oappend(itoa(WLED_MAX_BUSSES,nS,10));  oappend(",");
    oappend(itoa(WLED_MIN_VIRTUAL_BUSSES,nS,10));  oappend(",");
    oappend(itoa(MAX_LEDS_PER_BUS,nS,10)); oappend(",");
    oappend(itoa(MAX_LED_MEMORY,nS,10));   oappend(",");
    oappend(itoa(MAX_LEDS,nS,10));
    oappend(SET_F(");"));

    sappend('c',SET_F("MS"),autoSegments);
    sappend('c',SET_F("CCT"),correctWB);
    sappend('c',SET_F("CR"),cctFromRgb);
    sappend('v',SET_F("CB"),strip.cctBlending);
    sappend('v',SET_F("FR"),strip.getTargetFps());
    sappend('v',SET_F("AW"),Bus::getAutoWhiteMode());
    sappend('v',SET_F("LD"),strip.useLedsArray);

    for (uint8_t s=0; s < busses.getNumBusses(); s++) {
      Bus* bus = busses.getBus(s);
      if (bus == nullptr) continue;
      char lp[4] = "L0"; lp[2] = 48+s; lp[3] = 0; //ascii 0-9 //strip data pin
      char lc[4] = "LC"; lc[2] = 48+s; lc[3] = 0; //strip length
      char co[4] = "CO"; co[2] = 48+s; co[3] = 0; //strip color order
      char lt[4] = "LT"; lt[2] = 48+s; lt[3] = 0; //strip type
      char ls[4] = "LS"; ls[2] = 48+s; ls[3] = 0; //strip start LED
      char cv[4] = "CV"; cv[2] = 48+s; cv[3] = 0; //strip reverse
      char sl[4] = "SL"; sl[2] = 48+s; sl[3] = 0; //skip 1st LED
      char rf[4] = "RF"; rf[2] = 48+s; rf[3] = 0; //off refresh
      char aw[4] = "AW"; aw[2] = 48+s; aw[3] = 0; //auto white mode
      char wo[4] = "WO"; wo[2] = 48+s; wo[3] = 0; //swap channels
      oappend(SET_F("addLEDs(1);"));
      uint8_t pins[5];
      uint8_t nPins = bus->getPins(pins);
      for (uint8_t i = 0; i < nPins; i++) {
        lp[1] = 48+i;
        if (pinManager.isPinOk(pins[i]) || bus->getType()>=TYPE_NET_DDP_RGB) sappend('v',lp,pins[i]);
      }
      sappend('v',lc,bus->getLength());
      sappend('v',lt,bus->getType());
      sappend('v',co,bus->getColorOrder() & 0x0F);
      sappend('v',ls,bus->getStart());
      sappend('c',cv,bus->reversed);
      sappend('v',sl,bus->skippedLeds());
      sappend('c',rf,bus->isOffRefreshRequired());
      sappend('v',aw,bus->getAWMode());
      sappend('v',wo,bus->getColorOrder() >> 4);
    }
    sappend('v',SET_F("MA"),strip.ablMilliampsMax);
    sappend('v',SET_F("LA"),strip.milliampsPerLed);
    if (strip.currentMilliamps)
    {
      sappends('m',SET_F("(\"pow\")[0]"),(char*)"");
      olen -= 2; //delete ";
      oappendi(strip.currentMilliamps);
      oappend(SET_F("mA\";"));
    }

    oappend(SET_F("resetCOM("));
    oappend(itoa(WLED_MAX_COLOR_ORDER_MAPPINGS,nS,10));
    oappend(SET_F(");"));
    const ColorOrderMap& com = busses.getColorOrderMap();
    for (uint8_t s=0; s < com.count(); s++) {
      const ColorOrderMapEntry* entry = com.get(s);
      if (entry == nullptr) break;
      oappend(SET_F("addCOM("));
      oappend(itoa(entry->start,nS,10));  oappend(",");
      oappend(itoa(entry->len,nS,10));  oappend(",");
      oappend(itoa(entry->colorOrder,nS,10));  oappend(");");
    }

    sappend('v',SET_F("CA"),briS);

    sappend('c',SET_F("BO"),turnOnAtBoot);
    sappend('v',SET_F("BP"),bootPreset);

    sappend('c',SET_F("GB"),gammaCorrectBri);
    sappend('c',SET_F("GC"),gammaCorrectCol);
    sappend('c',SET_F("TF"),fadeTransition);
    sappend('v',SET_F("TD"),transitionDelayDefault);
    sappend('c',SET_F("PF"),strip.paletteFade);
    sappend('v',SET_F("BF"),briMultiplier);
    sappend('v',SET_F("TB"),nightlightTargetBri);
    sappend('v',SET_F("TL"),nightlightDelayMinsDefault);
    sappend('v',SET_F("TW"),nightlightMode);
    sappend('i',SET_F("PB"),strip.paletteBlend);
    sappend('v',SET_F("RL"),rlyPin);
    sappend('c',SET_F("RM"),rlyMde);
    for (uint8_t i=0; i<WLED_MAX_BUTTONS; i++) {
      oappend(SET_F("addBtn("));
      oappend(itoa(i,nS,10));  oappend(",");
      oappend(itoa(btnPin[i],nS,10)); oappend(",");
      oappend(itoa(buttonType[i],nS,10));
      oappend(SET_F(");"));
    }
    sappend('c',SET_F("IP"),disablePullUp);
    sappend('v',SET_F("TT"),touchThreshold);
    sappend('v',SET_F("IR"),irPin);
    sappend('v',SET_F("IT"),irEnabled);
    sappend('c',SET_F("MSO"),!irApplyToAllSelected);
  }

  if (subPage == 3)
  {
    sappends('s',SET_F("DS"),serverDescription);
    sappend('c',SET_F("ST"),syncToggleReceive);
  #ifdef WLED_ENABLE_SIMPLE_UI
    sappend('c',SET_F("SU"),simplifiedUI);
  #else
    oappend(SET_F("toggle('Simple');"));    // hide Simplified UI settings
  #endif
  }

  if (subPage == 4)
  {
    sappend('v',SET_F("UP"),udpPort);
    sappend('v',SET_F("U2"),udpPort2);
    sappend('v',SET_F("GS"),syncGroups);
    sappend('v',SET_F("GR"),receiveGroups);

    sappend('c',SET_F("RB"),receiveNotificationBrightness);
    sappend('c',SET_F("RC"),receiveNotificationColor);
    sappend('c',SET_F("RX"),receiveNotificationEffects);
    sappend('c',SET_F("SO"),receiveSegmentOptions);
    sappend('c',SET_F("SG"),receiveSegmentBounds);
    sappend('c',SET_F("SD"),notifyDirectDefault);
    sappend('c',SET_F("SB"),notifyButton);
    sappend('c',SET_F("SH"),notifyHue);
    sappend('c',SET_F("SM"),notifyMacro);
    sappend('v',SET_F("UR"),udpNumRetries);

    sappend('c',SET_F("NL"),nodeListEnabled);
    sappend('c',SET_F("NB"),nodeBroadcastEnabled);

    sappend('c',SET_F("RD"),receiveDirect);
    sappend('c',SET_F("MO"),useMainSegmentOnly);
    sappend('v',SET_F("EP"),e131Port);
    sappend('c',SET_F("ES"),e131SkipOutOfSequence);
    sappend('c',SET_F("EM"),e131Multicast);
    sappend('v',SET_F("EU"),e131Universe);
    sappend('v',SET_F("DA"),DMXAddress);
    sappend('v',SET_F("XX"),DMXSegmentSpacing);
<<<<<<< HEAD
    sappend('v',SET_F("PY"),e131Priority);
=======
>>>>>>> 39edb1ad
    sappend('v',SET_F("DM"),DMXMode);
    sappend('v',SET_F("ET"),realtimeTimeoutMs);
    sappend('c',SET_F("FB"),arlsForceMaxBri);
    sappend('c',SET_F("RG"),arlsDisableGammaCorrection);
    sappend('v',SET_F("WO"),arlsOffset);
    sappend('c',SET_F("AL"),alexaEnabled);
    sappends('s',SET_F("AI"),alexaInvocationName);
    sappend('c',SET_F("SA"),notifyAlexa);
    sappend('v',SET_F("AP"),alexaNumPresets);
    #ifdef WLED_DISABLE_ALEXA
    oappend(SET_F("toggle('Alexa');"));  // hide Alexa settings
    #endif
    sappends('s',SET_F("BK"),(char*)((blynkEnabled)?SET_F("Hidden"):""));
    #ifndef WLED_DISABLE_BLYNK
    sappends('s',SET_F("BH"),blynkHost);
    sappend('v',SET_F("BP"),blynkPort);
    #else
    oappend(SET_F("toggle('Blynk');"));    // hide BLYNK settings
    #endif

    #ifdef WLED_ENABLE_MQTT
    sappend('c',SET_F("MQ"),mqttEnabled);
    sappends('s',SET_F("MS"),mqttServer);
    sappend('v',SET_F("MQPORT"),mqttPort);
    sappends('s',SET_F("MQUSER"),mqttUser);
    byte l = strlen(mqttPass);
    char fpass[l+1]; //fill password field with ***
    fpass[l] = 0;
    memset(fpass,'*',l);
    sappends('s',SET_F("MQPASS"),fpass);
    sappends('s',SET_F("MQCID"),mqttClientID);
    sappends('s',"MD",mqttDeviceTopic);
    sappends('s',SET_F("MG"),mqttGroupTopic);
    sappend('c',SET_F("BM"),buttonPublishMqtt);
    #else
    oappend(SET_F("toggle('MQTT');"));    // hide MQTT settings
    #endif

    #ifndef WLED_DISABLE_HUESYNC
    sappend('v',SET_F("H0"),hueIP[0]);
    sappend('v',SET_F("H1"),hueIP[1]);
    sappend('v',SET_F("H2"),hueIP[2]);
    sappend('v',SET_F("H3"),hueIP[3]);
    sappend('v',SET_F("HL"),huePollLightId);
    sappend('v',SET_F("HI"),huePollIntervalMs);
    sappend('c',SET_F("HP"),huePollingEnabled);
    sappend('c',SET_F("HO"),hueApplyOnOff);
    sappend('c',SET_F("HB"),hueApplyBri);
    sappend('c',SET_F("HC"),hueApplyColor);
    char hueErrorString[25];
    switch (hueError)
    {
      case HUE_ERROR_INACTIVE     : strcpy_P(hueErrorString,PSTR("Inactive"));                break;
      case HUE_ERROR_ACTIVE       : strcpy_P(hueErrorString,PSTR("Active"));                  break;
      case HUE_ERROR_UNAUTHORIZED : strcpy_P(hueErrorString,PSTR("Unauthorized"));            break;
      case HUE_ERROR_LIGHTID      : strcpy_P(hueErrorString,PSTR("Invalid light ID"));        break;
      case HUE_ERROR_PUSHLINK     : strcpy_P(hueErrorString,PSTR("Link button not pressed")); break;
      case HUE_ERROR_JSON_PARSING : strcpy_P(hueErrorString,PSTR("JSON parsing error"));      break;
      case HUE_ERROR_TIMEOUT      : strcpy_P(hueErrorString,PSTR("Timeout"));                 break;
      default: sprintf_P(hueErrorString,PSTR("Bridge Error %i"),hueError);
    }

    sappends('m',SET_F("(\"sip\")[0]"),hueErrorString);
    #else
    oappend(SET_F("toggle('Hue');"));    // hide Hue Sync settings
    #endif
    sappend('v',SET_F("BD"),serialBaud);
  }

  if (subPage == 5)
  {
    sappend('c',SET_F("NT"),ntpEnabled);
    sappends('s',SET_F("NS"),ntpServerName);
    sappend('c',SET_F("CF"),!useAMPM);
    sappend('i',SET_F("TZ"),currentTimezone);
    sappend('v',SET_F("UO"),utcOffsetSecs);
    char tm[32];
    dtostrf(longitude,4,2,tm);
    sappends('s',SET_F("LN"),tm);
    dtostrf(latitude,4,2,tm);
    sappends('s',SET_F("LT"),tm);
    getTimeString(tm);
    sappends('m',SET_F("(\"times\")[0]"),tm);
    if ((int)(longitude*10.) || (int)(latitude*10.)) {
      sprintf_P(tm, PSTR("Sunrise: %02d:%02d Sunset: %02d:%02d"), hour(sunrise), minute(sunrise), hour(sunset), minute(sunset));
      sappends('m',SET_F("(\"times\")[1]"),tm);
    }
    sappend('c',SET_F("OL"),overlayCurrent);
    sappend('v',SET_F("O1"),overlayMin);
    sappend('v',SET_F("O2"),overlayMax);
    sappend('v',SET_F("OM"),analogClock12pixel);
    sappend('c',SET_F("OS"),analogClockSecondsTrail);
    sappend('c',SET_F("O5"),analogClock5MinuteMarks);

    sappend('c',SET_F("CE"),countdownMode);
    sappend('v',SET_F("CY"),countdownYear);
    sappend('v',SET_F("CI"),countdownMonth);
    sappend('v',SET_F("CD"),countdownDay);
    sappend('v',SET_F("CH"),countdownHour);
    sappend('v',SET_F("CM"),countdownMin);
    sappend('v',SET_F("CS"),countdownSec);

    sappend('v',SET_F("A0"),macroAlexaOn);
    sappend('v',SET_F("A1"),macroAlexaOff);
    sappend('v',SET_F("MC"),macroCountdown);
    sappend('v',SET_F("MN"),macroNl);
    for (uint8_t i=0; i<WLED_MAX_BUTTONS; i++) {
      oappend(SET_F("addRow("));
      oappend(itoa(i,tm,10));  oappend(",");
      oappend(itoa(macroButton[i],tm,10)); oappend(",");
      oappend(itoa(macroLongPress[i],tm,10)); oappend(",");
      oappend(itoa(macroDoublePress[i],tm,10));
      oappend(SET_F(");"));
    }

    char k[4];
    k[2] = 0; //Time macros
    for (int i = 0; i<10; i++)
    {
      k[1] = 48+i; //ascii 0,1,2,3
      if (i<8) { k[0] = 'H'; sappend('v',k,timerHours[i]); }
      k[0] = 'N'; sappend('v',k,timerMinutes[i]);
      k[0] = 'T'; sappend('v',k,timerMacro[i]);
      k[0] = 'W'; sappend('v',k,timerWeekday[i]);
      if (i<8) {
        k[0] = 'M'; sappend('v',k,(timerMonth[i] >> 4) & 0x0F);
				k[0] = 'P'; sappend('v',k,timerMonth[i] & 0x0F);
        k[0] = 'D'; sappend('v',k,timerDay[i]);
				k[0] = 'E'; sappend('v',k,timerDayEnd[i]);
      }
    }
  }

  if (subPage == 6)
  {
    byte l = strlen(settingsPIN);
    char fpass[l+1]; //fill PIN field with 0000
    fpass[l] = 0;
    memset(fpass,'0',l);
    sappends('s',SET_F("PIN"),fpass);
    sappend('c',SET_F("NO"),otaLock);
    sappend('c',SET_F("OW"),wifiLock);
    sappend('c',SET_F("AO"),aOtaEnabled);
    sappends('m',SET_F("(\"sip\")[0]"),(char*)F("WLED "));
    olen -= 2; //delete ";
    oappend(versionString);
    oappend(SET_F(" (build "));
    oappendi(VERSION);
    oappend(SET_F(")\";"));
    oappend(SET_F("sd=\""));
    oappend(serverDescription);
    oappend(SET_F("\";"));
  }

  #ifdef WLED_ENABLE_DMX // include only if DMX is enabled
  if (subPage == 7)
  {
    sappend('v',SET_F("PU"),e131ProxyUniverse);

    sappend('v',SET_F("CN"),DMXChannels);
    sappend('v',SET_F("CG"),DMXGap);
    sappend('v',SET_F("CS"),DMXStart);
    sappend('v',SET_F("SL"),DMXStartLED);

    sappend('i',SET_F("CH1"),DMXFixtureMap[0]);
    sappend('i',SET_F("CH2"),DMXFixtureMap[1]);
    sappend('i',SET_F("CH3"),DMXFixtureMap[2]);
    sappend('i',SET_F("CH4"),DMXFixtureMap[3]);
    sappend('i',SET_F("CH5"),DMXFixtureMap[4]);
    sappend('i',SET_F("CH6"),DMXFixtureMap[5]);
    sappend('i',SET_F("CH7"),DMXFixtureMap[6]);
    sappend('i',SET_F("CH8"),DMXFixtureMap[7]);
    sappend('i',SET_F("CH9"),DMXFixtureMap[8]);
    sappend('i',SET_F("CH10"),DMXFixtureMap[9]);
    sappend('i',SET_F("CH11"),DMXFixtureMap[10]);
    sappend('i',SET_F("CH12"),DMXFixtureMap[11]);
    sappend('i',SET_F("CH13"),DMXFixtureMap[12]);
    sappend('i',SET_F("CH14"),DMXFixtureMap[13]);
    sappend('i',SET_F("CH15"),DMXFixtureMap[14]);
  }
  #endif

  if (subPage == 8) //usermods
  {
    appendGPIOinfo();
    oappend(SET_F("numM="));
    oappendi(usermods.getModCount());
    oappend(";");
    sappend('v',SET_F("SDA"),i2c_sda);
    sappend('v',SET_F("SCL"),i2c_scl);
    sappend('v',SET_F("MOSI"),spi_mosi);
    sappend('v',SET_F("MISO"),spi_miso);
    sappend('v',SET_F("SCLK"),spi_sclk);
    oappend(SET_F("addInfo('SDA','"));  oappendi(HW_PIN_SDA);      oappend(SET_F("');"));
    oappend(SET_F("addInfo('SCL','"));  oappendi(HW_PIN_SCL);      oappend(SET_F("');"));
    oappend(SET_F("addInfo('MOSI','")); oappendi(HW_PIN_DATASPI);  oappend(SET_F("');"));
    oappend(SET_F("addInfo('MISO','")); oappendi(HW_PIN_MISOSPI);  oappend(SET_F("');"));
    oappend(SET_F("addInfo('SCLK','")); oappendi(HW_PIN_CLOCKSPI); oappend(SET_F("');"));
    usermods.appendConfigData();
  }

  if (subPage == 9) // update
  {
    sappends('m',SET_F("(\"sip\")[0]"),(char*)F("WLED "));
    olen -= 2; //delete ";
    oappend(versionString);
    oappend(SET_F("<br>("));
    #if defined(ARDUINO_ARCH_ESP32)
    oappend(ESP.getChipModel());
    #else
    oappend("esp8266");
    #endif
    oappend(SET_F(" build "));
    oappendi(VERSION);
    oappend(SET_F(")\";"));
  }

  if (subPage == 10) // 2D matrices
  {
    sappend('v',SET_F("SOMP"),strip.isMatrix);
    #ifndef WLED_DISABLE_2D
    oappend(SET_F("maxPanels=")); oappendi(WLED_MAX_PANELS); oappend(SET_F(";"));
    oappend(SET_F("resetPanels();"));
    if (strip.isMatrix) {
      if(strip.panels>0){
        sappend('v',SET_F("PW"),strip.panel[0].width); //Set generator Width and Height to first panel size for convenience
        sappend('v',SET_F("PH"),strip.panel[0].height);
      }
      sappend('v',SET_F("MPC"),strip.panels);
      sappend('v',SET_F("PB"),strip.matrix.bottomStart);
      sappend('v',SET_F("PR"),strip.matrix.rightStart);
      sappend('v',SET_F("PV"),strip.matrix.vertical);
      sappend('c',SET_F("PS"),strip.matrix.serpentine);
      // panels
      for (uint8_t i=0; i<strip.panels; i++) {
        char n[5];
        oappend(SET_F("addPanel("));
        oappend(itoa(i,n,10));
        oappend(SET_F(");"));
        char pO[8] = { '\0' };
        snprintf_P(pO, 7, PSTR("P%d"), i);       // MAX_PANELS is 64 so pO will always only be 4 characters or less
        pO[7] = '\0';
        uint8_t l = strlen(pO);
        // create P0B, P1B, ..., P63B, etc for other PxxX
        pO[l] = 'B'; sappend('v',pO,strip.panel[i].bottomStart);
        pO[l] = 'R'; sappend('v',pO,strip.panel[i].rightStart);
        pO[l] = 'V'; sappend('v',pO,strip.panel[i].vertical);
        pO[l] = 'S'; sappend('c',pO,strip.panel[i].serpentine);
        pO[l] = 'X'; sappend('v',pO,strip.panel[i].xOffset);
        pO[l] = 'Y'; sappend('v',pO,strip.panel[i].yOffset);
        pO[l] = 'W'; sappend('v',pO,strip.panel[i].width);
        pO[l] = 'H'; sappend('v',pO,strip.panel[i].height);
      }
    }
    #else
    oappend(SET_F("gId(\"somp\").remove(1);")); // remove 2D option from dropdown
    #endif
  }
}<|MERGE_RESOLUTION|>--- conflicted
+++ resolved
@@ -509,10 +509,7 @@
     sappend('v',SET_F("EU"),e131Universe);
     sappend('v',SET_F("DA"),DMXAddress);
     sappend('v',SET_F("XX"),DMXSegmentSpacing);
-<<<<<<< HEAD
     sappend('v',SET_F("PY"),e131Priority);
-=======
->>>>>>> 39edb1ad
     sappend('v',SET_F("DM"),DMXMode);
     sappend('v',SET_F("ET"),realtimeTimeoutMs);
     sappend('c',SET_F("FB"),arlsForceMaxBri);
