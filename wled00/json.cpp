#include "wled.h"

/*
 * JSON API (De)serialization
 */

void deserializeSegment(JsonObject elem, byte it)
{
  byte id = elem[F("id")] | it;
  if (id < strip.getMaxSegments())
  {
    WS2812FX::Segment& seg = strip.getSegment(id);
    uint16_t start = elem[F("start")] | seg.start;
    int stop = elem["stop"] | -1;

    if (stop < 0) {
      uint16_t len = elem[F("len")];
      stop = (len > 0) ? start + len : seg.stop;
    }
    uint16_t grp = elem[F("grp")] | seg.grouping;
    uint16_t spc = elem[F("spc")] | seg.spacing;
    strip.setSegment(id, start, stop, grp, spc);

    int segbri = elem["bri"] | -1;
    if (segbri == 0) {
      seg.setOption(SEG_OPTION_ON, 0, id);
    } else if (segbri > 0) {
      seg.setOpacity(segbri, id);
      seg.setOption(SEG_OPTION_ON, 1, id);
    }

    seg.setOption(SEG_OPTION_ON, elem["on"] | seg.getOption(SEG_OPTION_ON), id);

    JsonArray colarr = elem[F("col")];
    if (!colarr.isNull())
    {
      for (uint8_t i = 0; i < 3; i++)
      {
        int rgbw[] = {0,0,0,0};
        bool colValid = false;
        JsonArray colX = colarr[i];
        if (colX.isNull()) {
          byte brgbw[] = {0,0,0,0};
          const char* hexCol = colarr[i];
          if (hexCol == nullptr) { //Kelvin color temperature (or invalid), e.g 2400
            int kelvin = colarr[i] | -1;
            if (kelvin <  0) continue;
            if (kelvin == 0) seg.setColor(i, 0, id);
            if (kelvin >  0) colorKtoRGB(kelvin, brgbw);
            colValid = true;
          } else { //HEX string, e.g. "FFAA00"
            colValid = colorFromHexString(brgbw, hexCol);
          }
          for (uint8_t c = 0; c < 4; c++) rgbw[c] = brgbw[c];
        } else { //Array of ints (RGB or RGBW color), e.g. [255,160,0]
          byte sz = colX.size();
          if (sz == 0) continue; //do nothing on empty array

          byte cp = copyArray(colX, rgbw, 4);
          if (cp == 1 && rgbw[0] == 0) seg.setColor(i, 0, id);
          colValid = true;
        }

        if (!colValid) continue;
        if (id == strip.getMainSegmentId() && i < 2) //temporary, to make transition work on main segment
        {
          if (i == 0) {col[0] = rgbw[0]; col[1] = rgbw[1]; col[2] = rgbw[2]; col[3] = rgbw[3];}
          if (i == 1) {colSec[0] = rgbw[0]; colSec[1] = rgbw[1]; colSec[2] = rgbw[2]; colSec[3] = rgbw[3];}
        } else { //normal case, apply directly to segment
          seg.setColor(i, ((rgbw[3] << 24) | ((rgbw[0]&0xFF) << 16) | ((rgbw[1]&0xFF) << 8) | ((rgbw[2]&0xFF))), id);
          if (seg.mode == FX_MODE_STATIC) strip.trigger(); //instant refresh
        }
      }
    }

    // lx parser
    #ifdef WLED_ENABLE_LOXONE
    int lx = elem[F("lx")] | -1;
    if (lx > 0) {
      parseLxJson(lx, id, false);
    }
    int ly = elem[F("ly")] | -1;
    if (ly > 0) {
      parseLxJson(ly, id, true);
    }
    #endif

    //if (pal != seg.palette && pal < strip.getPaletteCount()) strip.setPalette(pal);
    seg.setOption(SEG_OPTION_SELECTED, elem[F("sel")] | seg.getOption(SEG_OPTION_SELECTED));
    seg.setOption(SEG_OPTION_REVERSED, elem["rev"] | seg.getOption(SEG_OPTION_REVERSED));
    seg.setOption(SEG_OPTION_MIRROR  , elem[F("mi")]  | seg.getOption(SEG_OPTION_MIRROR  ));

    //temporary, strip object gets updated via colorUpdated()
    if (id == strip.getMainSegmentId()) {
      effectCurrent = elem[F("fx")] | effectCurrent;
      effectSpeed = elem[F("sx")] | effectSpeed;
      effectIntensity = elem[F("ix")] | effectIntensity;
      effectFFT1 = elem[F("f1x")] | effectFFT1;
      effectFFT2 = elem[F("f2x")] | effectFFT2;
      effectFFT3 = elem[F("f3x")] | effectFFT3;
      effectPalette = elem[F("pal")] | effectPalette;
    } else { //permanent
      byte fx = elem[F("fx")] | seg.mode;
      if (fx != seg.mode && fx < strip.getModeCount()) strip.setMode(id, fx);
      seg.speed = elem[F("sx")] | seg.speed;
      seg.intensity = elem[F("ix")] | seg.intensity;
      seg.fft1 = elem[F("f1x")] | seg.fft1;
      seg.fft2 = elem[F("f2x")] | seg.fft2;
      seg.fft3 = elem[F("f3x")] | seg.fft3;
      seg.palette = elem[F("pal")] | seg.palette;
    }

    JsonArray iarr = elem[F("i")]; //set individual LEDs
    if (!iarr.isNull()) {
      strip.setPixelSegment(id);

      //freeze and init to black
      if (!seg.getOption(SEG_OPTION_FREEZE)) {
        seg.setOption(SEG_OPTION_FREEZE, true);
        strip.fill(0);
      }

      uint16_t start = 0, stop = 0;
      byte set = 0; //0 nothing set, 1 start set, 2 range set

      for (uint16_t i = 0; i < iarr.size(); i++) {
        if(iarr[i].is<JsonInteger>()) {
          if (!set) {
            start = iarr[i];
            set = 1;
          } else {
            stop = iarr[i];
            set = 2;
          }
        } else {
          JsonArray icol = iarr[i];
          if (icol.isNull()) break;

          byte sz = icol.size();
          if (sz == 0 && sz > 4) break;

          int rgbw[] = {0,0,0,0};
          copyArray(icol, rgbw);

          if (set < 2) stop = start + 1;
          for (uint16_t i = start; i < stop; i++) {
            strip.setPixelColor(i, rgbw[0], rgbw[1], rgbw[2], rgbw[3]);
          }
          if (!set) start++;
          set = 0;
        }
      }
      strip.setPixelSegment(255);
      strip.trigger();
    } else { //return to regular effect
      seg.setOption(SEG_OPTION_FREEZE, false);
    }

  }
}

bool deserializeState(JsonObject root)
{
  strip.applyToAllSelected = false;
  bool stateResponse = root[F("v")] | false;

  bri = root["bri"] | bri;

  bool on = root["on"] | (bri > 0);
  if (!on != !bri) toggleOnOff();

  int tr = root[F("transition")] | -1;
  if (tr >= 0)
  {
    transitionDelay = tr;
    transitionDelay *= 100;
    transitionDelayTemp = transitionDelay;
  }

  tr = root[F("tt")] | -1;
  if (tr >= 0)
  {
    transitionDelayTemp = tr;
    transitionDelayTemp *= 100;
    jsonTransitionOnce = true;
  }
  strip.setTransition(transitionDelayTemp);

  int cy = root[F("pl")] | -2;
  if (cy > -2) presetCyclingEnabled = (cy >= 0);
  JsonObject ccnf = root["ccnf"];
  presetCycleMin = ccnf[F("min")] | presetCycleMin;
  presetCycleMax = ccnf[F("max")] | presetCycleMax;
  tr = ccnf[F("time")] | -1;
  if (tr >= 2) presetCycleTime = tr;

  JsonObject nl = root["nl"];
  nightlightActive    = nl["on"]      | nightlightActive;
  nightlightDelayMins = nl[F("dur")]  | nightlightDelayMins;
  nightlightMode      = nl[F("fade")] | nightlightMode; //deprecated, remove for v0.12.0
  nightlightMode      = nl[F("mode")] | nightlightMode;
  nightlightTargetBri = nl[F("tbri")] | nightlightTargetBri;

  JsonObject udpn = root["udpn"];
  notifyDirect         = udpn[F("send")] | notifyDirect;
  receiveNotifications = udpn[F("recv")] | receiveNotifications;
  bool noNotification  = udpn[F("nn")]; //send no notification just for this request

  unsigned long timein = root[F("time")] | UINT32_MAX;
  if (timein != UINT32_MAX) {
    if (millis() - ntpLastSyncTime > 50000000L) setTime(timein);
    if (presetsModifiedTime == 0) presetsModifiedTime = timein;
  }

  doReboot = root[F("rb")] | doReboot;

  realtimeOverride = root[F("lor")] | realtimeOverride;
  if (realtimeOverride > 2) realtimeOverride = REALTIME_OVERRIDE_ALWAYS;

  if (root.containsKey("live")) {
    bool lv = root["live"];
    if (lv) realtimeLock(65000); //enter realtime without timeout
    else    realtimeTimeout = 0; //cancel realtime mode immediately
  }

  byte prevMain = strip.getMainSegmentId();
  strip.mainSegment = root[F("mainseg")] | prevMain;
  if (strip.getMainSegmentId() != prevMain) setValuesFromMainSeg();

  int it = 0;
  JsonVariant segVar = root["seg"];
  if (segVar.is<JsonObject>())
  {
    int id = segVar[F("id")] | -1;

    if (id < 0) { //set all selected segments
      bool didSet = false;
      byte lowestActive = 99;
      for (byte s = 0; s < strip.getMaxSegments(); s++)
      {
        WS2812FX::Segment sg = strip.getSegment(s);
        if (sg.isActive())
        {
          if (lowestActive == 99) lowestActive = s;
          if (sg.isSelected()) {
            deserializeSegment(segVar, s);
            didSet = true;
          }
        }
      }
      if (!didSet && lowestActive < strip.getMaxSegments()) deserializeSegment(segVar, lowestActive);
    } else { //set only the segment with the specified ID
      deserializeSegment(segVar, it);
    }
  } else {
    JsonArray segs = segVar.as<JsonArray>();
    for (JsonObject elem : segs)
    {
      deserializeSegment(elem, it);
      it++;
    }
  }

  usermods.readFromJsonState(root);

  int ps = root[F("psave")] | -1;
  if (ps > 0) {
    savePreset(ps, true, nullptr, root);
  } else {
    ps = root[F("pdel")] | -1; //deletion
    if (ps > 0) {
      deletePreset(ps);
    }
    ps = root["ps"] | -1; //load preset (clears state request!)
    if (ps >= 0) {applyPreset(ps); return stateResponse;}

    //HTTP API commands
    const char* httpwin = root["win"];
    if (httpwin) {
      String apireq = "win&";
      apireq += httpwin;
      handleSet(nullptr, apireq, false);
    }
  }

  JsonObject playlist = root[F("playlist")];
  if (!playlist.isNull()) {
    loadPlaylist(playlist); return stateResponse;
  }

  colorUpdated(noNotification ? NOTIFIER_CALL_MODE_NO_NOTIFY : NOTIFIER_CALL_MODE_DIRECT_CHANGE);

  return stateResponse;
}

void serializeSegment(JsonObject& root, WS2812FX::Segment& seg, byte id, bool forPreset, bool segmentBounds)
{
	root[F("id")] = id;
  if (segmentBounds) {
    root[F("start")] = seg.start;
    root["stop"] = seg.stop;
  }
	if (!forPreset)  root[F("len")] = seg.stop - seg.start;
  root[F("grp")] = seg.grouping;
  root[F("spc")] = seg.spacing;
  root["on"] = seg.getOption(SEG_OPTION_ON);
  byte segbri = seg.opacity;
  root["bri"] = (segbri) ? segbri : 255;

	JsonArray colarr = root.createNestedArray("col");

	for (uint8_t i = 0; i < 3; i++)
	{
		JsonArray colX = colarr.createNestedArray();
    if (id == strip.getMainSegmentId() && i < 2) //temporary, to make transition work on main segment
    {
      if (i == 0) {
        colX.add(col[0]); colX.add(col[1]); colX.add(col[2]); if (useRGBW) colX.add(col[3]);
      } else {
         colX.add(colSec[0]); colX.add(colSec[1]); colX.add(colSec[2]); if (useRGBW) colX.add(colSec[3]);
      }
    } else {
  		colX.add((seg.colors[i] >> 16) & 0xFF);
  		colX.add((seg.colors[i] >> 8) & 0xFF);
  		colX.add((seg.colors[i]) & 0xFF);
  		if (useRGBW)
  			colX.add((seg.colors[i] >> 24) & 0xFF);
    }
	}

	root[F("fx")] = seg.mode;
	root[F("sx")] = seg.speed;
	root[F("ix")] = seg.intensity;
  root[F("f1x")] = seg.fft1;
  root[F("f2x")] = seg.fft2;
  root[F("f3x")] = seg.fft3;
	root[F("pal")] = seg.palette;
	root[F("sel")] = seg.isSelected();
	root["rev"] = seg.getOption(SEG_OPTION_REVERSED);
  root[F("mi")]  = seg.getOption(SEG_OPTION_MIRROR);
}

void serializeState(JsonObject root, bool forPreset, bool includeBri, bool segmentBounds)
{
  if (includeBri) {
    root["on"] = (bri > 0);
    root["bri"] = briLast;
    root[F("transition")] = transitionDelay/100; //in 100ms
  }

  if (!forPreset) {
    if (errorFlag) root[F("error")] = errorFlag;

    root[F("ps")] = currentPreset;
    root[F("pl")] = (presetCyclingEnabled) ? 0: -1;

    usermods.addToJsonState(root);

    //temporary for preset cycle
    JsonObject ccnf = root.createNestedObject("ccnf");
    ccnf[F("min")] = presetCycleMin;
    ccnf[F("max")] = presetCycleMax;
    ccnf[F("time")] = presetCycleTime;

    JsonObject nl = root.createNestedObject("nl");
    nl["on"] = nightlightActive;
    nl[F("dur")] = nightlightDelayMins;
    nl[F("fade")] = (nightlightMode > NL_MODE_SET); //deprecated
    nl[F("mode")] = nightlightMode;
    nl[F("tbri")] = nightlightTargetBri;
    if (nightlightActive) {
      nl[F("rem")] = (nightlightDelayMs - (millis() - nightlightStartTime)) / 1000; // seconds remaining
    } else {
      nl[F("rem")] = -1;
    }

    JsonObject udpn = root.createNestedObject("udpn");
    udpn[F("send")] = notifyDirect;
    udpn[F("recv")] = receiveNotifications;

    root[F("lor")] = realtimeOverride;
  }

  root[F("mainseg")] = strip.getMainSegmentId();

  JsonArray seg = root.createNestedArray("seg");
  for (byte s = 0; s < strip.getMaxSegments(); s++)
  {
    WS2812FX::Segment sg = strip.getSegment(s);
    if (sg.isActive())
    {
      JsonObject seg0 = seg.createNestedObject();
      serializeSegment(seg0, sg, s, forPreset, segmentBounds);
    } else if (forPreset && segmentBounds) { //disable segments not part of preset
      JsonObject seg0 = seg.createNestedObject();
      seg0["stop"] = 0;
    }
  }
}

//by https://github.com/tzapu/WiFiManager/blob/master/WiFiManager.cpp
int getSignalQuality(int rssi)
{
    int quality = 0;

    if (rssi <= -100)
    {
        quality = 0;
    }
    else if (rssi >= -50)
    {
        quality = 100;
    }
    else
    {
        quality = 2 * (rssi + 100);
    }
    return quality;
}

void serializeInfo(JsonObject root)
{
  root[F("ver")] = versionString;
  root[F("vid")] = VERSION;
  //root[F("cn")] = WLED_CODENAME;

  JsonObject leds = root.createNestedObject("leds");
  leds[F("count")] = ledCount;
  leds[F("rgbw")] = useRGBW;
  leds[F("wv")] = useRGBW && (strip.rgbwMode == RGBW_MODE_MANUAL_ONLY || strip.rgbwMode == RGBW_MODE_DUAL); //should a white channel slider be displayed?
  JsonArray leds_pin = leds.createNestedArray("pin");
  leds_pin.add(LEDPIN);

  leds[F("pwr")] = strip.currentMilliamps;
  leds[F("fps")] = strip.getFps();
  leds[F("maxpwr")] = (strip.currentMilliamps)? strip.ablMilliampsMax : 0;
  leds[F("maxseg")] = strip.getMaxSegments();
  leds[F("seglock")] = false; //will be used in the future to prevent modifications to segment config

  root[F("str")] = syncToggleReceive;

  root[F("name")] = serverDescription;
  root[F("udpport")] = udpPort;
  root["live"] = (bool)realtimeMode;

  switch (realtimeMode) {
    case REALTIME_MODE_INACTIVE: root["lm"] = ""; break;
    case REALTIME_MODE_GENERIC:  root["lm"] = ""; break;
    case REALTIME_MODE_UDP:      root["lm"] = F("UDP"); break;
    case REALTIME_MODE_HYPERION: root["lm"] = F("Hyperion"); break;
    case REALTIME_MODE_E131:     root["lm"] = F("E1.31"); break;
    case REALTIME_MODE_ADALIGHT: root["lm"] = F("USB Adalight/TPM2"); break;
    case REALTIME_MODE_ARTNET:   root["lm"] = F("Art-Net"); break;
    case REALTIME_MODE_TPM2NET:  root["lm"] = F("tpm2.net"); break;
    case REALTIME_MODE_DDP:      root["lm"] = F("DDP"); break;
  }

  if (realtimeIP[0] == 0)
  {
    root[F("lip")] = "";
  } else {
    root[F("lip")] = realtimeIP.toString();
  }

  #ifdef WLED_ENABLE_WEBSOCKETS
  root[F("ws")] = ws.count();
  #else
  root[F("ws")] = -1;
  #endif

  root[F("fxcount")] = strip.getModeCount();
  root[F("palcount")] = strip.getPaletteCount();

  JsonObject wifi_info = root.createNestedObject("wifi");
  wifi_info[F("bssid")] = WiFi.BSSIDstr();
  int qrssi = WiFi.RSSI();
  wifi_info[F("rssi")] = qrssi;
  wifi_info[F("signal")] = getSignalQuality(qrssi);
  wifi_info[F("channel")] = WiFi.channel();

  JsonObject fs_info = root.createNestedObject("fs");
  fs_info["u"] = fsBytesUsed / 1000;
  fs_info["t"] = fsBytesTotal / 1000;
  fs_info[F("pmt")] = presetsModifiedTime;

<<<<<<< HEAD
=======
  root[F("ndc")] = Nodes.size();
  
>>>>>>> 3460f9d9
  #ifdef ARDUINO_ARCH_ESP32
  #ifdef WLED_DEBUG
    wifi_info[F("txPower")] = (int) WiFi.getTxPower();
    wifi_info[F("sleep")] = (bool) WiFi.getSleep();
  #endif
  root[F("arch")] = "esp32";
  root[F("core")] = ESP.getSdkVersion();
  //root[F("maxalloc")] = ESP.getMaxAllocHeap();
  #ifdef WLED_DEBUG
    root[F("resetReason0")] = (int)rtc_get_reset_reason(0);
    root[F("resetReason1")] = (int)rtc_get_reset_reason(1);
  #endif
  root[F("lwip")] = 0;
  #else
  root[F("arch")] = "esp8266";
  root[F("core")] = ESP.getCoreVersion();
  //root[F("maxalloc")] = ESP.getMaxFreeBlockSize();
  #ifdef WLED_DEBUG
    root[F("resetReason")] = (int)ESP.getResetInfoPtr()->reason;
  #endif
  root[F("lwip")] = LWIP_VERSION_MAJOR;
  #endif

  root[F("freeheap")] = ESP.getFreeHeap();
  root[F("uptime")] = millis()/1000 + rolloverMillis*4294967;


  usermods.addToJsonInfo(root);

  byte os = 0;
  #ifdef WLED_DEBUG
  os  = 0x80;
  #endif
  #ifndef WLED_DISABLE_ALEXA
  os += 0x40;
  #endif
  #ifndef WLED_DISABLE_BLYNK
  os += 0x20;
  #endif
  #ifndef WLED_DISABLE_CRONIXIE
  os += 0x10;
  #endif
  #ifndef WLED_DISABLE_FILESYSTEM
  os += 0x08;
  #endif
  #ifndef WLED_DISABLE_HUESYNC
  os += 0x04;
  #endif
  #ifdef WLED_ENABLE_ADALIGHT
  os += 0x02;
  #endif
  #ifndef WLED_DISABLE_OTA
  os += 0x01;
  #endif
  root[F("opt")] = os;

  root[F("brand")] = "WLED";
  root[F("product")] = F("FOSS");
  root["mac"] = escapedMac;
}

void serializeNodes(JsonObject root)
{
  JsonArray nodes = root.createNestedArray("nodes");

  for (NodesMap::iterator it = Nodes.begin(); it != Nodes.end(); ++it)
  {
    if (it->second.ip[0] != 0)
    {
      JsonObject node = nodes.createNestedObject();
      node[F("name")] = it->second.nodeName;
      node[F("type")] = it->second.nodeType;
      node[F("ip")]   = it->second.ip.toString();
      node[F("age")]  = it->second.age;
      node[F("vid")] = it->second.build;
    }
  }
}

void serveJson(AsyncWebServerRequest* request)
{
  byte subJson = 0;
  const String& url = request->url();
  if      (url.indexOf("state") > 0) subJson = 1;
  else if (url.indexOf("info")  > 0) subJson = 2;
  else if (url.indexOf("si") > 0) subJson = 3;
  else if (url.indexOf("nodes") > 0) subJson = 4;
  else if (url.indexOf("live")  > 0) {
    serveLiveLeds(request);
    return;
  }
  else if (url.indexOf(F("eff"))   > 0) {
    request->send_P(200, "application/json", JSON_mode_names);
    return;
  }
  else if (url.indexOf(F("pal"))   > 0) {
    request->send_P(200, "application/json", JSON_palette_names);
    return;
  }
  else if (url.length() > 6) { //not just /json
    request->send(  501, "application/json", F("{\"error\":\"Not implemented\"}"));
    return;
  }

  AsyncJsonResponse* response = new AsyncJsonResponse(JSON_BUFFER_SIZE);
  JsonObject doc = response->getRoot();

  switch (subJson)
  {
    case 1: //state
      serializeState(doc); break;
    case 2: //info
      serializeInfo(doc); break;
    case 4: //node list
      serializeNodes(doc); break;
    default: //all
      JsonObject state = doc.createNestedObject("state");
      serializeState(state);
      JsonObject info  = doc.createNestedObject("info");
      serializeInfo(info);
      if (subJson != 3)
      {
        doc[F("effects")]  = serialized((const __FlashStringHelper*)JSON_mode_names);
        doc[F("palettes")] = serialized((const __FlashStringHelper*)JSON_palette_names);
      }
  }

  response->setLength();
  request->send(response);
}

#define MAX_LIVE_LEDS 180

bool serveLiveLeds(AsyncWebServerRequest* request, uint32_t wsClient)
{
  AsyncWebSocketClient * wsc = nullptr;
  if (!request) { //not HTTP, use Websockets
    #ifdef WLED_ENABLE_WEBSOCKETS
    wsc = ws.client(wsClient);
    if (!wsc || wsc->queueLength() > 0) return false; //only send if queue free
    #endif
  }

  uint16_t used = ledCount;
  uint16_t n = (used -1) /MAX_LIVE_LEDS +1; //only serve every n'th LED if count over MAX_LIVE_LEDS
  char buffer[2000];
  strcpy_P(buffer, PSTR("{\"leds\":["));
  obuf = buffer;
  olen = 9;

  for (uint16_t i= 0; i < used; i += n)
  {
    olen += sprintf(obuf + olen, "\"%06X\",", strip.getPixelColor(i) & 0xFFFFFF);
  }
  olen -= 1;
  oappend((const char*)F("],\"n\":"));
  oappendi(n);
  oappend("}");
  if (request) {
    request->send(200, "application/json", buffer);
  }
  #ifdef WLED_ENABLE_WEBSOCKETS
  else {
    wsc->text(obuf, olen);
  }
  #endif
  return true;
}<|MERGE_RESOLUTION|>--- conflicted
+++ resolved
@@ -328,9 +328,9 @@
     }
 	}
 
-	root[F("fx")] = seg.mode;
-	root[F("sx")] = seg.speed;
-	root[F("ix")] = seg.intensity;
+	root[F("fx")]  = seg.mode;
+	root[F("sx")]  = seg.speed;
+	root[F("ix")]  = seg.intensity;
   root[F("f1x")] = seg.fft1;
   root[F("f2x")] = seg.fft2;
   root[F("f3x")] = seg.fft3;
@@ -483,11 +483,8 @@
   fs_info["t"] = fsBytesTotal / 1000;
   fs_info[F("pmt")] = presetsModifiedTime;
 
-<<<<<<< HEAD
-=======
   root[F("ndc")] = Nodes.size();
-  
->>>>>>> 3460f9d9
+
   #ifdef ARDUINO_ARCH_ESP32
   #ifdef WLED_DEBUG
     wifi_info[F("txPower")] = (int) WiFi.getTxPower();
