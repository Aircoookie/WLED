#include "wled.h"

/*
 * JSON API (De)serialization
 */

void deserializeSegment(JsonObject elem, byte it)
{
  byte id = elem[F("id")] | it;
  if (id < strip.getMaxSegments())
  {
    WS2812FX::Segment& seg = strip.getSegment(id);
    uint16_t start = elem[F("start")] | seg.start;
    int stop = elem["stop"] | -1;

    if (stop < 0) {
      uint16_t len = elem[F("len")];
      stop = (len > 0) ? start + len : seg.stop;
    }
    uint16_t grp = elem[F("grp")] | seg.grouping;
    uint16_t spc = elem[F("spc")] | seg.spacing;
    strip.setSegment(id, start, stop, grp, spc);

    int segbri = elem["bri"] | -1;
    if (segbri == 0) {
      seg.setOption(SEG_OPTION_ON, 0);
    } else if (segbri > 0) {
      seg.opacity = segbri;
      seg.setOption(SEG_OPTION_ON, 1);
    }

    seg.setOption(SEG_OPTION_ON, elem["on"] | seg.getOption(SEG_OPTION_ON));

    JsonArray colarr = elem[F("col")];
    if (!colarr.isNull())
    {
      for (uint8_t i = 0; i < 3; i++)
      {
        JsonArray colX = colarr[i];
        if (colX.isNull()) break;
        byte sz = colX.size();
        if (sz > 0 && sz < 5)
        {
          int rgbw[] = {0,0,0,0};
          byte cp = copyArray(colX, rgbw);

          if (cp == 1) {
            if (rgbw[0] == 0) seg.colors[i] = 0;
            else {
              byte ctrgb[] = {0,0,0,0};
              colorKtoRGB(rgbw[0], ctrgb);
              for (uint8_t c = 0; c < 3; c++) rgbw[c] = ctrgb[c];
            }
          }
          if (id == strip.getMainSegmentId() && i < 2) //temporary, to make transition work on main segment
          {
            if (i == 0) {col[0] = rgbw[0]; col[1] = rgbw[1]; col[2] = rgbw[2]; col[3] = rgbw[3];}
            if (i == 1) {colSec[0] = rgbw[0]; colSec[1] = rgbw[1]; colSec[2] = rgbw[2]; colSec[3] = rgbw[3];}
          } else {
            seg.colors[i] = ((rgbw[3] << 24) | ((rgbw[0]&0xFF) << 16) | ((rgbw[1]&0xFF) << 8) | ((rgbw[2]&0xFF)));
          }
        }
      }
    }

    // lx parser
    #ifdef WLED_ENABLE_LOXONE
    int lx = elem[F("lx")] | -1;
    if (lx > 0) {
      parseLxJson(lx, id, false);
    }
    int ly = elem[F("ly")] | -1;
    if (ly > 0) {
      parseLxJson(ly, id, true);
    }
    #endif

    //if (pal != seg.palette && pal < strip.getPaletteCount()) strip.setPalette(pal);
    seg.setOption(SEG_OPTION_SELECTED, elem[F("sel")] | seg.getOption(SEG_OPTION_SELECTED));
    seg.setOption(SEG_OPTION_REVERSED, elem[F("rev")] | seg.getOption(SEG_OPTION_REVERSED));
    seg.setOption(SEG_OPTION_MIRROR  , elem[F("mi")]  | seg.getOption(SEG_OPTION_MIRROR  ));

    //temporary, strip object gets updated via colorUpdated()
    if (id == strip.getMainSegmentId()) {
      effectCurrent = elem[F("fx")] | effectCurrent;
      effectSpeed = elem[F("sx")] | effectSpeed;
      effectIntensity = elem[F("ix")] | effectIntensity;
      effectFFT1 = elem[F("f1x")] | effectFFT1;
      effectFFT2 = elem[F("f2x")] | effectFFT2;
      effectFFT3 = elem[F("f3x")] | effectFFT3;
      effectPalette = elem[F("pal")] | effectPalette;
    } else { //permanent
      byte fx = elem[F("fx")] | seg.mode;
      if (fx != seg.mode && fx < strip.getModeCount()) strip.setMode(id, fx);
      seg.speed = elem[F("sx")] | seg.speed;
      seg.intensity = elem[F("ix")] | seg.intensity;
      seg.fft1 = elem[F("f1x")] | seg.fft1;
      seg.fft2 = elem[F("f2x")] | seg.fft2;
      seg.fft3 = elem[F("f3x")] | seg.fft3;
      seg.palette = elem[F("pal")] | seg.palette;
    }

    JsonArray iarr = elem[F("i")]; //set individual LEDs
    if (!iarr.isNull()) {
      strip.setPixelSegment(id);

      //freeze and init to black
      if (!seg.getOption(SEG_OPTION_FREEZE)) {
        seg.setOption(SEG_OPTION_FREEZE, true);
        strip.fill(0);
      }

      uint16_t start = 0, stop = 0;
      byte set = 0; //0 nothing set, 1 start set, 2 range set

      for (uint16_t i = 0; i < iarr.size(); i++) {
        if(iarr[i].is<JsonInteger>()) {
          if (!set) {
            start = iarr[i];
            set = 1;
          } else {
            stop = iarr[i];
            set = 2;
          }
        } else {
          JsonArray icol = iarr[i];
          if (icol.isNull()) break;

          byte sz = icol.size();
          if (sz == 0 && sz > 4) break;

          int rgbw[] = {0,0,0,0};
          byte cp = copyArray(icol, rgbw);

          if (set < 2) stop = start + 1;
          for (uint16_t i = start; i < stop; i++) {
            strip.setPixelColor(i, rgbw[0], rgbw[1], rgbw[2], rgbw[3]);
          }
          if (!set) start++;
          set = 0;
        }
      }
      strip.setPixelSegment(255);
      strip.trigger();
    } else { //return to regular effect
      seg.setOption(SEG_OPTION_FREEZE, false);
    }

  }
}

bool deserializeState(JsonObject root)
{
  strip.applyToAllSelected = false;
  bool stateResponse = root[F("v")] | false;
<<<<<<< HEAD

  int ps = root[F("ps")] | -1;
  if (ps >= 0) applyPreset(ps);

=======
  
>>>>>>> b697df35
  bri = root["bri"] | bri;

  bool on = root["on"] | (bri > 0);
  if (!on != !bri) toggleOnOff();

  int tr = root[F("transition")] | -1;
  if (tr >= 0)
  {
    transitionDelay = tr;
    transitionDelay *= 100;
  }

  tr = root[F("tt")] | -1;
  if (tr >= 0)
  {
    transitionDelayTemp = tr;
    transitionDelayTemp *= 100;
    jsonTransitionOnce = true;
  }

  int cy = root[F("pl")] | -2;
  if (cy > -2) presetCyclingEnabled = (cy >= 0);
  JsonObject ccnf = root["ccnf"];
  presetCycleMin = ccnf[F("min")] | presetCycleMin;
  presetCycleMax = ccnf[F("max")] | presetCycleMax;
  tr = ccnf[F("time")] | -1;
  if (tr >= 2) presetCycleTime = tr;

  JsonObject nl = root["nl"];
  nightlightActive    = nl["on"]      | nightlightActive;
  nightlightDelayMins = nl[F("dur")]  | nightlightDelayMins;
  nightlightMode      = nl[F("fade")] | nightlightMode; //deprecated
  nightlightMode      = nl[F("mode")] | nightlightMode;
  nightlightTargetBri = nl[F("tbri")] | nightlightTargetBri;

  JsonObject udpn = root["udpn"];
  notifyDirect         = udpn[F("send")] | notifyDirect;
  receiveNotifications = udpn[F("recv")] | receiveNotifications;
  bool noNotification  = udpn[F("nn")]; //send no notification just for this request

  unsigned long timein = root[F("time")] | -1;
  if (timein != -1) {
    if (millis() - ntpLastSyncTime > 50000000L) setTime(timein);
    if (presetsModifiedTime == 0) presetsModifiedTime = timein;
  }

  doReboot = root[F("rb")] | doReboot;

  realtimeOverride = root[F("lor")] | realtimeOverride;
  if (realtimeOverride > 2) realtimeOverride = REALTIME_OVERRIDE_ALWAYS;

  byte prevMain = strip.getMainSegmentId();
  strip.mainSegment = root[F("mainseg")] | prevMain;
  if (strip.getMainSegmentId() != prevMain) setValuesFromMainSeg();

  int it = 0;
  JsonVariant segVar = root["seg"];
  if (segVar.is<JsonObject>())
  {
    int id = segVar[F("id")] | -1;

    if (id < 0) { //set all selected segments
      bool didSet = false;
      byte lowestActive = 99;
      for (byte s = 0; s < strip.getMaxSegments(); s++)
      {
        WS2812FX::Segment sg = strip.getSegment(s);
        if (sg.isActive())
        {
          if (lowestActive == 99) lowestActive = s;
          if (sg.isSelected()) {
            deserializeSegment(segVar, s);
            didSet = true;
          }
        }
      }
      if (!didSet && lowestActive < strip.getMaxSegments()) deserializeSegment(segVar, lowestActive);
    } else { //set only the segment with the specified ID
      deserializeSegment(segVar, it);
    }
  } else {
    JsonArray segs = segVar.as<JsonArray>();
    for (JsonObject elem : segs)
    {
      deserializeSegment(elem, it);
      it++;
    }
  }

  usermods.readFromJsonState(root);

  int ps = root[F("psave")] | -1;
  if (ps > 0) {
    savePreset(ps, true, nullptr, root);
  } else {
    ps = root[F("pdel")] | -1; //deletion
    if (ps > 0) {
      deletePreset(ps);
    }
    ps = root["ps"] | -1; //load preset (clears state request!)
    if (ps >= 0) {applyPreset(ps); return stateResponse;}

    //HTTP API commands
    const char* httpwin = root["win"];
    if (httpwin) {
      String apireq = "win&";
      apireq += httpwin;
      handleSet(nullptr, apireq, false);
    }
  }

  JsonObject playlist = root[F("playlist")];
  if (!playlist.isNull()) {
    loadPlaylist(playlist); return stateResponse;
  }

  colorUpdated(noNotification ? NOTIFIER_CALL_MODE_NO_NOTIFY : NOTIFIER_CALL_MODE_DIRECT_CHANGE);

  return stateResponse;
}

void serializeSegment(JsonObject& root, WS2812FX::Segment& seg, byte id, bool forPreset, bool segmentBounds)
{
	root[F("id")] = id;
  if (segmentBounds) {
    root[F("start")] = seg.start;
    root["stop"] = seg.stop;
  }
	if (!forPreset)  root[F("len")] = seg.stop - seg.start;
  root[F("grp")] = seg.grouping;
  root[F("spc")] = seg.spacing;
  root["on"] = seg.getOption(SEG_OPTION_ON);
  byte segbri = seg.opacity;
  root["bri"] = (segbri) ? segbri : 255;

	JsonArray colarr = root.createNestedArray("col");

	for (uint8_t i = 0; i < 3; i++)
	{
		JsonArray colX = colarr.createNestedArray();
    if (id == strip.getMainSegmentId() && i < 2) //temporary, to make transition work on main segment
    {
      if (i == 0) {
        colX.add(col[0]); colX.add(col[1]); colX.add(col[2]); if (useRGBW) colX.add(col[3]);
      } else {
         colX.add(colSec[0]); colX.add(colSec[1]); colX.add(colSec[2]); if (useRGBW) colX.add(colSec[3]);
      }
    } else {
  		colX.add((seg.colors[i] >> 16) & 0xFF);
  		colX.add((seg.colors[i] >> 8) & 0xFF);
  		colX.add((seg.colors[i]) & 0xFF);
  		if (useRGBW)
  			colX.add((seg.colors[i] >> 24) & 0xFF);
    }
	}

	root[F("fx")] = seg.mode;
	root[F("sx")] = seg.speed;
	root[F("ix")] = seg.intensity;
  root[F("f1x")] = seg.fft1;
  root[F("f2x")] = seg.fft2;
  root[F("f3x")] = seg.fft3;
	root[F("pal")] = seg.palette;
	root[F("sel")] = seg.isSelected();
	root[F("rev")] = seg.getOption(SEG_OPTION_REVERSED);
  root[F("mi")]  = seg.getOption(SEG_OPTION_MIRROR);
}

void serializeState(JsonObject root, bool forPreset, bool includeBri, bool segmentBounds)
{ 
  if (includeBri) {
    root["on"] = (bri > 0);
    root["bri"] = briLast;
    root[F("transition")] = transitionDelay/100; //in 100ms
  }

<<<<<<< HEAD
void serializeState(JsonObject root)
{
  if (errorFlag) root[F("error")] = errorFlag;

  root["on"] = (bri > 0);
  root["bri"] = briLast;
  root[F("transition")] = transitionDelay/100; //in 100ms

  root[F("ps")] = currentPreset;
  root[F("pss")] = savedPresets;
  root[F("pl")] = (presetCyclingEnabled) ? 0: -1;

  usermods.addToJsonState(root);

  //temporary for preset cycle
  JsonObject ccnf = root.createNestedObject("ccnf");
  ccnf[F("min")] = presetCycleMin;
  ccnf[F("max")] = presetCycleMax;
  ccnf[F("time")] = presetCycleTime;

  JsonObject nl = root.createNestedObject("nl");
  nl["on"] = nightlightActive;
  nl[F("dur")] = nightlightDelayMins;
  nl[F("fade")] = (nightlightMode > NL_MODE_SET); //deprecated
  nl[F("mode")] = nightlightMode;
  nl[F("tbri")] = nightlightTargetBri;
  if (nightlightActive) {
=======
  if (!forPreset) {
    if (errorFlag) root[F("error")] = errorFlag;
    
    root[F("ps")] = currentPreset;
    root[F("pss")] = savedPresets;
    root[F("pl")] = (presetCyclingEnabled) ? 0: -1;
    
    usermods.addToJsonState(root);

    //temporary for preset cycle
    JsonObject ccnf = root.createNestedObject("ccnf");
    ccnf[F("min")] = presetCycleMin;
    ccnf[F("max")] = presetCycleMax;
    ccnf[F("time")] = presetCycleTime;

    JsonObject nl = root.createNestedObject("nl");
    nl["on"] = nightlightActive;
    nl[F("dur")] = nightlightDelayMins;
    nl[F("fade")] = (nightlightMode > NL_MODE_SET); //deprecated
    nl[F("mode")] = nightlightMode;
    nl[F("tbri")] = nightlightTargetBri;
    if (nightlightActive) {
>>>>>>> b697df35
      nl[F("rem")] = (nightlightDelayMs - (millis() - nightlightStartTime)) / 1000; // seconds remaining
    } else {
      nl[F("rem")] = -1;
    }

    JsonObject udpn = root.createNestedObject("udpn");
    udpn[F("send")] = notifyDirect;
    udpn[F("recv")] = receiveNotifications;

    root[F("lor")] = realtimeOverride;
  }

  root[F("mainseg")] = strip.getMainSegmentId();

  JsonArray seg = root.createNestedArray("seg");
  for (byte s = 0; s < strip.getMaxSegments(); s++)
  {
    WS2812FX::Segment sg = strip.getSegment(s);
    if (sg.isActive())
    {
      JsonObject seg0 = seg.createNestedObject();
      serializeSegment(seg0, sg, s, forPreset, segmentBounds);
    } else if (forPreset && segmentBounds) { //disable segments not part of preset
      JsonObject seg0 = seg.createNestedObject();
      seg0["stop"] = 0;
    }
  }
}

//by https://github.com/tzapu/WiFiManager/blob/master/WiFiManager.cpp
int getSignalQuality(int rssi)
{
    int quality = 0;

    if (rssi <= -100)
    {
        quality = 0;
    }
    else if (rssi >= -50)
    {
        quality = 100;
    }
    else
    {
        quality = 2 * (rssi + 100);
    }
    return quality;
}

void serializeInfo(JsonObject root)
{
  root[F("ver")] = versionString;
  root[F("vid")] = VERSION;
  //root[F("cn")] = WLED_CODENAME;

  JsonObject leds = root.createNestedObject("leds");
  leds[F("count")] = ledCount;
  leds[F("rgbw")] = useRGBW;
  leds[F("wv")] = useRGBW && (strip.rgbwMode == RGBW_MODE_MANUAL_ONLY || strip.rgbwMode == RGBW_MODE_DUAL); //should a white channel slider be displayed?
  JsonArray leds_pin = leds.createNestedArray("pin");
  leds_pin.add(LEDPIN);

  leds[F("pwr")] = strip.currentMilliamps;
  leds[F("maxpwr")] = (strip.currentMilliamps)? strip.ablMilliampsMax : 0;
  leds[F("maxseg")] = strip.getMaxSegments();
  leds[F("seglock")] = false; //will be used in the future to prevent modifications to segment config

  root[F("str")] = syncToggleReceive;

  root[F("name")] = serverDescription;
  root[F("udpport")] = udpPort;
  root[F("live")] = (bool)realtimeMode;

  switch (realtimeMode) {
    case REALTIME_MODE_INACTIVE: root["lm"] = ""; break;
    case REALTIME_MODE_GENERIC:  root["lm"] = ""; break;
    case REALTIME_MODE_UDP:      root["lm"] = F("UDP"); break;
    case REALTIME_MODE_HYPERION: root["lm"] = F("Hyperion"); break;
    case REALTIME_MODE_E131:     root["lm"] = F("E1.31"); break;
    case REALTIME_MODE_ADALIGHT: root["lm"] = F("USB Adalight/TPM2"); break;
    case REALTIME_MODE_ARTNET:   root["lm"] = F("Art-Net"); break;
    case REALTIME_MODE_TPM2NET:  root["lm"] = F("tpm2.net"); break;
    case REALTIME_MODE_DDP:      root["lm"] = F("DDP"); break;
  }

  if (realtimeIP[0] == 0)
  {
    root[F("lip")] = "";
  } else {
    root[F("lip")] = realtimeIP.toString();
  }

  #ifdef WLED_ENABLE_WEBSOCKETS
  root[F("ws")] = ws.count();
  #else
  root[F("ws")] = -1;
  #endif

  root[F("fxcount")] = strip.getModeCount();
  root[F("palcount")] = strip.getPaletteCount();

  JsonObject wifi_info = root.createNestedObject("wifi");
  wifi_info[F("bssid")] = WiFi.BSSIDstr();
  int qrssi = WiFi.RSSI();
  wifi_info[F("rssi")] = qrssi;
  wifi_info[F("signal")] = getSignalQuality(qrssi);
  wifi_info[F("channel")] = WiFi.channel();

<<<<<<< HEAD
=======
  JsonObject fs_info = root.createNestedObject("fs");
  fs_info["u"] = fsBytesUsed / 1000;
  fs_info["t"] = fsBytesTotal / 1000;
  fs_info[F("pmt")] = presetsModifiedTime;
  
>>>>>>> b697df35
  #ifdef ARDUINO_ARCH_ESP32
  #ifdef WLED_DEBUG
    wifi_info[F("txPower")] = (int) WiFi.getTxPower();
    wifi_info[F("sleep")] = (bool) WiFi.getSleep();
  #endif
  root[F("arch")] = "esp32";
  root[F("core")] = ESP.getSdkVersion();
  //root[F("maxalloc")] = ESP.getMaxAllocHeap();
  #ifdef WLED_DEBUG
    root[F("resetReason0")] = (int)rtc_get_reset_reason(0);
    root[F("resetReason1")] = (int)rtc_get_reset_reason(1);
  #endif
  root[F("lwip")] = 0;
  #else
  root[F("arch")] = "esp8266";
  root[F("core")] = ESP.getCoreVersion();
  //root[F("maxalloc")] = ESP.getMaxFreeBlockSize();
  #ifdef WLED_DEBUG
    root[F("resetReason")] = (int)ESP.getResetInfoPtr()->reason;
  #endif
  root[F("lwip")] = LWIP_VERSION_MAJOR;
  #endif

  root[F("freeheap")] = ESP.getFreeHeap();
  root[F("uptime")] = millis()/1000 + rolloverMillis*4294967;

  
  usermods.addToJsonInfo(root);

  byte os = 0;
  #ifdef WLED_DEBUG
  os  = 0x80;
  #endif
  #ifndef WLED_DISABLE_ALEXA
  os += 0x40;
  #endif
  #ifndef WLED_DISABLE_BLYNK
  os += 0x20;
  #endif
  #ifndef WLED_DISABLE_CRONIXIE
  os += 0x10;
  #endif
  #ifndef WLED_DISABLE_FILESYSTEM
  os += 0x08;
  #endif
  #ifndef WLED_DISABLE_HUESYNC
  os += 0x04;
  #endif
  #ifdef WLED_ENABLE_ADALIGHT
  os += 0x02;
  #endif
  #ifndef WLED_DISABLE_OTA
  os += 0x01;
  #endif
  root[F("opt")] = os;

  root[F("brand")] = "WLED";
  root[F("product")] = F("FOSS");
  root["mac"] = escapedMac;
}

void serveJson(AsyncWebServerRequest* request)
{
  byte subJson = 0;
  const String& url = request->url();
  if      (url.indexOf("state") > 0) subJson = 1;
  else if (url.indexOf("info")  > 0) subJson = 2;
  else if (url.indexOf("si") > 0) subJson = 3;
  else if (url.indexOf("live")  > 0) {
    serveLiveLeds(request);
    return;
  }
  else if (url.indexOf(F("eff"))   > 0) {
    request->send_P(200, "application/json", JSON_mode_names);
    return;
  }
  else if (url.indexOf(F("pal"))   > 0) {
    request->send_P(200, "application/json", JSON_palette_names);
    return;
  }
  else if (url.length() > 6) { //not just /json
    request->send(  501, "application/json", F("{\"error\":\"Not implemented\"}"));
    return;
  }

  AsyncJsonResponse* response = new AsyncJsonResponse(JSON_BUFFER_SIZE);
  JsonObject doc = response->getRoot();

  switch (subJson)
  {
    case 1: //state
      serializeState(doc); break;
    case 2: //info
      serializeInfo(doc); break;
    default: //all
      JsonObject state = doc.createNestedObject("state");
      serializeState(state);
      JsonObject info  = doc.createNestedObject("info");
      serializeInfo(info);
      if (subJson != 3)
      {
        doc[F("effects")]  = serialized((const __FlashStringHelper*)JSON_mode_names);
        doc[F("palettes")] = serialized((const __FlashStringHelper*)JSON_palette_names);
      }
  }

  response->setLength();
  request->send(response);
}

#define MAX_LIVE_LEDS 180

bool serveLiveLeds(AsyncWebServerRequest* request, uint32_t wsClient)
{
  AsyncWebSocketClient * wsc;
  if (!request) { //not HTTP, use Websockets
    #ifdef WLED_ENABLE_WEBSOCKETS
    wsc = ws.client(wsClient);
    if (!wsc || wsc->queueLength() > 0) return false; //only send if queue free
    #endif
  }

  uint16_t used = ledCount;
  uint16_t n = (used -1) /MAX_LIVE_LEDS +1; //only serve every n'th LED if count over MAX_LIVE_LEDS
  char buffer[2000];
  strcpy_P(buffer, PSTR("{\"leds\":["));
  obuf = buffer;
  olen = 9;

  for (uint16_t i= 0; i < used; i += n)
  {
    olen += sprintf(obuf + olen, "\"%06X\",", strip.getPixelColor(i));
  }
  olen -= 1;
  oappend((const char*)F("],\"n\":"));
  oappendi(n);
  oappend("}");
  if (request) {
    request->send(200, "application/json", buffer);
  }
  #ifdef WLED_ENABLE_WEBSOCKETS
  else {
    wsc->text(obuf, olen);
  }
  #endif
  return true;
}<|MERGE_RESOLUTION|>--- conflicted
+++ resolved
@@ -153,14 +153,7 @@
 {
   strip.applyToAllSelected = false;
   bool stateResponse = root[F("v")] | false;
-<<<<<<< HEAD
-
-  int ps = root[F("ps")] | -1;
-  if (ps >= 0) applyPreset(ps);
-
-=======
-  
->>>>>>> b697df35
+
   bri = root["bri"] | bri;
 
   bool on = root["on"] | (bri > 0);
@@ -330,49 +323,20 @@
 }
 
 void serializeState(JsonObject root, bool forPreset, bool includeBri, bool segmentBounds)
-{ 
+{
   if (includeBri) {
     root["on"] = (bri > 0);
     root["bri"] = briLast;
     root[F("transition")] = transitionDelay/100; //in 100ms
   }
 
-<<<<<<< HEAD
-void serializeState(JsonObject root)
-{
-  if (errorFlag) root[F("error")] = errorFlag;
-
-  root["on"] = (bri > 0);
-  root["bri"] = briLast;
-  root[F("transition")] = transitionDelay/100; //in 100ms
-
-  root[F("ps")] = currentPreset;
-  root[F("pss")] = savedPresets;
-  root[F("pl")] = (presetCyclingEnabled) ? 0: -1;
-
-  usermods.addToJsonState(root);
-
-  //temporary for preset cycle
-  JsonObject ccnf = root.createNestedObject("ccnf");
-  ccnf[F("min")] = presetCycleMin;
-  ccnf[F("max")] = presetCycleMax;
-  ccnf[F("time")] = presetCycleTime;
-
-  JsonObject nl = root.createNestedObject("nl");
-  nl["on"] = nightlightActive;
-  nl[F("dur")] = nightlightDelayMins;
-  nl[F("fade")] = (nightlightMode > NL_MODE_SET); //deprecated
-  nl[F("mode")] = nightlightMode;
-  nl[F("tbri")] = nightlightTargetBri;
-  if (nightlightActive) {
-=======
   if (!forPreset) {
     if (errorFlag) root[F("error")] = errorFlag;
-    
+
     root[F("ps")] = currentPreset;
     root[F("pss")] = savedPresets;
     root[F("pl")] = (presetCyclingEnabled) ? 0: -1;
-    
+
     usermods.addToJsonState(root);
 
     //temporary for preset cycle
@@ -388,7 +352,6 @@
     nl[F("mode")] = nightlightMode;
     nl[F("tbri")] = nightlightTargetBri;
     if (nightlightActive) {
->>>>>>> b697df35
       nl[F("rem")] = (nightlightDelayMs - (millis() - nightlightStartTime)) / 1000; // seconds remaining
     } else {
       nl[F("rem")] = -1;
@@ -497,14 +460,11 @@
   wifi_info[F("signal")] = getSignalQuality(qrssi);
   wifi_info[F("channel")] = WiFi.channel();
 
-<<<<<<< HEAD
-=======
   JsonObject fs_info = root.createNestedObject("fs");
   fs_info["u"] = fsBytesUsed / 1000;
   fs_info["t"] = fsBytesTotal / 1000;
   fs_info[F("pmt")] = presetsModifiedTime;
-  
->>>>>>> b697df35
+
   #ifdef ARDUINO_ARCH_ESP32
   #ifdef WLED_DEBUG
     wifi_info[F("txPower")] = (int) WiFi.getTxPower();
@@ -531,7 +491,7 @@
   root[F("freeheap")] = ESP.getFreeHeap();
   root[F("uptime")] = millis()/1000 + rolloverMillis*4294967;
 
-  
+
   usermods.addToJsonInfo(root);
 
   byte os = 0;
