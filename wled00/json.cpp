--- conflicted
+++ resolved
@@ -1024,7 +1024,6 @@
   }
 }
 
-<<<<<<< HEAD
 void serializeTransitionStyles(JsonArray arr) {
 #ifndef WLED_DISABLE_MODE_BLEND
   if (!modeBlending) return;
@@ -1038,7 +1037,6 @@
   }
 #endif
 }
-=======
 
 // Global buffer locking response helper class
 class GlobalBufferAsyncJsonResponse: public JSONBufferGuard, public AsyncJsonResponse {
@@ -1049,7 +1047,6 @@
   // Other members are inherited
 };
 
->>>>>>> 8fb5f0ef
 
 void serveJson(AsyncWebServerRequest* request)
 {
@@ -1082,16 +1079,12 @@
     return;
   }
 
-  GlobalBufferAsyncJsonResponse *response = new GlobalBufferAsyncJsonResponse(subJson==JSON_PATH_FXDATA || subJson==JSON_PATH_EFFECTS); // will clear and convert JsonDocument into JsonArray if necessary
+  GlobalBufferAsyncJsonResponse *response = new GlobalBufferAsyncJsonResponse(subJson==JSON_PATH_FXDATA || subJson==JSON_PATH_EFFECTS || subJson==JSON_PATH_TRANSITION_STYLES); // will clear and convert JsonDocument into JsonArray if necessary
   if (!response->owns_lock()) {
     request->send(503, "application/json", F("{\"error\":3}"));
     delete response;
     return;
   }
-<<<<<<< HEAD
-  AsyncJsonResponse *response = new AsyncJsonResponse(&doc, subJson==JSON_PATH_FXDATA || subJson==JSON_PATH_EFFECTS || subJson==JSON_PATH_TRANSITION_STYLES); // will clear and convert JsonDocument into JsonArray if necessary
-=======
->>>>>>> 8fb5f0ef
 
   JsonVariant lDoc = response->getRoot();
 
