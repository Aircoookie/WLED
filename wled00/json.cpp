#include "wled.h"

#include "palettes.h"

#define JSON_PATH_STATE      1
#define JSON_PATH_INFO       2
#define JSON_PATH_STATE_INFO 3
#define JSON_PATH_NODES      4
#define JSON_PATH_PALETTES   5
#define JSON_PATH_FXDATA     6
#define JSON_PATH_NETWORKS   7

// begin WLEDMM
#ifdef ARDUINO_ARCH_ESP32
#include <Esp.h>
// get the right RTC.H for each MCU
#if ESP_IDF_VERSION >= ESP_IDF_VERSION_VAL(4, 0, 0)
#if CONFIG_IDF_TARGET_ESP32S2
#include <esp32s2/rom/rtc.h>
#elif CONFIG_IDF_TARGET_ESP32C3
#include <esp32c3/rom/rtc.h>
#elif CONFIG_IDF_TARGET_ESP32S3
#include <esp32s3/rom/rtc.h>
#elif CONFIG_IDF_TARGET_ESP32 // ESP32/PICO-D4
#include <esp32/rom/rtc.h>
#endif
#else // ESP32 Before IDF 4.0
#include <rom/rtc.h>
#endif
#else // for 8266
#include <Esp.h>
#include <user_interface.h>

#include <core_esp8266_features.h>
#include <core_version.h>
#include <spi_vendors.h>

#include <flash_utils.h>
#include <memory>
#include <cont.h>
#include <coredecls.h>
#endif
// end WLEDMM

/*
 * JSON API (De)serialization
 */

static bool inDeepCall = false; // WLEDMM needed so that recursive deserializeSegment() does not remove locks too early

bool deserializeSegment(JsonObject elem, byte it, byte presetId)
{
  const bool iAmGroot = !inDeepCall;  // WLEDMM will only be true if this is the toplevel of the recursion.
  //WLEDMM add USER_PRINT
  if (elem.size()!=1 || elem["stop"] != 0) { // not for {"stop":0}
    String temp;
    serializeJson(elem, temp);
    USER_PRINTF("deserializeSegment %s\n", temp.c_str());
  }

  byte id = elem["id"] | it;
  if (id >= strip.getMaxSegments()) return false;

  //WLEDMM: add compatibility for SR presets
  #ifndef WLED_DISABLE_2D
    // Serial.printf("before %d: %s %s %s %s\n", id, elem["start"].as<std::string>().c_str(), elem["stop"].as<std::string>().c_str(), elem["startY"].as<std::string>().c_str(), elem["stopY"].as<std::string>().c_str());
  if (strip.isMatrix && !elem["start"].isNull() && !elem["stop"].isNull() && elem["startY"].isNull() && elem["stopY"].isNull()) {
    uint16_t start1=elem["start"], stop1=elem["stop"];
    elem["start"] = start1%Segment::maxWidth;
    elem["startY"]= Segment::maxWidth?(start1 / Segment::maxWidth):0;
    elem["stop"] = (stop1-1)%Segment::maxWidth + 1;
    elem["stopY"]= Segment::maxWidth?((stop1-1) / Segment::maxWidth) + 1:0;
    // Serial.printf("after %s %s %s %s\n", elem["start"].as<std::string>().c_str(), elem["stop"].as<std::string>().c_str(), elem["startY"].as<std::string>().c_str(), elem["stopY"].as<std::string>().c_str());
  }
  #endif
  if (!elem["c1x"].isNull()) elem["c1"] = elem["c1x"];
  if (!elem["c2x"].isNull()) elem["c2"] = elem["c2x"];
  if (!elem["c3x"].isNull()) elem["c3"] = elem["c3x"];
  if (!elem["rev2D"].isNull()) elem["rY"] = elem["rev2D"];
  if (!elem["rot2D"].isNull()) elem["tp"] = elem["rot2D"];

  int stop = elem["stop"] | -1;

  // if using vectors use this code to append segment
  if (id >= strip.getSegmentsNum()) {
    if (stop <= 0) return false; // ignore empty/inactive segments
    strip.appendSegment(Segment(0, strip.getLengthTotal()));
    id = strip.getSegmentsNum()-1; // segments are added at the end of list
  }

  // WLEDMM: before changing segments, make sure our strip is _not_ servicing effects in parallel
  suspendStripService = true; // temporarily lock out strip updates
  if (strip.isServicing()) {
    USER_PRINTLN(F("deserializeSegment(): strip is still drawing effects."));
    strip.waitUntilIdle();
  }

  Segment& seg = strip.getSegment(id);
  Segment prev = seg; //make a backup so we can tell if something changed // WLEDMM fixMe: copy constructor = waste of memory

  uint16_t start = elem["start"] | seg.start;
  if (stop < 0) {
    uint16_t len = elem["len"];
    stop = (len > 0) ? start + len : seg.stop;
  }
  // 2D segments
  uint16_t startY = elem["startY"] | seg.startY;
  uint16_t stopY = elem["stopY"] | seg.stopY;

  //repeat, multiplies segment until all LEDs are used, or max segments reached
  bool repeat = elem["rpt"] | false;
  if (repeat && stop>0) {
    elem.remove("id");  // remove for recursive call
    elem.remove("rpt"); // remove for recursive call
    elem.remove("n");   // remove for recursive call
    uint16_t len = stop - start;
    for (size_t i=id+1; i<strip.getMaxSegments(); i++) {
      start = start + len;
      if (start >= strip.getLengthTotal()) break;
      //TODO: add support for 2D
      elem["start"] = start;
      elem["stop"]  = start + len;
      elem["rev"]   = !elem["rev"]; // alternate reverse on even/odd segments
      inDeepCall = true;  // WLEDMM remember that we are going into recursion
      deserializeSegment(elem, i, presetId); // recursive call with new id // WLEDMM expect problems like heap overflow
      if (iAmGroot) inDeepCall = false;  // WLEDMM toplevel -> reset recursion flag
    }
    if (iAmGroot) suspendStripService = false; // WLEDMM release lock
    return true;
  }

  if (elem["n"]) {
    // name field exists
    if (seg.name) { //clear old name
      delete[] seg.name;
      seg.name = nullptr;
    }

    const char * name = elem["n"].as<const char*>();
    size_t len = 0;
    if (name != nullptr) len = strlen(name);
    if (len > 0 && len < 33) {
      seg.name = new char[len+1];
      if (seg.name) strlcpy(seg.name, name, 33);
    } else {
      // but is empty (already deleted above)
      elem.remove("n");
    }
  } else if (start != seg.start || stop != seg.stop) {
    // clearing or setting segment without name field
    if (seg.name) {
      delete[] seg.name;
      seg.name = nullptr;
    }
  }

  uint16_t grp = elem["grp"] | seg.grouping;
  uint16_t spc = elem[F("spc")] | seg.spacing;
  uint16_t of  = seg.offset;
  uint8_t  soundSim = elem["si"] | seg.soundSim;
  uint8_t  map1D2D  = elem["m12"] | seg.map1D2D;

  //WLEDMM jMap
  if (map1D2D == M12_jMap && !seg.jMap)
    seg.createjMap();
  if (map1D2D != M12_jMap && seg.jMap)
    seg.deletejMap();

  if ((spc>0 && spc!=seg.spacing) || seg.map1D2D!=map1D2D) seg.fill(BLACK); // clear spacing gaps // WLEDMM softhack007: this line sometimes crashes with "Stack canary watchpoint triggered (async_tcp)"

  seg.map1D2D  = constrain(map1D2D, 0, 7);
  seg.soundSim = constrain(soundSim, 0, 1);

  uint8_t set = elem[F("set")] | seg.set;
  seg.set = constrain(set, 0, 3);

  uint16_t len = 1;
  if (stop > start) len = stop - start;
  int offset = elem[F("of")] | INT32_MAX;
  if (offset != INT32_MAX) {
    int offsetAbs = abs(offset);
    if (offsetAbs > len - 1) offsetAbs %= len;
    if (offset < 0) offsetAbs = len - offsetAbs;
    of = offsetAbs;
  }
  if (stop > start && of > len -1) of = len -1;
  seg.setUp(start, stop, grp, spc, of, startY, stopY);

  if (seg.reset && seg.stop == 0) {
    if (iAmGroot) suspendStripService = false; // WLEDMM release lock
    return true; // segment was deleted & is marked for reset, no need to change anything else
  }

  byte segbri = seg.opacity;
  if (getVal(elem["bri"], &segbri)) {
    if (segbri > 0) seg.setOpacity(segbri);
    seg.setOption(SEG_OPTION_ON, segbri); // use transition
  }

  bool on = elem["on"] | seg.on;
  if (elem["on"].is<const char*>() && elem["on"].as<const char*>()[0] == 't') on = !on;
  seg.setOption(SEG_OPTION_ON, on); // use transition

  //WLEDMM ARTIFX (but general usable)
  bool reset = elem["reset"];
  if (reset)
    seg.markForReset();

  bool frz = elem["frz"] | seg.freeze;
  if (elem["frz"].is<const char*>() && elem["frz"].as<const char*>()[0] == 't') frz = !seg.freeze;
  seg.freeze = frz;

  seg.setCCT(elem["cct"] | seg.cct);

  JsonArray colarr = elem["col"];
  if (!colarr.isNull())
  {
    if (seg.getLightCapabilities() & 3) {
      // segment has RGB or White
      for (size_t i = 0; i < 3; i++)
      {
        int rgbw[] = {0,0,0,0};
        bool colValid = false;
        JsonArray colX = colarr[i];
        if (colX.isNull()) {
          byte brgbw[] = {0,0,0,0};
          const char* hexCol = colarr[i];
          if (hexCol == nullptr) { //Kelvin color temperature (or invalid), e.g 2400
            int kelvin = colarr[i] | -1;
            if (kelvin <  0) continue;
            if (kelvin == 0) seg.setColor(i, 0);
            if (kelvin >  0) colorKtoRGB(kelvin, brgbw);
            colValid = true;
          } else { //HEX string, e.g. "FFAA00"
            colValid = colorFromHexString(brgbw, hexCol);
          }
          for (size_t c = 0; c < 4; c++) rgbw[c] = brgbw[c];
        } else { //Array of ints (RGB or RGBW color), e.g. [255,160,0]
          byte sz = colX.size();
          if (sz == 0) continue; //do nothing on empty array

          copyArray(colX, rgbw, 4);
          colValid = true;
        }

        if (!colValid) continue;

        seg.setColor(i, RGBW32(rgbw[0],rgbw[1],rgbw[2],rgbw[3]));
        if (seg.mode == FX_MODE_STATIC) strip.trigger(); //instant refresh
      }
    } else {
      // non RGB & non White segment (usually On/Off bus)
      seg.setColor(0, ULTRAWHITE);
      seg.setColor(1, BLACK);
    }
  }

  // lx parser
  #ifdef WLED_ENABLE_LOXONE
  int lx = elem[F("lx")] | -1;
  if (lx > 0) {
    parseLxJson(lx, id, false);
  }
  int ly = elem[F("ly")] | -1;
  if (ly > 0) {
    parseLxJson(ly, id, true);
  }
  #endif

  #ifndef WLED_DISABLE_2D
  bool reverse  = seg.reverse;
  bool mirror   = seg.mirror;
  #endif
  seg.selected  = elem["sel"] | seg.selected;
  seg.reverse   = elem["rev"] | seg.reverse;
  seg.mirror    = elem["mi"]  | seg.mirror;
  #ifndef WLED_DISABLE_2D
  bool reverse_y = seg.reverse_y;
  bool mirror_y  = seg.mirror_y;
  seg.reverse_y  = elem["rY"]  | seg.reverse_y;
  seg.mirror_y   = elem["mY"]  | seg.mirror_y;
  seg.transpose  = elem[F("tp")] | seg.transpose;
  if (seg.is2D() && (seg.map1D2D == M12_pArc || seg.map1D2D == M12_sCircle) && (reverse != seg.reverse || reverse_y != seg.reverse_y || mirror != seg.mirror || mirror_y != seg.mirror_y)) seg.fill(BLACK); // clear entire segment (in case of Arc 1D to 2D expansion) WLEDMM: also Circle
  #endif

  byte fx = seg.mode;
  if (getVal(elem["fx"], &fx, 0, strip.getModeCount())) { //load effect ('r' random, '~' inc/dec, 0-255 exact value)
    if (!presetId && currentPlaylist>=0) unloadPlaylist();
    if (fx != seg.mode) seg.setMode(fx, elem[F("fxdef")]);
  }

  //getVal also supports inc/decrementing and random
  getVal(elem["sx"], &seg.speed);
  getVal(elem["ix"], &seg.intensity);

  uint8_t pal = seg.palette;
  if (seg.getLightCapabilities() & 1) {  // ignore palette for White and On/Off segments
    if (getVal(elem["pal"], &pal)) seg.setPalette(pal);
  }

  getVal(elem["c1"], &seg.custom1);
  getVal(elem["c2"], &seg.custom2);
  uint8_t cust3 = seg.custom3;
  getVal(elem["c3"], &cust3); // we can't pass reference to bifield
  seg.custom3 = constrain(cust3, 0, 31);

  seg.check1 = elem["o1"] | seg.check1;
  seg.check2 = elem["o2"] | seg.check2;
  seg.check3 = elem["o3"] | seg.check3;

  JsonArray iarr = elem[F("i")]; //set individual LEDs
  if (!iarr.isNull()) {
    uint8_t oldMap1D2D = seg.map1D2D;
    seg.map1D2D = M12_Pixels; // no mapping

    // set brightness immediately and disable transition
    transitionDelayTemp = 0;
    jsonTransitionOnce = true;
    strip.setBrightness(scaledBri(bri), true);

    // freeze and init to black
    if (!seg.freeze) {
      seg.freeze = true;
      seg.fill(BLACK);  // WLEDMM why now?
    }

    uint16_t start = 0, stop = 0;
    byte set = 0; //0 nothing set, 1 start set, 2 range set

    for (size_t i = 0; i < iarr.size(); i++) {
      if(iarr[i].is<JsonInteger>()) {
        if (!set) {
          start = abs(iarr[i].as<int>());
          set++;
        } else {
          stop = abs(iarr[i].as<int>());
          set++;
        }
      } else { //color
        uint8_t rgbw[] = {0,0,0,0};
        JsonArray icol = iarr[i];
        if (!icol.isNull()) { //array, e.g. [255,0,0]
          byte sz = icol.size();
          if (sz > 0 && sz < 5) copyArray(icol, rgbw);
        } else { //hex string, e.g. "FF0000"
          byte brgbw[] = {0,0,0,0};
          const char* hexCol = iarr[i];
          if (colorFromHexString(brgbw, hexCol)) {
            for (size_t c = 0; c < 4; c++) rgbw[c] = brgbw[c];
          }
        }

        if (set < 2 || stop <= start) stop = start + 1;
        uint32_t c = gamma32(RGBW32(rgbw[0], rgbw[1], rgbw[2], rgbw[3]));
        while (start < stop) seg.setPixelColor(start++, c);
        set = 0;
      }
    }
    seg.map1D2D = oldMap1D2D; // restore mapping
    strip.trigger(); // force segment update
  }
  // send UDP/WS if segment options changed (except selection; will also deselect current preset)
  if (seg.differs(prev) & 0x7F) stateChanged = true;

  if (iAmGroot) suspendStripService = false; // WLEDMM release lock
  return true;
}

// deserializes WLED state (fileDoc points to doc object if called from web server)
// presetId is non-0 if called from handlePreset()
bool deserializeState(JsonObject root, byte callMode, byte presetId)
{
  const bool iAmGroot = !inDeepCall;  // WLEDMM will only be true if this is the toplevel of the recursion.
  //WLEDMM add USER_PRINT
  String temp;
  serializeJson(root, temp);
  USER_PRINTF("deserializeState %s\n", temp.c_str());

  bool stateResponse = root[F("v")] | false;

  //WLEDMM: store netDebug, also if not WLED_DEBUG 
  #if defined(WLED_DEBUG_HOST)
  bool oldValue = netDebugEnabled;
  netDebugEnabled = root[F("netDebug")] | netDebugEnabled;
  // USER_PRINTF("deserializeState %d (%d)\n", netDebugEnabled, oldValue);
  if (oldValue != netDebugEnabled) {
    pinManager.manageDebugTXPin();
    doSerializeConfig = true; //WLEDMM to make it will be stored in cfg.json! (tbd: check if this is the right approach)
  }
  #endif

  bool onBefore = bri;
  getVal(root["bri"], &bri);

  bool on = root["on"] | (bri > 0);
  if (!on != !bri) toggleOnOff();

  if (root["on"].is<const char*>() && root["on"].as<const char*>()[0] == 't') {
    if (onBefore || !bri) toggleOnOff(); // do not toggle off again if just turned on by bri (makes e.g. "{"on":"t","bri":32}" work)
  }

  if (bri && !onBefore) { // unfreeze all segments when turning on
    for (size_t s=0; s < strip.getSegmentsNum(); s++) {
      strip.getSegment(s).freeze = false;
    }
    if (realtimeMode && !realtimeOverride && useMainSegmentOnly) { // keep live segment frozen if live
      strip.getMainSegment().freeze = true;
    }
  }

  int tr = -1;
  if (!presetId || currentPlaylist < 0) { //do not apply transition time from preset if playlist active, as it would override playlist transition times
    tr = root[F("transition")] | -1;
    if (tr >= 0)
    {
      transitionDelay = tr;
      transitionDelay *= 100;
      transitionDelayTemp = transitionDelay;
    }
  }

  // WLEDMM: before changing strip, make sure our strip is _not_ servicing effects in parallel
  suspendStripService = true; // temporarily lock out strip updates
  if (strip.isServicing()) {
    USER_PRINTLN(F("deserializeState(): strip is still drawing effects."));
    strip.waitUntilIdle();
  }

  // temporary transition (applies only once)
  tr = root[F("tt")] | -1;
  if (tr >= 0)
  {
    transitionDelayTemp = tr;
    transitionDelayTemp *= 100;
    jsonTransitionOnce = true;
  }
  strip.setTransition(transitionDelayTemp); // required here for color transitions to have correct duration

  tr = root[F("tb")] | -1;
  if (tr >= 0) strip.timebase = ((uint32_t)tr) - millis();

  JsonObject nl       = root["nl"];
  nightlightActive    = nl["on"]      | nightlightActive;
  nightlightDelayMins = nl["dur"]     | nightlightDelayMins;
  nightlightMode      = nl["mode"]    | nightlightMode;
  nightlightTargetBri = nl[F("tbri")] | nightlightTargetBri;

  JsonObject udpn      = root["udpn"];
  notifyDirect         = udpn["send"] | notifyDirect;
  receiveNotifications = udpn["recv"] | receiveNotifications;
  if ((bool)udpn[F("nn")]) callMode = CALL_MODE_NO_NOTIFY; //send no notification just for this request

  unsigned long timein = root["time"] | UINT32_MAX; //backup time source if NTP not synced
  if (timein != UINT32_MAX) {
    setTimeFromAPI(timein);
    if (presetsModifiedTime == 0) presetsModifiedTime = timein;
  }

  if (root[F("psave")].isNull()) doReboot = root[F("rb")] | doReboot;

  // do not allow changing main segment while in realtime mode (may get odd results else)
  if (!realtimeMode) strip.setMainSegmentId(root[F("mainseg")] | strip.getMainSegmentId()); // must be before realtimeLock() if "live"

  realtimeOverride = root[F("lor")] | realtimeOverride;
  if (realtimeOverride > 2) realtimeOverride = REALTIME_OVERRIDE_ALWAYS;
  if (realtimeMode && useMainSegmentOnly) {
    strip.getMainSegment().freeze = !realtimeOverride;
  }

  if (root.containsKey("live")) {
    if (root["live"].as<bool>()) {
      transitionDelayTemp = 0;
      jsonTransitionOnce = true;
      realtimeLock(65000);
    } else {
      exitRealtime();
    }
  }

  int it = 0;
  JsonVariant segVar = root["seg"];
  if (segVar.is<JsonObject>())
  {
    int id = segVar["id"] | -1;
    //if "seg" is not an array and ID not specified, apply to all selected/checked segments
    if (id < 0) {
      //apply all selected segments
      //bool didSet = false;
      for (size_t s = 0; s < strip.getSegmentsNum(); s++) {
        Segment &sg = strip.getSegment(s);
        if (sg.isSelected()) {
          inDeepCall = true;  // WLEDMM remember that we are going into recursion
          deserializeSegment(segVar, s, presetId);
          if (iAmGroot) inDeepCall = false;  // WLEDMM toplevel -> reset recursion flag
          //didSet = true;
        }
      }
      //TODO: not sure if it is good idea to change first active but unselected segment
      //if (!didSet) deserializeSegment(segVar, strip.getMainSegmentId(), presetId);
    } else {
      inDeepCall = true;  // WLEDMM remember that we are going into recursion
      deserializeSegment(segVar, id, presetId); //apply only the segment with the specified ID
      if (iAmGroot) inDeepCall = false;  // WLEDMM toplevel -> reset recursion flag
    }
  } else {
    size_t deleted = 0;
    JsonArray segs = segVar.as<JsonArray>();
    inDeepCall = true;  // WLEDMM remember that we are going into recursion
    for (JsonObject elem : segs) {
      if (deserializeSegment(elem, it++, presetId) && !elem["stop"].isNull() && elem["stop"]==0) deleted++;
    }
    if (strip.getSegmentsNum() > 3 && deleted >= strip.getSegmentsNum()/2U) strip.purgeSegments(); // batch deleting more than half segments
    if (iAmGroot) inDeepCall = false;  // WLEDMM toplevel -> reset recursion flag
  }

  usermods.readFromJsonState(root);

  //WLEDMM
  loadedLedmap = root[F("ledmap")] | loadedLedmap;
  loadLedmap = loadedLedmap>=0; //WLEDMM included 0 to switch back to default

  byte ps = root[F("psave")];
  if (ps > 0 && ps < 251) savePreset(ps, nullptr, root);

  ps = root[F("pdel")]; //deletion
  if (ps > 0 && ps < 251) deletePreset(ps);

  // HTTP API commands (must be handled before "ps")
  const char* httpwin = root["win"];
  if (httpwin) {
    String apireq = "win"; apireq += '&'; // reduce flash string usage
    apireq += httpwin;
    handleSet(nullptr, apireq, false);    // may set stateChanged
  }

  // applying preset (2 cases: a) API call includes all preset values ("pd"), b) API only specifies preset ID ("ps"))
  byte presetToRestore = 0;
  // a) already applied preset content (requires "seg" or "win" but will ignore the rest)
  if (!root["pd"].isNull() && stateChanged) {
    currentPreset = root[F("pd")] | currentPreset;
    if (root["win"].isNull()) presetCycCurr = currentPreset;
    presetToRestore = currentPreset; // stateUpdated() will clear the preset, so we need to restore it after
    //unloadPlaylist(); // applying a preset unloads the playlist, may be needed here too?
  } else if (!root["ps"].isNull()) {
    ps = presetCycCurr;
    if (root["win"].isNull() && getVal(root["ps"], &ps, 0, 0) && ps > 0 && ps < 251 && ps != currentPreset) {
      // b) preset ID only or preset that does not change state (use embedded cycling limits if they exist in getVal())
      presetCycCurr = ps;
      unloadPlaylist();          // applying a preset unloads the playlist
      applyPreset(ps, callMode); // async load from file system (only preset ID was specified)
      if (iAmGroot) suspendStripService = false; // WLEDMM release lock
      return stateResponse;
    }
  }

  JsonObject playlist = root[F("playlist")];
  if (!playlist.isNull() && loadPlaylist(playlist, presetId)) {
    //do not notify here, because the first playlist entry will do
    if (root["on"].isNull()) callMode = CALL_MODE_NO_NOTIFY;
    else callMode = CALL_MODE_DIRECT_CHANGE;  // possible bugfix for playlist only containing HTTP API preset FX=~
  }

  if (root.containsKey(F("rmcpal")) && root[F("rmcpal")].as<bool>()) {
    if (strip.customPalettes.size()) {
      char fileName[32];
      sprintf_P(fileName, PSTR("/palette%d.json"), strip.customPalettes.size()-1);
      if (WLED_FS.exists(fileName)) WLED_FS.remove(fileName);
      strip.loadCustomPalettes();
    }
  }

  stateUpdated(callMode);
  if (presetToRestore) currentPreset = presetToRestore;

  if (iAmGroot) suspendStripService = false; // WLEDMM release lock
  return stateResponse;
}

void serializeSegment(JsonObject& root, Segment& seg, byte id, bool forPreset, bool segmentBounds)
{
  //WLEDMM add DEBUG_PRINT (not USER_PRINT)
  String temp;
  serializeJson(root, temp);
  DEBUG_PRINTF("serializeSegment %s\n", temp.c_str());

  root["id"] = id;
  if (segmentBounds) {
    root["start"] = seg.start;
    root["stop"] = seg.stop;
    if (strip.isMatrix) {
      root[F("startY")] = seg.startY;
      root[F("stopY")]  = seg.stopY;
    }
  }
  if (!forPreset) root["len"] = seg.stop - seg.start;
  root["grp"]    = seg.grouping;
  root[F("spc")] = seg.spacing;
  root[F("of")]  = seg.offset;
  root["on"]     = seg.on;
  root["frz"]    = seg.freeze;
  byte segbri    = seg.opacity;
  root["bri"]    = (segbri) ? segbri : 255;
  root["cct"]    = seg.cct;
  root[F("set")] = seg.set;

  if (segmentBounds && seg.name != nullptr) root["n"] = reinterpret_cast<const char *>(seg.name); //not good practice, but decreases required JSON buffer

  // to conserve RAM we will serialize the col array manually
  // this will reduce RAM footprint from ~300 bytes to 84 bytes per segment
  char colstr[70]; colstr[0] = '['; colstr[1] = '\0';  //max len 68 (5 chan, all 255)
  const char *format = strip.hasWhiteChannel() ? PSTR("[%u,%u,%u,%u]") : PSTR("[%u,%u,%u]");
  for (size_t i = 0; i < 3; i++)
  {
    byte segcol[4]; byte* c = segcol;
    segcol[0] = R(seg.colors[i]);
    segcol[1] = G(seg.colors[i]);
    segcol[2] = B(seg.colors[i]);
    segcol[3] = W(seg.colors[i]);
    char tmpcol[22];
    sprintf_P(tmpcol, format, (unsigned)c[0], (unsigned)c[1], (unsigned)c[2], (unsigned)c[3]);
    strcat(colstr, i<2 ? strcat(tmpcol, ",") : tmpcol);
  }
  strcat(colstr, "]");
  root["col"] = serialized(colstr);

  root["fx"]  = seg.mode;
  root["sx"]  = seg.speed;
  root["ix"]  = seg.intensity;
  root["pal"] = seg.palette;
  root["c1"]  = seg.custom1;
  root["c2"]  = seg.custom2;
  root["c3"]  = seg.custom3;
  root["sel"] = seg.isSelected();
  root["rev"] = seg.reverse;
  root["mi"]  = seg.mirror;
  #ifndef WLED_DISABLE_2D
  if (strip.isMatrix) {
    root["rY"] = seg.reverse_y;
    root["mY"] = seg.mirror_y;
    root[F("tp")] = seg.transpose;
  }
  #endif
  root["o1"]  = seg.check1;
  root["o2"]  = seg.check2;
  root["o3"]  = seg.check3;
  root["si"]  = seg.soundSim;
  root["m12"] = seg.map1D2D;
}

void serializeState(JsonObject root, bool forPreset, bool includeBri, bool segmentBounds, bool selectedSegmentsOnly)
{
  //WLEDMM add DEBUG_PRINT (not USER_PRINT)
  String temp;
  serializeJson(root, temp);
  DEBUG_PRINTF("serializeState %d %s\n", forPreset, temp.c_str());

  if (includeBri) {
    root["on"] = (bri > 0);
    root["bri"] = briLast;
    root[F("transition")] = transitionDelay/100; //in 100ms
  }

  if (!forPreset) {
    //WLEDMM: store netDebug 
    #if defined(WLED_DEBUG_HOST)
      root[F("netDebug")] = netDebugEnabled;
    // USER_PRINTF("serializeState %d\n", netDebugEnabled);
    #endif

    if (errorFlag) {root[F("error")] = errorFlag; errorFlag = ERR_NONE;} //prevent error message to persist on screen

    root["ps"] = (currentPreset > 0) ? currentPreset : -1;
    root[F("pl")] = currentPlaylist;

    usermods.addToJsonState(root);

    JsonObject nl = root.createNestedObject("nl");
    nl["on"] = nightlightActive;
    nl["dur"] = nightlightDelayMins;
    nl["mode"] = nightlightMode;
    nl[F("tbri")] = nightlightTargetBri;
    if (nightlightActive) {
      nl[F("rem")] = (nightlightDelayMs - (millis() - nightlightStartTime)) / 1000; // seconds remaining
    } else {
      nl[F("rem")] = -1;
    }

    JsonObject udpn = root.createNestedObject("udpn");
    udpn["send"] = notifyDirect;
    udpn["recv"] = receiveNotifications;

    root[F("lor")] = realtimeOverride;
  }

  root[F("mainseg")] = strip.getMainSegmentId();

  JsonArray seg = root.createNestedArray("seg");
  for (size_t s = 0; s < strip.getMaxSegments(); s++) {
    if (s >= strip.getSegmentsNum()) {
      if (forPreset && segmentBounds && !selectedSegmentsOnly) { //disable segments not part of preset
        JsonObject seg0 = seg.createNestedObject();
        seg0["stop"] = 0;
        continue;
      } else
        break;
    }
    Segment &sg = strip.getSegment(s);
    if (forPreset && selectedSegmentsOnly && !sg.isSelected()) continue;
    if (sg.isActive()) {
      JsonObject seg0 = seg.createNestedObject();
      serializeSegment(seg0, sg, s, forPreset, segmentBounds);
    } else if (forPreset && segmentBounds) { //disable segments not part of preset
      JsonObject seg0 = seg.createNestedObject();
      seg0["stop"] = 0;
    }
  }
  root[F("ledmap")] = loadedLedmap; //WLEDMM ledmaps will be stored in json so dropdown can display it
}

// begin WLEDMM
#ifdef ARDUINO_ARCH_ESP32
int getCoreResetReason(int core) {
  if (core >= ESP.getChipCores()) return 0;
  return((int)rtc_get_reset_reason(core));
}

String resetCode2Info(int reason) {
  switch(reason) {

    case 1 : //  1 =  Vbat power on reset
      return F("power-on"); break;
    case 2 : // 2 = this code is not defined on ESP32
      return F("exception"); break;
    case 3 : // 3 = Software reset digital core
       return F("SW reset"); break;
    case 12: //12 = Software reset CPU
       return F("SW restart"); break;
    case 5 : // 5 = Deep Sleep wakeup reset digital core
       return F("wakeup"); break;
    case 14:  //14 = for APP CPU, reset by PRO CPU
      return F("restart"); break;
    case 15: //15 = Reset when the vdd voltage is not stable (brownout)
      return F("brown-out"); break;

    // watchdog resets
    case 4 : // 4 = Legacy watch dog reset digital core
    case 6 : // 6 = Reset by SLC module, reset digital core
    case 7 : // 7 = Timer Group0 Watch dog reset digital core
    case 8 : // 8 = Timer Group1 Watch dog reset digital core
    case 9 : // 9 = RTC Watch dog Reset digital core
    case 11: //11 = Time Group watchdog reset CPU
    case 13: //13 = RTC Watch dog Reset CPU
    case 16: //16 = RTC Watch dog reset digital core and rtc module
    case 17: //17 = Time Group1 reset CPU
      return F("watchdog"); break;
    case 18: //18 = super watchdog reset digital core and rtc module
      return F("super watchdog"); break;

    // misc
    case 10: // 10 = Instrusion tested to reset CPU
      return F("intrusion"); break;
    case 19: //19 = glitch reset digital core and rtc module
      return F("glitch"); break;
    case 20: //20 = efuse reset digital core
      return F("EFUSE reset"); break;
    case 21: //21 = usb uart reset digital core
      return F("USB UART reset"); break;
    case 22: //22 = usb jtag reset digital core
     return F("JTAG reset"); break;
    case 23: //23 = power glitch reset digital core and rtc module
      return F("power glitch"); break;

    // unknown reason code
    case 0:
      return F(""); break;
    default: 
      return F("unknown"); break;
  }
}

esp_reset_reason_t getRestartReason() {
  return(esp_reset_reason());
}
String restartCode2InfoLong(esp_reset_reason_t reason) {
    switch (reason) {
      case ESP_RST_UNKNOWN:  return(F("Reset reason can not be determined")); break;
      case ESP_RST_POWERON:  return(F("Restart due to power-on event")); break;
      case ESP_RST_EXT:      return(F("Reset by external pin (not applicable for ESP32)")); break;
      case ESP_RST_SW:       return(F("Software restart via esp_restart()")); break;
      case ESP_RST_PANIC:    return(F("Software reset due to panic or unhandled exception (SW error)")); break;
      case ESP_RST_INT_WDT:  return(F("Reset (software or hardware) due to interrupt watchdog")); break;
      case ESP_RST_TASK_WDT: return(F("Reset due to task watchdog")); break;
      case ESP_RST_WDT:      return(F("Reset due to other watchdogs")); break;
      case ESP_RST_DEEPSLEEP:return(F("Restart after exiting deep sleep mode")); break;
      case ESP_RST_BROWNOUT: return(F("Brownout Reset (software or hardware)")); break;
      case ESP_RST_SDIO:     return(F("Reset over SDIO")); break;
    }
  return(F("unknown"));
}
String restartCode2Info(esp_reset_reason_t reason) {
    switch (reason) {
      case ESP_RST_UNKNOWN:  return(F("unknown reason")); break;
      case ESP_RST_POWERON:  return(F("power-on event")); break;
      case ESP_RST_EXT:      return(F("external pin reset")); break;
      case ESP_RST_SW:       return(F("SW restart by esp_restart()")); break;
      case ESP_RST_PANIC:    return(F("SW error (panic or exception)")); break;
      case ESP_RST_INT_WDT:  return(F("interrupt watchdog")); break;
      case ESP_RST_TASK_WDT: return(F("task watchdog")); break;
      case ESP_RST_WDT:      return(F("other watchdog")); break;
      case ESP_RST_DEEPSLEEP:return(F("exit from deep sleep")); break;
      case ESP_RST_BROWNOUT: return(F("Brownout Reset")); break;
      case ESP_RST_SDIO:     return(F("Reset over SDIO")); break;
    }
  return(F("unknown"));
}
#endif
// end WLEDMM

void serializeInfo(JsonObject root)
{
  root[F("ver")] = versionString;
  root[F("rel")] = releaseString; //WLEDMM to add bin name
  root[F("vid")] = VERSION;
  //root[F("cn")] = WLED_CODENAME;

  JsonObject leds = root.createNestedObject("leds");
  leds[F("count")] = strip.getLengthTotal();
  leds[F("pwr")] = strip.currentMilliamps;
  leds["fps"] = strip.getFps();
  leds[F("maxpwr")] = (strip.currentMilliamps)? strip.ablMilliampsMax : 0;
  leds[F("maxseg")] = strip.getMaxSegments();
  //leds[F("actseg")] = strip.getActiveSegmentsNum();
  //leds[F("seglock")] = false; //might be used in the future to prevent modifications to segment config

  #ifndef WLED_DISABLE_2D
  if (strip.isMatrix) {
    JsonObject matrix = leds.createNestedObject("matrix");
    matrix["w"] = Segment::maxWidth;
    matrix["h"] = Segment::maxHeight;
  }
  #endif

  uint8_t totalLC = 0;
  JsonArray lcarr = leds.createNestedArray(F("seglc"));
  size_t nSegs = strip.getSegmentsNum();
  for (size_t s = 0; s < nSegs; s++) {
    if (!strip.getSegment(s).isActive()) continue;
    uint8_t lc = strip.getSegment(s).getLightCapabilities();
    totalLC |= lc;
    lcarr.add(lc);
  }

  leds["lc"] = totalLC;

  leds[F("rgbw")] = strip.hasRGBWBus(); // deprecated, use info.leds.lc
  leds[F("wv")]   = totalLC & 0x02;     // deprecated, true if white slider should be displayed for any segment
  leds["cct"]     = totalLC & 0x04;     // deprecated, use info.leds.lc

  #ifdef WLED_DEBUG
  JsonArray i2c = root.createNestedArray(F("i2c"));
  i2c.add(i2c_sda);
  i2c.add(i2c_scl);
  JsonArray spi = root.createNestedArray(F("spi"));
  spi.add(spi_mosi);
  spi.add(spi_sclk);
  spi.add(spi_miso);
  #endif

  root[F("str")] = syncToggleReceive;

  root[F("name")] = serverDescription;
  root[F("udpport")] = udpPort;
  root["live"] = (bool)realtimeMode;
  root[F("liveseg")] = useMainSegmentOnly ? strip.getMainSegmentId() : -1;  // if using main segment only for live

  switch (realtimeMode) {
    case REALTIME_MODE_INACTIVE: root["lm"] = ""; break;
    case REALTIME_MODE_GENERIC:  root["lm"] = ""; break;
    case REALTIME_MODE_UDP:      root["lm"] = F("UDP"); break;
    case REALTIME_MODE_HYPERION: root["lm"] = F("Hyperion"); break;
    case REALTIME_MODE_E131:     root["lm"] = F("E1.31"); break;
    case REALTIME_MODE_ADALIGHT: root["lm"] = F("USB Adalight/TPM2"); break;
    case REALTIME_MODE_ARTNET:   root["lm"] = F("Art-Net"); break;
    case REALTIME_MODE_TPM2NET:  root["lm"] = F("tpm2.net"); break;
    case REALTIME_MODE_DDP:      root["lm"] = F("DDP"); break;
    case REALTIME_MODE_DMX:      root["lm"] = F("DMX"); break;
  }

  if (realtimeIP[0] == 0)
  {
    root[F("lip")] = "";
  } else {
    root[F("lip")] = realtimeIP.toString();
  }

  #ifdef WLED_ENABLE_WEBSOCKETS
  root[F("ws")] = ws.count();
  #else
  root[F("ws")] = -1;
  #endif

  root[F("fxcount")] = strip.getModeCount();
  root[F("palcount")] = strip.getPaletteCount();
  root[F("cpalcount")] = strip.customPalettes.size(); //number of custom palettes

  JsonArray ledmaps = root.createNestedArray(F("maps"));
  for (size_t i=0; i<WLED_MAX_LEDMAPS; i++) {
    if ((ledMaps>>i) & 0x00000001U) {
      JsonObject ledmaps0 = ledmaps.createNestedObject();
      ledmaps0["id"] = i;
      #ifndef ESP8266
      if (i && ledmapNames[i-1]) ledmaps0["n"] = ledmapNames[i-1];
      #endif
    }
  }

  //WLEDMM: add busses.length to outputs
  JsonArray outputs = root.createNestedArray(F("outputs"));
  for (int8_t b = 0; b < busses.getNumBusses(); b++) {
    outputs.add(busses.getBus(b)->getLength());
  }

  JsonObject wifi_info = root.createNestedObject("wifi");
  wifi_info[F("bssid")] = WiFi.BSSIDstr();
  int qrssi = WiFi.RSSI();
  wifi_info[F("rssi")] = qrssi;
  wifi_info[F("signal")] = getSignalQuality(qrssi);
  wifi_info[F("channel")] = WiFi.channel();

  JsonObject fs_info = root.createNestedObject("fs");
  fs_info["u"] = fsBytesUsed / 1000;
  fs_info["t"] = fsBytesTotal / 1000;
  fs_info[F("pmt")] = presetsModifiedTime;

  root[F("ndc")] = nodeListEnabled ? (int)Nodes.size() : -1;

  #ifdef ARDUINO_ARCH_ESP32
  #ifdef WLED_DEBUG
    wifi_info[F("txPower")] = (int) WiFi.getTxPower();
    wifi_info[F("sleep")] = (bool) WiFi.getSleep();
  #endif
  #if !defined(CONFIG_IDF_TARGET_ESP32C2) && !defined(CONFIG_IDF_TARGET_ESP32C3) && !defined(CONFIG_IDF_TARGET_ESP32S2) && !defined(CONFIG_IDF_TARGET_ESP32S3)
    root[F("arch")] = "esp32";
  #else
    root[F("arch")] = ESP.getChipModel();
  #endif
  root[F("core")] = ESP.getSdkVersion();
  //root[F("maxalloc")] = ESP.getMaxAllocHeap();
  #ifdef WLED_DEBUG
    root[F("resetReason0")] = (int)rtc_get_reset_reason(0);
    if(ESP.getChipCores() > 1)    // WLEDMM
   	  root[F("resetReason1")] = (int)rtc_get_reset_reason(1);
  #endif
  root[F("lwip")] = 0; //deprecated
  root[F("totalheap")] = ESP.getHeapSize(); //WLEDMM
  #else
  root[F("arch")] = "esp8266";
  root[F("core")] = ESP.getCoreVersion();
  //root[F("maxalloc")] = ESP.getMaxFreeBlockSize();
  #ifdef WLED_DEBUG
    root[F("resetReason")] = (int)ESP.getResetInfoPtr()->reason;
  #endif
  root[F("lwip")] = LWIP_VERSION_MAJOR;
  #endif
  root[F("getflash")] = ESP.getFlashChipSize(); //WLEDMM and Athom, works for both ESP32 and ESP8266

  root[F("freeheap")] = ESP.getFreeHeap();
<<<<<<< HEAD
  //WLEDMM: conditional on esp32
  #if defined(ARDUINO_ARCH_ESP32)
    root[F("minfreeheap")] = ESP.getMinFreeHeap();
=======
  #if defined(ARDUINO_ARCH_ESP32) && defined(BOARD_HAS_PSRAM)
  if (psramFound()) root[F("psram")] = ESP.getFreePsram();
>>>>>>> 999bec19
  #endif
  #if defined(ARDUINO_ARCH_ESP32) && defined(BOARD_HAS_PSRAM)
  if (psramFound()) {
    root[F("tpram")] = ESP.getPsramSize(); //WLEDMM
    root[F("psram")] = ESP.getFreePsram();
    root[F("psusedram")] = ESP.getMinFreePsram();
  }
  #else
  // for testing
  //  root[F("tpram")] = 4194304; //WLEDMM
  //  root[F("psram")] = 4193000;
  //  root[F("psusedram")] = 3083000;
  #endif

  // begin WLEDMM
  #ifdef ARDUINO_ARCH_ESP32
  root[F("e32core0code")] = (int)rtc_get_reset_reason(0);
  root[F("e32core0text")] = resetCode2Info(rtc_get_reset_reason(0));
  if(ESP.getChipCores() > 1) {
    root[F("e32core1code")] = (int)rtc_get_reset_reason(1);
    root[F("e32core1text")] = resetCode2Info(rtc_get_reset_reason(1));
  }
  root[F("e32code")] = (int)getRestartReason();
  root[F("e32text")] = restartCode2Info(getRestartReason());

  static char msgbuf[32];
  snprintf(msgbuf, sizeof(msgbuf)-1, "%s rev.%d", ESP.getChipModel(), ESP.getChipRevision());
  root[F("e32model")] = msgbuf;
  root[F("e32cores")] = ESP.getChipCores();
  root[F("e32speed")] = ESP.getCpuFreqMHz();
  root[F("e32flash")] = int((ESP.getFlashChipSize()/1024)/1024);
  root[F("e32flashspeed")] = int(ESP.getFlashChipSpeed()/1000000);
  root[F("e32flashmode")] = int(ESP.getFlashChipMode());
  switch (ESP.getFlashChipMode()) {
    // missing: Octal modes
    case FM_QIO:  root[F("e32flashtext")] = F(" (QIO)"); break;
    case FM_QOUT: root[F("e32flashtext")] = F(" (QOUT)");break;
    case FM_DIO:  root[F("e32flashtext")] = F(" (DIO)"); break;
    case FM_DOUT: root[F("e32flashtext")] = F(" (DOUT or other)");break;
    default: root[F("e32flashtext")] = F(" (other)"); break;
  }

  #else // for 8266
  root[F("e32core0code")] = (int)ESP.getResetInfoPtr()->reason;
  root[F("e32core0text")] = ESP.getResetReason();

  root[F("e32model")] = F("ESP8266  (id 0x") + String(ESP.getChipId(), 16) + String(") ");      // can only be "ESP8266EX" or "ESP8285"
  root[F("e32cores")] = 1;
  root[F("e32speed")] = ESP.getCpuFreqMHz();
  root[F("e32flash")] = int((ESP.getFlashChipRealSize()/1024)/1024);
  root[F("e32flashspeed")] = int(ESP.getFlashChipSpeed()/1000000);
  root[F("e32flashmode")] = int(ESP.getFlashChipMode());
  switch (ESP.getFlashChipMode()) {
    case FM_QIO:  root[F("e32flashtext")] = F(" (QIO)"); break;
    case FM_QOUT: root[F("e32flashtext")] = F(" (QOUT)");break;
    case FM_DIO:  root[F("e32flashtext")] = F(" (DIO)"); break;
    case FM_DOUT: root[F("e32flashtext")] = F(" (DOUT)");break;
    default: root[F("e32flashtext")] = F(" (other)"); break;
  }
  #endif
  #if defined(WLED_DEBUG) || defined(WLED_DEBUG_HOST) || defined(SR_DEBUG) || defined(SR_STATS)
  // WLEDMM add status of Serial, incuding pin alloc
  root[F("serialOnline")] = Serial ? (canUseSerial()?F("Serial ready ☾"):F("Serial in use ☾")) : F("Serial disconected ☾");  // "Disconnected" may happen on boards with USB CDC
  root[F("sRX")] = pinManager.isPinAllocated(hardwareRX) ? pinManager.getPinOwnerText(hardwareRX): F("free");
  root[F("sTX")] = pinManager.isPinAllocated(hardwareTX) ? pinManager.getPinOwnerText(hardwareTX): F("free");
  #endif
  // end WLEDMM

  root[F("uptime")] = millis()/1000 + rolloverMillis*4294967;

  usermods.addToJsonInfo(root);

  uint16_t os = 0;
  #ifdef WLED_DEBUG
  os  = 0x80;
  #endif
  //WLEDMM: WLED_DEBUG_HOST independent from WLED_DEBUG
  #ifdef WLED_DEBUG_HOST
  os  = 0x80; //WLEDMM: also if not WLED_DEBUG (on off button Net Debug/Net Print)
  os |= 0x0100;
  if (!netDebugEnabled) os &= ~0x0080;
  #endif
  #ifndef WLED_DISABLE_ALEXA
  os += 0x40;
  #endif

  //os += 0x20; // indicated now removed Blynk support, may be reused to indicate another build-time option

  #ifdef USERMOD_CRONIXIE
  os += 0x10;
  #endif
  #ifndef WLED_DISABLE_FILESYSTEM
  os += 0x08;
  #endif
  #ifndef WLED_DISABLE_HUESYNC
  os += 0x04;
  #endif
  #ifdef WLED_ENABLE_ADALIGHT
  os += 0x02;
  #endif
  #ifndef WLED_DISABLE_OTA
  os += 0x01;
  #endif
  root[F("opt")] = os;

  root[F("brand")] = "WLED";
  root[F("product")] = F("FOSS");
  root["mac"] = escapedMac;
  char s[16] = "";
  if (Network.isConnected())
  {
    IPAddress localIP = Network.localIP();
    sprintf(s, "%d.%d.%d.%d", localIP[0], localIP[1], localIP[2], localIP[3]);
  }
  root["ip"] = s;
}

void setPaletteColors(JsonArray json, CRGBPalette16 palette)
{
    for (int i = 0; i < 16; i++) {
      JsonArray colors =  json.createNestedArray();
      CRGB color = palette[i];
      colors.add(i<<4);
      colors.add(color.red);
      colors.add(color.green);
      colors.add(color.blue);
    }
}

void setPaletteColors(JsonArray json, byte* tcp)
{
    TRGBGradientPaletteEntryUnion* ent = (TRGBGradientPaletteEntryUnion*)(tcp);
    TRGBGradientPaletteEntryUnion u;

    // Count entries
    uint16_t count = 0;
    do {
        u = *(ent + count);
        count++;
    } while ( u.index != 255);

    u = *ent;
    int indexstart = 0;
    while( indexstart < 255) {
      indexstart = u.index;

      JsonArray colors =  json.createNestedArray();
      colors.add(u.index);
      colors.add(u.r);
      colors.add(u.g);
      colors.add(u.b);

      ent++;
      u = *ent;
    }
}

void serializePalettes(JsonObject root, AsyncWebServerRequest* request)
{
  byte tcp[72 +4] = { 255 }; // WLEDMM bugfix - use extra element as "stop" marker (=255) for setPaletteColors(). And no, I won't cry over 4 bytes wasted ;-)
  #ifdef ESP8266
  int itemPerPage = 5;
  #else
  int itemPerPage = 8;
  #endif

  int page = 0;
  if (request->hasParam("page")) {
    page = request->getParam("page")->value().toInt();
  }

  int palettesCount = strip.getPaletteCount();
  int customPalettes = strip.customPalettes.size();

  int maxPage = (palettesCount + customPalettes -1) / itemPerPage;
  if (page > maxPage) page = maxPage;

  int start = itemPerPage * page;
  int end = start + itemPerPage;
  if (end > palettesCount + customPalettes) end = palettesCount + customPalettes;

  root[F("m")] = maxPage; // inform caller how many pages there are
  JsonObject palettes  = root.createNestedObject("p");

  for (int i = start; i < end; i++) {
    JsonArray curPalette = palettes.createNestedArray(String(i>=palettesCount ? 255 - i + palettesCount : i));
    switch (i) {
      case 0: //default palette
        setPaletteColors(curPalette, PartyColors_p);
        break;
      case 1: //WLEDMM random MM
          curPalette.add("r");
          curPalette.add("r");
          curPalette.add("r");
          curPalette.add("r");
        break;
      case 73: //WLEDMM random AC
          curPalette.add("r");
          curPalette.add("r");
          curPalette.add("r");
          curPalette.add("r");
        break;
      case 2: //primary color only
        curPalette.add("c1");
        break;
      case 3: //primary + secondary
        curPalette.add("c1");
        curPalette.add("c1");
        curPalette.add("c2");
        curPalette.add("c2");
        break;
      case 4: //primary + secondary + tertiary
        curPalette.add("c3");
        curPalette.add("c2");
        curPalette.add("c1");
        break;
      case 5: //primary + secondary (+tert if not off), more distinct
        curPalette.add("c1");
        curPalette.add("c1");
        curPalette.add("c1");
        curPalette.add("c1");
        curPalette.add("c1");
        curPalette.add("c2");
        curPalette.add("c2");
        curPalette.add("c2");
        curPalette.add("c2");
        curPalette.add("c2");
        curPalette.add("c3");
        curPalette.add("c3");
        curPalette.add("c3");
        curPalette.add("c3");
        curPalette.add("c3");
        curPalette.add("c1");
        break;
      case 6: //Party colors
        setPaletteColors(curPalette, PartyColors_p);
        break;
      case 7: //Cloud colors
        setPaletteColors(curPalette, CloudColors_p);
        break;
      case 8: //Lava colors
        setPaletteColors(curPalette, LavaColors_p);
        break;
      case 9: //Ocean colors
        setPaletteColors(curPalette, OceanColors_p);
        break;
      case 10: //Forest colors
        setPaletteColors(curPalette, ForestColors_p);
        break;
      case 11: //Rainbow colors
        setPaletteColors(curPalette, RainbowColors_p);
        break;
      case 12: //Rainbow stripe colors
        setPaletteColors(curPalette, RainbowStripeColors_p);
        break;
      default:
        {
        if (i>=palettesCount) {
          setPaletteColors(curPalette, strip.customPalettes[i - palettesCount]);
        } else {
          // WLEDMM workaround for palettes index overflow at i=74 -> gGradientPalettes index=61 out of bounds.
          int palIndex = i-13;
          constexpr int palMax = sizeof(gGradientPalettes)/sizeof(gGradientPalettes[0]) -1;
          if ((palIndex < 0) || (palIndex > palMax)) { 
            DEBUG_PRINTF("WARNING gGradientPalettes[%d] is out of bounds! max=%d. (json.cpp)\n", palIndex, palMax);
            palIndex = palMax;  // use last valid array item
          }
          memset(tcp, 255, sizeof(tcp));  // WLEDMM pre-fill buffer with dummy values, to avoid array overrun in setPaletteColors in case of "unterminated" palette entry
          // WLEDMM end
          memcpy_P(tcp, (byte*)pgm_read_dword(&(gGradientPalettes[palIndex])), 72);
          setPaletteColors(curPalette, tcp);
        }
        }
        break;
    }
  }
}

void serializeNetworks(JsonObject root)
{
  JsonArray networks = root.createNestedArray(F("networks"));
  int16_t status = WiFi.scanComplete();

  switch (status) {
    case WIFI_SCAN_FAILED:
      WiFi.scanNetworks(true);
      return;
    case WIFI_SCAN_RUNNING:
      return;
  }

  for (int i = 0; i < status; i++) {
    JsonObject node = networks.createNestedObject();
    node["ssid"]    = WiFi.SSID(i);
    node["rssi"]    = WiFi.RSSI(i);
    node["bssid"]   = WiFi.BSSIDstr(i);
    node["channel"] = WiFi.channel(i);
    node["enc"]     = WiFi.encryptionType(i);
  }

  WiFi.scanDelete();

  if (WiFi.scanComplete() == WIFI_SCAN_FAILED) {
    WiFi.scanNetworks(true);
  }
}

void serializeNodes(JsonObject root)
{
  JsonArray nodes = root.createNestedArray("nodes");

  for (NodesMap::iterator it = Nodes.begin(); it != Nodes.end(); ++it)
  {
    if (it->second.ip[0] != 0)
    {
      JsonObject node = nodes.createNestedObject();
      node[F("name")] = it->second.nodeName;
      node["type"]    = it->second.nodeType;
      node["ip"]      = it->second.ip.toString();
      node[F("age")]  = it->second.age;
      node[F("vid")]  = it->second.build;
    }
  }
}

// deserializes mode data string into JsonArray
void serializeModeData(JsonArray fxdata)
{
  char lineBuffer[128];
  for (size_t i = 0; i < strip.getModeCount(); i++) {
    strncpy_P(lineBuffer, strip.getModeData(i), 127);
    if (lineBuffer[0] != 0) {
      char* dataPtr = strchr(lineBuffer,'@');
      if (dataPtr) fxdata.add(dataPtr+1);
      else         fxdata.add("");
    }
  }
}

// deserializes mode names string into JsonArray
// also removes effect data extensions (@...) from deserialised names
void serializeModeNames(JsonArray arr) {
  char lineBuffer[128];
  for (size_t i = 0; i < strip.getModeCount(); i++) {
    strncpy_P(lineBuffer, strip.getModeData(i), 127);
    if (lineBuffer[0] != 0) {
      char* dataPtr = strchr(lineBuffer,'@');
      if (dataPtr) *dataPtr = 0; // terminate mode data after name
      arr.add(lineBuffer);
    }
  }
}

void serveJson(AsyncWebServerRequest* request)
{
  byte subJson = 0;
  const String& url = request->url();
  if      (url.indexOf("state") > 0) subJson = JSON_PATH_STATE;
  else if (url.indexOf("info")  > 0) subJson = JSON_PATH_INFO;
  else if (url.indexOf("si")    > 0) subJson = JSON_PATH_STATE_INFO;
  else if (url.indexOf("nodes") > 0) subJson = JSON_PATH_NODES;
  else if (url.indexOf("palx")  > 0) subJson = JSON_PATH_PALETTES;
  else if (url.indexOf("fxda")  > 0) subJson = JSON_PATH_FXDATA;
  else if (url.indexOf("net") > 0) subJson = JSON_PATH_NETWORKS;
  #ifdef WLED_ENABLE_JSONLIVE
  else if (url.indexOf("live")  > 0) {
    serveLiveLeds(request);
    return;
  }
  #endif
  else if (url.indexOf(F("eff")) > 0) {
    // this serves just effect names without FX data extensions in names
    if (requestJSONBufferLock(19)) {
      AsyncJsonResponse* response = new AsyncJsonResponse(&doc, true);  // array document
      JsonArray lDoc = response->getRoot();
      serializeModeNames(lDoc); // remove WLED-SR extensions from effect names
      response->setLength();
      request->send(response);
      releaseJSONBufferLock();
    } else {
      request->send(503, "application/json", F("{\"error\":3}"));
    }
    return;
  }
  else if (url.indexOf("pal") > 0) {
    request->send_P(200, "application/json", JSON_palette_names);
    return;
  }
  else if (url.indexOf("cfg") > 0 && handleFileRead(request, "/cfg.json")) {
    return;
  }
  else if (url.length() > 6) { //not just /json
    request->send(501, "application/json", F("{\"error\":\"Not implemented\"}"));
    return;
  }

  if (!requestJSONBufferLock(17)) {
    request->send(503, "application/json", F("{\"error\":3}"));
    return;
  }
  AsyncJsonResponse *response = new AsyncJsonResponse(&doc, subJson==6);

  JsonVariant lDoc = response->getRoot();

  switch (subJson)
  {
    case JSON_PATH_STATE:
      serializeState(lDoc); break;
    case JSON_PATH_INFO:
      serializeInfo(lDoc); break;
    case JSON_PATH_NODES:
      serializeNodes(lDoc); break;
    case JSON_PATH_PALETTES:
      serializePalettes(lDoc, request); break;
    case JSON_PATH_FXDATA:
      serializeModeData(lDoc.as<JsonArray>()); break;
    case JSON_PATH_NETWORKS:
      serializeNetworks(lDoc); break;
    default: //all
      JsonObject state = lDoc.createNestedObject("state");
      serializeState(state);
      JsonObject info = lDoc.createNestedObject("info");
      serializeInfo(info);
      if (subJson != JSON_PATH_STATE_INFO)
      {
        JsonArray effects = lDoc.createNestedArray(F("effects"));
        serializeModeNames(effects); // remove WLED-SR extensions from effect names
        lDoc[F("palettes")] = serialized((const __FlashStringHelper*)JSON_palette_names);
      }
      //lDoc["m"] = lDoc.memoryUsage(); // JSON buffer usage, for remote debugging
  }

  DEBUG_PRINTF("JSON buffer size: %u for request: %d (%s)\n", lDoc.memoryUsage(), subJson, url.c_str());

  response->setLength();
  request->send(response);
  releaseJSONBufferLock();
}

#ifdef WLED_ENABLE_JSONLIVE
#define MAX_LIVE_LEDS 180

bool serveLiveLeds(AsyncWebServerRequest* request, uint32_t wsClient)
{
  #ifdef WLED_ENABLE_WEBSOCKETS
  AsyncWebSocketClient * wsc = nullptr;
  if (!request) { //not HTTP, use Websockets
    wsc = ws.client(wsClient);
    if (!wsc || wsc->queueLength() > 0) return false; //only send if queue free
  }
  #endif

  uint16_t used = strip.getLengthTotal();
  uint16_t n = (used -1) /MAX_LIVE_LEDS +1; //only serve every n'th LED if count over MAX_LIVE_LEDS
  char buffer[2000];
  strcpy_P(buffer, PSTR("{\"leds\":["));
  obuf = buffer;
  olen = 9;

  for (size_t i= 0; i < used; i += n)
  {
    uint32_t c = strip.getPixelColor(i);
    uint8_t r = qadd8(W(c), R(c)); //add white channel to RGB channels as a simple RGBW -> RGB map
    uint8_t g = qadd8(W(c), G(c));
    uint8_t b = qadd8(W(c), B(c));
    olen += sprintf(obuf + olen, "\"%06X\",", RGBW32(r,g,b,0));
  }
  olen -= 1;
  oappend((const char*)F("],\"n\":"));
  oappendi(n);
  oappend("}");
  if (request) {
    request->send(200, "application/json", buffer);
  }
  #ifdef WLED_ENABLE_WEBSOCKETS
  else {
    wsc->text(obuf, olen);
  }
  #endif
  return true;
}
#endif<|MERGE_RESOLUTION|>--- conflicted
+++ resolved
@@ -965,14 +965,9 @@
   root[F("getflash")] = ESP.getFlashChipSize(); //WLEDMM and Athom, works for both ESP32 and ESP8266
 
   root[F("freeheap")] = ESP.getFreeHeap();
-<<<<<<< HEAD
   //WLEDMM: conditional on esp32
   #if defined(ARDUINO_ARCH_ESP32)
     root[F("minfreeheap")] = ESP.getMinFreeHeap();
-=======
-  #if defined(ARDUINO_ARCH_ESP32) && defined(BOARD_HAS_PSRAM)
-  if (psramFound()) root[F("psram")] = ESP.getFreePsram();
->>>>>>> 999bec19
   #endif
   #if defined(ARDUINO_ARCH_ESP32) && defined(BOARD_HAS_PSRAM)
   if (psramFound()) {
