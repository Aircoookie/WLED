--- conflicted
+++ resolved
@@ -30,13 +30,8 @@
     }
 
     seg.setOption(SEG_OPTION_ON, elem["on"] | seg.getOption(SEG_OPTION_ON));
-<<<<<<< HEAD
-
-    JsonArray colarr = elem["col"];
-=======
-    
+
     JsonArray colarr = elem[F("col")];
->>>>>>> 5d6e214e
     if (!colarr.isNull())
     {
       for (uint8_t i = 0; i < 3; i++)
@@ -48,11 +43,7 @@
         {
           int rgbw[] = {0,0,0,0};
           byte cp = copyArray(colX, rgbw);
-<<<<<<< HEAD
-
-          if (cp == 1 && rgbw[0] == 0) seg.colors[i] = 0;
-=======
-          
+
           if (cp == 1) {
             if (rgbw[0] == 0) seg.colors[i] = 0;
             else {
@@ -61,7 +52,6 @@
               for (uint8_t c = 0; c < 3; c++) rgbw[c] = ctrgb[c];
             }
           }
->>>>>>> 5d6e214e
           if (id == strip.getMainSegmentId() && i < 2) //temporary, to make transition work on main segment
           {
             if (i == 0) {col[0] = rgbw[0]; col[1] = rgbw[1]; col[2] = rgbw[2]; col[3] = rgbw[3];}
@@ -73,8 +63,6 @@
       }
     }
 
-<<<<<<< HEAD
-=======
     // lx parser
     #ifdef WLED_ENABLE_LOXONE
     int lx = elem[F("lx")] | -1;
@@ -86,8 +74,7 @@
       parseLxJson(ly, id, true);
     }
     #endif
-    
->>>>>>> 5d6e214e
+
     //if (pal != seg.palette && pal < strip.getPaletteCount()) strip.setPalette(pal);
     seg.setOption(SEG_OPTION_SELECTED, elem[F("sel")] | seg.getOption(SEG_OPTION_SELECTED));
     seg.setOption(SEG_OPTION_REVERSED, elem[F("rev")] | seg.getOption(SEG_OPTION_REVERSED));
@@ -95,35 +82,22 @@
 
     //temporary, strip object gets updated via colorUpdated()
     if (id == strip.getMainSegmentId()) {
-<<<<<<< HEAD
-      effectCurrent = elem["fx"] | effectCurrent;
-      effectSpeed = elem["sx"] | effectSpeed;
-      effectIntensity = elem["ix"] | effectIntensity;
-      effectFFT1 = elem["f1x"] | effectFFT1;
-      effectFFT2 = elem["f2x"] | effectFFT2;
-      effectFFT3 = elem["f3x"] | effectFFT3;
-      effectPalette = elem["pal"] | effectPalette;
-=======
       effectCurrent = elem[F("fx")] | effectCurrent;
       effectSpeed = elem[F("sx")] | effectSpeed;
       effectIntensity = elem[F("ix")] | effectIntensity;
+      effectFFT1 = elem[F("f1x")] | effectFFT1;
+      effectFFT2 = elem[F("f2x")] | effectFFT2;
+      effectFFT3 = elem[F("f3x")] | effectFFT3;
       effectPalette = elem[F("pal")] | effectPalette;
->>>>>>> 5d6e214e
     } else { //permanent
       byte fx = elem[F("fx")] | seg.mode;
       if (fx != seg.mode && fx < strip.getModeCount()) strip.setMode(id, fx);
-<<<<<<< HEAD
-      seg.speed = elem["sx"] | seg.speed;
-      seg.intensity = elem["ix"] | seg.intensity;
-      seg.fft1 = elem["f1x"] | seg.fft1;
-      seg.fft2 = elem["f2x"] | seg.fft2;
-      seg.fft3 = elem["f3x"] | seg.fft3;
-      seg.palette = elem["pal"] | seg.palette;
-=======
       seg.speed = elem[F("sx")] | seg.speed;
       seg.intensity = elem[F("ix")] | seg.intensity;
+      seg.fft1 = elem[F("f1x")] | seg.fft1;
+      seg.fft2 = elem[F("f2x")] | seg.fft2;
+      seg.fft3 = elem[F("f3x")] | seg.fft3;
       seg.palette = elem[F("pal")] | seg.palette;
->>>>>>> 5d6e214e
     }
 
     JsonArray iarr = elem[F("i")]; //set individual LEDs
@@ -202,13 +176,8 @@
     transitionDelayTemp *= 100;
     jsonTransitionOnce = true;
   }
-<<<<<<< HEAD
-
-  int cy = root["pl"] | -2;
-=======
-  
+
   int cy = root[F("pl")] | -2;
->>>>>>> 5d6e214e
   if (cy > -2) presetCyclingEnabled = (cy >= 0);
   JsonObject ccnf = root[F("ccnf")];
   presetCycleMin = ccnf[F("min")] | presetCycleMin;
@@ -243,13 +212,8 @@
   JsonVariant segVar = root[F("seg")];
   if (segVar.is<JsonObject>())
   {
-<<<<<<< HEAD
-    int id = segVar["id"] | -1;
-
-=======
     int id = segVar[F("id")] | -1;
-    
->>>>>>> 5d6e214e
+
     if (id < 0) { //set all selected segments
       bool didSet = false;
       byte lowestActive = 99;
@@ -324,38 +288,23 @@
     }
 	}
 
-<<<<<<< HEAD
-	root["fx"] = seg.mode;
-	root["sx"] = seg.speed;
-	root["ix"] = seg.intensity;
-  root["f1x"] = seg.fft1;
-  root["f2x"] = seg.fft2;
-  root["f3x"] = seg.fft3;
-	root["pal"] = seg.palette;
-	root["sel"] = seg.isSelected();
-	root["rev"] = seg.getOption(SEG_OPTION_REVERSED);
-  root["mi"]  = seg.getOption(SEG_OPTION_MIRROR);
-=======
-	root[F("fx")]  = seg.mode;
-	root[F("sx")]  = seg.speed;
-	root[F("ix")]  = seg.intensity;
+	root[F("fx")] = seg.mode;
+	root[F("sx")] = seg.speed;
+	root[F("ix")] = seg.intensity;
+  root[F("f1x")] = seg.fft1;
+  root[F("f2x")] = seg.fft2;
+  root[F("f3x")] = seg.fft3;
 	root[F("pal")] = seg.palette;
 	root[F("sel")] = seg.isSelected();
 	root[F("rev")] = seg.getOption(SEG_OPTION_REVERSED);
   root[F("mi")]  = seg.getOption(SEG_OPTION_MIRROR);
->>>>>>> 5d6e214e
 }
 
 
 void serializeState(JsonObject root)
 {
-<<<<<<< HEAD
-  if (errorFlag) root["error"] = errorFlag;
-
-=======
   if (errorFlag) root[F("error")] = errorFlag;
-  
->>>>>>> 5d6e214e
+
   root["on"] = (bri > 0);
   root["bri"] = briLast;
   root[F("transition")] = transitionDelay/100; //in 100ms
@@ -368,44 +317,25 @@
 
   //temporary for preset cycle
   JsonObject ccnf = root.createNestedObject("ccnf");
-<<<<<<< HEAD
-  ccnf["min"] = presetCycleMin;
-  ccnf["max"] = presetCycleMax;
-  ccnf["time"] = presetCycleTime;
-
-  JsonObject nl = root.createNestedObject("nl");
-  nl["on"] = nightlightActive;
-  nl["dur"] = nightlightDelayMins;
-  nl["fade"] = (nightlightMode > NL_MODE_SET); //deprecated
-  nl["mode"] = nightlightMode;
-  nl["tbri"] = nightlightTargetBri;
-
-=======
   ccnf[F("min")] = presetCycleMin;
   ccnf[F("max")] = presetCycleMax;
   ccnf[F("time")] = presetCycleTime;
-  
+
   JsonObject nl = root.createNestedObject("nl");
   nl["on"] = nightlightActive;
   nl[F("dur")] = nightlightDelayMins;
   nl[F("fade")] = (nightlightMode > NL_MODE_SET); //deprecated
   nl[F("mode")] = nightlightMode;
   nl[F("tbri")] = nightlightTargetBri;
-  
->>>>>>> 5d6e214e
+
   JsonObject udpn = root.createNestedObject("udpn");
   udpn[F("send")] = notifyDirect;
   udpn[F("recv")] = receiveNotifications;
 
   root[F("lor")] = realtimeOverride;
 
-<<<<<<< HEAD
-  root["mainseg"] = strip.getMainSegmentId();
-
-=======
   root[F("mainseg")] = strip.getMainSegmentId();
-  
->>>>>>> 5d6e214e
+
   JsonArray seg = root.createNestedArray("seg");
   for (byte s = 0; s < strip.getMaxSegments(); s++)
   {
@@ -440,48 +370,27 @@
 
 void serializeInfo(JsonObject root)
 {
-<<<<<<< HEAD
-  root["ver"] = versionString;
-  root["vid"] = VERSION;
-  //root["cn"] = WLED_CODENAME;
-
-=======
   root[F("ver")] = versionString;
   root[F("vid")] = VERSION;
   //root[F("cn")] = WLED_CODENAME;
-  
->>>>>>> 5d6e214e
+
   JsonObject leds = root.createNestedObject("leds");
   leds[F("count")] = ledCount;
   leds[F("rgbw")] = useRGBW;
   leds[F("wv")] = useRGBW && (strip.rgbwMode == RGBW_MODE_MANUAL_ONLY || strip.rgbwMode == RGBW_MODE_DUAL); //should a white channel slider be displayed?
   JsonArray leds_pin = leds.createNestedArray("pin");
   leds_pin.add(LEDPIN);
-<<<<<<< HEAD
-
-  leds["pwr"] = strip.currentMilliamps;
-  leds["maxpwr"] = (strip.currentMilliamps)? strip.ablMilliampsMax : 0;
-  leds["maxseg"] = strip.getMaxSegments();
-  leds["seglock"] = false; //will be used in the future to prevent modifications to segment config
-
-  root["str"] = syncToggleReceive;
-
-  root["name"] = serverDescription;
-  root["udpport"] = udpPort;
-  root["live"] = (bool)realtimeMode;
-=======
-  
+
   leds[F("pwr")] = strip.currentMilliamps;
   leds[F("maxpwr")] = (strip.currentMilliamps)? strip.ablMilliampsMax : 0;
   leds[F("maxseg")] = strip.getMaxSegments();
   leds[F("seglock")] = false; //will be used in the future to prevent modifications to segment config
 
   root[F("str")] = syncToggleReceive;
-  
+
   root[F("name")] = serverDescription;
   root[F("udpport")] = udpPort;
   root[F("live")] = (bool)realtimeMode;
->>>>>>> 5d6e214e
 
   switch (realtimeMode) {
     case REALTIME_MODE_INACTIVE: root["lm"] = ""; break;
@@ -514,17 +423,10 @@
   JsonObject wifi_info = root.createNestedObject("wifi");
   wifi_info[F("bssid")] = WiFi.BSSIDstr();
   int qrssi = WiFi.RSSI();
-<<<<<<< HEAD
-  wifi_info["rssi"] = qrssi;
-  wifi_info["signal"] = getSignalQuality(qrssi);
-  wifi_info["channel"] = WiFi.channel();
-
-=======
   wifi_info[F("rssi")] = qrssi;
   wifi_info[F("signal")] = getSignalQuality(qrssi);
   wifi_info[F("channel")] = WiFi.channel();
-  
->>>>>>> 5d6e214e
+
   #ifdef ARDUINO_ARCH_ESP32
   #ifdef WLED_DEBUG
     wifi_info[F("txPower")] = (int) WiFi.getTxPower();
@@ -547,15 +449,9 @@
   #endif
   root[F("lwip")] = LWIP_VERSION_MAJOR;
   #endif
-<<<<<<< HEAD
-
-  root["freeheap"] = ESP.getFreeHeap();
-  root["uptime"] = millis()/1000 + rolloverMillis*4294967;
-=======
-  
+
   root[F("freeheap")] = ESP.getFreeHeap();
   root[F("uptime")] = millis()/1000 + rolloverMillis*4294967;
->>>>>>> 5d6e214e
 
   usermods.addToJsonInfo(root);
 
@@ -584,17 +480,10 @@
   #ifndef WLED_DISABLE_OTA
   os += 0x01;
   #endif
-<<<<<<< HEAD
-  root["opt"] = os;
-
-  root["brand"] = "WLED";
-  root["product"] = "FOSS";
-=======
   root[F("opt")] = os;
-  
+
   root[F("brand")] = "WLED";
   root[F("product")] = F("FOSS");
->>>>>>> 5d6e214e
   root["mac"] = escapedMac;
 }
 
@@ -621,13 +510,8 @@
     request->send(  501, "application/json", F("{\"error\":\"Not implemented\"}"));
     return;
   }
-<<<<<<< HEAD
-
-  AsyncJsonResponse* response = new AsyncJsonResponse();
-=======
-  
+
   AsyncJsonResponse* response = new AsyncJsonResponse(JSON_BUFFER_SIZE);
->>>>>>> 5d6e214e
   JsonObject doc = response->getRoot();
 
   switch (subJson)
