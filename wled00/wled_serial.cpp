#include "wled.h"

enum class AwaProtocol {
    HEADER_A,
    HEADER_w,
    HEADER_a,
    HEADER_HI,
    HEADER_LO,
    HEADER_CRC,
    DATA_RED,
    DATA_GREEN,
    DATA_BLUE,
    FLETCHER1,
    FLETCHER2
};

// static data buffer for the loop
#define MAX_BUFFER 2048

void handleSerial()
{
    static uint8_t     buffer[MAX_BUFFER];
    static AwaProtocol state = AwaProtocol::HEADER_A;
    static uint8_t     CRC = 0;
    static uint16_t    count = 0;
    static uint16_t    currentPixel = 0;
    static uint16_t    fletcher1 = 0;
    static uint16_t    fletcher2 = 0;
    static uint8_t     inputColorR = 0;
    static uint8_t     inputColorG = 0;
    static uint8_t     inputColorB = 0;

    uint16_t bufferPointer = 0;
    uint16_t internalIndex = min(Serial.available(), MAX_BUFFER);

    if (internalIndex > 0)
        internalIndex = Serial.readBytes(buffer, internalIndex);
        
    yield();

    while (bufferPointer < internalIndex)
    {
        byte input = buffer[bufferPointer++];
        switch (state)
        {
        case AwaProtocol::HEADER_A:
            if (input == 'A') state = AwaProtocol::HEADER_w;
            break;

        case AwaProtocol::HEADER_w:
            if (input == 'w') state = AwaProtocol::HEADER_a;
            else              state = AwaProtocol::HEADER_A;
            break;

        case AwaProtocol::HEADER_a:
            if (input == 'a') state = AwaProtocol::HEADER_HI;
            else              state = AwaProtocol::HEADER_A;
            break;

        case AwaProtocol::HEADER_HI:
            currentPixel = 0;
            count = input * 0x100;
            CRC = input;
            fletcher1 = 0;
            fletcher2 = 0;
            state = AwaProtocol::HEADER_LO;
            break;

        case AwaProtocol::HEADER_LO:
            count += input;
            CRC = CRC ^ input ^ 0x55;
            state = AwaProtocol::HEADER_CRC;
            break;

        case AwaProtocol::HEADER_CRC:
            if (CRC == input)
            {               
                state = AwaProtocol::DATA_RED;
            }
            else
                state = AwaProtocol::HEADER_A;
            break;

        case AwaProtocol::DATA_RED:
            inputColorR = input;
            fletcher1 = (fletcher1 + (uint16_t)input) % 255;
            fletcher2 = (fletcher2 + fletcher1) % 255;

            state = AwaProtocol::DATA_GREEN;
            break;

        case AwaProtocol::DATA_GREEN:
            inputColorG = input;            
            fletcher1 = (fletcher1 + (uint16_t)input) % 255;
            fletcher2 = (fletcher2 + fletcher1) % 255;

            state = AwaProtocol::DATA_BLUE;
            break;

        case AwaProtocol::DATA_BLUE:
            inputColorB = input;              
            fletcher1 = (fletcher1 + (uint16_t)input) % 255;
            fletcher2 = (fletcher2 + fletcher1) % 255;

            if (!realtimeOverride) setRealtimePixel(currentPixel++, inputColorR, inputColorG, inputColorB, 0);            

            if (count-- > 0) state = AwaProtocol::DATA_RED;
            else state = AwaProtocol::FLETCHER1;
            break;

        case AwaProtocol::FLETCHER1:
            if (input != fletcher1) state = AwaProtocol::HEADER_A;
            else state = AwaProtocol::FLETCHER2;
            break;

        case AwaProtocol::FLETCHER2:
            if (input == fletcher2) 
            {
				realtimeLock(realtimeTimeoutMs, REALTIME_MODE_ADALIGHT);

				if (!realtimeOverride) strip.show();
            }
            state = AwaProtocol::HEADER_A;
            break;
        }
    }
}



/*
 * Adalight and TPM2 handler
 */
/*
enum class AdaState {
  Header_A,
  Header_d,
  Header_a,
  Header_CountHi,
  Header_CountLo,
  Header_CountCheck,
  Data_Red,
  Data_Green,
  Data_Blue,
  TPM2_Header_Type,
  TPM2_Header_CountHi,
  TPM2_Header_CountLo,
};*/

<<<<<<< HEAD
uint16_t currentBaud = 20000; //default baudrate 115200 (divided by 100)
=======
uint16_t currentBaud = 1152; //default baudrate 115200 (divided by 100)
bool continuousSendLED = false;
uint32_t lastUpdate = 0;
>>>>>>> 3847bfc4

void updateBaudRate(uint32_t rate){
  uint16_t rate100 = rate/100;
  if (rate100 == currentBaud || rate100 < 96) return;
  currentBaud = rate100;

  if (!pinManager.isPinAllocated(hardwareTX) || pinManager.getPinOwner(hardwareTX) == PinOwner::DebugOut){
    Serial.print(F("Baud is now ")); Serial.println(rate);
  }

  Serial.flush();
  Serial.begin(rate);
}
<<<<<<< HEAD
  
/*void handleSerial()
=======

// RGB LED data return as JSON array. Slow, but easy to use on the other end.
void sendJSON(){
  if (!pinManager.isPinAllocated(hardwareTX) || pinManager.getPinOwner(hardwareTX) == PinOwner::DebugOut) {
    uint16_t used = strip.getLengthTotal();
    Serial.write('[');
    for (uint16_t i=0; i<used; i++) {
      Serial.print(strip.getPixelColor(i));
      if (i != used-1) Serial.write(',');
    }
    Serial.println("]");
  }
}

// RGB LED data returned as bytes in TPM2 format. Faster, and slightly less easy to use on the other end.
void sendBytes(){
  if (!pinManager.isPinAllocated(hardwareTX) || pinManager.getPinOwner(hardwareTX) == PinOwner::DebugOut) {
    Serial.write(0xC9); Serial.write(0xDA);
    uint16_t used = strip.getLengthTotal();
    uint16_t len = used*3;
    Serial.write(highByte(len));
    Serial.write(lowByte(len));
    for (uint16_t i=0; i < used; i++) {
      uint32_t c = strip.getPixelColor(i);
      Serial.write(qadd8(W(c), R(c))); //R, add white channel to RGB channels as a simple RGBW -> RGB map
      Serial.write(qadd8(W(c), G(c))); //G
      Serial.write(qadd8(W(c), B(c))); //B
    }
    Serial.write(0x36); Serial.write('\n');
  }
}

void handleSerial()
>>>>>>> 3847bfc4
{
  if (pinManager.isPinAllocated(hardwareRX)) return;
  if (!Serial) return;              // arduino docs: `if (Serial)` indicates whether or not the USB CDC serial connection is open. For all non-USB CDC ports, this will always return true

  #ifdef WLED_ENABLE_ADALIGHT
  static auto state = AdaState::Header_A;
  static uint16_t count = 0;
  static uint16_t pixel = 0;
  static byte check = 0x00;
  static byte red   = 0x00;
  static byte green = 0x00;

  while (Serial.available() > 0)
  {
    yield();
    byte next = Serial.peek();
    switch (state) {
      case AdaState::Header_A:
        if (next == 'A') state = AdaState::Header_d;
        else if (next == 0xC9) { //TPM2 start byte
          state = AdaState::TPM2_Header_Type;
        }
        else if (next == 'I') {
          handleImprovPacket();
          return;
        } else if (next == 'v') {
          Serial.print("WLED"); Serial.write(' '); Serial.println(VERSION);

        } else if (next == 0xB0) {updateBaudRate( 115200);
        } else if (next == 0xB1) {updateBaudRate( 230400);
        } else if (next == 0xB2) {updateBaudRate( 460800);
        } else if (next == 0xB3) {updateBaudRate( 500000);
        } else if (next == 0xB4) {updateBaudRate( 576000);
        } else if (next == 0xB5) {updateBaudRate( 921600);
        } else if (next == 0xB6) {updateBaudRate(1000000);
        } else if (next == 0xB7) {updateBaudRate(1500000);

        } else if (next == 'l') {sendJSON(); // Send LED data as JSON Array
        } else if (next == 'L') {sendBytes(); // Send LED data as TPM2 Data Packet

        } else if (next == 'o') {continuousSendLED = false; // Disable Continuous Serial Streaming
        } else if (next == 'O') {continuousSendLED = true; // Enable Continuous Serial Streaming

        } else if (next == '{') { //JSON API
          bool verboseResponse = false;
          if (!requestJSONBufferLock(16)) return;
          Serial.setTimeout(100);
          DeserializationError error = deserializeJson(doc, Serial);
          if (error) {
            releaseJSONBufferLock();
            return;
          }
          verboseResponse = deserializeState(doc.as<JsonObject>());
          //only send response if TX pin is unused for other purposes
          if (verboseResponse && (!pinManager.isPinAllocated(hardwareTX) || pinManager.getPinOwner(hardwareTX) == PinOwner::DebugOut)) {
            doc.clear();
            JsonObject state = doc.createNestedObject("state");
            serializeState(state);
            JsonObject info  = doc.createNestedObject("info");
            serializeInfo(info);

            serializeJson(doc, Serial);
            Serial.println();
          }
          releaseJSONBufferLock();
        }
        break;
      case AdaState::Header_d:
        if (next == 'd') state = AdaState::Header_a;
        else             state = AdaState::Header_A;
        break;
      case AdaState::Header_a:
        if (next == 'a') state = AdaState::Header_CountHi;
        else             state = AdaState::Header_A;
        break;
      case AdaState::Header_CountHi:
        pixel = 0;
        count = next * 0x100;
        check = next;
        state = AdaState::Header_CountLo;
        break;
      case AdaState::Header_CountLo:
        count += next + 1;
        check = check ^ next ^ 0x55;
        state = AdaState::Header_CountCheck;
        break;
      case AdaState::Header_CountCheck:
        if (check == next) state = AdaState::Data_Red;
        else               state = AdaState::Header_A;
        break;
      case AdaState::TPM2_Header_Type:
        state = AdaState::Header_A; //(unsupported) TPM2 command or invalid type
        if (next == 0xDA) state = AdaState::TPM2_Header_CountHi; //TPM2 data
        else if (next == 0xAA) Serial.write(0xAC); //TPM2 ping
        break;
      case AdaState::TPM2_Header_CountHi:
        pixel = 0;
        count = (next * 0x100) /3;
        state = AdaState::TPM2_Header_CountLo;
        break;
      case AdaState::TPM2_Header_CountLo:
        count += next /3;
        state = AdaState::Data_Red;
        break;
      case AdaState::Data_Red:
        red   = next;
        state = AdaState::Data_Green;
        break;
      case AdaState::Data_Green:
        green = next;
        state = AdaState::Data_Blue;
        break;
      case AdaState::Data_Blue:
        byte blue  = next;
        if (!realtimeOverride) setRealtimePixel(pixel++, red, green, blue, 0);
        if (--count > 0) state = AdaState::Data_Red;
        else {
          realtimeLock(realtimeTimeoutMs, REALTIME_MODE_ADALIGHT);

          if (!realtimeOverride) strip.show();
          state = AdaState::Header_A;
        }
        break;
    }

    // All other received bytes will disable Continuous Serial Streaming
    if (continuousSendLED && next != 'O'){
      continuousSendLED = false;
      }

    Serial.read(); //discard the byte
  }
  #endif
<<<<<<< HEAD
}
*/
=======

  // If Continuous Serial Streaming is enabled, send new LED data as bytes
  if (continuousSendLED && (lastUpdate != strip.getLastShow())){
    sendBytes();
    lastUpdate = strip.getLastShow();
  }
}
>>>>>>> 3847bfc4
<|MERGE_RESOLUTION|>--- conflicted
+++ resolved
@@ -147,13 +147,9 @@
   TPM2_Header_CountLo,
 };*/
 
-<<<<<<< HEAD
-uint16_t currentBaud = 20000; //default baudrate 115200 (divided by 100)
-=======
-uint16_t currentBaud = 1152; //default baudrate 115200 (divided by 100)
+uint16_t currentBaud = 20000; //default baudrate 2000000 (divided by 100)
 bool continuousSendLED = false;
 uint32_t lastUpdate = 0;
->>>>>>> 3847bfc4
 
 void updateBaudRate(uint32_t rate){
   uint16_t rate100 = rate/100;
@@ -167,44 +163,8 @@
   Serial.flush();
   Serial.begin(rate);
 }
-<<<<<<< HEAD
   
 /*void handleSerial()
-=======
-
-// RGB LED data return as JSON array. Slow, but easy to use on the other end.
-void sendJSON(){
-  if (!pinManager.isPinAllocated(hardwareTX) || pinManager.getPinOwner(hardwareTX) == PinOwner::DebugOut) {
-    uint16_t used = strip.getLengthTotal();
-    Serial.write('[');
-    for (uint16_t i=0; i<used; i++) {
-      Serial.print(strip.getPixelColor(i));
-      if (i != used-1) Serial.write(',');
-    }
-    Serial.println("]");
-  }
-}
-
-// RGB LED data returned as bytes in TPM2 format. Faster, and slightly less easy to use on the other end.
-void sendBytes(){
-  if (!pinManager.isPinAllocated(hardwareTX) || pinManager.getPinOwner(hardwareTX) == PinOwner::DebugOut) {
-    Serial.write(0xC9); Serial.write(0xDA);
-    uint16_t used = strip.getLengthTotal();
-    uint16_t len = used*3;
-    Serial.write(highByte(len));
-    Serial.write(lowByte(len));
-    for (uint16_t i=0; i < used; i++) {
-      uint32_t c = strip.getPixelColor(i);
-      Serial.write(qadd8(W(c), R(c))); //R, add white channel to RGB channels as a simple RGBW -> RGB map
-      Serial.write(qadd8(W(c), G(c))); //G
-      Serial.write(qadd8(W(c), B(c))); //B
-    }
-    Serial.write(0x36); Serial.write('\n');
-  }
-}
-
-void handleSerial()
->>>>>>> 3847bfc4
 {
   if (pinManager.isPinAllocated(hardwareRX)) return;
   if (!Serial) return;              // arduino docs: `if (Serial)` indicates whether or not the USB CDC serial connection is open. For all non-USB CDC ports, this will always return true
@@ -338,10 +298,6 @@
     Serial.read(); //discard the byte
   }
   #endif
-<<<<<<< HEAD
-}
-*/
-=======
 
   // If Continuous Serial Streaming is enabled, send new LED data as bytes
   if (continuousSendLED && (lastUpdate != strip.getLastShow())){
@@ -349,4 +305,4 @@
     lastUpdate = strip.getLastShow();
   }
 }
->>>>>>> 3847bfc4
+*/