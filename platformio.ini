--- conflicted
+++ resolved
@@ -291,16 +291,11 @@
   -DARDUINO_ARCH_ESP32 -DESP32
   -D CONFIG_ASYNC_TCP_USE_WDT=0
   -DARDUINO_USB_CDC_ON_BOOT=0 ;; this flag is mandatory for "classic ESP32" when building with arduino-esp32 >=2.0.3
-<<<<<<< HEAD
   ${esp32_all_variants.build_flags}
+  -D WLED_ENABLE_DMX_INPUT
 lib_deps =
   ${esp32_all_variants.lib_deps}
-=======
-  -D WLED_ENABLE_DMX_INPUT
-lib_deps =
-  https://github.com/pbolduc/AsyncTCP.git @ 1.2.0
   https://github.com/someweisguy/esp_dmx.git#47db25d
->>>>>>> 2d6ad41e
   ${env.lib_deps}
 board_build.partitions = ${esp32.default_partitions}   ;; default partioning for 4MB Flash - can be overridden in build envs
 
