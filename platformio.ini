; PlatformIO Project Configuration File
; Please visit documentation: https://docs.platformio.org/page/projectconf.html

[platformio]
# ------------------------------------------------------------------------------
# ENVIRONMENTS
#
# Please uncomment one of the lines below to select your board(s)
# ------------------------------------------------------------------------------

# Travis CI binaries (comment this out with a ';' when building for your own board)
; default_envs = travis_esp8266, travis_esp32

# Release binaries
; default_envs = nodemcuv2, esp01_1m_full, esp32dev




# WLED sound-reactive binaries
; default_envs = soundReactive_lolin_d32
default_envs = soundReactive_esp32dev, soundReactive_esp32_LEDPIN_16

# Single binaries (uncomment your board)
; default_envs = nodemcuv2
; default_envs = esp01_1m_full
; default_envs = esp07
; default_envs = d1_mini
; default_envs = heltec_wifi_kit_8
; default_envs = h803wf
; default_envs = d1_mini_debug
; default_envs = d1_mini_ota
; default_envs = esp32dev
; default_envs = esp8285_4CH_MagicHome
; default_envs = esp8285_4CH_H801
; default_envs = esp8285_5CH_H801
; default_envs = d1_mini_5CH_Shojo_PCB
; default_envs = wemos_shield_esp32
; default_envs = m5atom
; default_envs = esp32_eth

src_dir  = ./wled00
data_dir = ./wled00/data
build_cache_dir = ~/.buildcache
extra_configs =
  platformio_override.ini

[common]
# ------------------------------------------------------------------------------
# PLATFORM:
#   !! DO NOT confuse platformio's ESP8266 development platform with Arduino core for ESP8266
#
#   arduino core 2.6.3 = platformIO 2.3.2
#   arduino core 2.7.0 = platformIO 2.5.0
# ------------------------------------------------------------------------------
arduino_core_2_6_3 = espressif8266@2.3.3
arduino_core_2_7_4 = espressif8266@2.6.2

# Development platforms
arduino_core_develop = https://github.com/platformio/platform-espressif8266#develop
arduino_core_git = https://github.com/platformio/platform-espressif8266#feature/stage

# Platform to use for ESP8266
platform_wled_default = ${common.arduino_core_2_7_4}
# We use 2.7.4.7 for all, includes PWM flicker fix and Wstring optimization
platform_packages = tasmota/framework-arduinoespressif8266 @ 3.20704.7
                    platformio/toolchain-xtensa @ ~2.40802.200502
                    platformio/tool-esptool @ ~1.413.0
                    platformio/tool-esptoolpy @ ~1.30000.0

# ------------------------------------------------------------------------------
# FLAGS: DEBUG
#
# ------------------------------------------------------------------------------
debug_flags = -D DEBUG=1 -D WLED_DEBUG -DDEBUG_ESP_WIFI -DDEBUG_ESP_HTTP_CLIENT -DDEBUG_ESP_HTTP_UPDATE -DDEBUG_ESP_HTTP_SERVER -DDEBUG_ESP_UPDATER -DDEBUG_ESP_OTA -DDEBUG_TLS_MEM
#if needed (for memleaks etc) also add; -DDEBUG_ESP_OOM -include "umm_malloc/umm_malloc_cfg.h"
#-DDEBUG_ESP_CORE is not working right now

# ------------------------------------------------------------------------------
# FLAGS: ldscript (available ldscripts at https://github.com/esp8266/Arduino/tree/master/tools/sdk/ld)
#    ldscript_512k ( 512 KB) =  487 KB sketch, 4 KB eeprom,      no spiffs, 16 KB reserved
#    ldscript_1m0m (1024 KB) =  999 KB sketch, 4 KB eeprom,      no spiffs, 16 KB reserved
#    ldscript_2m1m (2048 KB) = 1019 KB sketch, 4 KB eeprom, 1004 KB spiffs, 16 KB reserved
#    ldscript_4m1m (4096 KB) = 1019 KB sketch, 4 KB eeprom, 1002 KB spiffs, 16 KB reserved, 2048 KB empty/ota?
#    ldscript_4m3m (4096 KB) = 1019 KB sketch, 4 KB eeprom, 3040 KB spiffs, 16 KB reserved
#
# Available lwIP variants (macros):
#    -DPIO_FRAMEWORK_ARDUINO_LWIP_HIGHER_BANDWIDTH  = v1.4 Higher Bandwidth (default)
#    -DPIO_FRAMEWORK_ARDUINO_LWIP2_LOW_MEMORY       = v2 Lower Memory
#    -DPIO_FRAMEWORK_ARDUINO_LWIP2_HIGHER_BANDWIDTH = v2 Higher Bandwidth
#    -DPIO_FRAMEWORK_ARDUINO_LWIP2_HIGHER_BANDWIDTH_LOW_FLASH
#
# BearSSL performance:
#  When building with -DSECURE_CLIENT=SECURE_CLIENT_BEARSSL, please add `board_build.f_cpu = 160000000` to the environment configuration
#
# BearSSL ciphers:
#   When building on core >= 2.5, you can add the build flag -DBEARSSL_SSL_BASIC in order to build BearSSL with a limited set of ciphers:
#     TLS_RSA_WITH_AES_128_CBC_SHA256 / AES128-SHA256
#     TLS_RSA_WITH_AES_256_CBC_SHA256 / AES256-SHA256
#     TLS_RSA_WITH_AES_128_CBC_SHA / AES128-SHA
#     TLS_RSA_WITH_AES_256_CBC_SHA / AES256-SHA
#  This reduces the OTA size with ~45KB, so it's especially useful on low memory boards (512k/1m).
# ------------------------------------------------------------------------------
build_flags =
  -DMQTT_MAX_PACKET_SIZE=1024
  -DSECURE_CLIENT=SECURE_CLIENT_BEARSSL
  -DBEARSSL_SSL_BASIC
  -D CORE_DEBUG_LEVEL=0
  -D NDEBUG
  #build_flags for the IRremoteESP8266 library (enabled decoders have to appear here)
  -D _IR_ENABLE_DEFAULT_=false
  -D DECODE_HASH=true
  -D DECODE_NEC=true
  -D DECODE_SONY=true
  -D DECODE_SAMSUNG=true
  -D DECODE_LG=true
  -DWLED_USE_MY_CONFIG
  ; -D USERMOD_SENSORSTOMQTT

build_unflags =

# enables all features for travis CI
build_flags_all_features =
  -D WLED_USE_ANALOG_LED
  -D WLED_USE_H801
  -D WLED_ENABLE_5CH_LEDS
  -D WLED_ENABLE_ADALIGHT
  -D WLED_ENABLE_DMX
  -D WLED_ENABLE_MQTT
  -D WLED_ENABLE_WEBSOCKETS

build_flags_esp8266 = ${common.build_flags}  ${esp8266.build_flags}
build_flags_esp32   = ${common.build_flags}  ${esp32.build_flags}

ldscript_1m128k = eagle.flash.1m128.ld
ldscript_2m512k = eagle.flash.2m512.ld
ldscript_2m1m = eagle.flash.2m1m.ld
ldscript_4m1m = eagle.flash.4m1m.ld

[esp8266]
build_flags =
  -DESP8266
  -DFP_IN_IROM
; NONOSDK22x_190703 = 2.2.2-dev(38a443e)
  -DPIO_FRAMEWORK_ARDUINO_ESPRESSIF_SDK22x_190703
; lwIP 2 - Higher Bandwidth no Features
;  -DPIO_FRAMEWORK_ARDUINO_LWIP2_HIGHER_BANDWIDTH_LOW_FLASH
; lwIP 1.4 - Higher Bandwidth (Aircoookie has)
   -DPIO_FRAMEWORK_ARDUINO_LWIP_HIGHER_BANDWIDTH
; VTABLES in Flash
  -DVTABLES_IN_FLASH
; restrict to minimal mime-types
  -DMIMETYPE_MINIMAL

[esp32]
build_flags = -g
  -DARDUINO_ARCH_ESP32
  -DCONFIG_LITTLEFS_FOR_IDF_3_2


[scripts_defaults]
extra_scripts             = pio-scripts/name-firmware.py
                            pio-scripts/gzip-firmware.py
                            pio-scripts/strip-floats.py
                            pio-scripts/user_config_copy.py

# ------------------------------------------------------------------------------
# COMMON SETTINGS:
# ------------------------------------------------------------------------------

[env]
framework = arduino
board_build.flash_mode = dout
monitor_speed = 115200
# slow upload speed (comment this out with a ';' when building for development use)
upload_speed = 115200
# fast upload speed (remove ';' when building for development use)
; upload_speed = 921600

# ------------------------------------------------------------------------------
# LIBRARIES: required dependencies
#   Please note that we don't always use the latest version of a library.
#
#   The following libraries have been included (and some of them changd) in the source:
#     ArduinoJson@5.13.5, Blynk@0.5.4(changed), E131@1.0.0(changed), Time@1.5, Timezone@1.2.1
# ------------------------------------------------------------------------------
lib_compat_mode = strict
lib_deps =
    fastled/FastLED @ 3.3.2
    NeoPixelBus @ 2.6.0
    ESPAsyncTCP @ 1.2.0
    ESPAsyncUDP
    AsyncTCP @ 1.0.3
    IRremoteESP8266 @ 2.7.3
    https://github.com/lorol/LITTLEFS.git
<<<<<<< HEAD
    https://github.com/Aircoookie/ESPAsyncWebServer.git @ ~2.0.2
=======
    https://github.com/Aircoookie/ESPAsyncWebServer.git@~2.0.0
    arduinoFFT@1.5.6

>>>>>>> 9d73163e
  #For use of the TTGO T-Display ESP32 Module with integrated TFT display uncomment the following line
    #TFT_eSPI
  #For use SSD1306 OLED display uncomment following
    #U8g2@~2.27.2
  #For Dallas sensor uncomment following 2 lines
    #OneWire@~2.3.5
    #milesburton/DallasTemperature@^3.9.0
  #For BME280 sensor uncomment following
    #BME280@~3.0.0
    ; adafruit/Adafruit BMP280 Library @ 2.1.0
    ; adafruit/Adafruit CCS811 Library @ 1.0.4
    ; adafruit/Adafruit Si7021 Library @ 1.4.0

lib_ignore =
    AsyncTCP

extra_scripts             = ${scripts_defaults.extra_scripts}

# ------------------------------------------------------------------------------
# WLED BUILDS
# ------------------------------------------------------------------------------

[env:nodemcuv2]
board = nodemcuv2
platform = ${common.platform_wled_default}
platform_packages = ${common.platform_packages}
board_build.ldscript = ${common.ldscript_4m1m}
build_unflags = ${common.build_unflags}
build_flags = ${common.build_flags_esp8266}

[env:esp01_1m_full]
board = esp01_1m
platform = ${common.platform_wled_default}
platform_packages = ${common.platform_packages}
board_build.ldscript = ${common.ldscript_1m128k}
build_unflags = ${common.build_unflags}
build_flags = ${common.build_flags_esp8266} -D WLED_DISABLE_OTA

[env:esp07]
board = esp07
platform = ${common.platform_wled_default}
platform_packages = ${common.platform_packages}
board_build.ldscript = ${common.ldscript_4m1m}
build_unflags = ${common.build_unflags}
build_flags = ${common.build_flags_esp8266}

[env:d1_mini]
board = d1_mini
platform = ${common.platform_wled_default}
platform_packages = ${common.platform_packages}
upload_speed = 921600
board_build.ldscript = ${common.ldscript_4m1m}
build_unflags = ${common.build_unflags}
build_flags = ${common.build_flags_esp8266}
monitor_filters = esp8266_exception_decoder

[env:heltec_wifi_kit_8]
board = d1_mini
platform = ${common.platform_wled_default}
platform_packages = ${common.platform_packages}
board_build.ldscript = ${common.ldscript_4m1m}
build_unflags = ${common.build_unflags}
build_flags = ${common.build_flags_esp8266}

[env:h803wf]
board = d1_mini
platform = ${common.platform_wled_default}
platform_packages = ${common.platform_packages}
board_build.ldscript = ${common.ldscript_4m1m}
build_unflags = ${common.build_unflags}
build_flags = ${common.build_flags_esp8266} -D LEDPIN=1 -D WLED_DISABLE_INFRARED

[env:esp32dev]
board = esp32dev
platform = espressif32@2.0
build_unflags = ${common.build_unflags}
build_flags = ${common.build_flags_esp32}
upload_speed = 460800
lib_ignore =
  ESPAsyncTCP
  ESPAsyncUDP

[env:elementv2]
board = esp32dev
platform = espressif32@2.0
build_flags = ${common.build_flags_esp32} -D LEDPIN=33 -D BTNPIN=22 -D MIC_PIN=32
upload_speed = 460800
lib_ignore =
  ESPAsyncTCP
  ESPAsyncUDP

[env:esp32_eth]
board = esp32-poe
platform = espressif32@2.0
upload_speed = 921600
build_unflags = ${common.build_unflags}
build_flags = ${common.build_flags_esp32} -D RLYPIN=-1 -D WLED_USE_ETHERNET -D BTNPIN=-1
lib_ignore =
  ESPAsyncTCP
  ESPAsyncUDP

[env:esp8285_4CH_MagicHome]
board = esp8285
platform = ${common.platform_wled_default}
platform_packages = ${common.platform_packages}
board_build.ldscript = ${common.ldscript_1m128k}
build_unflags = ${common.build_unflags}
build_flags = ${common.build_flags_esp8266} -D WLED_DISABLE_OTA -D WLED_USE_ANALOG_LEDS

[env:esp8285_4CH_H801]
board = esp8285
platform = ${common.platform_wled_default}
platform_packages = ${common.platform_packages}
board_build.ldscript = ${common.ldscript_1m128k}
build_unflags = ${common.build_unflags}
build_flags = ${common.build_flags_esp8266} -D WLED_DISABLE_OTA -D WLED_USE_ANALOG_LEDS -D WLED_USE_H801

[env:esp8285_5CH_H801]
board = esp8285
platform = ${common.platform_wled_default}
platform_packages = ${common.platform_packages}
board_build.ldscript = ${common.ldscript_1m128k}
build_unflags = ${common.build_unflags}
build_flags = ${common.build_flags_esp8266} -D WLED_DISABLE_OTA -D WLED_USE_ANALOG_LEDS -D WLED_USE_H801 -D WLED_ENABLE_5CH_LEDS

[env:d1_mini_5CH_Shojo_PCB]
board = d1_mini
platform = ${common.platform_wled_default}
platform_packages = ${common.platform_packages}
board_build.ldscript = ${common.ldscript_4m1m}
build_unflags = ${common.build_unflags}
build_flags = ${common.build_flags_esp8266} -D WLED_USE_ANALOG_LEDS -D WLED_USE_SHOJO_PCB -D WLED_ENABLE_5CH_LEDS

# ------------------------------------------------------------------------------
# DEVELOPMENT BOARDS
# ------------------------------------------------------------------------------

[env:d1_mini_debug]
board = d1_mini
build_type = debug
platform = ${common.platform_wled_default}
platform_packages = ${common.platform_packages}
board_build.ldscript = ${common.ldscript_4m1m}
build_unflags = ${common.build_unflags}
build_flags = ${common.build_flags_esp8266} ${common.debug_flags}

[env:d1_mini_ota]
board = d1_mini
upload_protocol = espota
# exchange for your WLED IP
upload_port = "10.10.1.27"
platform = ${common.platform_wled_default}
platform_packages = ${common.platform_packages}
board_build.ldscript = ${common.ldscript_4m1m}
build_unflags = ${common.build_unflags}
build_flags = ${common.build_flags_esp8266}
# ------------------------------------------------------------------------------
# sound reactive board configurations
# ------------------------------------------------------------------------------

[env:soundReactive_esp32dev]
board = esp32dev
platform = espressif32@2.0
;upload_port = /dev/cu.SLAB_USBtoUART
;upload_speed = 460800
;monitor_port = /dev/cu.SLAB_USBtoUART
build_unflags = ${common.build_unflags}
build_flags = ${common.build_flags_esp32} -D WLED_DISABLE_MQTT
lib_ignore =
  ESPAsyncTCP
  ESPAsyncUDP

[env:soundReactive_esp32_LEDPIN_16]
board = esp32dev
platform = espressif32@2.0
build_unflags = ${common.build_unflags}
build_flags = ${common.build_flags_esp32} -D LEDPIN=16 -D WLED_DISABLE_MQTT
lib_ignore =
  ESPAsyncTCP
  ESPAsyncUDP

[env:soundReactive_lolin_d32]
board = lolin_d32
platform = espressif32@2.0
upload_speed = 921600
build_unflags = ${common.build_unflags}
build_flags = ${common.build_flags_esp32} -D WLED_DISABLE_MQTT
lib_ignore =
  ESPAsyncTCP
  ESPAsyncUDP


[env:anavi_miracle_controller]
board = d1_mini
platform = ${common.platform_wled_default}
platform_packages = ${common.platform_packages}
board_build.ldscript = ${common.ldscript_4m1m}
build_unflags = ${common.build_unflags}
build_flags = ${common.build_flags_esp8266} -D LEDPIN=12 -D IRPIN=-1 -D RLYPIN=2

# ------------------------------------------------------------------------------
# custom board configurations
# ------------------------------------------------------------------------------

[env:custom_LEDPIN_4]
board = d1_mini
platform = ${common.platform_wled_default}
platform_packages = ${common.platform_packages}
board_build.ldscript = ${common.ldscript_4m1m}
build_unflags = ${common.build_unflags}
build_flags = ${common.build_flags_esp8266} -D LEDPIN=4 -D IRPIN=5

[env:custom_LEDPIN_16]
board = d1_mini
platform = ${common.platform_wled_default}
platform_packages = ${common.platform_packages}
board_build.ldscript = ${common.ldscript_4m1m}
build_unflags = ${common.build_unflags}
build_flags = ${common.build_flags_esp8266} -D LEDPIN=16


[env:custom_LEDPIN_3]
board = d1_mini
platform = ${common.platform_wled_default}
platform_packages = ${common.platform_packages}
board_build.ldscript = ${common.ldscript_4m1m}
build_unflags = ${common.build_unflags}
build_flags = ${common.build_flags_esp8266} -D LEDPIN=3

[env:custom_APA102]
board = d1_mini
platform = ${common.platform_wled_default}
platform_packages = ${common.platform_packages}
board_build.ldscript = ${common.ldscript_4m1m}
build_unflags = ${common.build_unflags}
build_flags = ${common.build_flags_esp8266} -D USE_APA102

[env:custom_WS2801]
board = d1_mini
platform = ${common.platform_wled_default}
platform_packages = ${common.platform_packages}
board_build.ldscript = ${common.ldscript_4m1m}
build_unflags = ${common.build_unflags}
build_flags = ${common.build_flags_esp8266} -D USE_WS2801

[env:custom32_LEDPIN_16]
board = esp32dev
platform = espressif32@2.0
build_unflags = ${common.build_unflags}
build_flags = ${common.build_flags_esp32} -D LEDPIN=16 -D RLYPIN=19
lib_ignore =
  ESPAsyncTCP
  ESPAsyncUDP

[env:custom32_APA102]
board = esp32dev
platform = espressif32@2.0
build_unflags = ${common.build_unflags}
build_flags = ${common.build_flags_esp32} -D USE_APA102
lib_ignore =
  ESPAsyncTCP
  ESPAsyncUDP

[env:custom32_TOUCHPIN_T0]
board = esp32dev
platform = espressif32@2.0
build_unflags = ${common.build_unflags}
build_flags = ${common.build_flags_esp32} -D TOUCHPIN=T0
lib_ignore =
  ESPAsyncTCP
  ESPAsyncUDP

[env:wemos_shield_esp32]
board = esp32dev
platform = espressif32@2.0
upload_port = /dev/cu.SLAB_USBtoUART
monitor_port = /dev/cu.SLAB_USBtoUART
upload_speed = 460800
build_unflags = ${common.build_unflags}
build_flags = ${common.build_flags_esp32} -D LEDPIN=16 -D RLYPIN=19 -D BTNPIN=17
lib_ignore =
  ESPAsyncTCP
  ESPAsyncUDP

[env:m5atom]
board = esp32dev
build_unflags = ${common.build_unflags}
build_flags = ${common.build_flags_esp32} -D LEDPIN=27 -D BTNPIN=39
lib_ignore =
	ESPAsyncTCP
	ESPAsyncUDP
platform = espressif32@2.0

[env:sp501e]
board = esp_wroom_02
platform = ${common.platform_wled_default}
board_build.ldscript = ${common.ldscript_2m512k}
build_flags = ${common.build_flags_esp8266} -D LEDPIN=3 -D BTNPIN=1

# ------------------------------------------------------------------------------
# travis test board configurations
# ------------------------------------------------------------------------------

[env:travis_esp8266]
extends = env:d1_mini
build_type = debug
build_unflags = ${common.build_unflags}
build_flags = ${common.build_flags_esp8266} ${common.debug_flags} ${common.build_flags_all_features}

[env:travis_esp32]
extends = env:esp32dev
; build_type = debug
build_unflags = ${common.build_unflags}
build_flags = ${common.build_flags_esp32} ${common.debug_flags} ${common.build_flags_all_features}

# ------------------------------------------------------------------------------
# codm pixel controller board configurations
# ------------------------------------------------------------------------------

[env:codm-controller-0.4]
board = esp_wroom_02
platform = ${common.platform_wled_default}
platform_packages = ${common.platform_packages}
board_build.ldscript = ${common.ldscript_2m512k}
build_unflags = ${common.build_unflags}
build_flags = ${common.build_flags_esp8266} -D LEDPIN=3

[env:codm-controller-0.4-WS2801]
board = esp_wroom_02
platform = ${common.platform_wled_default}
platform_packages = ${common.platform_packages}
board_build.ldscript = ${common.ldscript_2m512k}
build_unflags = ${common.build_unflags}
build_flags = ${common.build_flags_esp8266} -D USE_WS2801 -D CLKPIN=13 -D DATAPIN=3

[env:codm-controller-0.4-APA102]
board = esp_wroom_02
platform = ${common.platform_wled_default}
platform_packages = ${common.platform_packages}
board_build.ldscript = ${common.ldscript_2m512k}
build_unflags = ${common.build_unflags}
build_flags = ${common.build_flags_esp8266} -D USE_APA102 -D CLKPIN=13 -D DATAPIN=3

[env:codm-controller-0.5]
board = esp_wroom_02
platform = ${common.platform_wled_default}
platform_packages = ${common.platform_packages}
board_build.ldscript = ${common.ldscript_2m512k}
build_unflags = ${common.build_unflags}
build_flags = ${common.build_flags_esp8266}

[env:codm-controller-0.5-WS2801]
board = esp_wroom_02
platform = ${common.platform_wled_default}
platform_packages = ${common.platform_packages}
board_build.ldscript = ${common.ldscript_2m512k}
build_unflags = ${common.build_unflags}
build_flags = ${common.build_flags_esp8266} -D USE_WS2801 #-D CLKPIN=0 -D DATAPIN=2

[env:codm-controller-0.5-APA102]
board = esp_wroom_02
platform = ${common.platform_wled_default}
platform_packages = ${common.platform_packages}
board_build.ldscript = ${common.ldscript_2m512k}
build_unflags = ${common.build_unflags}
build_flags = ${common.build_flags_esp8266} -D USE_APA102 #-D CLKPIN=0 -D DATAPIN=2<|MERGE_RESOLUTION|>--- conflicted
+++ resolved
@@ -193,13 +193,8 @@
     AsyncTCP @ 1.0.3
     IRremoteESP8266 @ 2.7.3
     https://github.com/lorol/LITTLEFS.git
-<<<<<<< HEAD
     https://github.com/Aircoookie/ESPAsyncWebServer.git @ ~2.0.2
-=======
-    https://github.com/Aircoookie/ESPAsyncWebServer.git@~2.0.0
     arduinoFFT@1.5.6
-
->>>>>>> 9d73163e
   #For use of the TTGO T-Display ESP32 Module with integrated TFT display uncomment the following line
     #TFT_eSPI
   #For use SSD1306 OLED display uncomment following
