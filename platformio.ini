--- conflicted
+++ resolved
@@ -1200,21 +1200,9 @@
   ;-D WLED_DISABLE_INFRARED
   -D WLEDMM_SAVE_FLASH    ;; a humble attempt to save a few extra bytes
 build_unflags = ${esp32_4MB_XL_base.build_unflags}
-<<<<<<< HEAD
-  -D USERMOD_ANIMARTRIX   ;; Tips our memory usage over the limit
-  -D USERMOD_BUZZER       ;; Over the limits, and steals GPIO 32
-  -D USERMOD_SN_PHOTORESISTOR ;; Over the limits
-  -D WLEDMM_FASTPATH      ;; Over the limits
-; RAM:   [==        ]  24.4% (used 80060 bytes from 327680 bytes)
-; Flash: [==========]  95.3% (used 1499037 bytes from 1572864 bytes)
-; !!! HELP !!!!! :
-; RAM:   [===       ]  26.2% (used 85756 bytes from 327680 bytes)
-; Flash: [==========]  100.0% (used 1572553 bytes from 1572864 bytes)
-=======
 board_build.partitions = tools/WLED_ESP32_4MB_256KB_FS.csv
 ; RAM:   [===       ]  26.3% (used 86172 bytes from 327680 bytes)
 ; Flash: [========= ]  85.0% (used 1615569 bytes from 1900544 bytes)
->>>>>>> 61cab1cb
 
 ;; standard framework build for 16MB flash, optimized for speed
 [env:esp32_16MB_S]
