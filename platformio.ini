; PlatformIO Project Configuration File
; Please visit documentation: https://docs.platformio.org/page/projectconf.html

[platformio]
# ------------------------------------------------------------------------------
# ENVIRONMENTS
#
# Please uncomment one of the lines below to select your board(s)
# (use `platformio_override.ini` when building for your own board; see `platformio_override.ini.sample` for an example)
# ------------------------------------------------------------------------------

# CI/release binaries
default_envs = nodemcuv2, esp8266_2m, esp01_1m_full, nodemcuv2_160, esp8266_2m_160, esp01_1m_full_160, esp32dev, esp32_eth, esp32dev_audioreactive, lolin_s2_mini, esp32c3dev, esp32s3dev_8MB, esp32s3dev_8MB_PSRAM_opi, esp32_wrover

src_dir  = ./wled00
data_dir = ./wled00/data
build_cache_dir = ~/.buildcache
extra_configs =
  platformio_override.ini

[common]
# ------------------------------------------------------------------------------
# PLATFORM:
#   !! DO NOT confuse platformio's ESP8266 development platform with Arduino core for ESP8266
#
#   arduino core 2.6.3 = platformIO 2.3.2
#   arduino core 2.7.0 = platformIO 2.5.0
# ------------------------------------------------------------------------------
arduino_core_2_6_3 = espressif8266@2.3.3
arduino_core_2_7_4 = espressif8266@2.6.2
arduino_core_3_0_0 = espressif8266@3.0.0
arduino_core_3_0_2 = espressif8266@3.2.0
arduino_core_3_1_0 = espressif8266@4.1.0
arduino_core_3_1_2 = espressif8266@4.2.1

# Development platforms
arduino_core_develop = https://github.com/platformio/platform-espressif8266#develop
arduino_core_git = https://github.com/platformio/platform-espressif8266#feature/stage

# Platform to use for ESP8266
platform_wled_default = ${common.arduino_core_3_1_2}
# We use 2.7.4.7 for all, includes PWM flicker fix and Wstring optimization
#platform_packages = tasmota/framework-arduinoespressif8266 @ 3.20704.7
platform_packages = platformio/framework-arduinoespressif8266
                    platformio/toolchain-xtensa @ ~2.100300.220621 #2.40802.200502
                    platformio/tool-esptool #@ ~1.413.0
                    platformio/tool-esptoolpy #@ ~1.30000.0

## previous platform for 8266, in case of problems with the new one
## you'll need  makuna/NeoPixelBus@ 2.6.9 for arduino_core_3_2_0, which does not support Ucs890x
;; platform_wled_default = ${common.arduino_core_3_2_0}
;; platform_packages = tasmota/framework-arduinoespressif8266 @ 3.20704.7
;;                    platformio/toolchain-xtensa @ ~2.40802.200502
;;                    platformio/tool-esptool @ ~1.413.0
;;                    platformio/tool-esptoolpy @ ~1.30000.0

# ------------------------------------------------------------------------------
# FLAGS: DEBUG
# esp8266 : see https://docs.platformio.org/en/latest/platforms/espressif8266.html#debug-level
# esp32   : see https://docs.platformio.org/en/latest/platforms/espressif32.html#debug-level
# ------------------------------------------------------------------------------
debug_flags = -D DEBUG=1 -D WLED_DEBUG
  -DDEBUG_ESP_WIFI -DDEBUG_ESP_HTTP_CLIENT -DDEBUG_ESP_HTTP_UPDATE -DDEBUG_ESP_HTTP_SERVER -DDEBUG_ESP_UPDATER -DDEBUG_ESP_OTA -DDEBUG_TLS_MEM ;; for esp8266
  # if needed (for memleaks etc) also add; -DDEBUG_ESP_OOM -include "umm_malloc/umm_malloc_cfg.h"
  # -DDEBUG_ESP_CORE is not working right now

# ------------------------------------------------------------------------------
# FLAGS: ldscript (available ldscripts at https://github.com/esp8266/Arduino/tree/master/tools/sdk/ld)
#    ldscript_2m1m (2048 KB) = 1019 KB sketch, 4 KB eeprom, 1004 KB spiffs, 16 KB reserved
#    ldscript_4m1m (4096 KB) = 1019 KB sketch, 4 KB eeprom, 1002 KB spiffs, 16 KB reserved, 2048 KB empty/ota?
#
# Available lwIP variants (macros):
#    -DPIO_FRAMEWORK_ARDUINO_LWIP_HIGHER_BANDWIDTH  = v1.4 Higher Bandwidth (default)
#    -DPIO_FRAMEWORK_ARDUINO_LWIP2_LOW_MEMORY       = v2 Lower Memory
#    -DPIO_FRAMEWORK_ARDUINO_LWIP2_HIGHER_BANDWIDTH = v2 Higher Bandwidth
#    -DPIO_FRAMEWORK_ARDUINO_LWIP2_HIGHER_BANDWIDTH_LOW_FLASH
#
# BearSSL performance:
#  When building with -DSECURE_CLIENT=SECURE_CLIENT_BEARSSL, please add `board_build.f_cpu = 160000000` to the environment configuration
#
# BearSSL ciphers:
#   When building on core >= 2.5, you can add the build flag -DBEARSSL_SSL_BASIC in order to build BearSSL with a limited set of ciphers:
#     TLS_RSA_WITH_AES_128_CBC_SHA256 / AES128-SHA256
#     TLS_RSA_WITH_AES_256_CBC_SHA256 / AES256-SHA256
#     TLS_RSA_WITH_AES_128_CBC_SHA / AES128-SHA
#     TLS_RSA_WITH_AES_256_CBC_SHA / AES256-SHA
#  This reduces the OTA size with ~45KB, so it's especially useful on low memory boards (512k/1m).
# ------------------------------------------------------------------------------
build_flags =
  -Wno-attributes
  -DMQTT_MAX_PACKET_SIZE=1024
  -DSECURE_CLIENT=SECURE_CLIENT_BEARSSL
  -DBEARSSL_SSL_BASIC
  -D CORE_DEBUG_LEVEL=0
  -D NDEBUG
  -Wno-attributes ;; silence warnings about unknown attribute 'maybe_unused' in NeoPixelBus
  #build_flags for the IRremoteESP8266 library (enabled decoders have to appear here)
  -D _IR_ENABLE_DEFAULT_=false
  -D DECODE_HASH=true
  -D DECODE_NEC=true
  -D DECODE_SONY=true
  -D DECODE_SAMSUNG=true
  -D DECODE_LG=true
  -DWLED_USE_MY_CONFIG

build_unflags =

build_flags_esp8266 = ${common.build_flags}  ${esp8266.build_flags}
build_flags_esp32   = ${common.build_flags}  ${esp32.build_flags}
build_flags_esp32_V4= ${common.build_flags}  ${esp32_idf_V4.build_flags}

ldscript_1m128k = eagle.flash.1m128.ld
ldscript_2m512k = eagle.flash.2m512.ld
ldscript_2m1m = eagle.flash.2m1m.ld
ldscript_4m1m = eagle.flash.4m1m.ld

[scripts_defaults]
extra_scripts =
  pre:pio-scripts/set_version.py
  post:pio-scripts/output_bins.py
  post:pio-scripts/strip-floats.py
  pre:pio-scripts/user_config_copy.py
  pre:pio-scripts/build_ui.py

# ------------------------------------------------------------------------------
# COMMON SETTINGS:
# ------------------------------------------------------------------------------
[env]
framework = arduino
board_build.flash_mode = dout
monitor_speed = 115200
# slow upload speed but most compatible (use platformio_override.ini to use faster speed)
upload_speed = 115200

# ------------------------------------------------------------------------------
# LIBRARIES: required dependencies
#   Please note that we don't always use the latest version of a library.
#
#   The following libraries have been included (and some of them changed) in the source:
#     ArduinoJson@5.13.5, E131@1.0.0(changed), Time@1.5, Timezone@1.2.1
# ------------------------------------------------------------------------------
lib_compat_mode = strict
lib_deps =
    fastled/FastLED @ 3.6.0
    IRremoteESP8266 @ 2.8.2
<<<<<<< HEAD
    makuna/NeoPixelBus @ 2.7.8
    https://github.com/Aircoookie/ESPAsyncWebServer.git @ ^2.1.0
=======
    makuna/NeoPixelBus @ 2.7.5
    https://github.com/Aircoookie/ESPAsyncWebServer.git @ ^2.2.0
>>>>>>> f1987b95
  # for I2C interface
    ;Wire
  # ESP-NOW library
    ;gmag11/QuickESPNow @ ~0.7.0
    https://github.com/blazoncek/QuickESPNow.git#optional-debug
  #For use of the TTGO T-Display ESP32 Module with integrated TFT display uncomment the following line
    #TFT_eSPI
  #For compatible OLED display uncomment following
    #olikraus/U8g2 #@ ~2.33.15
  #For Dallas sensor uncomment following
    #paulstoffregen/OneWire @ ~2.3.8
  #For BME280 sensor uncomment following
    #BME280 @ ~3.0.0
    ;adafruit/Adafruit BMP280 Library @ 2.1.0
    ;adafruit/Adafruit CCS811 Library @ 1.0.4
    ;adafruit/Adafruit Si7021 Library @ 1.4.0
  #For ADS1115 sensor uncomment following
    ;adafruit/Adafruit BusIO @ 1.13.2
    ;adafruit/Adafruit ADS1X15 @ 2.4.0
  #For MPU6050 IMU uncomment follwoing
    ;electroniccats/MPU6050 @1.0.1
  # For -D USERMOD_ANIMARTRIX
  # CC BY-NC 3.0 licensed effects by Stefan Petrick, include this usermod only if you accept the terms!
    ;https://github.com/netmindz/animartrix.git#18bf17389e57c69f11bc8d04ebe1d215422c7fb7
  # SHT85
    ;robtillaart/SHT85@~0.3.3
  # Audioreactive usermod
    ;kosme/arduinoFFT @ 2.0.0

extra_scripts = ${scripts_defaults.extra_scripts}

[esp8266]
build_flags =
  -DESP8266
  -DFP_IN_IROM
  ;-Wno-deprecated-declarations
  ;-Wno-register  ;; leaves some warnings when compiling C files: command-line option '-Wno-register' is valid for C++/ObjC++ but not for C
  ;-Dregister= # remove warnings in C++17 due to use of deprecated register keyword by the FastLED library ;; warning: this can be dangerous
  -Wno-misleading-indentation
  ; NONOSDK22x_190703 = 2.2.2-dev(38a443e)
  -DPIO_FRAMEWORK_ARDUINO_ESPRESSIF_SDK22x_190703
  ; lwIP 2 - Higher Bandwidth no Features
  ;  -DPIO_FRAMEWORK_ARDUINO_LWIP2_HIGHER_BANDWIDTH_LOW_FLASH
  ; lwIP 1.4 - Higher Bandwidth (Aircoookie has)
  -DPIO_FRAMEWORK_ARDUINO_LWIP_HIGHER_BANDWIDTH
  ; VTABLES in Flash
  -DVTABLES_IN_FLASH
  ; restrict to minimal mime-types
  -DMIMETYPE_MINIMAL
  ; other special-purpose framework flags (see https://docs.platformio.org/en/latest/platforms/espressif8266.html)
  ; decrease code cache size and increase IRAM to fit all pixel functions
  -D PIO_FRAMEWORK_ARDUINO_MMU_CACHE16_IRAM48 ;; in case of linker errors like "section `.text1' will not fit in region `iram1_0_seg'"
  ; -D PIO_FRAMEWORK_ARDUINO_MMU_CACHE16_IRAM48_SECHEAP_SHARED ;; (experimental) adds some extra heap, but may cause slowdown

lib_deps =
  #https://github.com/lorol/LITTLEFS.git
  ESPAsyncTCP @ 1.2.2
  ESPAsyncUDP
  ${env.lib_deps}

[esp32]
#platform = https://github.com/tasmota/platform-espressif32/releases/download/v2.0.2.3/platform-espressif32-2.0.2.3.zip
platform = espressif32@3.5.0
platform_packages = framework-arduinoespressif32 @ https://github.com/Aircoookie/arduino-esp32.git#1.0.6.4
build_flags = -g
  -DARDUINO_ARCH_ESP32
  #-DCONFIG_LITTLEFS_FOR_IDF_3_2
  -D CONFIG_ASYNC_TCP_USE_WDT=0
  #use LITTLEFS library by lorol in ESP32 core 1.x.x instead of built-in in 2.x.x
  -D LOROL_LITTLEFS
  ; -DARDUINO_USB_CDC_ON_BOOT=0 ;; this flag is mandatory for "classic ESP32" when building with arduino-esp32 >=2.0.3
default_partitions = tools/WLED_ESP32_4MB_1MB_FS.csv
lib_deps =
  https://github.com/lorol/LITTLEFS.git
  https://github.com/pbolduc/AsyncTCP.git @ 1.2.0
  ${env.lib_deps}
# additional build flags for audioreactive
AR_build_flags = -D USERMOD_AUDIOREACTIVE
AR_lib_deps = kosme/arduinoFFT @ 2.0.0

[esp32_idf_V4]
;; experimental build environment for ESP32 using ESP-IDF 4.4.x / arduino-esp32 v2.0.5
;; very similar to the normal ESP32 flags, but omitting Lorol LittleFS, as littlefs is included in the new framework already.
;;
;; please note that you can NOT update existing ESP32 installs with a "V4" build. Also updating by OTA will not work properly.
;; You need to completely erase your device (esptool erase_flash) first, then install the "V4" build from VSCode+platformio.
platform = espressif32@5.3.0
platform_packages =
build_flags = -g
  -Wshadow=compatible-local ;; emit warning in case a local variable "shadows" another local one
  -DARDUINO_ARCH_ESP32 -DESP32
  #-DCONFIG_LITTLEFS_FOR_IDF_3_2
  -D CONFIG_ASYNC_TCP_USE_WDT=0
  -DARDUINO_USB_CDC_ON_BOOT=0 ;; this flag is mandatory for "classic ESP32" when building with arduino-esp32 >=2.0.3
default_partitions = tools/WLED_ESP32_4MB_1MB_FS.csv
lib_deps =
  https://github.com/pbolduc/AsyncTCP.git @ 1.2.0
  ${env.lib_deps}

[esp32s2]
;; generic definitions for all ESP32-S2 boards
platform = espressif32@5.3.0
platform_packages =
default_partitions = tools/WLED_ESP32_4MB_1MB_FS.csv
build_flags = -g
  -DARDUINO_ARCH_ESP32
  -DARDUINO_ARCH_ESP32S2
  -DCONFIG_IDF_TARGET_ESP32S2=1
  -D CONFIG_ASYNC_TCP_USE_WDT=0
  -DARDUINO_USB_MSC_ON_BOOT=0 -DARDUINO_USB_DFU_ON_BOOT=0
  -DCO
  -DARDUINO_USB_MODE=0 ;; this flag is mandatory for ESP32-S2 !
  ;; please make sure that the following flags are properly set (to 0 or 1) by your board.json, or included in your custom platformio_override.ini entry:
  ;; ARDUINO_USB_CDC_ON_BOOT
lib_deps =
  https://github.com/pbolduc/AsyncTCP.git @ 1.2.0
  ${env.lib_deps}

[esp32c3]
;; generic definitions for all ESP32-C3 boards
platform = espressif32@5.3.0
platform_packages =
build_flags = -g
  -DARDUINO_ARCH_ESP32
  -DARDUINO_ARCH_ESP32C3
  -DCONFIG_IDF_TARGET_ESP32C3=1
  -D CONFIG_ASYNC_TCP_USE_WDT=0
  -DCO
  -DARDUINO_USB_MODE=1 ;; this flag is mandatory for ESP32-C3
  ;; please make sure that the following flags are properly set (to 0 or 1) by your board.json, or included in your custom platformio_override.ini entry:
  ;; ARDUINO_USB_CDC_ON_BOOT
lib_deps =
  https://github.com/pbolduc/AsyncTCP.git @ 1.2.0
  ${env.lib_deps}

[esp32s3]
;; generic definitions for all ESP32-S3 boards
platform = espressif32@5.3.0
platform_packages =
build_flags = -g
  -DESP32
  -DARDUINO_ARCH_ESP32
  -DARDUINO_ARCH_ESP32S3
  -DCONFIG_IDF_TARGET_ESP32S3=1
  -D CONFIG_ASYNC_TCP_USE_WDT=0
  -DARDUINO_USB_MSC_ON_BOOT=0 -DARDUINO_DFU_ON_BOOT=0
  -DCO
  ;; please make sure that the following flags are properly set (to 0 or 1) by your board.json, or included in your custom platformio_override.ini entry:
  ;; ARDUINO_USB_MODE, ARDUINO_USB_CDC_ON_BOOT

lib_deps =
  https://github.com/pbolduc/AsyncTCP.git @ 1.2.0
  ${env.lib_deps}


# ------------------------------------------------------------------------------
# WLED BUILDS
# ------------------------------------------------------------------------------

[env:nodemcuv2]
board = nodemcuv2
platform = ${common.platform_wled_default}
platform_packages = ${common.platform_packages}
board_build.ldscript = ${common.ldscript_4m1m}
build_unflags = ${common.build_unflags}
build_flags = ${common.build_flags_esp8266} -D WLED_RELEASE_NAME=ESP8266 #-DWLED_DISABLE_2D
lib_deps = ${esp8266.lib_deps}
monitor_filters = esp8266_exception_decoder

[env:nodemcuv2_160]
extends = env:nodemcuv2
board_build.f_cpu = 160000000L
build_flags = ${common.build_flags_esp8266} -D WLED_RELEASE_NAME=ESP8266_160 #-DWLED_DISABLE_2D

[env:esp8266_2m]
board = esp_wroom_02
platform = ${common.platform_wled_default}
platform_packages = ${common.platform_packages}
board_build.ldscript = ${common.ldscript_2m512k}
build_unflags = ${common.build_unflags}
build_flags = ${common.build_flags_esp8266} -D WLED_RELEASE_NAME=ESP02
lib_deps = ${esp8266.lib_deps}

[env:esp8266_2m_160]
extends = env:esp8266_2m
board_build.f_cpu = 160000000L
build_flags = ${common.build_flags_esp8266} -D WLED_RELEASE_NAME=ESP02_160

[env:esp01_1m_full]
board = esp01_1m
platform = ${common.platform_wled_default}
platform_packages = ${common.platform_packages}
board_build.ldscript = ${common.ldscript_1m128k}
build_unflags = ${common.build_unflags}
build_flags = ${common.build_flags_esp8266} -D WLED_RELEASE_NAME=ESP01 -D WLED_DISABLE_OTA
  ; -D WLED_USE_UNREAL_MATH ;; may cause wrong sunset/sunrise times, but saves 7064 bytes FLASH and 975 bytes RAM
lib_deps = ${esp8266.lib_deps}

[env:esp01_1m_full_160]
extends = env:esp01_1m_full
board_build.f_cpu = 160000000L
build_flags = ${common.build_flags_esp8266} -D WLED_RELEASE_NAME=ESP01_160 -D WLED_DISABLE_OTA
  ; -D WLED_USE_UNREAL_MATH ;; may cause wrong sunset/sunrise times, but saves 7064 bytes FLASH and 975 bytes RAM

[env:esp32dev]
board = esp32dev
platform = ${esp32.platform}
platform_packages = ${esp32.platform_packages}
build_unflags = ${common.build_unflags}
build_flags = ${common.build_flags_esp32} -D WLED_RELEASE_NAME=ESP32 #-D WLED_DISABLE_BROWNOUT_DET
lib_deps = ${esp32.lib_deps}
monitor_filters = esp32_exception_decoder
board_build.partitions = ${esp32.default_partitions}

[env:esp32dev_audioreactive]
board = esp32dev
platform = ${esp32.platform}
platform_packages = ${esp32.platform_packages}
build_unflags = ${common.build_unflags}
build_flags = ${common.build_flags_esp32} -D WLED_RELEASE_NAME=ESP32_audioreactive #-D WLED_DISABLE_BROWNOUT_DET
  ${esp32.AR_build_flags}
lib_deps = ${esp32.lib_deps}
  ${esp32.AR_lib_deps}
monitor_filters = esp32_exception_decoder
board_build.partitions = ${esp32.default_partitions}
; board_build.f_flash = 80000000L
; board_build.flash_mode = dio

[env:esp32_eth]
board = esp32-poe
platform = ${esp32.platform}
platform_packages = ${esp32.platform_packages}
upload_speed = 921600
build_unflags = ${common.build_unflags}
build_flags = ${common.build_flags_esp32} -D WLED_RELEASE_NAME=ESP32_Ethernet -D RLYPIN=-1 -D WLED_USE_ETHERNET -D BTNPIN=-1
  -D WLED_DISABLE_ESPNOW ;; ESP-NOW requires wifi, may crash with ethernet only
lib_deps = ${esp32.lib_deps}
board_build.partitions = ${esp32.default_partitions}

[env:esp32_wrover]
platform = ${esp32.platform}
board = ttgo-t7-v14-mini32
board_build.f_flash = 80000000L
board_build.flash_mode = qio
board_build.partitions = ${esp32.default_partitions}
build_unflags = ${common.build_unflags}
build_flags = ${common.build_flags_esp32} -D WLED_RELEASE_NAME=ESP32_WROVER
  -DBOARD_HAS_PSRAM -mfix-esp32-psram-cache-issue
  -D WLED_USE_PSRAM
  -D LEDPIN=25
lib_deps = ${esp32.lib_deps}

[env:esp32c3dev]
extends = esp32c3
platform = ${esp32c3.platform}
platform_packages = ${esp32c3.platform_packages}
framework = arduino
board = esp32-c3-devkitm-1
board_build.partitions = tools/WLED_ESP32_4MB_1MB_FS.csv
build_flags = ${common.build_flags} ${esp32c3.build_flags} -D WLED_RELEASE_NAME=ESP32-C3
  -D WLED_WATCHDOG_TIMEOUT=0
  -DLOLIN_WIFI_FIX ; seems to work much better with this
  -DARDUINO_USB_CDC_ON_BOOT=1 ;; for virtual CDC USB
  ;-DARDUINO_USB_CDC_ON_BOOT=0   ;; for serial-to-USB chip
upload_speed = 460800
build_unflags = ${common.build_unflags}
lib_deps = ${esp32c3.lib_deps}

[env:esp32s3dev_8MB]
;; ESP32-S3-DevKitC-1 development board, with 8MB FLASH, no PSRAM (flash_mode: qio)
board = esp32-s3-devkitc-1
platform = ${esp32s3.platform}
platform_packages = ${esp32s3.platform_packages}
upload_speed = 921600 ; or  460800
build_unflags = ${common.build_unflags}
build_flags = ${common.build_flags} ${esp32s3.build_flags} -D WLED_RELEASE_NAME=ESP32-S3_8MB
  -D CONFIG_LITTLEFS_FOR_IDF_3_2 -D WLED_WATCHDOG_TIMEOUT=0
  -D ARDUINO_USB_CDC_ON_BOOT=0  ;; -D ARDUINO_USB_MODE=1 ;; for boards with serial-to-USB chip
  ;-D ARDUINO_USB_CDC_ON_BOOT=1 ;; -D ARDUINO_USB_MODE=1 ;; for boards with USB-OTG connector only (USBCDC or "TinyUSB")
  ;-D WLED_DEBUG
lib_deps = ${esp32s3.lib_deps}
board_build.partitions = tools/WLED_ESP32_8MB.csv
board_build.f_flash = 80000000L
board_build.flash_mode = qio
; board_build.flash_mode = dio   ;; try this if you have problems at startup
monitor_filters = esp32_exception_decoder

[env:esp32s3dev_8MB_PSRAM_opi]
;; ESP32-S3 development board, with 8MB FLASH and >= 8MB PSRAM (memory_type: qio_opi)
board = esp32-s3-devkitc-1 ;; generic dev board; the next line adds PSRAM support
board_build.arduino.memory_type = qio_opi     ;; use with PSRAM: 8MB or 16MB
platform = ${esp32s3.platform}
platform_packages = ${esp32s3.platform_packages}
upload_speed = 921600
build_unflags = ${common.build_unflags}
build_flags = ${common.build_flags} ${esp32s3.build_flags} -D WLED_RELEASE_NAME=ESP32-S3_8MB_PSRAM_opi
  -D CONFIG_LITTLEFS_FOR_IDF_3_2 -D WLED_WATCHDOG_TIMEOUT=0
  ;-D ARDUINO_USB_CDC_ON_BOOT=0  ;; -D ARDUINO_USB_MODE=1 ;; for boards with serial-to-USB chip
  -D ARDUINO_USB_CDC_ON_BOOT=1 -D ARDUINO_USB_MODE=1      ;; for boards with USB-OTG connector only (USBCDC or "TinyUSB")
  ; -D WLED_RELEASE_NAME=ESP32-S3_PSRAM
  -D WLED_USE_PSRAM -DBOARD_HAS_PSRAM ; tells WLED that PSRAM shall be used
lib_deps = ${esp32s3.lib_deps}
board_build.partitions = tools/WLED_ESP32_8MB.csv
board_build.f_flash = 80000000L
board_build.flash_mode = qio
monitor_filters = esp32_exception_decoder

[env:lolin_s2_mini]
platform = ${esp32s2.platform}
platform_packages = ${esp32s2.platform_packages}
board = lolin_s2_mini
board_build.partitions = tools/WLED_ESP32_4MB_1MB_FS.csv
;board_build.flash_mode = qio
;board_build.f_flash = 80000000L
build_unflags = ${common.build_unflags}
build_flags = ${common.build_flags} ${esp32s2.build_flags} -D WLED_RELEASE_NAME=ESP32-S2
  -DBOARD_HAS_PSRAM
  -DARDUINO_USB_CDC_ON_BOOT=1
  -DARDUINO_USB_MSC_ON_BOOT=0
  -DARDUINO_USB_DFU_ON_BOOT=0
  -DLOLIN_WIFI_FIX ; seems to work much better with this
  -D WLED_USE_PSRAM
  -D WLED_WATCHDOG_TIMEOUT=0
  -D CONFIG_ASYNC_TCP_USE_WDT=0
  -D LEDPIN=16
  -D HW_PIN_SCL=35
  -D HW_PIN_SDA=33
  -D HW_PIN_CLOCKSPI=7
  -D HW_PIN_DATASPI=11
  -D HW_PIN_MISOSPI=9
;  -D STATUSLED=15
lib_deps = ${esp32s2.lib_deps}<|MERGE_RESOLUTION|>--- conflicted
+++ resolved
@@ -143,13 +143,8 @@
 lib_deps =
     fastled/FastLED @ 3.6.0
     IRremoteESP8266 @ 2.8.2
-<<<<<<< HEAD
     makuna/NeoPixelBus @ 2.7.8
-    https://github.com/Aircoookie/ESPAsyncWebServer.git @ ^2.1.0
-=======
-    makuna/NeoPixelBus @ 2.7.5
     https://github.com/Aircoookie/ESPAsyncWebServer.git @ ^2.2.0
->>>>>>> f1987b95
   # for I2C interface
     ;Wire
   # ESP-NOW library
