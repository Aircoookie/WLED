; PlatformIO Project Configuration File
; Please visit documentation: https://docs.platformio.org/page/projectconf.html

[platformio]
# ------------------------------------------------------------------------------
# ENVIRONMENTS
#
# Please uncomment one of the lines below to select your board(s)
# (use `platformio_override.ini` when building for your own board; see `platformio_override.ini.sample` for an example)
# ------------------------------------------------------------------------------

# CI binaries
;; default_envs = nodemcuv2, esp8266_2m, esp01_1m_full, esp32dev, esp32_eth # ESP32 variant builds are temporarily excluded from CI due to toolchain issues on the GitHub Actions Linux environment
; default_envs = nodemcuv2, esp8266_2m, esp01_1m_full, esp32dev, esp32_eth, lolin_s2_mini, esp32c3dev, esp32s3dev_8MB

# Release binaries
; default_envs = nodemcuv2, esp8266_2m, esp01_1m_full, esp32dev, esp32_eth, lolin_s2_mini, esp32c3dev, esp32s3dev_8MB

# Build everything
; default_envs = esp32dev, esp8285_4CH_MagicHome, codm-controller-0_6-rev2, codm-controller-0_6, esp32s2_saola, d1_mini_5CH_Shojo_PCB, d1_mini, sp501e, nodemcuv2, esp32_eth, anavi_miracle_controller, esp07, esp01_1m_full, m5atom, h803wf, d1_mini_ota, heltec_wifi_kit_8, esp8285_H801, d1_mini_debug, wemos_shield_esp32, elekstube_ips

# Single binaries (uncomment your board)
; default_envs = elekstube_ips
; default_envs = nodemcuv2
; default_envs = esp8266_2m
; default_envs = esp01_1m_full
; default_envs = esp07
; default_envs = d1_mini
; default_envs = heltec_wifi_kit_8
; default_envs = h803wf
; default_envs = d1_mini_debug
; default_envs = d1_mini_ota
; default_envs = esp32dev
; default_envs = esp8285_4CH_MagicHome
; default_envs = esp8285_H801
; default_envs = d1_mini_5CH_Shojo_PCB
; default_envs = m5atom
; default_envs = esp32_eth
; default_envs = esp32dev_qio80
; default_envs = esp32_eth_ota1mapp
; default_envs = esp32s2_saola

; MoonModules entries
; ===================

default_envs = 
  ; esp32_4MB_S
  esp32_4MB_M  ; recommended default
  esp32_4MB_M_debug
  esp32_4MB_XL
  esp32_16MB_M
  ; esp32_16MB_M_debug
  ; esp32_16MB_XL
  esp8266_4MB_S
  ; esp8266_4MB_M
  wemos_shield_esp32_4MB_M
  ; wemos_shield_esp32_4MB_ICS4343x_M
  ; wemos_shield_esp32_4MB_SPM1423_M
  ; wemos_shield_esp32_4MB_LineIn_M
  ; wemos_shield_esp32_16MB_M
  ; wemos_shield_esp32_16MB_ICS4343x_M
  ; wemos_shield_esp32_16MB_SPM1423_M
  ; wemos_shield_esp32_16MB_SPM1423_XL
  ; wemos_shield_esp32_16MB_LineIn_M
  esp32_pico_4MB_M
  esp32_4MB_PSRAM_S
  esp32S3_8MB_M
  ;; esp32s2_tinyUF2_PSRAM_S  ;; experimental - only for adafruit -S2 boards with tinyUF2 bootloader !!!
  esp32s2_PSRAM_M          ;; experimental
  esp32c3dev_4MB_M         ;; experimental
  seeed_esp32c3_4MB_S      ;; experimental
  esp32_4MB_V4_S           ;; experimental
  esp32_16MB_V4_M          ;; experimental
  esp32_16MB_V4_M_debug    ;; experimental
  esp8266pro_16MB_S
  esp8266pro_16MB_M
  esp01_1MB_S
  esp32_16MB_M_eth
  athom_music_esp32_4MB_M

; Go to MoonModules environments for environments

src_dir  = ./wled00
data_dir = ./wled00/data
build_cache_dir = ~/.buildcache
extra_configs =
  platformio_override.ini

[common]
# ------------------------------------------------------------------------------
# PLATFORM:
#   !! DO NOT confuse platformio's ESP8266 development platform with Arduino core for ESP8266
#
#   arduino core 2.6.3 = platformIO 2.3.2
#   arduino core 2.7.0 = platformIO 2.5.0
# ------------------------------------------------------------------------------
arduino_core_2_6_3 = espressif8266@2.3.3
arduino_core_2_7_4 = espressif8266@2.6.2
arduino_core_3_0_0 = espressif8266@3.0.0
arduino_core_3_2_0 = espressif8266@3.2.0
arduino_core_4_1_0 = espressif8266@4.1.0

# Development platforms
arduino_core_develop = https://github.com/platformio/platform-espressif8266#develop
arduino_core_git = https://github.com/platformio/platform-espressif8266#feature/stage

# Platform to use for ESP8266
platform_wled_default = ${common.arduino_core_4_1_0}
# We use 2.7.4.7 for all, includes PWM flicker fix and Wstring optimization
#platform_packages = tasmota/framework-arduinoespressif8266 @ 3.20704.7
platform_packages = platformio/framework-arduinoespressif8266
                    platformio/toolchain-xtensa @ ~2.100300.220621 #2.40802.200502
                    platformio/tool-esptool #@ ~1.413.0
                    platformio/tool-esptoolpy #@ ~1.30000.0

## previous platform for 8266, in case of problems with the new one
## you'll need  makuna/NeoPixelBus@ 2.6.9 for arduino_core_3_2_0, which does not support Ucs890x
;; platform_wled_default = ${common.arduino_core_3_2_0}
;; platform_packages = tasmota/framework-arduinoespressif8266 @ 3.20704.7
;;                    platformio/toolchain-xtensa @ ~2.40802.200502
;;                    platformio/tool-esptool @ ~1.413.0
;;                    platformio/tool-esptoolpy @ ~1.30000.0

# ------------------------------------------------------------------------------
# FLAGS: DEBUG
#
# ------------------------------------------------------------------------------
debug_flags = -D DEBUG=1 -D WLED_DEBUG -DDEBUG_ESP_WIFI -DDEBUG_ESP_HTTP_CLIENT -DDEBUG_ESP_HTTP_UPDATE -DDEBUG_ESP_HTTP_SERVER -DDEBUG_ESP_UPDATER -DDEBUG_ESP_OTA -DDEBUG_TLS_MEM
#if needed (for memleaks etc) also add; -DDEBUG_ESP_OOM -include "umm_malloc/umm_malloc_cfg.h"
#-DDEBUG_ESP_CORE is not working right now

# ------------------------------------------------------------------------------
# FLAGS: ldscript (available ldscripts at https://github.com/esp8266/Arduino/tree/master/tools/sdk/ld)
#    ldscript_2m1m (2048 KB) = 1019 KB sketch, 4 KB eeprom, 1004 KB spiffs, 16 KB reserved
#    ldscript_4m1m (4096 KB) = 1019 KB sketch, 4 KB eeprom, 1002 KB spiffs, 16 KB reserved, 2048 KB empty/ota?
#
# Available lwIP variants (macros):
#    -DPIO_FRAMEWORK_ARDUINO_LWIP_HIGHER_BANDWIDTH  = v1.4 Higher Bandwidth (default)
#    -DPIO_FRAMEWORK_ARDUINO_LWIP2_LOW_MEMORY       = v2 Lower Memory
#    -DPIO_FRAMEWORK_ARDUINO_LWIP2_HIGHER_BANDWIDTH = v2 Higher Bandwidth
#    -DPIO_FRAMEWORK_ARDUINO_LWIP2_HIGHER_BANDWIDTH_LOW_FLASH
#
# BearSSL performance:
#  When building with -DSECURE_CLIENT=SECURE_CLIENT_BEARSSL, please add `board_build.f_cpu = 160000000` to the environment configuration
#
# BearSSL ciphers:
#   When building on core >= 2.5, you can add the build flag -DBEARSSL_SSL_BASIC in order to build BearSSL with a limited set of ciphers:
#     TLS_RSA_WITH_AES_128_CBC_SHA256 / AES128-SHA256
#     TLS_RSA_WITH_AES_256_CBC_SHA256 / AES256-SHA256
#     TLS_RSA_WITH_AES_128_CBC_SHA / AES128-SHA
#     TLS_RSA_WITH_AES_256_CBC_SHA / AES256-SHA
#  This reduces the OTA size with ~45KB, so it's especially useful on low memory boards (512k/1m).
# ------------------------------------------------------------------------------
build_flags =
  -Wno-attributes
  -DMQTT_MAX_PACKET_SIZE=1024
  -DSECURE_CLIENT=SECURE_CLIENT_BEARSSL
  -DBEARSSL_SSL_BASIC
  -D CORE_DEBUG_LEVEL=0
  ;-D NDEBUG  ;; WLEDMM espressif docs say NDEBUG is not recommended. see https://docs.espressif.com/projects/esp-idf/en/v4.4.4/esp32/api-guides/performance/speed.html#not-recommended
  -Wno-attributes ;; silence warnings about unknown attribute 'maybe_unused' in NeoPixelBus
  #build_flags for the IRremoteESP8266 library (enabled decoders have to appear here)
  -D _IR_ENABLE_DEFAULT_=false
  -D DECODE_HASH=true
  -D DECODE_NEC=true
  -D DECODE_SONY=true
  -D DECODE_SAMSUNG=true
  -D DECODE_LG=true
  ;-Dregister= # remove warnings in C++17 due to use of deprecated register keyword by the FastLED library ;; warning: this breaks framework code on ESP32-C3 and ESP32-S2
  -DWLED_USE_MY_CONFIG
  ; -D USERMOD_SENSORSTOMQTT
  #For ADS1115 sensor uncomment following
  ; -D USERMOD_ADS1115

build_unflags =

build_flags_esp8266 = ${common.build_flags}  ${esp8266.build_flags}
build_flags_esp32   = ${common.build_flags}  ${esp32.build_flags}
build_flags_esp32_V4= ${common.build_flags}  ${esp32_idf_V4.build_flags}

ldscript_1m128k = eagle.flash.1m128.ld
ldscript_2m512k = eagle.flash.2m512.ld
ldscript_2m1m = eagle.flash.2m1m.ld
ldscript_4m1m = eagle.flash.4m1m.ld

;; WLEDMM: additional partion layouts for 8266 "pro" with 8MB or 16MB. On 8266 the max program size is always 1MB
ldscript_auto = eagle.flash.auto.ld
ldscript_8m6m = eagle.flash.8m6m.ld
ldscript_16m14m = eagle.flash.16m14m.ld

[scripts_defaults]
extra_scripts =
  pre:pio-scripts/set_version.py
  post:pio-scripts/output_bins.py
  post:pio-scripts/strip-floats.py
  pre:pio-scripts/user_config_copy.py

# ------------------------------------------------------------------------------
# COMMON SETTINGS:
# ------------------------------------------------------------------------------
[env]
framework = arduino
board_build.flash_mode = dout
monitor_speed = 115200
# slow upload speed (comment this out with a ';' when building for development use)
upload_speed = 115200
# fast upload speed (remove ';' when building for development use)
; upload_speed = 921600

# ------------------------------------------------------------------------------
# LIBRARIES: required dependencies
#   Please note that we don't always use the latest version of a library.
#
#   The following libraries have been included (and some of them changed) in the source:
#     ArduinoJson@5.13.5, E131@1.0.0(changed), Time@1.5, Timezone@1.2.1
# ------------------------------------------------------------------------------
lib_compat_mode = strict
lib_deps =
    ;fastled/FastLED @ 3.6.0
    https://github.com/FastLED/FastLED.git#master @3.6.0+sha.23c67b7 ;; up to 50% faster - using a "known good" hash, so we get predictable builds
    IRremoteESP8266 @ 2.8.2
    ;;makuna/NeoPixelBus @ 2.7.5 ;; WLEDMM will be added in board specific sections
    ;;https://github.com/Aircoookie/ESPAsyncWebServer.git @ ~2.0.7
    https://github.com/lost-hope/ESPAsyncWebServer.git#master  ;; WLEDMM to display .log and .wled files in /edit
  #For use of the TTGO T-Display ESP32 Module with integrated TFT display uncomment the following line
    #TFT_eSPI
  #For compatible OLED display uncomment following
    #U8g2 #@ ~2.33.15
  #For Dallas sensor uncomment following
    #OneWire @ ~2.3.7
  #For BME280 sensor uncomment following
    #BME280 @ ~3.0.0
    ; adafruit/Adafruit BMP280 Library @ 2.1.0
    ; adafruit/Adafruit CCS811 Library @ 1.0.4
    ; adafruit/Adafruit Si7021 Library @ 1.4.0
  #For ADS1115 sensor uncomment following
    ; adafruit/Adafruit BusIO @ 1.13.2
    ; adafruit/Adafruit ADS1X15 @ 2.4.0

extra_scripts = ${scripts_defaults.extra_scripts}

[esp8266]
build_flags =
  -DESP8266
  -DFP_IN_IROM
  ;-Wno-deprecated-declarations
  -Wno-register  ;; leaves some warnings when compiling C files: command-line option '-Wno-register' is valid for C++/ObjC++ but not for C
  ;-Dregister= # remove warnings in C++17 due to use of deprecated register keyword by the FastLED library ;; warning: this can be dangerous
  -Wno-misleading-indentation
  ; NONOSDK22x_190703 = 2.2.2-dev(38a443e)
  -DPIO_FRAMEWORK_ARDUINO_ESPRESSIF_SDK22x_190703
  ; lwIP 2 - Higher Bandwidth no Features
  ;  -DPIO_FRAMEWORK_ARDUINO_LWIP2_HIGHER_BANDWIDTH_LOW_FLASH
  ; lwIP 1.4 - Higher Bandwidth (Aircoookie has)
  -DPIO_FRAMEWORK_ARDUINO_LWIP_HIGHER_BANDWIDTH
  ; VTABLES in Flash
  -DVTABLES_IN_FLASH
  ; restrict to minimal mime-types
  -DMIMETYPE_MINIMAL

lib_deps =
  #https://github.com/lorol/LITTLEFS.git
  ESPAsyncTCP @ 1.2.2
  ESPAsyncUDP
<<<<<<< HEAD
  makuna/NeoPixelBus @ 2.6.9
=======
  ;; makuna/NeoPixelBus @ 2.6.9 ;; WLEDMM use if you have problems with 2.7.5
  makuna/NeoPixelBus @ 2.7.5
>>>>>>> 80df7ac7
  ${env.lib_deps}

[esp32]
#platform = https://github.com/tasmota/platform-espressif32/releases/download/v2.0.2.3/platform-espressif32-2.0.2.3.zip
platform = espressif32@3.5.0

platform_packages = framework-arduinoespressif32 @ https://github.com/Aircoookie/arduino-esp32.git#1.0.6.4

build_flags = -g
  -DARDUINO_ARCH_ESP32
  #-DCONFIG_LITTLEFS_FOR_IDF_3_2
  -D CONFIG_ASYNC_TCP_USE_WDT=0
  #use LITTLEFS library by lorol in ESP32 core 1.x.x instead of built-in in 2.x.x
  -D LOROL_LITTLEFS
  ; -DARDUINO_USB_CDC_ON_BOOT=0 ;; this flag is mandatory for "classic ESP32" when building with arduino-esp32 >=2.0.3

default_partitions = tools/WLED_ESP32_4MB_1MB_FS.csv      ;; WLED standard for 4MB flash: 1.4MB firmware, 1MB filesystem
;default_partitions = tools/WLED_ESP32_4MB_256KB_FS.csv   ;; Alternative for 4MB flash:   1.8MB firmware, 256KB filesystem (esptool erase_flash needed before changing)

lib_deps =
  https://github.com/pbolduc/AsyncTCP.git @ 1.2.0 ;; WLEDMM this must be first in the list, otherwise Aircoookie/ESPAsyncWebServer pulls in an older version of AsyncTCP !!
  ; https://github.com/lorol/LITTLEFS.git
  ; WLEDMM specific: use patched version of lorol LittleFS
  https://github.com/softhack007/LITTLEFS-threadsafe.git#master
<<<<<<< HEAD
  ;;makuna/NeoPixelBus @ 2.6.9 ;; WLEDMM default
  makuna/NeoPixelBus @ 2.7.1
  ${env.lib_deps}
=======
  makuna/NeoPixelBus @ 2.7.5
  ${env.lib_deps}

;; WLEDMM begin
>>>>>>> 80df7ac7

;; ** For compiling with latest Frameworks (IDF4.4.x and arduino-esp32 v2.0.x) **
;;; previous standard V4 platform
platformV4_pre = espressif32@ ~5.1.1
platformV4_packages_pre = 
  platformio/framework-arduinoespressif32@ ~3.20004.0
  toolchain-riscv32-esp @ 8.4.0+2021r2-patch5 ; required for platform version < 5.3.0, remove this line when upgrading to platform >=5.3.0
;;; standard V4 platform
platformV4 = espressif32@5.2.0
platformV4_packages =
  toolchain-riscv32-esp @ 8.4.0+2021r2-patch5 ; required for platform version < 5.3.0, remove this line when upgrading to platform >=5.3.0

;;; experimental: V4 platform with latest arduino-esp32 2.0.9 + ESP-IDF 4.4.4 (may or may not work)
platformV4_xp = espressif32@ ~6.3.0
platformV4_packages_xp = platformio/framework-arduinoespressif32 @ ~3.20009.0    ;; arduino-esp32 v2.0.9+

build_flagsV4 = -g
  -DARDUINO_ARCH_ESP32 -DESP32
  -DCONFIG_LITTLEFS_FOR_IDF_3_2 -DLFS_THREADSAFE
  -D CONFIG_ASYNC_TCP_USE_WDT=0
  ; -DARDUINO_USB_CDC_ON_BOOT=0 ;; mandatory for "classic ESP32" when builing with arduino-esp32 >=2.0.3
;;; V4.4.x libraries (without LOROL_LITTLEFS; with newer NeoPixelBus)
lib_depsV4 =
  https://github.com/pbolduc/AsyncTCP.git @ 1.2.0 ;; WLEDMM this must be first in the list, otherwise Aircoookie/ESPAsyncWebServer pulls in an older version of AsyncTCP !!
<<<<<<< HEAD
  makuna/NeoPixelBus @ 2.7.3
=======
  makuna/NeoPixelBus @ 2.7.5
  ${env.lib_deps}

;; WLEDMM end

[esp32_idf_V4]
;; experimental build environment for ESP32 using ESP-IDF 4.4.x / arduino-esp32 v2.0.5
;; very similar to the normal ESP32 flags, but omitting Lorol LittleFS, as littlefs is included in the new framework already.
;;
;; please note that you can NOT update existing ESP32 installs with a "V4" build. Also updating by OTA will not work properly.
;; You need to completely erase your device (esptool erase_flash) first, then install the "V4" build from VSCode+platformio.
platform = espressif32@5.2.0
platform_packages =
  toolchain-riscv32-esp @ 8.4.0+2021r2-patch5 ; required for platform version < 5.3.0, remove this line when upgrading to platform >=5.3.0
build_flags = -g
  -Wshadow=compatible-local ;; emit warning in case a local variable "shadows" another local one
  -DARDUINO_ARCH_ESP32 -DESP32
  #-DCONFIG_LITTLEFS_FOR_IDF_3_2
  -D CONFIG_ASYNC_TCP_USE_WDT=0
  -DARDUINO_USB_CDC_ON_BOOT=0 ;; this flag is mandatory for "classic ESP32" when building with arduino-esp32 >=2.0.3
default_partitions = tools/WLED_ESP32_4MB_1MB_FS.csv
lib_deps =
  https://github.com/pbolduc/AsyncTCP.git @ 1.2.0
  makuna/NeoPixelBus @ 2.7.5
>>>>>>> 80df7ac7
  ${env.lib_deps}

[esp32s2]
;; generic definitions for all ESP32-S2 boards
platform = espressif32@5.2.0
platform_packages =
  toolchain-riscv32-esp @ 8.4.0+2021r2-patch5 ; required for platform version < 5.3.0, remove this line when upgrading to platform >=5.3.0
build_flags = -g
  -DARDUINO_ARCH_ESP32 -DESP32                     ;; WLEDMM
  -DARDUINO_ARCH_ESP32S2
  -DCONFIG_IDF_TARGET_ESP32S2=1
  -DCONFIG_LITTLEFS_FOR_IDF_3_2 -DLFS_THREADSAFE   ;; WLEDMM
  -D CONFIG_ASYNC_TCP_USE_WDT=0
  -DARDUINO_USB_MSC_ON_BOOT=0 -DARDUINO_USB_DFU_ON_BOOT=0
  -DCO
  -DARDUINO_USB_MODE=0 ;; this flag is mandatory for ESP32-S2 !
  ;; please make sure that the following flags are properly set (to 0 or 1) by your board.json, or included in your custom platformio_override.ini entry:
  ;; ARDUINO_USB_CDC_ON_BOOT

lib_deps =
<<<<<<< HEAD
  https://github.com/pbolduc/AsyncTCP.git @ 1.2.0 ;; WLEDMM this must be first in the list, otherwise Aircoookie/ESPAsyncWebServer pulls in an older version of AsyncTCP !!
  makuna/NeoPixelBus @ 2.7.3 ;; WLEDMM - new version is more stable on -S2
=======
  https://github.com/pbolduc/AsyncTCP.git @ 1.2.0
  makuna/NeoPixelBus @ 2.7.5
>>>>>>> 80df7ac7
  ${env.lib_deps}

[esp32c3]
;; generic definitions for all ESP32-C3 boards
platform = espressif32@5.2.0
platform_packages =
  toolchain-riscv32-esp @ 8.4.0+2021r2-patch5 ; required for platform version < 5.3.0, remove this line when upgrading to platform >=5.3.0
build_flags = -g
  -DARDUINO_ARCH_ESP32 -DESP32                     ;; WLEDMM
  -DARDUINO_ARCH_ESP32C3
  -DCONFIG_IDF_TARGET_ESP32C3=1
  -DCONFIG_LITTLEFS_FOR_IDF_3_2 -DLFS_THREADSAFE   ;; WLEDMM
  -D CONFIG_ASYNC_TCP_USE_WDT=0
  -DCO
  -DARDUINO_USB_MODE=1 ;; this flag is mandatory for ESP32-C3
  ;; please make sure that the following flags are properly set (to 0 or 1) by your board.json, or included in your custom platformio_override.ini entry:
  ;; ARDUINO_USB_CDC_ON_BOOT

lib_deps =
  https://github.com/pbolduc/AsyncTCP.git @ 1.2.0
  makuna/NeoPixelBus @ 2.7.5
  ${env.lib_deps}

[esp32s3]
;; generic definitions for all ESP32-S3 boards
platform = espressif32@5.2.0
platform_packages =
  toolchain-riscv32-esp @ 8.4.0+2021r2-patch5 ; required for platform version < 5.3.0, remove this line when upgrading to platform >=5.3.0
build_flags = -g
  -DESP32
  -DARDUINO_ARCH_ESP32
  -DARDUINO_ARCH_ESP32S3
  -DCONFIG_IDF_TARGET_ESP32S3=1
  -DCONFIG_LITTLEFS_FOR_IDF_3_2 -DLFS_THREADSAFE   ;; WLEDMM
  -D CONFIG_ASYNC_TCP_USE_WDT=0
  -DARDUINO_USB_MSC_ON_BOOT=0 -DARDUINO_DFU_ON_BOOT=0
  -DCO
  ;; please make sure that the following flags are properly set (to 0 or 1) by your board.json, or included in your custom platformio_override.ini entry:
  ;; ARDUINO_USB_MODE, ARDUINO_USB_CDC_ON_BOOT

lib_deps =
  https://github.com/pbolduc/AsyncTCP.git @ 1.2.0
<<<<<<< HEAD
  makuna/NeoPixelBus @ 2.7.3
=======
  makuna/NeoPixelBus @ 2.7.5
>>>>>>> 80df7ac7
  ${env.lib_deps}


# ------------------------------------------------------------------------------
# WLED BUILDS
# ------------------------------------------------------------------------------

[env:nodemcuv2]
board = nodemcuv2
platform = ${common.platform_wled_default}
platform_packages = ${common.platform_packages}
board_build.ldscript = ${common.ldscript_4m1m}
build_unflags = ${common.build_unflags}
build_flags = ${common.build_flags_esp8266} -D WLED_RELEASE_NAME=ESP8266 #-DWLED_DISABLE_2D
lib_deps = ${esp8266.lib_deps}
monitor_filters = esp8266_exception_decoder

[env:esp8266_2m]
board = esp_wroom_02
platform = ${common.platform_wled_default}
platform_packages = ${common.platform_packages}
board_build.ldscript = ${common.ldscript_2m512k}
build_unflags = ${common.build_unflags}
build_flags = ${common.build_flags_esp8266} -D WLED_RELEASE_NAME=ESP02
lib_deps = ${esp8266.lib_deps}

;WLEDMM: see below
; [env:esp01_1m_full]
; board = esp01_1m
; platform = ${common.platform_wled_default}
; platform_packages = ${common.platform_packages}
; board_build.ldscript = ${common.ldscript_1m128k}
; build_unflags = ${common.build_unflags}
; build_flags = ${common.build_flags_esp8266} -D WLED_RELEASE_NAME=ESP01 -D WLED_DISABLE_OTA
; lib_deps = ${esp8266.lib_deps}

[env:esp07]
board = esp07
platform = ${common.platform_wled_default}
platform_packages = ${common.platform_packages}
board_build.ldscript = ${common.ldscript_4m1m}
build_unflags = ${common.build_unflags}
build_flags = ${common.build_flags_esp8266}
lib_deps = ${esp8266.lib_deps}

[env:d1_mini]
board = d1_mini
platform = ${common.platform_wled_default}
platform_packages = ${common.platform_packages}
upload_speed = 921600
board_build.ldscript = ${common.ldscript_4m1m}
build_unflags = ${common.build_unflags}
build_flags = ${common.build_flags_esp8266}
lib_deps = ${esp8266.lib_deps}
monitor_filters = esp8266_exception_decoder

[env:heltec_wifi_kit_8]
board = d1_mini
platform = ${common.platform_wled_default}
platform_packages = ${common.platform_packages}
board_build.ldscript = ${common.ldscript_4m1m}
build_unflags = ${common.build_unflags}
build_flags = ${common.build_flags_esp8266}
lib_deps = ${esp8266.lib_deps}

[env:h803wf]
board = d1_mini
platform = ${common.platform_wled_default}
platform_packages = ${common.platform_packages}
board_build.ldscript = ${common.ldscript_4m1m}
build_unflags = ${common.build_unflags}
build_flags = ${common.build_flags_esp8266} -D LEDPIN=1 -D WLED_DISABLE_INFRARED
lib_deps = ${esp8266.lib_deps}

[env:esp32dev]
board = esp32dev
platform = ${esp32.platform}
platform_packages = ${esp32.platform_packages}
build_unflags = ${common.build_unflags}
build_flags = ${common.build_flags_esp32} -D WLED_RELEASE_NAME=ESP32 #-D WLED_DISABLE_BROWNOUT_DET
lib_deps = ${esp32.lib_deps}
monitor_filters = esp32_exception_decoder
board_build.partitions = ${esp32.default_partitions}

[env:esp32dev_qio80]
board = esp32dev
platform = ${esp32.platform}
platform_packages = ${esp32.platform_packages}
build_unflags = ${common.build_unflags}
build_flags = ${common.build_flags_esp32} -D WLED_RELEASE_NAME=ESP32_qio80 #-D WLED_DISABLE_BROWNOUT_DET
lib_deps = ${esp32.lib_deps}
monitor_filters = esp32_exception_decoder
board_build.partitions = ${esp32.default_partitions}
board_build.f_flash = 80000000L
board_build.flash_mode = qio

[env:esp32dev_V4_dio80]
;; experimental ESP32 env using ESP-IDF V4.4.x
;; Warning: this build environment is not stable!!
;; please erase your device before installing.
board = esp32dev
platform = ${esp32_idf_V4.platform}
platform_packages = ${esp32_idf_V4.platform_packages}
build_unflags = ${common.build_unflags}
build_flags = ${common.build_flags}  ${esp32_idf_V4.build_flags} -D WLED_RELEASE_NAME=ESP32_V4_qio80 #-D WLED_DISABLE_BROWNOUT_DET
lib_deps = ${esp32_idf_V4.lib_deps}
monitor_filters = esp32_exception_decoder
board_build.partitions = ${esp32_idf_V4.default_partitions}
board_build.f_flash = 80000000L
board_build.flash_mode = dio

[env:esp32_eth]
board = esp32-poe
platform = ${esp32.platform}
platform_packages = ${esp32.platform_packages}
upload_speed = 921600
build_unflags = ${common.build_unflags}
build_flags = ${common.build_flags_esp32} -D WLED_RELEASE_NAME=ESP32_Ethernet -D RLYPIN=-1 -D WLED_USE_ETHERNET -D BTNPIN=-1
lib_deps = ${esp32.lib_deps}
board_build.partitions = ${esp32.default_partitions}

[env:esp32s2_saola]
board = esp32-s2-saola-1
platform = https://github.com/tasmota/platform-espressif32/releases/download/v2.0.2.2/platform-tasmota-espressif32-2.0.2.zip
platform_packages =
framework = arduino
board_build.partitions = tools/WLED_ESP32_4MB_1MB_FS.csv
board_build.flash_mode = qio
upload_speed = 460800
build_unflags = ${common.build_unflags}
build_flags = ${common.build_flags} ${esp32s2.build_flags} #-D WLED_RELEASE_NAME=S2_saola
  -DARDUINO_USB_CDC_ON_BOOT=1
lib_deps = ${esp32s2.lib_deps}

[env:esp32c3dev]
extends = esp32c3
platform = ${esp32c3.platform}
platform_packages = ${esp32c3.platform_packages}
framework = arduino
board = esp32-c3-devkitm-1
board_build.partitions = tools/WLED_ESP32_4MB_1MB_FS.csv
build_flags = ${common.build_flags} ${esp32c3.build_flags} #-D WLED_RELEASE_NAME=ESP32-C3
  -D WLED_WATCHDOG_TIMEOUT=0
  ; -DARDUINO_USB_CDC_ON_BOOT=1 ;; for virtual CDC USB
  -DARDUINO_USB_CDC_ON_BOOT=0   ;; for serial-to-USB chip
upload_speed = 460800
build_unflags = ${common.build_unflags}
lib_deps = ${esp32c3.lib_deps}

[env:esp32s3dev_8MB]
;; ESP32-S3-DevKitC-1 development board, with 8MB FLASH, no PSRAM (flash_mode: qio)
board = esp32-s3-devkitc-1
platform = ${esp32s3.platform}
platform_packages = ${esp32s3.platform_packages}
upload_speed = 921600 ; or  460800
build_unflags = ${common.build_unflags}
build_flags = ${common.build_flags} ${esp32s3.build_flags}
  -D CONFIG_LITTLEFS_FOR_IDF_3_2 -D WLED_WATCHDOG_TIMEOUT=0
  -D ARDUINO_USB_CDC_ON_BOOT=0  ;; -D ARDUINO_USB_MODE=1 ;; for boards with serial-to-USB chip
  ;-D ARDUINO_USB_CDC_ON_BOOT=1 ;; -D ARDUINO_USB_MODE=0 ;; for boards with USB-OTG connector only (USBCDC or "TinyUSB")
  ;-D WLED_DEBUG
lib_deps = ${esp32s3.lib_deps}
board_build.partitions = tools/WLED_ESP32_8MB.csv
board_build.f_flash = 80000000L
board_build.flash_mode = qio
; board_build.flash_mode = dio   ;; try this if you have problems at startup
monitor_filters = esp32_exception_decoder

[env:esp32s3dev_8MB_PSRAM]
;; ESP32-TinyS3 development board, with 8MB FLASH and 8MB PSRAM (memory_type: qio_opi, qio_qspi, or opi_opi)
;board = um_tinys3 ;    -> needs workaround from https://github.com/Aircoookie/WLED/pull/2905#issuecomment-1328049860
;board = esp32s3box   ; -> error: 'esp32_adc2gpio' was not declared in this scope
board = esp32-s3-devkitc-1 ; -> compiles, but does not support PSRAM
platform = ${esp32s3.platform}
platform_packages = ${esp32s3.platform_packages}
upload_speed = 921600
build_unflags = ${common.build_unflags}
build_flags = ${common.build_flags} ${esp32s3.build_flags}
  -D CONFIG_LITTLEFS_FOR_IDF_3_2 -D WLED_WATCHDOG_TIMEOUT=0
  ;-D ARDUINO_USB_CDC_ON_BOOT=0 ;; -D ARDUINO_USB_MODE=1 ;; for boards with serial-to-USB chip
  -D ARDUINO_USB_CDC_ON_BOOT=1  ;; -D ARDUINO_USB_MODE=0 ;; for boards with USB-OTG connector only (USBCDC or "TinyUSB")
  ; -D WLED_RELEASE_NAME=ESP32-S3_PSRAM
  -D WLED_USE_PSRAM -DBOARD_HAS_PSRAM ; tells WLED that PSRAM shall be used
lib_deps = ${esp32s3.lib_deps}
board_build.partitions = tools/WLED_ESP32_8MB.csv
board_build.f_flash = 80000000L
board_build.flash_mode = qio
monitor_filters = esp32_exception_decoder

[env:esp8285_4CH_MagicHome]
board = esp8285
platform = ${common.platform_wled_default}
platform_packages = ${common.platform_packages}
board_build.ldscript = ${common.ldscript_1m128k}
build_unflags = ${common.build_unflags}
build_flags = ${common.build_flags_esp8266} -D WLED_DISABLE_OTA
lib_deps = ${esp8266.lib_deps}

[env:esp8285_H801]
board = esp8285
platform = ${common.platform_wled_default}
platform_packages = ${common.platform_packages}
board_build.ldscript = ${common.ldscript_1m128k}
build_unflags = ${common.build_unflags}
build_flags = ${common.build_flags_esp8266} -D WLED_DISABLE_OTA
lib_deps = ${esp8266.lib_deps}

[env:d1_mini_5CH_Shojo_PCB]
board = d1_mini
platform = ${common.platform_wled_default}
platform_packages = ${common.platform_packages}
board_build.ldscript = ${common.ldscript_4m1m}
build_unflags = ${common.build_unflags}
build_flags = ${common.build_flags_esp8266} -D WLED_USE_SHOJO_PCB
lib_deps = ${esp8266.lib_deps}

# ------------------------------------------------------------------------------
# DEVELOPMENT BOARDS
# ------------------------------------------------------------------------------

[env:d1_mini_debug]
board = d1_mini
build_type = debug
platform = ${common.platform_wled_default}
platform_packages = ${common.platform_packages}
board_build.ldscript = ${common.ldscript_4m1m}
build_unflags = ${common.build_unflags}
build_flags = ${common.build_flags_esp8266} ${common.debug_flags}
lib_deps = ${esp8266.lib_deps}

[env:d1_mini_ota]
board = d1_mini
upload_protocol = espota
# exchange for your WLED IP
upload_port = "10.10.1.27"
platform = ${common.platform_wled_default}
platform_packages = ${common.platform_packages}
board_build.ldscript = ${common.ldscript_4m1m}
build_unflags = ${common.build_unflags}
build_flags = ${common.build_flags_esp8266}
lib_deps = ${esp8266.lib_deps}

[env:anavi_miracle_controller]
board = d1_mini
platform = ${common.platform_wled_default}
platform_packages = ${common.platform_packages}
board_build.ldscript = ${common.ldscript_4m1m}
build_unflags = ${common.build_unflags}
build_flags = ${common.build_flags_esp8266} -D LEDPIN=12 -D IRPIN=-1 -D RLYPIN=2
lib_deps = ${esp8266.lib_deps}

[env:lolin_s2_mini]
platform = ${esp32s2.platform}
platform_packages = ${esp32s2.platform_packages}
board = lolin_s2_mini
board_build.partitions = tools/WLED_ESP32_4MB_1MB_FS.csv
build_unflags = ${common.build_unflags} -DARDUINO_USB_CDC_ON_BOOT=1
build_flags = ${common.build_flags} ${esp32s2.build_flags} #-D WLED_RELEASE_NAME=LolinS2
  -DBOARD_HAS_PSRAM
  -DARDUINO_USB_CDC_ON_BOOT=0
  -DARDUINO_USB_MSC_ON_BOOT=0
  -DARDUINO_USB_DFU_ON_BOOT=0
  -DLOLIN_WIFI_FIX ; seems to work much better with this
  -D WLED_USE_PSRAM
  -D WLED_WATCHDOG_TIMEOUT=0
  -D CONFIG_ASYNC_TCP_USE_WDT=0
  -D LEDPIN=16
  -D BTNPIN=18
  -D RLYPIN=9
  -D IRPIN=7
  -D HW_PIN_SCL=35
  -D HW_PIN_SDA=33
  -D HW_PIN_CLOCKSPI=7
  -D HW_PIN_MOSISPI=11 ;WLEDMM renamed from HW_PIN_DATASPI
  -D HW_PIN_MISOSPI=9
;  -D STATUSLED=15
lib_deps = ${esp32s2.lib_deps}

# ------------------------------------------------------------------------------
# custom board configurations
# ------------------------------------------------------------------------------

[env:esp32c3dev_2MB]
;; for ESP32-C3 boards with 2MB flash (instead of 4MB).
;; this board need a specific partition file. OTA not possible.
extends = esp32c3
platform = ${esp32c3.platform}
platform_packages = ${esp32c3.platform_packages}
board = esp32-c3-devkitm-1
build_flags = ${common.build_flags} ${esp32c3.build_flags} #-D WLED_RELEASE_NAME=ESP32-C3
  -D WLED_WATCHDOG_TIMEOUT=0
  -D WLED_DISABLE_OTA
  ; -DARDUINO_USB_CDC_ON_BOOT=1 ;; for virtual CDC USB
  -DARDUINO_USB_CDC_ON_BOOT=0   ;; for serial-to-USB chip
build_unflags = ${common.build_unflags}
upload_speed = 115200
lib_deps = ${esp32c3.lib_deps}
board_build.partitions = tools/WLED_ESP32_2MB_noOTA.csv
board_build.flash_mode = dio

;WLEDMM: see below
; [env:wemos_shield_esp32]
; board = esp32dev
; platform = ${esp32.platform}
; platform_packages = ${esp32.platform_packages}
; upload_speed = 460800
; build_unflags = ${common.build_unflags}
; build_flags = ${common.build_flags_esp32}
;   -D LEDPIN=16
;   -D RLYPIN=19
;   -D BTNPIN=17
;   -D IRPIN=18
;   -D UWLED_USE_MY_CONFIG
;   -D USERMOD_DALLASTEMPERATURE
;   -D USERMOD_FOUR_LINE_DISPLAY
;   -D TEMPERATURE_PIN=23
;   -D USE_ALT_DISPlAY ; new versions of USERMOD_FOUR_LINE_DISPLAY and USERMOD_ROTARY_ENCODER_UI
;   -D USERMOD_AUDIOREACTIVE
; lib_deps = ${esp32.lib_deps}
;   OneWire@~2.3.5
;   olikraus/U8g2 @ ^2.28.8
;   https://github.com/blazoncek/arduinoFFT.git
; board_build.partitions = ${esp32.default_partitions}

[env:m5atom]
board = esp32dev
build_unflags = ${common.build_unflags}
build_flags = ${common.build_flags_esp32} -D LEDPIN=27 -D BTNPIN=39
lib_deps = ${esp32.lib_deps}
platform = ${esp32.platform}
platform_packages = ${esp32.platform_packages}
board_build.partitions = ${esp32.default_partitions}

[env:sp501e]
board = esp_wroom_02
platform = ${common.platform_wled_default}
board_build.ldscript = ${common.ldscript_2m512k}
build_flags = ${common.build_flags_esp8266} -D LEDPIN=3 -D BTNPIN=1
lib_deps = ${esp8266.lib_deps}

[env:sp511e]
board = esp_wroom_02
platform = ${common.platform_wled_default}
board_build.ldscript = ${common.ldscript_2m512k}
build_flags = ${common.build_flags_esp8266} -D LEDPIN=3 -D BTNPIN=2 -D IRPIN=5 -D WLED_MAX_BUTTONS=3
lib_deps = ${esp8266.lib_deps}

[env:Athom_RGBCW]        ;7w and 5w(GU10) bulbs
board = esp8285
platform = ${common.platform_wled_default}
platform_packages = ${common.platform_packages}
board_build.ldscript = ${common.ldscript_2m512k}
build_unflags = ${common.build_unflags}
build_flags = ${common.build_flags_esp8266} -D WLED_RELEASE_NAME=ESP8266 -D BTNPIN=-1 -D RLYPIN=-1 -D DATA_PINS=4,12,14,13,5
                                            -D DEFAULT_LED_TYPE=TYPE_ANALOG_5CH -D WLED_DISABLE_INFRARED -D WLED_MAX_CCT_BLEND=0
lib_deps = ${esp8266.lib_deps}


[env:Athom_15w_RGBCW]        ;15w bulb
board = esp8285
platform = ${common.platform_wled_default}
platform_packages = ${common.platform_packages}
board_build.ldscript = ${common.ldscript_2m512k}
build_unflags = ${common.build_unflags}
build_flags = ${common.build_flags_esp8266} -D WLED_RELEASE_NAME=ESP8266 -D BTNPIN=-1 -D RLYPIN=-1 -D DATA_PINS=4,12,14,5,13
                                            -D DEFAULT_LED_TYPE=TYPE_ANALOG_5CH -D WLED_DISABLE_INFRARED -D WLED_MAX_CCT_BLEND=0 -D WLED_USE_IC_CCT
lib_deps = ${esp8266.lib_deps}


[env:Athom_3Pin_Controller]        ;small controller with only data
board = esp8285
platform = ${common.platform_wled_default}
platform_packages = ${common.platform_packages}
board_build.ldscript = ${common.ldscript_2m512k}
build_unflags = ${common.build_unflags}
build_flags = ${common.build_flags_esp8266} -D WLED_RELEASE_NAME=ESP8266 -D BTNPIN=0 -D RLYPIN=-1 -D LEDPIN=1 -D WLED_DISABLE_INFRARED
lib_deps = ${esp8266.lib_deps}


[env:Athom_4Pin_Controller]       ; With clock and data interface
board = esp8285
platform = ${common.platform_wled_default}
platform_packages = ${common.platform_packages}
board_build.ldscript = ${common.ldscript_2m512k}
build_unflags = ${common.build_unflags}
build_flags = ${common.build_flags_esp8266} -D WLED_RELEASE_NAME=ESP8266 -D BTNPIN=0 -D RLYPIN=12 -D LEDPIN=1 -D WLED_DISABLE_INFRARED
lib_deps = ${esp8266.lib_deps}


[env:Athom_5Pin_Controller]      ;Analog light strip controller
board = esp8285
platform = ${common.platform_wled_default}
platform_packages = ${common.platform_packages}
board_build.ldscript = ${common.ldscript_2m512k}
build_unflags = ${common.build_unflags}
build_flags = ${common.build_flags_esp8266} -D WLED_RELEASE_NAME=ESP8266 -D BTNPIN=0 -D RLYPIN=-1 DATA_PINS=4,12,14,13 -D WLED_DISABLE_INFRARED
lib_deps = ${esp8266.lib_deps}


[env:MY9291]
board = esp01_1m
platform = ${common.platform_wled_default}
platform_packages = ${common.platform_packages}
board_build.ldscript = ${common.ldscript_1m128k}
build_unflags = ${common.build_unflags}
build_flags = ${common.build_flags_esp8266} -D WLED_RELEASE_NAME=ESP01 -D WLED_DISABLE_OTA -D USERMOD_MY9291
lib_deps = ${esp8266.lib_deps}

# ------------------------------------------------------------------------------
# codm pixel controller board configurations
# codm-controller-0_6 can also be used for the TYWE3S controller
# ------------------------------------------------------------------------------

[env:codm-controller-0_6]
board = esp_wroom_02
platform = ${common.platform_wled_default}
platform_packages = ${common.platform_packages}
board_build.ldscript = ${common.ldscript_2m512k}
build_unflags = ${common.build_unflags}
build_flags = ${common.build_flags_esp8266}
lib_deps = ${esp8266.lib_deps}

[env:codm-controller-0_6-rev2]
board = esp_wroom_02
platform = ${common.platform_wled_default}
platform_packages = ${common.platform_packages}
board_build.ldscript = ${common.ldscript_4m1m}
build_unflags = ${common.build_unflags}
build_flags = ${common.build_flags_esp8266}
lib_deps = ${esp8266.lib_deps}

# ------------------------------------------------------------------------------
# EleksTube-IPS
# ------------------------------------------------------------------------------
[env:elekstube_ips]
board = esp32dev
platform = ${esp32.platform}
platform_packages = ${esp32.platform_packages}
upload_speed = 921600
build_flags = ${common.build_flags_esp32} -D WLED_DISABLE_BROWNOUT_DET -D WLED_DISABLE_INFRARED
  -D USERMOD_RTC
  -D USERMOD_ELEKSTUBE_IPS
  -D LEDPIN=12
  -D RLYPIN=27
  -D BTNPIN=34
  -D DEFAULT_LED_COUNT=6
  # Display config
  -D ST7789_DRIVER
  -D TFT_WIDTH=135
  -D TFT_HEIGHT=240
  -D CGRAM_OFFSET
  -D TFT_SDA_READ
  -D TFT_MOSI=23
  -D TFT_SCLK=18
  -D TFT_DC=25
  -D TFT_RST=26
  -D SPI_FREQUENCY=40000000
  -D USER_SETUP_LOADED
monitor_filters = esp32_exception_decoder
lib_deps =
  ${esp32.lib_deps}
  TFT_eSPI @ ^2.3.70
board_build.partitions = ${esp32.default_partitions}







# ------------------------------------------------------------------------------
# MoonModules environments
# see https://mm.kno.wled.ge/moonmodules/platformio-entries/
# ------------------------------------------------------------------------------

; shared build flags and lib deps for minimum and maximum environment
[common_mm]
build_flags_S = 
  -Wall -Wformat -Woverflow -Wuninitialized -Winit-self -Warray-bounds ; enables more warnings
  -Wno-attributes -Wno-unused-variable -Wno-unused-function -Wno-deprecated-declarations ;disables some stupid warnings
  ;-D WLED_DISABLE_BROWNOUT_DET ; enable if you get "brownout detected" errors at startup 
  -D WLED_USE_MY_CONFIG
  ; -D WLED_USE_CIE_BRIGHTNESS_TABLE ;; experimental: use different color / brightness lookup table
  -D USERMOD_AUDIOREACTIVE
  -D UM_AUDIOREACTIVE_USE_NEW_FFT ; use latest (upstream) FFTLib, instead of older library modified by blazoncek. Slightly faster, more accurate, needs 2KB RAM extra   
  -D USERMOD_ARTIFX ; WLEDMM usermod
  -D WLEDMM_FASTPATH ; WLEDMM experimental option. Reduces audio lag (latency), and allows for faster LED framerates
  -D WLEDMM_PROTECT_SERVICE ;; WLEDMM experimental feature to prevent crashes when effects are drawing while async_tcp tries to modify segment or strip objects.
  ; -D WLED_DEBUG_HEAP ;; WLEDMM enable heap debugging
  ; -D WLED_DISABLE_LOXONE
  ; -D WLED_DISABLE_ALEXA
  ; -D WLED_DISABLE_HUESYNC
  ; -D WLED_DISABLE_MQTT
  ; -D WLED_DISABLE_INFRARED
  ; -D WLED_ENABLE_DMX

lib_deps_S =
  https://github.com/kosme/arduinoFFT#develop @ 1.9.2+sha.419d7b0 ; used for USERMOD_AUDIOREACTIVE - using "known working" hash

build_flags_M = 
  -D WLED_MAX_USERMODS=25 ; default only 4-6, also for _XL configs takes 25 pointers in memory
  ;; -D ARDUINO_USB_CDC_ON_BOOT=0 ; needed for arduino-esp32 >=2.0.4 ewowi to softhack: move to build_flags_S? - We need a different solution
  -D WLED_USE_MY_CONFIG ; include custom my_config.h ewowi to softhack: redundant as also in build_flags_S?
  -D USERMOD_DALLASTEMPERATURE
  -D USE_ALT_DISPLAY ; new versions of USERMOD_FOUR_LINE_DISPLAY and USERMOD_ROTARY_ENCODER_UI
  -D USERMOD_FOUR_LINE_DISPLAY
  -D USERMOD_ROTARY_ENCODER_UI
  -D USERMOD_AUTO_SAVE
  -D USERMOD_WEATHER ; WLEDMM usermod
  -D USERMOD_MPU6050_IMU ; gyro/accelero for USERMOD_GAMES (ONLY WORKS IF USERMOD_FOUR_LINE_DISPLAY NOT INCLUDED - I2C SHARING BUG)
  -D USERMOD_GAMES ; WLEDMM usermod
  -D USERMOD_BATTERY ;; enable Battery usermod
  -D USERMOD_BATTERY_USE_LIPO ;; use new "decharging curve" for LiPo cells
  -D USERMOD_ANIMARTRIX ; WLEDMM usermod: CC BY-NC 3.0 licensed effects by Stefan Petrick
  ;WLEDMM: only setting WLED_DEBUG_HOST is enough, ip and port can be defined in sync settings as well
  -D WLED_DEBUG_HOST='"192.168.x.x"' ;; to send debug messages over network to host 192.168.x.y - FQDN is also possible
  -D WLED_DEBUG_PORT=1768 ;; port for network debugging. default = 7868

lib_deps_M =
  ;https://github.com/blazoncek/OneWire.git ; includes bugfixes for inconsistent readings
  OneWire@~2.3.5 ; used for USERMOD_FOUR_LINE_DISPLAY and USERMOD_DALLASTEMPERATURE
  olikraus/U8g2 @ ^2.28.8 ; used for USERMOD_FOUR_LINE_DISPLAY 
  ElectronicCats/MPU6050 @ 0.6.0 ; used for USERMOD_MPU6050_IMU
  https://github.com/netmindz/animartrix.git#d7c1896166f13fec2917c305222a77e3b504d060

lib_deps_V4_M =
  ;https://github.com/blazoncek/OneWire.git ; includes bugfixes for inconsistent readings
  paulstoffregen/OneWire@ ^2.3.7 ; used for USERMOD_DALLASTEMPERATURE -> need newer release with bugfixes for -S3; still requires TEMPERATURE_PIN < 46
  olikraus/U8g2@ ^2.34.5 ; used for USERMOD_FOUR_LINE_DISPLAY -> need newer version with bugfixes for arduino-esp32 v2.0.4 (Wire inititialization) 
  ElectronicCats/MPU6050 @ 0.6.0 ; used for USERMOD_MPU6050_IMU
  https://github.com/netmindz/animartrix.git#d7c1896166f13fec2917c305222a77e3b504d060

build_flags_XL = 
  -D USERMOD_BH1750
  -D USERMOD_ANIMATED_STAIRCASE
  -D USERMOD_RTC ;; experimental
  ; -D USERMOD_SENSORSTOMQTT  ;; experimental ewowi causes error: fatal error: Adafruit_Sensor.h: No such file or directory
  -D USERMOD_ANALOG_CLOCK
  -D USERMOD_MULTI_RELAY
  -D USERMOD_PIRSWITCH
  -D USERMOD_PWM_FAN
  ; -D USERMOD_PING_PONG_CLOCK //Removed as dots is confusing
  -D USERMOD_BUZZER
  -D USERMOD_SN_PHOTORESISTOR
  -D USERMOD_BME280
  -D USERMOD_DHT
  ; -D USERMOD_SHT ;; experimental
  -D USERMOD_VL53L0X_GESTURES
  -D WLED_ENABLE_PIXART
  -D USERMOD_ANIMARTRIX ; WLEDMM usermod: CC BY-NC 3.0 licensed effects by Stefan Petrick

lib_deps_XL =
  claws/BH1750 @^1.2.0 ; used for USERMOD_BH1750
  ; adafruit/Adafruit BMP280 Library @ 2.1.0 ;; experimental for usermod USERMOD_SENSORSTOMQTT
  ; adafruit/Adafruit CCS811 Library @ 1.0.4 ;; experimental for usermod USERMOD_SENSORSTOMQTT
  ; adafruit/Adafruit Si7021 Library @ 1.4.0 ;; experimental for usermod USERMOD_SENSORSTOMQTT
  BME280@~3.0.0 ; for usermod USERMOD_BME280
  https://github.com/alwynallan/DHT_nonblocking ; for usermod USERMOD_DHT
  ; robtillaart/SHT85 @ ~0.4.0 ;; for usermod USERMOD_SHT
  pololu/VL53L0X @ ^1.3.0 ; for usermod USERMOD_VL53L0X_GESTURES

; end of common

; base entries (without WLED_RELEASE_NAME)

; common defaults for all MM environments
[esp32_4MB_S_base]
board = esp32dev
platform = ${esp32.platform}
upload_speed = 460800 ; or 921600
platform_packages = ${esp32.platform_packages}
build_unflags = ${common.build_unflags}
build_flags = ${common.build_flags_esp32} ${common_mm.build_flags_S}
lib_deps = ${esp32.lib_deps} ${common_mm.lib_deps_S}
board_build.partitions = ${esp32.default_partitions}
board_build.f_flash = 80000000L ; use full 80MHz speed for flash (default = 40Mhz) 
board_build.flash_mode = dio ; (dio = dual i/o; more compatible than qio = quad i/o)
monitor_filters = esp32_exception_decoder

;common default for all max environments
[esp32_4MB_M_base]
extends = esp32_4MB_S_base
build_flags = ${esp32_4MB_S_base.build_flags} ${common_mm.build_flags_M}
lib_deps = ${esp32_4MB_S_base.lib_deps} ${common_mm.lib_deps_M}
; board_build.partitions = tools/WLED_ESP32-wrover_4MB.csv

[esp32_4MB_XL_base]
extends = esp32_4MB_M_base
build_flags = ${esp32_4MB_M_base.build_flags} ${common_mm.build_flags_XL}
lib_deps = ${esp32_4MB_M_base.lib_deps} ${common_mm.lib_deps_XL}
; board_build.partitions = tools/WLED_ESP32-wrover_4MB.csv

;common default for all V4 min environments
[esp32_4MB_V4_S_base]
board = esp32dev
upload_speed = 460800 ; or 921600
platform = ${esp32.platformV4}
platform_packages = 
  ${esp32.platformV4_packages}
  toolchain-xtensa-esp32 @ 8.4.0+2021r2-patch5 ; align main tools with riscV tools
build_unflags = ${common.build_unflags}
build_flags = ${common.build_flags} ${esp32.build_flagsV4} ${common_mm.build_flags_S}
  -Wno-misleading-indentation -Wno-format-truncation 
  -Wshadow=compatible-local ;; emit warning in case a local variable "shadows" another local one
  ;-Wstack-usage=2732       ;; warn if a function needs more that 30% of availeable stack ("stack usage might be unbounded", "stack usage is 2824 bytes")
  -D WLED_ENABLE_DMX_INPUT
lib_deps = ${esp32.lib_depsV4} ${common_mm.lib_deps_S}
  https://github.com/someweisguy/esp_dmx.git#v3.0.2-beta  ;; for DMX_INPUT
board_build.partitions = ${esp32.default_partitions}
board_build.f_flash = 80000000L ; use full 80MHz speed for flash (default = 40Mhz) 
board_build.flash_mode = dio ; (dio = dual i/o; more compatible than qio = quad i/o)
;lib_ignore = IRremoteESP8266 ; use with WLED_DISABLE_INFRARED for faster compilation
; monitor_filters = esp32_exception_decoder ; used to show crash details

[esp32_4MB_V4_M_base]
extends = esp32_4MB_V4_S_base
build_flags = ${esp32_4MB_V4_S_base.build_flags} ${common_mm.build_flags_M}
lib_deps = ${esp32_4MB_V4_S_base.lib_deps} ${common_mm.lib_deps_V4_M}
board_build.partitions = ${esp32_4MB_V4_S_base.board_build.partitions} 
;board_build.flash_mode = qio ; (dio = dual i/o; more compatible than qio = quad i/o)

[Shield_ICS4343x]
build_flags = 
  -D SR_DMTYPE=1 -D I2S_SDPIN=32 -D I2S_WSPIN=15 -D I2S_CKPIN=14  ; for regular I2S microphone
  -D SR_SQUELCH=10 -D SR_GAIN=30 -D SR_FREQ_PROF=5                ; ICS-43434 specific

[Shield_SPM1423]
build_flags = 
  -D SR_DMTYPE=5 -D I2S_SDPIN=32 -D I2S_WSPIN=15 -D I2S_CKPIN=-1 ; for I2S PDM microphone
  -D SR_SQUELCH=3 -D SR_GAIN=75 -D SR_FREQ_PROF=7                ; SPM1423 specific

[Athom_PDMmic]
build_flags = 
  -D SR_DMTYPE=51 -D I2S_SDPIN=32 -D I2S_WSPIN=15 -D I2S_CKPIN=-1 ; for I2S PDM microphone Legacy mode!
  -D SR_SQUELCH=10 -D SR_GAIN=40 -D SR_FREQ_PROF=7                ; SPM1423 specific

[Shield_LineIn]
build_unflags = 
  -D BTNPIN=17          ;; remove - its in conflict with on-shield rotary
  -D ENCODER_SW_PIN=5   ;; remove - its in conflict with on-shield rotary
  -D BTNPIN=0           ;; remove - its in conflict with MCLK pin
build_flags = 
  -D BTNPIN=-1
  -D SR_DMTYPE=4 -D MCLK_PIN=0 -D I2S_SDPIN=26 -D I2S_WSPIN=25 -D I2S_CKPIN=27   ; for audio Line-In shield, final version
  -D SR_LINE_DETECT=34                                                           ; line-in plug insert detection sensor (future support)
  -D SR_SQUELCH=8 -D SR_GAIN=40 -D SR_FREQ_PROF=1                                ; CS5343 Line-In specific
  -D ENCODER_DT_PIN=35 -D ENCODER_CLK_PIN=39 -D ENCODER_SW_PIN=17                ; on-shield rotary encoder

[Debug_Flags]
build_flags = 
  -DDEBUG=1 ;; enable some debug assertions in the platform core
  ; -D WLED_DEBUG_HEAP ;; WLEDMM enable heap debugging
  -D WLED_DEBUG ; lots of generic debug messages
  -D SR_DEBUG ; some extra debug messages from audioreactive
  ; -D MIC_LOGGER ; for sound input monitoring & debugging (use arduino serial plotter)
  ; NetDebug moved to build_flags_M


; end of base entries


; bin entries (with WLED_RELEASE_NAME)

[env:esp32_4MB_S]
extends = esp32_4MB_S_base
build_flags = ${esp32_4MB_S_base.build_flags}
  -D WLED_RELEASE_NAME=esp32_4MB_S
; RAM:   [==        ]  24.1% (used 78988 bytes from 327680 bytes)
; Flash: [========= ]  85.7% (used 1348593 bytes from 1572864 bytes) WLEDMM: Earlier 83.7

[env:esp32_4MB_M]
extends = esp32_4MB_M_base
build_flags = ${esp32_4MB_M_base.build_flags}
  -D WLED_RELEASE_NAME=esp32_4MB_M
; RAM:   [==        ]  24.4% (used 79956 bytes from 327680 bytes)
; Flash: [========= ]  91.1% (used 1432245 bytes from 1572864 bytes) WLEDMM: earlier 88.7

[env:esp32_4MB_XL]
extends = esp32_4MB_XL_base
build_flags = ${esp32_4MB_XL_base.build_flags}
  -D WLED_RELEASE_NAME=esp32_4MB_XL
build_unflags = 
  -D USERMOD_ANIMARTRIX ;; Tips our memory usage over the limit
; RAM:   [==        ]  24.4% (used 80060 bytes from 327680 bytes)
; Flash: [==========]  95.3% (used 1499037 bytes from 1572864 bytes)

[env:esp32_16MB_M]
extends = esp32_4MB_M_base
build_flags = ${esp32_4MB_M_base.build_flags}
  -D WLED_RELEASE_NAME=esp32_16MB_M
board = esp32_16MB 
board_build.partitions = tools/WLED_ESP32_16MB.csv         ;; WLED standard for 16MB flash:   2MB firmware, 12 MB filesystem
;board_build.partitions = tools/WLED_ESP32_16MB_9MB_FS.csv ;; WLED extended for 16MB flash: 3.2MB firmware,  9 MB filesystem
  ; RAM:   [==        ]  24.4% (used 79916 bytes from 327680 bytes)
  ; Flash: [=======   ]  67.0% (used 1405701 bytes from 2097152 bytes)
;lib_ignore = IRremoteESP8266 ; use with WLED_DISABLE_INFRARED for faster compilation

[env:esp32_4MB_M_debug]
extends = esp32_4MB_M_base
build_unflags = ${common.build_unflags} 
  -D CORE_DEBUG_LEVEL=0
  -D USERMOD_ANIMARTRIX ;; Tips our memory usage over the limit

build_flags = ${esp32_4MB_M_base.build_flags} 
  ${Debug_Flags.build_flags}
  -D CORE_DEBUG_LEVEL=2   ;; 2=warning
  -D WLED_RELEASE_NAME=esp32_4MB_M_debug
monitor_filters = esp32_exception_decoder
; RAM:   [==        ]  24.5% (used 80292 bytes from 327680 bytes)
; Flash: [========= ]  94.5% (used 1487113 bytes from 1572864 bytes)

[env:esp32_16MB_M_debug]
extends = esp32_4MB_M_base
build_unflags = ${common.build_unflags} 
  -D CORE_DEBUG_LEVEL=0
build_flags = ${esp32_4MB_M_base.build_flags} 
  ${Debug_Flags.build_flags}
  -D WLED_DEBUG_HEAP ;; WLEDMM enable heap debugging
  -D CORE_DEBUG_LEVEL=2   ;; 2=warning
  -D WLED_RELEASE_NAME=esp32_16MB_M_debug
monitor_filters = esp32_exception_decoder
board = esp32_16MB 
board_build.partitions = tools/WLED_ESP32_16MB.csv         ;; WLED standard for 16MB flash:   2MB firmware, 12 MB filesystem
;board_build.partitions = tools/WLED_ESP32_16MB_9MB_FS.csv ;; WLED extended for 16MB flash: 3.2MB firmware,  9 MB filesystem
; RAM:   [==        ]  24.5% (used 80292 bytes from 327680 bytes)
; Flash: [=======   ]  70.9% (used 1487129 bytes from 2097152 bytes)

[env:esp32_16MB_XL]
extends = esp32_4MB_XL_base
build_flags = ${esp32_4MB_XL_base.build_flags}
  -D WLED_RELEASE_NAME=esp32_16MB_XL
board = esp32_16MB 
board_build.partitions = tools/WLED_ESP32_16MB.csv         ;; WLED standard for 16MB flash:   2MB firmware, 12 MB filesystem
;board_build.partitions = tools/WLED_ESP32_16MB_9MB_FS.csv ;; WLED extended for 16MB flash: 3.2MB firmware,  9 MB filesystem
  ; RAM:   [==        ]  24.4% (used 79916 bytes from 327680 bytes)
  ; Flash: [=======   ]  67.0% (used 1405701 bytes from 2097152 bytes)
;lib_ignore = IRremoteESP8266 ; use with WLED_DISABLE_INFRARED for faster compilation

[env:esp32_16MB_M_eth]
extends = esp32_4MB_M_base
board_build.partitions = tools/WLED_ESP32_16MB.csv         ;; WLED standard for 16MB flash:   2MB firmware, 12 MB filesystem
;board_build.partitions = tools/WLED_ESP32_16MB_9MB_FS.csv ;; WLED extended for 16MB flash: 3.2MB firmware,  9 MB filesystem
board = esp32_16MB-poe       ;; needed for ethernet boards (selects "esp32-poe" as variant)
build_flags = ${esp32_4MB_M_base.build_flags}
  -D WLED_RELEASE_NAME=esp32_16MB_M_eth ; This will be included in the firmware.bin filename
  -D WLED_USE_ETHERNET
; RAM:   [==        ]  24.5% (used 80348 bytes from 327680 bytes)
; Flash: [=======   ]  69.4% (used 1455233 bytes from 2097152 bytes)

[env:esp8266_4MB_S]
extends = env:d1_mini
upload_speed = 460800 ;115200
board_build.f_cpu = 160000000L    ;; we want 160Mhz (default = 80Mhz)
build_flags = ${common.build_flags_esp8266}
  -D WLED_RELEASE_NAME=esp8266_4MB_S
  -D WLED_DISABLE_ALEXA
  -D WLED_DISABLE_HUESYNC
  ; -D WLED_DISABLE_2D
  ; -UWLED_USE_MY_CONFIG
  ; -D WLED_DEBUG
; monitor_filters = esp8266_exception_decoder
; RAM:   [======    ]  59.3% (used 48608 bytes from 81920 bytes)
; Flash: [========  ]  77.0% (used 804176 bytes from 1044464 bytes)

[env:esp8266_4MB_M]
extends = env:d1_mini
upload_speed = 460800 ;115200
board_build.f_cpu = 160000000L    ;; we want 160Mhz (default = 80Mhz)
build_flags = ${common.build_flags_esp8266}
  -D WLED_RELEASE_NAME=esp8266_4MB_M
  -D WLED_DISABLE_ALEXA
  -D WLED_DISABLE_HUESYNC
  -D WLED_DISABLE_LOXONE
  ; -D USERMOD_AUDIOREACTIVE
  ; -UWLED_USE_MY_CONFIG
  ; -D USERMOD_PIRSWITCH
  ; -D USERMOD_DALLASTEMPERATURE ;; disabled because it hangs during usermod setup on -S3 (autodetect broken?)
  ; -D USERMOD_MULTI_RELAY
  -D USE_ALT_DISPLAY ; new versions of USERMOD_FOUR_LINE_DISPLAY and USERMOD_ROTARY_ENCODER_UI
  -D WLED_MAX_USERMODS=5 ; default only 4 on ESP8266
  -D USERMOD_FOUR_LINE_DISPLAY
  -D USERMOD_MPU6050_IMU ; gyro/accelero for USERMOD_GAMES (ONLY WORKS IF USERMOD_FOUR_LINE_DISPLAY NOT INCLUDED - I2C SHARING BUG)
  -D USERMOD_GAMES ; WLEDMM usermod
  ; -D USERMOD_ARTIFX ; this is compiling but not working due to low memory on 8266
  -D USERMOD_BATTERY ;; enable Battery usermod
  -D USERMOD_BATTERY_USE_LIPO ;; use new "decharging curve" for LiPo cells
  -D WLED_DEBUG_HOST='"192.168.x.x"' ;; to send debug messages over network to host 192.168.x.y - FQDN is also possible
  -D WLED_DEBUG_PORT=1768 ;; port for network debugging. default = 7868
  ; -D WLED_DEBUG
monitor_filters = esp8266_exception_decoder
lib_deps = ${esp8266.lib_deps}
  OneWire@~2.3.5 ; used for USERMOD_FOUR_LINE_DISPLAY and USERMOD_DALLASTEMPERATURE
  olikraus/U8g2 @ ^2.28.8 ; used for USERMOD_FOUR_LINE_DISPLAY 
  ElectronicCats/MPU6050 @ 0.6.0 ; used for USERMOD_MPU6050_IMU
; RAM:   [======    ]  61.5% (used 50344 bytes from 81920 bytes)
; Flash: [========  ]  81.8% (used 854444 bytes from 1044464 bytes)

; Blaz env (for reference purposes)
[env:d1_mini_temp]
extends = env:d1_mini
board_build.filesystem = littlefs
build_flags = ${common.build_flags_esp8266} -D WLED_RELEASE_NAME=ESP8266
  -D WLED_DISABLE_ALEXA
  -D WLED_DISABLE_HUESYNC
  -D WLED_DISABLE_LOXONE
  -D WLED_DISABLE_AUDIO ;WLEDMM not used anywhere
  -D WLED_ENABLE_SIMPLE_UI
  -D USERMOD_FOUR_LINE_DISPLAY
  -D USE_ALT_DISPlAY
  -D USERMOD_DALLASTEMPERATURE
  -D TEMPERATURE_PIN=13 # (D7)
  -D LEDPIN=2     # (D4)
  -D RLYPIN=12    # (D6)
  -D BTNPIN=0     # (D3)
  -D IRPIN=14     # (D5)
  -D USERMOD_MULTI_RELAY
  -D MULTI_RELAY_MAX_RELAYS=2
  -D USERMOD_PIRSWITCH
  -D PIR_SENSOR_PIN=16
  -D PIR_SENSOR_OFF_SEC=60
  -UWLED_USE_MY_CONFIG
lib_deps = ${esp8266.lib_deps}
  paulstoffregen/OneWire@~2.3.7 ;WLEDMM Softhack, we need this as well (instead of 2.3.5)?
  olikraus/U8g2 # @~2.33.15
  Wire ; WLEDMM ewowi, needed?

[env:esp8266pro_16MB_S]
extends = env:d1_mini
board = d1_mini_pro ;; "D1 mini pro": ESP8266EX, 160MHz, 80KB RAM, 16MB Flash
board_build.f_cpu = 160000000L    ;; we want 160Mhz (default = 80Mhz)
;board_build.f_flash = 80000000L  ;; for 80Mhz flash speed, in case your chip can handle it (default = 40Mhz)
board_build.flash_mode = qio      ;; quad IO - fastest speed, in case your chip can handle it.
;;board_build.flash_mode = dout   ;; use if your esp8266 becomes unstable with "qio"
board_build.ldscript = ${common.ldscript_16m14m} ;; 16MB flash, use 14MB for LittleFS

upload_speed = 460800 ;115200
build_flags = ${common.build_flags_esp8266}
  -D WLED_RELEASE_NAME=esp8266pro_16MB_S
  -D WLED_WATCHDOG_TIMEOUT=0
  -D WLED_DISABLE_ALEXA
  -D WLED_DISABLE_HUESYNC
  ; -D WLED_DEBUG
  ; -D WLED_DISABLE_2D
  ; -D USERMOD_AUDIOREACTIVE
  ; -D USERMOD_ARTIFX ; to be done
  ; -UWLED_USE_MY_CONFIG
monitor_filters = esp8266_exception_decoder
; RAM:   [======    ]  59.3% (used 48616 bytes from 81920 bytes)
; Flash: [========  ]  77.0% (used 804236 bytes from 1044464 bytes)

[env:esp8266pro_16MB_M]
extends = env:d1_mini
board = d1_mini_pro ;; "D1 mini pro": ESP8266EX, 160MHz, 80KB RAM, 16MB Flash
board_build.f_cpu = 160000000L    ;; we want 160Mhz (default = 80Mhz)
;board_build.f_flash = 80000000L  ;; for 80Mhz flash speed, in case your chip can handle it (default = 40Mhz)
board_build.flash_mode = qio      ;; quad IO - fastest speed, in case your chip can handle it.
;;board_build.flash_mode = dout   ;; use if your esp8266 becomes unstable with "qio"
board_build.ldscript = ${common.ldscript_16m14m} ;; 16MB flash, use 14MB for LittleFS

upload_speed = 460800 ;115200
build_flags = ${common.build_flags_esp8266}
  -D WLED_RELEASE_NAME=esp8266pro_16MB_M
  -D WLED_MAX_USERMODS=5 ; default only 4-6
  -D WLED_DISABLE_ALEXA
  -D WLED_DISABLE_HUESYNC
  -D WLED_DISABLE_LOXONE
  ; -D USERMOD_AUDIOREACTIVE
  ; -D USERMOD_ARTIFX ; to be done
  -D USERMOD_PIRSWITCH
  -D USERMOD_DALLASTEMPERATURE ;; disabled because it hangs during usermod setup on -S3 (autodetect broken?)
  -D USERMOD_MULTI_RELAY
  -D USE_ALT_DISPLAY ; new versions of USERMOD_FOUR_LINE_DISPLAY and USERMOD_ROTARY_ENCODER_UI
  -D USERMOD_FOUR_LINE_DISPLAY
  -D USERMOD_MPU6050_IMU ; gyro/accelero for USERMOD_GAMES (ONLY WORKS IF USERMOD_FOUR_LINE_DISPLAY NOT INCLUDED - I2C SHARING BUG)
  -D USERMOD_GAMES ; WLEDMM usermod
  ; -D WLED_DEBUG
monitor_filters = esp8266_exception_decoder
lib_deps = ${esp8266.lib_deps}
  OneWire@~2.3.5 ; used for USERMOD_FOUR_LINE_DISPLAY and USERMOD_DALLASTEMPERATURE
  olikraus/U8g2 @ ^2.28.8 ; used for USERMOD_FOUR_LINE_DISPLAY 
  ElectronicCats/MPU6050 @ 0.6.0 ; used for USERMOD_MPU6050_IMU
; RAM:   [======    ]  62.4% (used 51092 bytes from 81920 bytes)
; Flash: [========= ]  85.5% (used 893056 bytes from 1044464 bytes)

[env:esp01_1MB_S]
board = esp01_1m
platform = ${common.platform_wled_default}
platform_packages = ${common.platform_packages}
board_build.ldscript = ${common.ldscript_1m128k}
build_unflags = ${common.build_unflags}
build_flags = ${common.build_flags_esp8266} -D WLED_DISABLE_OTA
  -D WLED_RELEASE_NAME=esp01_1MB_S
  -D WLED_DISABLE_ALEXA
  -D WLED_DISABLE_HUESYNC
lib_deps = ${esp8266.lib_deps}
; RAM:   [======    ]  59.5% (used 48748 bytes from 81920 bytes)
; Flash: [========= ]  90.7% (used 809992 bytes from 892912 bytes)


# ------------------------------------------------------------------------------
# MoonModules environments for IDF V4.4.x
# ------------------------------------------------------------------------------
;; Warning: the build-in LittleFS (arduino-esp32 2.0.x) seems to be "slightly different" from Lorol LittleFS. 
;; When upgrading to the new framework, it might be necessary to first do a chip erase (make sure you have a backup of cfg.json and presets.json)

; compiled with ESP-IDF 4.4.1
[env:esp32_4MB_V4_S]
extends = esp32_4MB_V4_S_base
build_flags = ${esp32_4MB_V4_S_base.build_flags}
  -D WLED_RELEASE_NAME=esp32_4MB_V4_S
  -D WLED_WATCHDOG_TIMEOUT=0 #-D WLED_DISABLE_BROWNOUT_DET
  -D ARDUINO_USB_CDC_ON_BOOT=0 ; needed for arduino-esp32 >=2.0.4; avoids errors on startup
  -D WLED_DISABLE_LOXONE
  -D WLED_DISABLE_ALEXA
  -D WLED_DISABLE_HUESYNC
  -D WLED_DISABLE_MQTT
  -D WLED_DISABLE_INFRARED
  ; -D WLED_DEBUG
  ; -D SR_DEBUG
  ; -D MIC_LOGGER
  ; RAM:   [==        ]  24.2% (used 79372 bytes from 327680 bytes)
  ; Flash: [========= ]  88.8% (used 1396073 bytes from 1572864 bytes)
;lib_ignore = IRremoteESP8266 ; use with WLED_DISABLE_INFRARED for faster compilation

; compiled with ESP-IDF 4.4.1
[env:esp32_4MB_V4_M]
extends = esp32_4MB_V4_M_base
build_flags = ${esp32_4MB_V4_M_base.build_flags}
  -D WLED_RELEASE_NAME=esp32_4MB_V4_M
  -D WLED_WATCHDOG_TIMEOUT=0 #-D WLED_DISABLE_BROWNOUT_DET
  -D ARDUINO_USB_CDC_ON_BOOT=0 ; needed for arduino-esp32 >=2.0.4; avoids errors on startup
  -D WLED_DISABLE_LOXONE ; FLASH 1272 bytes
  -D WLED_DISABLE_ALEXA ;  RAM 116 bytes; FLASH 13524 bytes
  -D WLED_DISABLE_HUESYNC ;RAM 122 bytes; FLASH  6308 bytes
  ;-D WLED_DISABLE_MQTT ;   RAM 216 bytes; FLASH 16496 bytes
  -D WLED_DISABLE_INFRARED ;RAM 136 bytes; FLASH 24492 bytes  ;; softhack007 disabled to stay below 100% flash size
lib_ignore = IRremoteESP8266 ; use with WLED_DISABLE_INFRARED for faster compilation
;; RAM:   [==        ]  24.7% (used 80884 bytes from 327680 bytes)
;; Flash: [==========]  99.0% (used 1556429 bytes from 1572864 bytes)

; compiled with ESP-IDF 4.4.1
[env:esp32_16MB_V4_M]
extends = esp32_4MB_V4_M_base
build_flags = ${esp32_4MB_V4_M_base.build_flags}
  -D WLED_RELEASE_NAME=esp32_16MB_V4_M
  -D WLED_WATCHDOG_TIMEOUT=0 #-D WLED_DISABLE_BROWNOUT_DET
  -D ARDUINO_USB_CDC_ON_BOOT=0 ; needed for arduino-esp32 >=2.0.4; avoids errors on startup
board = esp32_16MB 
board_build.partitions = tools/WLED_ESP32_16MB.csv         ;; WLED standard for 16MB flash:   2MB firmware, 12 MB filesystem
;board_build.partitions = tools/WLED_ESP32_16MB_9MB_FS.csv ;; WLED extended for 16MB flash: 3.2MB firmware,  9 MB filesystem
  ; RAM:   [==        ]  24.8% (used 81316 bytes from 327680 bytes)
  ; Flash: [=======   ]  72.9% (used 1528253 bytes from 2097152 bytes)

[env:esp32_16MB_V4_M_debug]
extends = esp32_4MB_V4_M_base
build_unflags = ${common.build_unflags}
  -D CORE_DEBUG_LEVEL=0
build_flags = ${esp32_4MB_V4_M_base.build_flags}
  ${Debug_Flags.build_flags}
  -D CORE_DEBUG_LEVEL=4  ;; 0=none, 1=error, 2=warning, 3=info, 4=debug, 5=verbose
  -D WLED_DEBUG_HEAP ;; WLEDMM enable heap debugging
  -D WLED_RELEASE_NAME=esp32_16MB_V4_M_debug
  -D WLED_WATCHDOG_TIMEOUT=0 #-D WLED_DISABLE_BROWNOUT_DET
  -D ARDUINO_USB_CDC_ON_BOOT=0 ; needed for arduino-esp32 >=2.0.4; avoids errors on startup
board = esp32_16MB 
board_build.partitions = tools/WLED_ESP32_16MB.csv         ;; WLED standard for 16MB flash:   2MB firmware, 12 MB filesystem
;board_build.partitions = tools/WLED_ESP32_16MB_9MB_FS.csv ;; WLED extended for 16MB flash: 3.2MB firmware,  9 MB filesystem
monitor_filters = esp32_exception_decoder
; RAM:   [===       ]  25.0% (used 82008 bytes from 327680 bytes)
; Flash: [========  ]  78.1% (used 1638193 bytes from 2097152 bytes) WLEDMM: Earlier 76.9

;; experimental environment for boards with PSRAM (needs ESP-IDF 4.4.1). 
[env:esp32_4MB_PSRAM_S]
extends = esp32_4MB_V4_S_base
board = lolin_d32_pro
;board = esp32cam
build_flags = ${esp32_4MB_V4_S_base.build_flags} 
  -D WLED_RELEASE_NAME=esp32_4MB_PSRAM_S
  -D WLED_WATCHDOG_TIMEOUT=0 #-D WLED_DISABLE_BROWNOUT_DET
  -D ARDUINO_USB_CDC_ON_BOOT=0 ; needed for arduino-esp32 >=2.0.4; avoids errors on startup
  -DBOARD_HAS_PSRAM -D WLED_USE_PSRAM_JSON ;; -D WLED_USE_PSRAM ;; WLED_USE_PSRAM causes major slow-down (slow LEDs) on some ESP32 boards
  -D WLED_DISABLE_LOXONE ;  FLASH 1272 bytes
  -D WLED_DISABLE_HUESYNC ; RAM 122 bytes; FLASH  6308 bytes
  -D WLED_DISABLE_ALEXA ;   RAM 116 bytes; FLASH 13524 bytes
  -D WLED_DISABLE_MQTT ;    RAM 216 bytes; FLASH 16496 bytes
  -D WLED_DISABLE_INFRARED ;RAM 136 bytes; FLASH 24492 bytes ewowi: disabled to stay below 100%
  ; -D WLED_ENABLE_DMX
  ; -D WLED_DEBUG
  ; -D SR_DEBUG
  ; -D MIC_LOGGER
lib_ignore = IRremoteESP8266 ; use with WLED_DISABLE_INFRARED for faster compilation
;; RAM:   [==        ]  24.3% (used 79524 bytes from 327680 bytes)
;; Flash: [========= ]  93.2% (used 1466389 bytes from 1572864 bytes)

;; similar to 4MB_PSRAM_S, but optimized for WROVER-E (chip revision >= 3) that doesn't need any workarounds for PSRAM any more
;; tl;dr: its faster on PSRAM. But it will not work on all boards.
[env:esp32_4MB_PSRAM_REV3_S]
extends = esp32_4MB_V4_S_base
;board = esp32cam
board = lolin_d32_pro
;board_build.partitions = tools/WLED_ESP32_4MB_256KB_FS.csv   ;; Alternative for 4MB flash:   1.8MB firmware, 256KB filesystem (esptool erase_flash needed before changing)
build_unflags = ${esp32_4MB_V4_S_base.build_unflags}
  -DARDUINO_EVENT_RUNNING_CORE=1  ;; we want to run wifi on core0, so remove the standard flag
  -mfix-esp32-psram-cache-issue    ;; this fix is not needed any more for revision 3
  -mfix-esp32-psram-cache-strategy=memw ;; same as above
  ;;-Os ;; if you want to be even faster - use together with "-O2" in build_flags. Enable alternative default_partitions (above) to have more program space.

build_flags = ${esp32_4MB_V4_S_base.build_flags}
  -DARDUINO_EVENT_RUNNING_CORE=0  ;; assign Wifi to core0, to have more CPU on core#1 (arduino loop)
  -DARDUINO_RUNNING_CORE=1        ;; should be default, but does not hurt
  ;-DCONFIG_MBEDTLS_DYNAMIC_BUFFER=1 ;; optional - seems to move more buffers into PSRAM
  ;; enable the next line together with "-Os" in build_unflags (unfortunately --> 104.0%% Flash)
  ;;-O2 -fno-jump-tables -fno-tree-switch-conversion -Wwrite-strings -fstrict-volatile-bitfields
  -DBOARD_HAS_PSRAM -D WLED_USE_PSRAM_JSON ;; -D WLED_USE_PSRAM ;; WLED_USE_PSRAM causes major slow-down (slow LEDs) on some ESP32 boards
  ;;-D CONFIG_ESP32_REV_MIN=3  ;;  disables PSRAM bug workarounds in the core, reducing the code size and improving overall performance.
  -D WLED_RELEASE_NAME=esp32_4MB_PSRAM_REV3_S
  -D WLED_WATCHDOG_TIMEOUT=0 #-D WLED_DISABLE_BROWNOUT_DET
  -D ARDUINO_USB_CDC_ON_BOOT=0 ; needed for arduino-esp32 >=2.0.4; avoids errors on startup
  -D WLED_DISABLE_LOXONE ;  FLASH 1272 bytes
  -D WLED_DISABLE_HUESYNC ; RAM 122 bytes; FLASH  6308 bytes
  -D WLED_DISABLE_ALEXA ;   RAM 116 bytes; FLASH 13524 bytes
  -D WLED_DISABLE_MQTT ;    RAM 216 bytes; FLASH 16496 bytes
  -D WLED_DISABLE_INFRARED ;RAM 136 bytes; FLASH 24492 bytes ewowi: disabled to stay below 100%
  ;-D WLED_DISABLE_ADALIGHT  ;; To disable serial protocols (see upstream #3128)
  ; -D WLED_ENABLE_DMX
  ; -D WLED_DEBUG
  ; -D SR_DEBUG
  ; -D MIC_LOGGER
lib_ignore = IRremoteESP8266 ; use with WLED_DISABLE_INFRARED for faster compilation
;; RAM:   [==        ]  16.8% (used 55124 bytes from 327680 bytes)
;; Flash: [========= ]  92.7% (used 1458729 bytes from 1572864 bytes)

;; PSRAM build env that only leaves 300Kb for filesystem (instead of 1MB), but adds 300kB for program space
[env:esp32_4MB_PSRAM_M]
extends = esp32_4MB_V4_M_base
board = lolin_d32_pro
;board = esp32cam
board_build.partitions = tools/WLED_ESP32_4MB_256KB_FS.csv   ;; 1.8MB firmware, 256KB filesystem (esptool erase_flash needed when changing from "standard WLED" partitions)
build_flags = ${esp32_4MB_V4_M_base.build_flags} 
  -D WLED_RELEASE_NAME=esp32_4MB_PSRAM_M
  -D WLED_WATCHDOG_TIMEOUT=0 #-D WLED_DISABLE_BROWNOUT_DET
  -D ARDUINO_USB_CDC_ON_BOOT=0 ; needed for arduino-esp32 >=2.0.4; avoids errors on startup
  -DBOARD_HAS_PSRAM -D WLED_USE_PSRAM_JSON ;; -D WLED_USE_PSRAM ;; WLED_USE_PSRAM causes major slow-down (slow LEDs) on some ESP32 boards
  -D WLED_DISABLE_LOXONE  ;;  FLASH 1272 bytes
  -D WLED_DISABLE_HUESYNC ;;  RAM 122 bytes; FLASH  6308 bytes
  -D WLED_DISABLE_ALEXA ;;     RAM 116 bytes; FLASH 13524 bytes
  ; -D WLED_DISABLE_MQTT ;;    RAM 216 bytes; FLASH 16496 bytes
  ; -D WLED_DISABLE_INFRARED ;;RAM 136 bytes; FLASH 24492 bytes
  ; -D WLED_ENABLE_DMX
  ; -D WLED_DEBUG
  ; -D SR_DEBUG
  ; -D MIC_LOGGER
;lib_ignore = IRremoteESP8266 ; use with WLED_DISABLE_INFRARED for faster compilation
;; RAM:   [==        ]  24.9% (used 81484 bytes from 327680 bytes)
;; Flash: [========  ]  84.6% (used 1607857 bytes from 1900544 bytes)

[env:esp32S3_8MB_M]
extends = esp32_4MB_V4_M_base
board = esp32-s3-devkitc-1
build_unflags = 
  -D USERMOD_DALLASTEMPERATURE ;; disabled because it hangs during usermod setup on -S3 (autodetect broken?)
  -D USE_ALT_DISPLAY ;; four line display seems to have problems with I2C - it hangs during usermod setup
  -D USERMOD_FOUR_LINE_DISPLAY ;; see above
  -D USERMOD_ROTARY_ENCODER_UI ;; see above
  -D WLED_ENABLE_DMX ;; disabled because it does not work with ESP-IDF 4.4.x (buggy driver in SparkFunDMX)

build_flags = ${common.build_flags} ${esp32s3.build_flags} -Wno-misleading-indentation -Wno-format-truncation
  ${common_mm.build_flags_S} ${common_mm.build_flags_M}
  ; -DBOARD_HAS_PSRAM -D WLED_USE_PSRAM_JSON -D WLED_USE_PSRAM ;; un-comment in case your board supports PSRAM
  -D WLED_RELEASE_NAME=esp32S3_8MB_M 
  -D ARDUINO_USB_MODE=1 -D ARDUINO_USB_CDC_ON_BOOT=0 -D ARDUINO_USB_MSC_ON_BOOT=0 -D ARDUINO_USB_DFU_ON_BOOT=0     ;; for Serial-to-USB chip
  ;; -D ARDUINO_USB_MODE=1 -D ARDUINO_USB_CDC_ON_BOOT=1 -D ARDUINO_USB_MSC_ON_BOOT=0 -D ARDUINO_USB_DFU_ON_BOOT=0  ;; for Hardware-CDC USB mode
  ;; -D WLED_DISABLE_ADALIGHT     ;; disables serial protocols when using CDC USB (Serial RX will receive junk commands when RX pin is unconnected, unless its pulled down by resistor)
  -D WLED_WATCHDOG_TIMEOUT=0 -D CONFIG_ASYNC_TCP_USE_WDT=0
  ; -D U8X8_HAVE_2ND_HW_I2C ;; experimental - tells U8g2 lib that a second HW I2C unit exists
  -D WLED_DISABLE_LOXONE ; FLASH 1272 bytes
  -D WLED_DISABLE_ALEXA ;  RAM 116 bytes; FLASH 13524 bytes
  ; -D WLED_DISABLE_MQTT ;   RAM 216 bytes; FLASH 16496 bytes
  ; -D WLED_DISABLE_HUESYNC ;RAM 122 bytes; FLASH 6308 bytes
  ; -D WLED_DISABLE_INFRARED ;RAM 136 bytes; FLASH 24492 bytes
  -D LEDPIN=4
  -D STATUSLED=39
  -D BTNPIN=48
  -D RLYPIN=21
  -D IRPIN=15
  -D HW_PIN_SDA=42 ;; ESP32-S3 default: SDA = 8
  -D HW_PIN_SCL=41 ;; ESP32-S3 default: SCL = 9
  -D AUDIOPIN=-1
  -D SR_DMTYPE=1
  -D I2S_SDPIN=16
  -D I2S_CKPIN=17  
  -D I2S_WSPIN=47
  -D MCLK_PIN=40
  -D ES7243_SDAPIN=8
  -D ES7243_SCLPIN=18
  ; -D WLED_DEBUG
  ; -D SR_DEBUG
  ; -D MIC_LOGGER
lib_deps = ${esp32s3.lib_deps} ${common_mm.lib_deps_S}  ${common_mm.lib_deps_V4_M}
;lib_ignore = IRremoteESP8266 ; use with WLED_DISABLE_INFRARED for faster compilation
board_build.partitions = tools/WLED_ESP32_8MB.csv
board_build.flash_mode = qio
; RAM:   [==        ]  24.7% (used 80856 bytes from 327680 bytes)
; Flash: [=======   ]  66.9% (used 1403489 bytes from 2097152 bytes)

;; MM for Adafruit QT Py ESP32-S2 -> 4MB flash, PSRAM, and tinyUF2 bootloader
;; to ewowi - i'll optimize this entry later, as a few things can be inherited for sure. To softhack: sure ;-)
[env:esp32s2_tinyUF2_PSRAM_S]
extends = esp32_4MB_V4_S_base
platform = ${esp32.platformV4}
platform_packages = ${esp32.platformV4_packages}

board = adafruit_qtpy_esp32s2
board_build.partitions = tools/partitions-4MB_spiffs-tinyuf2.csv ;; this is needed for tinyUF2 bootloader! Filename has to end in "tinyuf2.csv"
board_build.f_flash = 80000000L
board_build.flash_mode = qio
upload_speed = 256000 ;; 921600
build_unflags = ${common.build_unflags}
  -D USERMOD_DALLASTEMPERATURE ;; disabled because it hangs during usermod setup on -S3 (autodetect broken?)
  -D WLED_ENABLE_DMX ;; disabled because it does not work with ESP-IDF 4.4.x (buggy driver in SparkFunDMX)
  -D WLED_ENABLE_DMX_INPUT ;; needs more testing

build_flags = ${common.build_flags} ${esp32s2.build_flags} 
  ; ${Debug_Flags.build_flags} ;ewowi: enabling debug causes Error: The program size (1463330 bytes) is greater than maximum allowed (1441792 bytes)
  -D WLED_WATCHDOG_TIMEOUT=0 -D CONFIG_ASYNC_TCP_USE_WDT=0
  ${common_mm.build_flags_S}
  -Wno-misleading-indentation -Wno-format-truncation
  -D WLED_RELEASE_NAME=esp32S2_4MB_UF2_S
  -DARDUINO_USB_CDC_ON_BOOT=1  ;; mandatory, otherwise USB does not work!!
  -D WLED_DISABLE_ADALIGHT     ;; disables serial protocols when using CDC USB (Serial RX will receive junk commands, unless its pulled down by resistor)
  -DARDUINO_USB_MSC_ON_BOOT=0 -DARDUINO_USB_DFU_ON_BOOT=0
  -D SERVERNAME='"WLED-S2"'
  -DBOARD_HAS_PSRAM -D WLED_USE_PSRAM_JSON -D WLED_USE_PSRAM
  -D WLED_DISABLE_LOXONE  ;;  FLASH 1272 bytes
  -D WLED_DISABLE_HUESYNC ;;   RAM 122 bytes; FLASH  6308 bytes
  -D WLED_DISABLE_ALEXA ;;     RAM 116 bytes; FLASH 13524 bytes
  ; -D WLED_DISABLE_MQTT ;;    RAM 216 bytes; FLASH 16496 bytes
  -D WLED_DISABLE_INFRARED ;;  RAM 136 bytes; FLASH 24492 bytes
  -D LEDPIN=39 ;; onboard neopixel LED. Attach your own LEDs to GPIO 7 or GPIO 6
  -D BTNPIN=0
  ;-D RLYPIN=6
  ;-D IRPIN=7
  -D HW_PIN_SCL=40 -D HW_PIN_SDA=41
  -D HW_PIN_MOSISPI=35 ;WLEDMM renamed from HW_PIN_DATASPI
  -D HW_PIN_CLOCKSPI=36
  -D HW_PIN_MISOSPI=37
  -D AUDIOPIN=-1
  -D SR_DMTYPE=1 -D I2S_SDPIN=9 -D I2S_WSPIN=8 -D I2S_CKPIN=17 -D MCLK_PIN=18
  ;-D STATUSLED=-1
  -D WLED_USE_MY_CONFIG
lib_deps = ${esp32s2.lib_deps} ${common_mm.lib_deps_S}
lib_ignore = 
  IRremoteESP8266 ; use with WLED_DISABLE_INFRARED for faster compilation
  OneWire         ; not needed as we don't include USERMOD_DALLASTEMPERATURE
monitor_filters = esp32_exception_decoder
; RAM:   [===       ]  25.1% (used 82348 bytes from 327680 bytes)
; Flash: [==========]  95.8% (used 1381742 bytes from 1441792 bytes)

;; MM environment for generic ESP32-S2, with PSRAM, 4MB flash (300kB filesystem to have more program space)
[env:esp32s2_PSRAM_M]
extends = esp32_4MB_V4_M_base
platform = ${esp32.platformV4}                           ;; more stable on -S2 than 5.1.1
platform_packages = ${esp32.platformV4_packages}

board = lolin_s2_mini
board_build.partitions = tools/WLED_ESP32_4MB_256KB_FS.csv   ;; 1.8MB firmware, 256KB filesystem (esptool erase_flash needed when changing from "standard WLED" partitions)
board_build.flash_mode = dio
upload_speed = 256000 ;; 921600
build_unflags = ${common.build_unflags}
  -DARDUINO_USB_CDC_ON_BOOT=1
  -D USERMOD_DALLASTEMPERATURE ;; disabled because it hangs during usermod setup on -S3 (autodetect broken?)
  -D WLED_ENABLE_DMX ;; disabled because it does not work with ESP-IDF 4.4.x (buggy driver in SparkFunDMX)
  -D WLED_ENABLE_DMX_INPUT ;; needs more testing
build_flags = ${common.build_flags} ${esp32s2.build_flags} 
  ${Debug_Flags.build_flags}
  -D WLED_WATCHDOG_TIMEOUT=0 -D CONFIG_ASYNC_TCP_USE_WDT=0
  ${common_mm.build_flags_S} ${common_mm.build_flags_M}
  -Wno-misleading-indentation -Wno-format-truncation
  -D WLED_RELEASE_NAME=esp32S2_4MB_M
  -DARDUINO_USB_CDC_ON_BOOT=0
  -DARDUINO_USB_MSC_ON_BOOT=0 -DARDUINO_USB_DFU_ON_BOOT=0
  -D WLED_DISABLE_ADALIGHT     ;; disables serial protocols, as the board onl has CDC USB
  -DBOARD_HAS_PSRAM -D WLED_USE_PSRAM_JSON -D WLED_USE_PSRAM
  -D WLED_DISABLE_INFRARED ;; save flash space
  -D WLED_DISABLE_ALEXA    ;; save flash space
  -D WLED_DISABLE_HUESYNC  ;; save flash space
  -D WLED_DISABLE_LOXONE   ;; save flash space
  -D LEDPIN=16
  -D BTNPIN=-1 -D RLYPIN=-1 -D IRPIN=-1
  -D HW_PIN_SCL=40 -D HW_PIN_SDA=41
  -D HW_PIN_MOSISPI=35 ;WLEDMM renamed from HW_PIN_DATASPI
  -D HW_PIN_CLOCKSPI=36
  -D HW_PIN_MISOSPI=37
  -D AUDIOPIN=-1
  -D SR_DMTYPE=1 -D I2S_SDPIN=9 -D I2S_WSPIN=8 -D I2S_CKPIN=17 -D MCLK_PIN=18
  -D WLED_USE_MY_CONFIG
lib_deps = ${esp32s2.lib_deps} ${common_mm.lib_deps_S} ${common_mm.lib_deps_V4_M}
lib_ignore = 
  IRremoteESP8266 ; use with WLED_DISABLE_INFRARED for faster compilation
  OneWire         ; not needed as we don't include USERMOD_DALLASTEMPERATURE
monitor_filters = esp32_exception_decoder
; RAM:   [==        ]  22.9% (used 75068 bytes from 327680 bytes)
; Flash: [========  ]  78.3% (used 1487802 bytes from 1900544 bytes)

;; MM environment for generic ESP32-C3 -> 4MB flash, no PSRAM
[env:esp32c3dev_4MB_M]
extends = esp32_4MB_V4_S_base
;board_build.flash_mode = dout
platform = ${esp32.platformV4}                           ;; alternative platform, might help in case you experience bootloops due to corrupted flash filesystem
platform_packages = ${esp32.platformV4_packages}
board_build.flash_mode = qio
board = esp32-c3-devkitm-1
;board_build.partitions = tools/WLED_ESP32_4MB_256KB_FS.csv ;; 1.8MB firmware, 256KB filesystem (esptool erase_flash needed when changing from "standard WLED" partitions)
;board_build.partitions = tools/WLED_ESP32_2MB_noOTA.csv    ;; use this for boards with 2MB flash (like some Ai-Thinker ESP32-C3-12F models)
upload_speed = 230400 ;; 460800 ;; 256000 ;; 921600

build_unflags = ${common.build_unflags}
  -D USERMOD_DALLASTEMPERATURE ;; disabled because it hangs during usermod setup on -S2 (autodetect broken?)
  -D USE_ALT_DISPLAY ;; four line display seems to have problems with I2C - it hangs during usermod setup
  -D USERMOD_FOUR_LINE_DISPLAY ;; see above
  -D USERMOD_ROTARY_ENCODER_UI ;; see above
  -D WLED_ENABLE_DMX ;; disabled because it does not work with ESP-IDF 4.4.x (buggy driver in SparkFunDMX)
  -D WLED_ENABLE_DMX_INPUT ;; needs more testing
  ;-D WLED_DEBUG_HOST='"192.168.x.x"' ;; to disable net print
  -D USERMOD_ANIMARTRIX ;; Tips our memory usage over the limit

build_flags = ${common.build_flags} ${esp32c3.build_flags} 
  ; -D WLED_DISABLE_OTA          ;;  OTA is not possible for boards with 2MB flash only (like some Ai-Thinker ESP32-C3-12F models)
  -D WLED_WATCHDOG_TIMEOUT=0 -D CONFIG_ASYNC_TCP_USE_WDT=0
  ${common_mm.build_flags_S} ${common_mm.build_flags_M}
  -Wno-misleading-indentation -Wno-format-truncation
  -D WLED_RELEASE_NAME=esp32c3dev_4MB_M
  ; -D WLED_DISABLE_BROWNOUT_DET
  ; -DARDUINO_USB_CDC_ON_BOOT=1  ;; enable CDC USB -> needed for debugging over serial USB
  -D WLED_DISABLE_ADALIGHT     ;; to disable serial protocols for boards with CDC USB (Serial RX will receive junk commands, unless its pulled down by resistor)
  -DARDUINO_USB_CDC_ON_BOOT=0    ;; disable CDC USB
  -D SERVERNAME='"WLED-C3"'
  ;-D WLEDMM_WIFI_POWERON_HACK ;; use this _only_ if your device is not able to make a WiFI connection!
  ;-D WLED_DISABLE_INFRARED ;; save flash space
  ;-D WLED_DISABLE_ALEXA    ;; save flash space
  -D LEDPIN=8 ;; onboard neopixel 5x5 Matrix. Attach your own LEDs to GPIO 20
  -D BTNPIN=9
  ; -D STATUSLED=10 ;; onboard LED
  -D RLYPIN=-1 -D IRPIN=-1
  ;-D HW_PIN_SDA=0 -D HW_PIN_SCL=1 ;; for I2C Qwiic connector
  -D SR_DMTYPE=1 -D I2S_SDPIN=5 -D I2S_WSPIN=6 -D I2S_CKPIN=4 -D MCLK_PIN=7
  ; -D WLED_USE_MY_CONFIG

lib_deps = ${esp32c3.lib_deps} ${common_mm.lib_deps_S} ${common_mm.lib_deps_V4_M}
lib_ignore = 
  ;IRremoteESP8266 ; use with WLED_DISABLE_INFRARED for faster compilation
  OneWire         ; not needed as we don't include USERMOD_DALLASTEMPERATURE
  U8g2            ; not needed as we don't include USERMOD_FOUR_LINE_DISPLAY
; RAM:   [==        ]  23.1% (used 75636 bytes from 327680 bytes)
; Flash: [==========]  96.0% (used 1510452 bytes from 1572864 bytes)

;; MM environment for "seeed xiao -C3" boards
[env:seeed_esp32c3_4MB_S]
extends = env:esp32c3dev_4MB_M
board = seeed_xiao_esp32c3
platform = ${esp32.platformV4_pre}                             ;; standard IDF 4.4.1 platform
platform_packages = ${esp32.platformV4_packages_pre}
board_build.flash_mode = qio
upload_speed = 460800
build_unflags = ${env:esp32c3dev_4MB_M.build_unflags}
build_flags = ${common.build_flags} ${esp32c3.build_flags} 
  -D WLED_WATCHDOG_TIMEOUT=0 -D CONFIG_ASYNC_TCP_USE_WDT=0
  ${common_mm.build_flags_S} -Wno-misleading-indentation -Wno-format-truncation
  -D WLED_RELEASE_NAME=seeed_esp32c3_4MB_S
  -DARDUINO_USB_CDC_ON_BOOT=1  ;; enable CDC USB -> needed for debugging over serial USB
  -D WLED_DISABLE_ADALIGHT     ;; to disable serial protocols when using CDC USB (Serial RX pin will receive junk commands, unless its pulled down by resistor)
  -D WLED_DISABLE_INFRARED  ;; save flash space
  ;-D WLED_DISABLE_ALEXA    ;; save flash space
  ;-D WLED_DISABLE_HUESYNC  ;; save flash space
  ;-D WLED_DISABLE_LOXONE   ;; save flash space
  ;-D WLEDMM_WIFI_POWERON_HACK ;; use this _only_ if your device is not able to make a WiFI connection!
  -D LEDPIN=3  ;; attach your LEDs to GPIO3 aka "D1" / "A1"
  -D BTNPIN=9
  -D RLYPIN=-1 -D IRPIN=-1
  -D SR_DMTYPE=1 
  -D I2S_SDPIN=5 -D I2S_WSPIN=6 -D I2S_CKPIN=4 -D MCLK_PIN=7
  -D WLED_USE_MY_CONFIG
  ;-D WLED_DEBUG -D SR_DEBUG
lib_deps = ${esp32c3.lib_deps} ${common_mm.lib_deps_S}
;lib_ignore = IRremoteESP8266 ; use with WLED_DISABLE_INFRARED for faster compilation
monitor_filters = esp32_exception_decoder
; RAM:   [==        ]  22.9% (used 75108 bytes from 327680 bytes)
; Flash: [========= ]  90.5% (used 1423788 bytes from 1572864 bytes)


# ------------------------------------------------------------------------------
# custom board environments
# ------------------------------------------------------------------------------

[wemos_shield_esp32_4MB_M_base]
extends = esp32_4MB_M_base
build_flags = ${esp32_4MB_M_base.build_flags}
  -D ABL_MILLIAMPS_DEFAULT=9500 ; Wemos max 10A
  -D LEDPIN=16
  -D RLYPIN=19
  -D BTNPIN=17
  -D IRPIN=18
  -D AUDIOPIN=-1 
  -D TEMPERATURE_PIN=23
  -D FLD_PIN_SCL=-1 -D FLD_PIN_SDA=-1 ; use global!
  -D HW_PIN_SCL=22 -D HW_PIN_SDA=21
  -D HW_PIN_CLOCKSPI=-1 -D HW_PIN_MOSISPI=-1 -D HW_PIN_MISOSPI=-1 ; WLEDMM: is now also default but just to show we didn't agree on wemos pins for spi yet
  -D ENCODER_DT_PIN=35 -D ENCODER_CLK_PIN=39 -D ENCODER_SW_PIN=5  ; WLEDMM spec by @SERG74: use 35 and 39 instead of 18 and 19 (conflicts)
  -D PIR_SENSOR_PIN=-1
  -D PWM_PIN=-1
  ; -D WLED_USE_MY_CONFIG

[wemos_shield_esp32_4MB_XL_base]
extends = wemos_shield_esp32_4MB_M_base
build_flags = ${wemos_shield_esp32_4MB_M_base.build_flags} ${common_mm.build_flags_XL}
lib_deps = ${wemos_shield_esp32_4MB_M_base.lib_deps} ${common_mm.lib_deps_XL}

[env:wemos_shield_esp32_4MB_M]
extends = wemos_shield_esp32_4MB_M_base
build_flags = ${wemos_shield_esp32_4MB_M_base.build_flags}
  -D WLED_RELEASE_NAME=wemos_shield_esp32_4MB_M
; RAM:   [==        ]  24.4% (used 79820 bytes from 327680 bytes)
; Flash: [========= ]  88.6% (used 1393421 bytes from 1572864 bytes)

[env:wemos_shield_esp32_4MB_ICS4343x_M]
extends = wemos_shield_esp32_4MB_M_base
build_flags = ${wemos_shield_esp32_4MB_M_base.build_flags} ${Shield_ICS4343x.build_flags}
  -D WLED_RELEASE_NAME=wemos_shield_esp32_4MB_ICS4343x_M
; RAM:   [==        ]  24.4% (used 79820 bytes from 327680 bytes)
; Flash: [========= ]  88.6% (used 1393421 bytes from 1572864 bytes)

[env:wemos_shield_esp32_4MB_SPM1423_M]
extends = wemos_shield_esp32_4MB_M_base
build_flags = ${wemos_shield_esp32_4MB_M_base.build_flags} ${Shield_SPM1423.build_flags}
  -D WLED_RELEASE_NAME=wemos_shield_esp32_4MB_SPM1423_M
; RAM:   [==        ]  24.4% (used 79820 bytes from 327680 bytes)
; Flash: [========= ]  88.6% (used 1393421 bytes from 1572864 bytes)

[env:wemos_shield_esp32_4MB_LineIn_M]
extends = wemos_shield_esp32_4MB_M_base
build_unflags = ${common.build_unflags} ${Shield_LineIn.build_unflags}
build_flags = ${wemos_shield_esp32_4MB_M_base.build_flags} ${Shield_LineIn.build_flags}
  -D WLED_RELEASE_NAME=wemos_shield_esp32_4MB_LineIn_M

[env:wemos_shield_esp32_16MB_M]
extends = wemos_shield_esp32_4MB_M_base
build_flags = ${wemos_shield_esp32_4MB_M_base.build_flags}
  -D WLED_RELEASE_NAME=wemos_shield_esp32_16MB_M
board = esp32_16MB 
board_build.partitions = tools/WLED_ESP32_16MB.csv         ;; WLED standard for 16MB flash:   2MB firmware, 12 MB filesystem
;board_build.partitions = tools/WLED_ESP32_16MB_9MB_FS.csv ;; WLED extended for 16MB flash: 3.2MB firmware,  9 MB filesystem
;board_build.flash_mode = qio
; RAM:   [==        ]  24.4% (used 79820 bytes from 327680 bytes)
; Flash: [=======   ]  66.4% (used 1393421 bytes from 2097152 bytes)

[env:wemos_shield_esp32_16MB_ICS4343x_M]
extends = wemos_shield_esp32_4MB_M_base
build_flags = ${wemos_shield_esp32_4MB_M_base.build_flags} ${Shield_ICS4343x.build_flags}
  -D WLED_RELEASE_NAME=wemos_shield_esp32_16MB_ICS4343x_M
board = esp32_16MB 
board_build.partitions = tools/WLED_ESP32_16MB.csv
; RAM:   [==        ]  24.4% (used 79820 bytes from 327680 bytes)
; Flash: [========= ]  88.6% (used 1393421 bytes from 1572864 bytes)

[env:wemos_shield_esp32_16MB_ICS4343x_XL]
extends = wemos_shield_esp32_4MB_XL_base
build_flags = ${wemos_shield_esp32_4MB_XL_base.build_flags} ${Shield_ICS4343x.build_flags}
  -D WLED_RELEASE_NAME=wemos_shield_esp32_16MB_ICS4343x_XL
board = esp32_16MB 
board_build.partitions = tools/WLED_ESP32_16MB.csv         ;; WLED standard for 16MB flash:   2MB firmware, 12 MB filesystem
;board_build.partitions = tools/WLED_ESP32_16MB_9MB_FS.csv ;; WLED extended for 16MB flash: 3.2MB firmware,  9 MB filesystem
; RAM:   [==        ]  24.4% (used 80044 bytes from 327680 bytes)
; Flash: [=======   ]  67.9% (used 1424185 bytes from 2097152 bytes)

[env:wemos_shield_esp32_16MB_SPM1423_M]
extends = wemos_shield_esp32_4MB_M_base
build_flags = ${wemos_shield_esp32_4MB_M_base.build_flags} ${Shield_SPM1423.build_flags}
  -D WLED_RELEASE_NAME=wemos_shield_esp32_16MB_SPM1423_M
board = esp32_16MB 
board_build.partitions = tools/WLED_ESP32_16MB.csv        ;; WLED standard for 16MB flash:    2MB firmware, 12 MB filesystem
;board_build.partitions = tools/WLED_ESP32_16MB_9MB_FS.csv ;; WLED extended for 16MB flash: 3.2MB firmware,  9 MB filesystem
; RAM:   [==        ]  24.4% (used 79820 bytes from 327680 bytes)
; Flash: [========= ]  88.6% (used 1393421 bytes from 1572864 bytes)

[env:wemos_shield_esp32_16MB_SPM1423_XL]
extends = wemos_shield_esp32_4MB_XL_base
build_flags = ${wemos_shield_esp32_4MB_XL_base.build_flags} ${Shield_SPM1423.build_flags}
  -D WLED_RELEASE_NAME=wemos_shield_esp32_16MB_SPM1423_XL
board = esp32_16MB 
board_build.partitions = tools/WLED_ESP32_16MB.csv         ;; WLED standard for 16MB flash:   2MB firmware, 12 MB filesystem
;board_build.partitions = tools/WLED_ESP32_16MB_9MB_FS.csv ;; WLED extended for 16MB flash: 3.2MB firmware,  9 MB filesystem
; RAM:   [==        ]  24.4% (used 79820 bytes from 327680 bytes)
; Flash: [========= ]  88.6% (used 1393421 bytes from 1572864 bytes)

[env:wemos_shield_esp32_16MB_LineIn_M]
extends = wemos_shield_esp32_4MB_M_base
build_unflags = ${common.build_unflags} ${Shield_LineIn.build_unflags}
build_flags = ${wemos_shield_esp32_4MB_M_base.build_flags} ${Shield_LineIn.build_flags}
  -D WLED_RELEASE_NAME=wemos_shield_esp32_16MB_LineIn_M
board = esp32_16MB 
board_build.partitions = tools/WLED_ESP32_16MB.csv         ;; WLED standard for 16MB flash:   2MB firmware, 12 MB filesystem
;board_build.partitions = tools/WLED_ESP32_16MB_9MB_FS.csv ;; WLED extended for 16MB flash: 3.2MB firmware,  9 MB filesystem

[env:athom_music_esp32_4MB_M]
extends = esp32_4MB_M_base
build_flags = ${esp32_4MB_M_base.build_flags} ${Athom_PDMmic.build_flags}
  -D WLED_AP_SSID_UNIQUE
  -D WLED_RELEASE_NAME=athom_music_esp32_4MB_M
  -D ABL_MILLIAMPS_DEFAULT=14500 ; max 15A
  -D WLED_DISABLE_MQTT -D WLED_DISABLE_LOXONE 
  -D WLED_DISABLE_ADALIGHT ;to get 4ld working
  -D BTNPIN=0 -D RLYPIN=2 -D IRPIN=25 -D IRTYPE=9 -D LEDPIN=18 -D 
  -D AUDIOPIN=-1 
  ; -D TEMPERATURE_PIN=23
  -D FLD_PIN_SCL=-1 -D FLD_PIN_SDA=-1 ; use global!
  -D HW_PIN_SCL=3 -D HW_PIN_SDA=1 ;4ld uses rx and tx
  -D HW_PIN_CLOCKSPI=-1 -D HW_PIN_MOSISPI=-1 -D HW_PIN_MISOSPI=-1 ; WLEDMM: is now also default but just to show we didn't agree on wemos pins for spi yet
  ; -D ENCODER_DT_PIN=35 -D ENCODER_CLK_PIN=39 -D ENCODER_SW_PIN=5  ; WLEDMM spec by @SERG74: use 35 and 39 instead of 18 and 19 (conflicts)
  ; -D PIR_SENSOR_PIN=-1
  ; -D PWM_PIN=-1
  ; -D WLED_USE_MY_CONFIG

; ESP32 WLED pico board with builtin ICS-43432 microphpone
[env:esp32_pico_4MB_M]
extends = esp32_4MB_M_base
board = pico32
board_build.flash_mode = dout ;; (dout = dual out; more compatible than qio = quad i/o)
upload_speed = 256000 ;; or 115200 ;; or 460800 ; or 921600  (slower speeds are better when flashing without a soldered connection)

build_flags = ${esp32_4MB_M_base.build_flags}
  -D WLED_RELEASE_NAME=esp32_pico_4MB_M
  -D WLED_DISABLE_BROWNOUT_DET
  -D SERVERNAME='"WLED-pico32"'
  ; -D WLED_WATCHDOG_TIMEOUT=60 
  -D WLED_DISABLE_ADALIGHT  ;; WLEDMM this board does not have a serial-to-USB chip. Better to disable serial protocols, to avoid crashes (see upstream #3128)
  ; -D WLED_DEBUG
  ; -D SR_DEBUG
  -D LEDPIN=2
  -D RLYPIN=-1 -D BTNPIN=-1 -D IRPIN=-1
  -D HW_PIN_SCL=22 -D HW_PIN_SDA=21
  -D SR_DMTYPE=1 -D I2S_SDPIN=25 -D I2S_WSPIN=15 -D I2S_CKPIN=14
  -D SR_SQUELCH=5 -D SR_GAIN=30 -D SR_FREQ_PROF=5                ; ICS-4343x specific
  ; -D MCLK_PIN=0
  -D SR_ENABLE_DEFAULT  ;; enable at first start - no need to manually set "enable", then reboot
  ; -D WLED_USE_MY_CONFIG
  ; -D WLED_DISABLE_LOXONE
  ; -D WLED_DISABLE_ALEXA
  ; -D WLED_DISABLE_HUESYNC
  ; -D WLED_DISABLE_MQTT
  ; -D WLED_DISABLE_INFRARED
  ; -D WLED_ENABLE_DMX
; RAM:   [==        ]  24.4% (used 79812 bytes from 327680 bytes)
; Flash: [========= ]  90.4% (used 1422581 bytes from 1572864 bytes)


;; experimental
;; PICO environment with ESP-IDF v4.4.1 / arduino-esp32 v2.0.4
[env:esp32_pico_4MB_V4_S]
extends = esp32_4MB_V4_S_base
board = pico32
;platform = espressif32@~5.2.0 ;; alternative platform, might help in case you experience bootloops due to corrupted flash filesystem
;platform_packages =
upload_speed = 256000 ;; or 115200 ;; or 460800 ; or 921600  (slower speeds are better when flashing without a soldered connection)

build_flags = ${esp32_4MB_V4_S_base.build_flags}
  -D ARDUINO_USB_CDC_ON_BOOT=0 ; needed for arduino-esp32 >=2.0.4; avoids errors on startup
  -D WLED_RELEASE_NAME=esp32_pico_4MB_V4_S
  -D WLED_DISABLE_BROWNOUT_DET
  -D SERVERNAME='"WLED-pico32-V4"'
  -D WLED_WATCHDOG_TIMEOUT=0
  -D WLED_DISABLE_ADALIGHT  ;; WLEDMM this board does not have a serial-to-USB chip. Better to disable serial protocols, to avoid crashes (see upstream #3128)
  ; -D WLED_WATCHDOG_TIMEOUT=60 
  ; -D WLED_DEBUG
  ; -D SR_DEBUG
  -D LEDPIN=2
  -D RLYPIN=-1 -D BTNPIN=-1 -D IRPIN=-1
  -D HW_PIN_SCL=22 -D HW_PIN_SDA=21
  -D SR_DMTYPE=1 -D I2S_SDPIN=25 -D I2S_WSPIN=15 -D I2S_CKPIN=14
  -D SR_SQUELCH=5 -D SR_GAIN=30 -D SR_FREQ_PROF=5                ; ICS-4343x specific
  ; -D MCLK_PIN=0
  -D SR_ENABLE_DEFAULT  ;; enable audioreactive at first start - no need to manually set "enable", then reboot
  ; -D WLED_USE_MY_CONFIG
; RAM:   [==        ]  24.5% (used 80436 bytes from 327680 bytes)
; Flash: [========= ]  93.9% (used 1476341 bytes from 1572864 bytes)<|MERGE_RESOLUTION|>--- conflicted
+++ resolved
@@ -216,8 +216,8 @@
 # ------------------------------------------------------------------------------
 lib_compat_mode = strict
 lib_deps =
-    ;fastled/FastLED @ 3.6.0
-    https://github.com/FastLED/FastLED.git#master @3.6.0+sha.23c67b7 ;; up to 50% faster - using a "known good" hash, so we get predictable builds
+    fastled/FastLED @ 3.6.0 ;; 3.6.0 was release recently
+    ;https://github.com/FastLED/FastLED.git#master @3.6.0+sha.23c67b7 ;; up to 50% faster - using a "known good" hash, so we get predictable builds
     IRremoteESP8266 @ 2.8.2
     ;;makuna/NeoPixelBus @ 2.7.5 ;; WLEDMM will be added in board specific sections
     ;;https://github.com/Aircoookie/ESPAsyncWebServer.git @ ~2.0.7
@@ -262,12 +262,8 @@
   #https://github.com/lorol/LITTLEFS.git
   ESPAsyncTCP @ 1.2.2
   ESPAsyncUDP
-<<<<<<< HEAD
-  makuna/NeoPixelBus @ 2.6.9
-=======
   ;; makuna/NeoPixelBus @ 2.6.9 ;; WLEDMM use if you have problems with 2.7.5
   makuna/NeoPixelBus @ 2.7.5
->>>>>>> 80df7ac7
   ${env.lib_deps}
 
 [esp32]
@@ -292,16 +288,10 @@
   ; https://github.com/lorol/LITTLEFS.git
   ; WLEDMM specific: use patched version of lorol LittleFS
   https://github.com/softhack007/LITTLEFS-threadsafe.git#master
-<<<<<<< HEAD
-  ;;makuna/NeoPixelBus @ 2.6.9 ;; WLEDMM default
-  makuna/NeoPixelBus @ 2.7.1
-  ${env.lib_deps}
-=======
   makuna/NeoPixelBus @ 2.7.5
   ${env.lib_deps}
 
 ;; WLEDMM begin
->>>>>>> 80df7ac7
 
 ;; ** For compiling with latest Frameworks (IDF4.4.x and arduino-esp32 v2.0.x) **
 ;;; previous standard V4 platform
@@ -326,9 +316,6 @@
 ;;; V4.4.x libraries (without LOROL_LITTLEFS; with newer NeoPixelBus)
 lib_depsV4 =
   https://github.com/pbolduc/AsyncTCP.git @ 1.2.0 ;; WLEDMM this must be first in the list, otherwise Aircoookie/ESPAsyncWebServer pulls in an older version of AsyncTCP !!
-<<<<<<< HEAD
-  makuna/NeoPixelBus @ 2.7.3
-=======
   makuna/NeoPixelBus @ 2.7.5
   ${env.lib_deps}
 
@@ -353,7 +340,6 @@
 lib_deps =
   https://github.com/pbolduc/AsyncTCP.git @ 1.2.0
   makuna/NeoPixelBus @ 2.7.5
->>>>>>> 80df7ac7
   ${env.lib_deps}
 
 [esp32s2]
@@ -374,13 +360,8 @@
   ;; ARDUINO_USB_CDC_ON_BOOT
 
 lib_deps =
-<<<<<<< HEAD
-  https://github.com/pbolduc/AsyncTCP.git @ 1.2.0 ;; WLEDMM this must be first in the list, otherwise Aircoookie/ESPAsyncWebServer pulls in an older version of AsyncTCP !!
-  makuna/NeoPixelBus @ 2.7.3 ;; WLEDMM - new version is more stable on -S2
-=======
   https://github.com/pbolduc/AsyncTCP.git @ 1.2.0
   makuna/NeoPixelBus @ 2.7.5
->>>>>>> 80df7ac7
   ${env.lib_deps}
 
 [esp32c3]
@@ -423,11 +404,7 @@
 
 lib_deps =
   https://github.com/pbolduc/AsyncTCP.git @ 1.2.0
-<<<<<<< HEAD
-  makuna/NeoPixelBus @ 2.7.3
-=======
   makuna/NeoPixelBus @ 2.7.5
->>>>>>> 80df7ac7
   ${env.lib_deps}
 
 
