--- conflicted
+++ resolved
@@ -432,11 +432,7 @@
 board_build.arduino.memory_type = qio_opi     ;; use with PSRAM: 8MB or 16MB
 platform = ${esp32s3.platform}
 platform_packages = ${esp32s3.platform_packages}
-<<<<<<< HEAD
-upload_speed = 115200 ; 230400 ;460800
-=======
 upload_speed = 921600
->>>>>>> e83d3cb4
 build_unflags = ${common.build_unflags}
 build_flags = ${common.build_flags} ${esp32s3.build_flags} -D WLED_RELEASE_NAME=ESP32-S3_16MB_opi
   -D CONFIG_LITTLEFS_FOR_IDF_3_2 -D WLED_WATCHDOG_TIMEOUT=0
