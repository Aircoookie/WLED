--- conflicted
+++ resolved
@@ -452,10 +452,7 @@
 upload_speed = 460800 ; or 921600
 platform_packages = ${esp32.platform_packages}
 build_unflags = ${common.build_unflags}
-<<<<<<< HEAD
-
-=======
->>>>>>> 5aa7b34b
+
 build_flags = ${common.build_flags_esp32}
   -D WLED_RELEASE_NAME=ESP32 #-D WLED_DISABLE_BLYNK #-D WLED_DISABLE_BROWNOUT_DET
   -D ABL_MILLIAMPS_DEFAULT=1500 ; 850 not enough for 1024 leds
@@ -515,11 +512,7 @@
   ; -D WLED_DISABLE_AUDIO
   ; -D USERMOD_AUDIOREACTIVE
   -UWLED_USE_MY_CONFIG
-<<<<<<< HEAD
-; monitor_filters = esp32_exception_decoder
-=======
 ; monitor_filters = esp8266_exception_decoder
->>>>>>> 5aa7b34b
 
 # ------------------------------------------------------------------------------
 # custom board configurations
