; PlatformIO Project Configuration File
; Please visit documentation: https://docs.platformio.org/page/projectconf.html

[platformio]
# ------------------------------------------------------------------------------
# ENVIRONMENTS
#
# Please uncomment one of the lines below to select your board(s)
# ------------------------------------------------------------------------------

# Travis CI binaries (use `platformio_override.ini` when building for your own board; see `platformio_override.ini.sample` for an example)
; default_envs = travis_esp8266, travis_esp32

# Release binaries
; default_envs = nodemcuv2, esp8266_2m, esp01_1m_full, esp32dev, esp32_eth, esp32s2_saola, esp32c3

# Build everything
; default_envs = esp32dev, esp8285_4CH_MagicHome, codm-controller-0.6-rev2, codm-controller-0.6, esp32s2_saola, d1_mini_5CH_Shojo_PCB, d1_mini, sp501e, travis_esp8266, travis_esp32, nodemcuv2, esp32_eth, anavi_miracle_controller, esp07, esp01_1m_full, m5atom, h803wf, d1_mini_ota, heltec_wifi_kit_8, esp8285_H801, d1_mini_debug, wemos_shield_esp32, elekstube_ips

# Single binaries (uncomment your board)
; default_envs = elekstube_ips
; default_envs = nodemcuv2
; default_envs = esp8266_2m
; default_envs = esp01_1m_full
; default_envs = esp07
; default_envs = d1_mini
; default_envs = heltec_wifi_kit_8
; default_envs = h803wf
; default_envs = d1_mini_debug
; default_envs = d1_mini_ota
; default_envs = esp32dev
; default_envs = esp8285_4CH_MagicHome
; default_envs = esp8285_H801
; default_envs = d1_mini_5CH_Shojo_PCB
default_envs = esp32mdev
<<<<<<< HEAD
=======
; default_envs = esp32mdevums
>>>>>>> aefc1dd2
; default_envs = esp8266mdev
; default_envs = wemos_shield_esp32
; default_envs = m5atom
; default_envs = esp32_eth
; default_envs = esp32dev_qio80
; default_envs = esp32_eth_ota1mapp
; default_envs = esp32s2_saola

src_dir  = ./wled00
data_dir = ./wled00/data
build_cache_dir = ~/.buildcache
extra_configs =
  platformio_override.ini

[common]
# ------------------------------------------------------------------------------
# PLATFORM:
#   !! DO NOT confuse platformio's ESP8266 development platform with Arduino core for ESP8266
#
#   arduino core 2.6.3 = platformIO 2.3.2
#   arduino core 2.7.0 = platformIO 2.5.0
# ------------------------------------------------------------------------------
arduino_core_2_6_3 = espressif8266@2.3.3
arduino_core_2_7_4 = espressif8266@2.6.2
arduino_core_3_0_0 = espressif8266@3.0.0
arduino_core_3_2_0 = espressif8266@3.2.0

# Development platforms
arduino_core_develop = https://github.com/platformio/platform-espressif8266#develop
arduino_core_git = https://github.com/platformio/platform-espressif8266#feature/stage

# Platform to use for ESP8266
platform_wled_default = ${common.arduino_core_3_2_0}
# We use 2.7.4.7 for all, includes PWM flicker fix and Wstring optimization
platform_packages = tasmota/framework-arduinoespressif8266 @ 3.20704.7
                    platformio/toolchain-xtensa @ ~2.40802.200502
                    platformio/tool-esptool @ ~1.413.0
                    platformio/tool-esptoolpy @ ~1.30000.0

# ------------------------------------------------------------------------------
# FLAGS: DEBUG
#
# ------------------------------------------------------------------------------
debug_flags = -D DEBUG=1 -D WLED_DEBUG -DDEBUG_ESP_WIFI -DDEBUG_ESP_HTTP_CLIENT -DDEBUG_ESP_HTTP_UPDATE -DDEBUG_ESP_HTTP_SERVER -DDEBUG_ESP_UPDATER -DDEBUG_ESP_OTA -DDEBUG_TLS_MEM
#if needed (for memleaks etc) also add; -DDEBUG_ESP_OOM -include "umm_malloc/umm_malloc_cfg.h"
#-DDEBUG_ESP_CORE is not working right now

# ------------------------------------------------------------------------------
# FLAGS: ldscript (available ldscripts at https://github.com/esp8266/Arduino/tree/master/tools/sdk/ld)
#    ldscript_2m1m (2048 KB) = 1019 KB sketch, 4 KB eeprom, 1004 KB spiffs, 16 KB reserved
#    ldscript_4m1m (4096 KB) = 1019 KB sketch, 4 KB eeprom, 1002 KB spiffs, 16 KB reserved, 2048 KB empty/ota?
#
# Available lwIP variants (macros):
#    -DPIO_FRAMEWORK_ARDUINO_LWIP_HIGHER_BANDWIDTH  = v1.4 Higher Bandwidth (default)
#    -DPIO_FRAMEWORK_ARDUINO_LWIP2_LOW_MEMORY       = v2 Lower Memory
#    -DPIO_FRAMEWORK_ARDUINO_LWIP2_HIGHER_BANDWIDTH = v2 Higher Bandwidth
#    -DPIO_FRAMEWORK_ARDUINO_LWIP2_HIGHER_BANDWIDTH_LOW_FLASH
#
# BearSSL performance:
#  When building with -DSECURE_CLIENT=SECURE_CLIENT_BEARSSL, please add `board_build.f_cpu = 160000000` to the environment configuration
#
# BearSSL ciphers:
#   When building on core >= 2.5, you can add the build flag -DBEARSSL_SSL_BASIC in order to build BearSSL with a limited set of ciphers:
#     TLS_RSA_WITH_AES_128_CBC_SHA256 / AES128-SHA256
#     TLS_RSA_WITH_AES_256_CBC_SHA256 / AES256-SHA256
#     TLS_RSA_WITH_AES_128_CBC_SHA / AES128-SHA
#     TLS_RSA_WITH_AES_256_CBC_SHA / AES256-SHA
#  This reduces the OTA size with ~45KB, so it's especially useful on low memory boards (512k/1m).
# ------------------------------------------------------------------------------
build_flags =
  -DMQTT_MAX_PACKET_SIZE=1024
  -DSECURE_CLIENT=SECURE_CLIENT_BEARSSL
  -DBEARSSL_SSL_BASIC
  -D CORE_DEBUG_LEVEL=0
  -D NDEBUG
  #build_flags for the IRremoteESP8266 library (enabled decoders have to appear here)
  -D _IR_ENABLE_DEFAULT_=false
  -D DECODE_HASH=true
  -D DECODE_NEC=true
  -D DECODE_SONY=true
  -D DECODE_SAMSUNG=true
  -D DECODE_LG=true
  -DWLED_USE_MY_CONFIG
  ; -D USERMOD_SENSORSTOMQTT

build_unflags =

# enables all features for travis CI
build_flags_all_features =
  -D WLED_ENABLE_ADALIGHT
  -D WLED_ENABLE_DMX
  -D WLED_ENABLE_MQTT
  -D WLED_ENABLE_WEBSOCKETS

build_flags_esp8266 = ${common.build_flags}  ${esp8266.build_flags}
build_flags_esp32   = ${common.build_flags}  ${esp32.build_flags}

ldscript_1m128k = eagle.flash.1m128.ld
ldscript_2m512k = eagle.flash.2m512.ld
ldscript_2m1m = eagle.flash.2m1m.ld
ldscript_4m1m = eagle.flash.4m1m.ld

[scripts_defaults]
extra_scripts =
  pre:pio-scripts/set_version.py
  post:pio-scripts/output_bins.py
  post:pio-scripts/strip-floats.py
  pre:pio-scripts/user_config_copy.py

# ------------------------------------------------------------------------------
# COMMON SETTINGS:
# ------------------------------------------------------------------------------
[env]
framework = arduino
board_build.flash_mode = dout
monitor_speed = 115200
# slow upload speed (comment this out with a ';' when building for development use)
upload_speed = 115200
# fast upload speed (remove ';' when building for development use)
; upload_speed = 921600

# ------------------------------------------------------------------------------
# LIBRARIES: required dependencies
#   Please note that we don't always use the latest version of a library.
#
#   The following libraries have been included (and some of them changd) in the source:
#     ArduinoJson@5.13.5, Blynk@0.5.4(changed), E131@1.0.0(changed), Time@1.5, Timezone@1.2.1
# ------------------------------------------------------------------------------
lib_compat_mode = strict
lib_deps =
    fastled/FastLED @ 3.5.0
    IRremoteESP8266 @ 2.8.2
    https://github.com/Aircoookie/ESPAsyncWebServer.git @ ~2.0.5
  #For use of the TTGO T-Display ESP32 Module with integrated TFT display uncomment the following line
    #TFT_eSPI
  #For use SSD1306 OLED display uncomment following
    #U8g2@~2.28.8
    #U8g2@~2.32.10
  #For Dallas sensor uncomment following 2 lines
    #OneWire@~2.3.5
    #milesburton/DallasTemperature@^3.9.0
  #For BME280 sensor uncomment following
    #BME280@~3.0.0
    ; adafruit/Adafruit BMP280 Library @ 2.1.0
    ; adafruit/Adafruit CCS811 Library @ 1.0.4
    ; adafruit/Adafruit Si7021 Library @ 1.4.0

extra_scripts = ${scripts_defaults.extra_scripts}

[esp8266]
build_flags =
  -DESP8266
  -DFP_IN_IROM
  ;-Wno-deprecated-declarations
  ;-Wno-register
	;-Wno-misleading-indentation
; NONOSDK22x_190703 = 2.2.2-dev(38a443e)
  -DPIO_FRAMEWORK_ARDUINO_ESPRESSIF_SDK22x_190703
; lwIP 2 - Higher Bandwidth no Features
;  -DPIO_FRAMEWORK_ARDUINO_LWIP2_HIGHER_BANDWIDTH_LOW_FLASH
; lwIP 1.4 - Higher Bandwidth (Aircoookie has)
   -DPIO_FRAMEWORK_ARDUINO_LWIP_HIGHER_BANDWIDTH
; VTABLES in Flash
  -DVTABLES_IN_FLASH
; restrict to minimal mime-types
  -DMIMETYPE_MINIMAL

lib_deps = 
  ${env.lib_deps}
  #https://github.com/lorol/LITTLEFS.git
  ESPAsyncTCP @ 1.2.2
  ESPAsyncUDP
  makuna/NeoPixelBus @ 2.6.9

[esp32]
#platform = https://github.com/tasmota/platform-espressif32/releases/download/v2.0.2.3/platform-espressif32-2.0.2.3.zip
platform = espressif32@3.5.0

platform_packages = framework-arduinoespressif32 @ https://github.com/Aircoookie/arduino-esp32.git#1.0.6.4

build_flags = -g
  -DARDUINO_ARCH_ESP32
  #-DCONFIG_LITTLEFS_FOR_IDF_3_2
  -D CONFIG_ASYNC_TCP_USE_WDT=0
#use LITTLEFS library by lorol in ESP32 core 1.x.x instead of built-in in 2.x.x
  -D LOROL_LITTLEFS

default_partitions = tools/WLED_ESP32_4MB_1MB_FS.csv

lib_deps =
  ${env.lib_deps}
  ; https://github.com/lorol/LITTLEFS.git
  ; WLEDSR specific: use patched version of lorol LittleFS
  https://github.com/softhack007/LITTLEFS-threadsafe.git#master
  makuna/NeoPixelBus @ 2.6.9
  https://github.com/pbolduc/AsyncTCP.git @ 1.2.0

[esp32s2]
build_flags = -g
  -DARDUINO_ARCH_ESP32
  -DARDUINO_ARCH_ESP32S2
  -DCONFIG_IDF_TARGET_ESP32S2
  -D CONFIG_ASYNC_TCP_USE_WDT=0
  -DCO

lib_deps =
  ${env.lib_deps}
  makuna/NeoPixelBus @ 2.6.9
  https://github.com/pbolduc/AsyncTCP.git @ 1.2.0

[esp32c3]
build_flags = -g
  -DARDUINO_ARCH_ESP32
  -DARDUINO_ARCH_ESP32C3
  -DCONFIG_IDF_TARGET_ESP32C3
  -D CONFIG_ASYNC_TCP_USE_WDT=0
  -DCO

lib_deps =
  ${env.lib_deps}
  makuna/NeoPixelBus @ 2.6.9
  https://github.com/pbolduc/AsyncTCP.git @ 1.2.0

# ------------------------------------------------------------------------------
# WLED BUILDS
# ------------------------------------------------------------------------------

[env:nodemcuv2]
board = nodemcuv2
platform = ${common.platform_wled_default}
platform_packages = ${common.platform_packages}
board_build.ldscript = ${common.ldscript_4m1m}
build_unflags = ${common.build_unflags}
build_flags = ${common.build_flags_esp8266} -D WLED_RELEASE_NAME=ESP8266
lib_deps = ${esp8266.lib_deps}
monitor_filters = esp8266_exception_decoder

[env:esp8266_2m]
board = esp_wroom_02
platform = ${common.platform_wled_default}
platform_packages = ${common.platform_packages}
board_build.ldscript = ${common.ldscript_2m512k}
build_unflags = ${common.build_unflags}
build_flags = ${common.build_flags_esp8266} -D WLED_RELEASE_NAME=ESP02
lib_deps = ${esp8266.lib_deps}

[env:esp01_1m_full]
board = esp01_1m
platform = ${common.platform_wled_default}
platform_packages = ${common.platform_packages}
board_build.ldscript = ${common.ldscript_1m128k}
build_unflags = ${common.build_unflags}
build_flags = ${common.build_flags_esp8266} -D WLED_RELEASE_NAME=ESP01 -D WLED_DISABLE_OTA
lib_deps = ${esp8266.lib_deps}

[env:esp07]
board = esp07
platform = ${common.platform_wled_default}
platform_packages = ${common.platform_packages}
board_build.ldscript = ${common.ldscript_4m1m}
build_unflags = ${common.build_unflags}
build_flags = ${common.build_flags_esp8266}
lib_deps = ${esp8266.lib_deps}

[env:d1_mini]
board = d1_mini
platform = ${common.platform_wled_default}
platform_packages = ${common.platform_packages}
upload_speed = 921600
board_build.ldscript = ${common.ldscript_4m1m}
build_unflags = ${common.build_unflags}
build_flags = ${common.build_flags_esp8266}
lib_deps = ${esp8266.lib_deps}
monitor_filters = esp8266_exception_decoder

[env:heltec_wifi_kit_8]
board = d1_mini
platform = ${common.platform_wled_default}
platform_packages = ${common.platform_packages}
board_build.ldscript = ${common.ldscript_4m1m}
build_unflags = ${common.build_unflags}
build_flags = ${common.build_flags_esp8266}
lib_deps = ${esp8266.lib_deps}

[env:h803wf]
board = d1_mini
platform = ${common.platform_wled_default}
platform_packages = ${common.platform_packages}
board_build.ldscript = ${common.ldscript_4m1m}
build_unflags = ${common.build_unflags}
build_flags = ${common.build_flags_esp8266} -D LEDPIN=1 -D WLED_DISABLE_INFRARED
lib_deps = ${esp8266.lib_deps}

[env:esp32dev]
board = esp32dev
platform = ${esp32.platform}
platform_packages = ${esp32.platform_packages}
build_unflags = ${common.build_unflags}
build_flags = ${common.build_flags_esp32} -D WLED_RELEASE_NAME=ESP32 #-D WLED_DISABLE_BLYNK #-D WLED_DISABLE_BROWNOUT_DET
lib_deps = ${esp32.lib_deps}
monitor_filters = esp32_exception_decoder
board_build.partitions = ${esp32.default_partitions}

[env:esp32dev_qio80]
board = esp32dev
platform = ${esp32.platform}
platform_packages = ${esp32.platform_packages}
build_unflags = ${common.build_unflags}
build_flags = ${common.build_flags_esp32} -D WLED_RELEASE_NAME=ESP32_qio80 #-D WLED_DISABLE_BLYNK #-D WLED_DISABLE_BROWNOUT_DET
lib_deps = ${esp32.lib_deps}
monitor_filters = esp32_exception_decoder
board_build.partitions = ${esp32.default_partitions}
board_build.f_flash = 80000000L
board_build.flash_mode = qio

[env:esp32_eth]
board = esp32-poe
platform = ${esp32.platform}
platform_packages = ${esp32.platform_packages}
upload_speed = 921600
build_unflags = ${common.build_unflags}
build_flags = ${common.build_flags_esp32} -D WLED_RELEASE_NAME=ESP32_Ethernet -D RLYPIN=-1 -D WLED_USE_ETHERNET -D BTNPIN=-1 -D WLED_DISABLE_BLYNK
lib_deps = ${esp32.lib_deps}
board_build.partitions = ${esp32.default_partitions}

[env:esp32s2_saola]
board = esp32-s2-saola-1
platform = https://github.com/tasmota/platform-espressif32/releases/download/v2.0.2.2/platform-tasmota-espressif32-2.0.2.zip
platform_packages =
framework = arduino
board_build.partitions = tools/WLED_ESP32_4MB_1MB_FS.csv
board_build.flash_mode = qio
upload_speed = 460800
build_unflags = ${common.build_unflags}
lib_deps = ${esp32s2.lib_deps}

[env:esp32c3]
board = esp32-c3-devkitm-1
platform = https://github.com/tasmota/platform-espressif32/releases/download/v2.0.2.2/platform-tasmota-espressif32-2.0.2.zip
platform_packages =
framework = arduino
board_build.partitions = tools/WLED_ESP32_4MB_1MB_FS.csv
upload_speed = 460800
build_unflags = ${common.build_unflags}
lib_deps = ${esp32c3.lib_deps}

[env:esp8285_4CH_MagicHome]
board = esp8285
platform = ${common.platform_wled_default}
platform_packages = ${common.platform_packages}
board_build.ldscript = ${common.ldscript_1m128k}
build_unflags = ${common.build_unflags}
build_flags = ${common.build_flags_esp8266} -D WLED_DISABLE_OTA
lib_deps = ${esp8266.lib_deps}

[env:esp8285_H801]
board = esp8285
platform = ${common.platform_wled_default}
platform_packages = ${common.platform_packages}
board_build.ldscript = ${common.ldscript_1m128k}
build_unflags = ${common.build_unflags}
build_flags = ${common.build_flags_esp8266} -D WLED_DISABLE_OTA
lib_deps = ${esp8266.lib_deps}

[env:d1_mini_5CH_Shojo_PCB]
board = d1_mini
platform = ${common.platform_wled_default}
platform_packages = ${common.platform_packages}
board_build.ldscript = ${common.ldscript_4m1m}
build_unflags = ${common.build_unflags}
build_flags = ${common.build_flags_esp8266} -D WLED_USE_SHOJO_PCB
lib_deps = ${esp8266.lib_deps}

# ------------------------------------------------------------------------------
# DEVELOPMENT BOARDS
# ------------------------------------------------------------------------------

[env:d1_mini_debug]
board = d1_mini
build_type = debug
platform = ${common.platform_wled_default}
platform_packages = ${common.platform_packages}
board_build.ldscript = ${common.ldscript_4m1m}
build_unflags = ${common.build_unflags}
build_flags = ${common.build_flags_esp8266} ${common.debug_flags}
lib_deps = ${esp8266.lib_deps}

[env:d1_mini_ota]
board = d1_mini
upload_protocol = espota
# exchange for your WLED IP
upload_port = "10.10.1.27"
platform = ${common.platform_wled_default}
platform_packages = ${common.platform_packages}
board_build.ldscript = ${common.ldscript_4m1m}
build_unflags = ${common.build_unflags}
build_flags = ${common.build_flags_esp8266}
lib_deps = ${esp8266.lib_deps}

[env:anavi_miracle_controller]
board = d1_mini
platform = ${common.platform_wled_default}
platform_packages = ${common.platform_packages}
board_build.ldscript = ${common.ldscript_4m1m}
build_unflags = ${common.build_unflags}
build_flags = ${common.build_flags_esp8266} -D LEDPIN=12 -D IRPIN=-1 -D RLYPIN=2
lib_deps = ${esp8266.lib_deps}

# ------------------------------------------------------------------------------
# MoonModules configs
# ------------------------------------------------------------------------------

[env:esp32mdev]
board = esp32dev
platform = ${esp32.platform}
upload_speed = 460800 ; or 921600
platform_packages = ${esp32.platform_packages}
build_unflags = ${common.build_unflags}

build_flags = ${common.build_flags_esp32}
  -D WLED_RELEASE_NAME=ESP32 #-D WLED_DISABLE_BLYNK #-D WLED_DISABLE_BROWNOUT_DET
  -D UWLED_USE_MY_CONFIG
  -D USERMOD_CUSTOMEFFECTS
  -D USERMOD_AUDIOREACTIVE
  -D UM_AUDIOREACTIVE_USE_NEW_FFT
<<<<<<< HEAD
  -D USERMOD_CUSTOMEFFECTS

lib_deps = ${esp32.lib_deps}
  ; https://github.com/blazoncek/arduinoFFT.git ; arduinoFFT @ 1.5.6
  https://github.com/kosme/arduinoFFT#develop @ 1.9.2
monitor_filters = esp32_exception_decoder
=======
  ; -D WLED_DEBUG
lib_deps = ${esp32.lib_deps}
  https://github.com/kosme/arduinoFFT#develop @ 1.9.2
; monitor_filters = esp32_exception_decoder
board_build.partitions = ${esp32.default_partitions}
board_build.f_flash = 80000000L
board_build.flash_mode = dio

[env:esp32mdevums]
board = esp32dev
platform = ${esp32.platform}
upload_speed = 460800 ; or 921600
platform_packages = ${esp32.platform_packages}
build_unflags = ${common.build_unflags}
build_flags = ${common.build_flags_esp32}
  -D WLED_RELEASE_NAME=ESP32 #-D WLED_DISABLE_BLYNK #-D WLED_DISABLE_BROWNOUT_DET
  -D UWLED_USE_MY_CONFIG
  -D USERMOD_CUSTOMEFFECTS
  -D USERMOD_AUDIOREACTIVE
  -D UM_AUDIOREACTIVE_USE_NEW_FFT
  
  -D USERMOD_DALLASTEMPERATURE
  -D USE_ALT_DISPlAY
  -D USERMOD_FOUR_LINE_DISPLAY
  -D USERMOD_ROTARY_ENCODER_UI
  -D USERMOD_AUTO_SAVE
  ; -D WLED_DEBUG

lib_deps = ${esp32.lib_deps}
  OneWire@~2.3.5
  olikraus/U8g2 @ ^2.28.8
  https://github.com/kosme/arduinoFFT#develop @ 1.9.2
; monitor_filters = esp32_exception_decoder
>>>>>>> aefc1dd2
board_build.partitions = ${esp32.default_partitions}
board_build.f_flash = 80000000L
board_build.flash_mode = dio

[env:esp8266mdev]
extends = env:d1_mini
upload_speed = 460800 ;115200
build_flags = ${common.build_flags_esp8266}
  -D WLED_DEBUG
  -D WLED_DISABLE_ALEXA
  -D WLED_DISABLE_BLYNK
  -D WLED_DISABLE_HUESYNC
  ; -D WLED_DISABLE_2D
  ; -D WLED_DISABLE_AUDIO
  ; -D USERMOD_AUDIOREACTIVE
  -UWLED_USE_MY_CONFIG
; monitor_filters = esp32_exception_decoder

# ------------------------------------------------------------------------------
# custom board configurations
# ------------------------------------------------------------------------------

[env:wemos_shield_esp32]
board = esp32dev
platform = espressif32@3.2
upload_speed = 460800 ; or 921600
build_unflags = ${common.build_unflags}
build_flags = ${common.build_flags_esp32}
  -D LEDPIN=16
  -D RLYPIN=19
  -D BTNPIN=17
  -D IRPIN=18
  -D UWLED_USE_MY_CONFIG
  -D USERMOD_CUSTOMEFFECTS
  -D USERMOD_AUDIOREACTIVE -D AUDIOPIN=-1 -D DMTYPE=1 -D I2S_SDPIN=32 -D I2S_WSPIN=15 -D I2S_CKPIN=14
  -D UM_AUDIOREACTIVE_USE_NEW_FFT
  -D USERMOD_DALLASTEMPERATURE -D TEMPERATURE_PIN=23
  -D USE_ALT_DISPlAY
  -D USERMOD_FOUR_LINE_DISPLAY -D FLD_PIN_SCL=22 -D FLD_PIN_SDA=21
  -D USERMOD_ROTARY_ENCODER_UI -D ENCODER_DT_PIN=18 -D ENCODER_CLK_PIN=5 -D ENCODER_SW_PIN=19  
  ; -D WLED_DEBUG
  -D USERMOD_AUTO_SAVE
lib_deps = ${esp32.lib_deps}
  OneWire@~2.3.5
  olikraus/U8g2 @ ^2.28.8
  https://github.com/kosme/arduinoFFT#develop @ 1.9.2
board_build.partitions = ${esp32.default_partitions}
; board_build.partitions = tools/SoundReactive_ESP32_16MB.csv ; ESP32 16MB

[env:m5atom]
board = esp32dev
build_unflags = ${common.build_unflags}
build_flags = ${common.build_flags_esp32} -D LEDPIN=27 -D BTNPIN=39
lib_deps = ${esp32.lib_deps}
platform = espressif32@3.2
board_build.partitions = ${esp32.default_partitions}

[env:sp501e]
board = esp_wroom_02
platform = ${common.platform_wled_default}
board_build.ldscript = ${common.ldscript_2m512k}
build_flags = ${common.build_flags_esp8266} -D LEDPIN=3 -D BTNPIN=1
lib_deps = ${esp8266.lib_deps}

[env:sp511e]
board = esp_wroom_02
platform = ${common.platform_wled_default}
board_build.ldscript = ${common.ldscript_2m512k}
build_flags = ${common.build_flags_esp8266} -D LEDPIN=3 -D BTNPIN=2 -D IRPIN=5 -D WLED_MAX_BUTTONS=3
lib_deps = ${esp8266.lib_deps}

[env:athom7w]
board = esp_wroom_02
platform = ${common.platform_wled_default}
board_build.ldscript = ${common.ldscript_2m512k}
build_flags = ${common.build_flags_esp8266} -D WLED_MAX_CCT_BLEND=0 -D BTNPIN=-1 -D IRPIN=-1 -D WLED_DISABLE_INFRARED
lib_deps = ${esp8266.lib_deps}

[env:athom15w]
board = esp_wroom_02
platform = ${common.platform_wled_default}
board_build.ldscript = ${common.ldscript_2m512k}
build_flags = ${common.build_flags_esp8266} -D WLED_USE_IC_CCT -D BTNPIN=-1 -D IRPIN=-1 -D WLED_DISABLE_INFRARED
lib_deps = ${esp8266.lib_deps}

[env:MY9291]
board = esp01_1m
platform = ${common.platform_wled_default}
platform_packages = ${common.platform_packages}
board_build.ldscript = ${common.ldscript_1m128k}
build_unflags = ${common.build_unflags}
build_flags = ${common.build_flags_esp8266} -D WLED_RELEASE_NAME=ESP01 -D WLED_DISABLE_OTA -D USERMOD_MY9291
lib_deps = ${esp8266.lib_deps}

# ------------------------------------------------------------------------------
# travis test board configurations
# ------------------------------------------------------------------------------

[env:travis_esp8266]
extends = env:d1_mini
build_type = debug
build_unflags = ${common.build_unflags}
build_flags = ${common.build_flags_esp8266} ${common.debug_flags} ${common.build_flags_all_features}

[env:travis_esp32]
extends = env:esp32dev
; build_type = debug
build_unflags = ${common.build_unflags}
build_flags = ${common.build_flags_esp32} ${common.debug_flags} ${common.build_flags_all_features}

# ------------------------------------------------------------------------------
# codm pixel controller board configurations
# codm-controller-0.6 can also be used for the TYWE3S controller
# ------------------------------------------------------------------------------

[env:codm-controller-0.6]
board = esp_wroom_02
platform = ${common.platform_wled_default}
platform_packages = ${common.platform_packages}
board_build.ldscript = ${common.ldscript_2m512k}
build_unflags = ${common.build_unflags}
build_flags = ${common.build_flags_esp8266}
lib_deps = ${esp8266.lib_deps}

[env:codm-controller-0.6-rev2]
board = esp_wroom_02
platform = ${common.platform_wled_default}
platform_packages = ${common.platform_packages}
board_build.ldscript = ${common.ldscript_4m1m}
build_unflags = ${common.build_unflags}
build_flags = ${common.build_flags_esp8266}
lib_deps = ${esp8266.lib_deps}

# ------------------------------------------------------------------------------
# EleksTube-IPS
# ------------------------------------------------------------------------------
[env:elekstube_ips]
board = esp32dev
platform = espressif32@3.2
upload_speed = 921600
build_flags = ${common.build_flags_esp32} -D WLED_DISABLE_BROWNOUT_DET -D WLED_DISABLE_INFRARED
  -D USERMOD_RTC
  -D USERMOD_ELEKSTUBE_IPS
  -D LEDPIN=12
  -D RLYPIN=27
  -D BTNPIN=34
  -D WLED_DISABLE_BLYNK
  -D DEFAULT_LED_COUNT=6
  # Display config
  -D ST7789_DRIVER
  -D TFT_WIDTH=135
  -D TFT_HEIGHT=240
  -D CGRAM_OFFSET
  -D TFT_SDA_READ
  -D TFT_MOSI=23
  -D TFT_SCLK=18
  -D TFT_DC=25
  -D TFT_RST=26
  -D SPI_FREQUENCY=40000000
  -D USER_SETUP_LOADED
monitor_filters = esp32_exception_decoder
lib_deps =
  ${esp32.lib_deps}
  TFT_eSPI @ ^2.3.70
board_build.partitions = ${esp32.default_partitions}<|MERGE_RESOLUTION|>--- conflicted
+++ resolved
@@ -33,10 +33,7 @@
 ; default_envs = esp8285_H801
 ; default_envs = d1_mini_5CH_Shojo_PCB
 default_envs = esp32mdev
-<<<<<<< HEAD
-=======
 ; default_envs = esp32mdevums
->>>>>>> aefc1dd2
 ; default_envs = esp8266mdev
 ; default_envs = wemos_shield_esp32
 ; default_envs = m5atom
@@ -462,14 +459,6 @@
   -D USERMOD_CUSTOMEFFECTS
   -D USERMOD_AUDIOREACTIVE
   -D UM_AUDIOREACTIVE_USE_NEW_FFT
-<<<<<<< HEAD
-  -D USERMOD_CUSTOMEFFECTS
-
-lib_deps = ${esp32.lib_deps}
-  ; https://github.com/blazoncek/arduinoFFT.git ; arduinoFFT @ 1.5.6
-  https://github.com/kosme/arduinoFFT#develop @ 1.9.2
-monitor_filters = esp32_exception_decoder
-=======
   ; -D WLED_DEBUG
 lib_deps = ${esp32.lib_deps}
   https://github.com/kosme/arduinoFFT#develop @ 1.9.2
@@ -503,7 +492,6 @@
   olikraus/U8g2 @ ^2.28.8
   https://github.com/kosme/arduinoFFT#develop @ 1.9.2
 ; monitor_filters = esp32_exception_decoder
->>>>>>> aefc1dd2
 board_build.partitions = ${esp32.default_partitions}
 board_build.f_flash = 80000000L
 board_build.flash_mode = dio
