--- conflicted
+++ resolved
@@ -1079,15 +1079,10 @@
   ;-Wstack-usage=2732       ;; warn if a function needs more that 30% of availeable stack ("stack usage might be unbounded", "stack usage is 2824 bytes")
   ;-Wsuggest-attribute=const -Wsuggest-attribute=pure ;;  ask compiler for hints on attributes
   -D WLED_ENABLE_DMX_INPUT
-<<<<<<< HEAD
-lib_deps = ${esp32.lib_depsV4} ${common_mm.lib_deps_S}
+lib_deps = ${common_mm.lib_deps_S}                               ;;  do not include ${esp32.lib_depsV4} here !!!!
   https://github.com/someweisguy/esp_dmx.git#ff0ab49  ;; for DMX_INPUT
-=======
-lib_deps = ${common_mm.lib_deps_S}                               ;;  do not include ${esp32.lib_depsV4} here !!!!
-  https://github.com/someweisguy/esp_dmx.git#v3.0.2-beta  ;; for DMX_INPUT
 esp32_build_flags = ${esp32.build_flagsV4} ${esp32_4MB_V4_S_base.build_flags} ;; this is for esp32 only, including specific "V4" flags
 esp32_lib_deps = ${esp32.lib_depsV4} ${esp32_4MB_V4_S_base.lib_deps}  ;; this is for esp32 only, including specific "V4" flags
->>>>>>> b1fa62ce
 board_build.partitions = ${esp32.default_partitions}
 board_build.f_flash = 80000000L ; use full 80MHz speed for flash (default = 40Mhz) 
 board_build.flash_mode = dio ; (dio = dual i/o; more compatible than qio = quad i/o)
