--- conflicted
+++ resolved
@@ -207,8 +207,6 @@
   ESP8266PWM
   ${env.lib_deps}
 
-<<<<<<< HEAD
-=======
 ;; compatibilty flags - same as 0.14.0 which seems to work better on some 8266 boards. Not using PIO_FRAMEWORK_ARDUINO_MMU_CACHE16_IRAM48
 build_flags_compat =
   -DESP8266
@@ -240,17 +238,13 @@
   https://github.com/blazoncek/QuickESPNow.git#optional-debug
   https://github.com/Aircoookie/ESPAsyncWebServer.git#v2.2.1
 
->>>>>>> 35624ab9
 [esp32_all_variants]
 lib_deps =
   https://github.com/pbolduc/AsyncTCP.git @ 1.2.0
   bitbank2/AnimatedGIF@^1.4.7
   https://github.com/Aircoookie/GifDecoder#bc3af18
-<<<<<<< HEAD
-=======
 build_flags =
   -D WLED_ENABLE_GIF
->>>>>>> 35624ab9
 
 [esp32]
 #platform = https://github.com/tasmota/platform-espressif32/releases/download/v2.0.2.3/platform-espressif32-2.0.2.3.zip
@@ -301,10 +295,7 @@
   -D WLED_ENABLE_DMX_INPUT
 lib_deps =
   ${esp32_all_variants.lib_deps}
-<<<<<<< HEAD
-=======
   https://github.com/someweisguy/esp_dmx.git#47db25d
->>>>>>> 35624ab9
   ${env.lib_deps}
 board_build.partitions = ${esp32.default_partitions}   ;; default partioning for 4MB Flash - can be overridden in build envs
 
