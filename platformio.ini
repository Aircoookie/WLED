; PlatformIO Project Configuration File
; Please visit documentation: https://docs.platformio.org/page/projectconf.html

[platformio]
# ------------------------------------------------------------------------------
# ENVIRONMENTS
#
# Please uncomment one of the lines below to select your board(s)
# (use `platformio_override.ini` when building for your own board; see `platformio_override.ini.sample` for an example)
# ------------------------------------------------------------------------------

# Release / CI binaries
default_envs = nodemcuv2, esp8266_2m, esp01_1m_full, esp32dev, esp32_eth, esp32s2_saola, lolin_s2_mini, esp32c3dev, esp32s3dev_8MB

# Build everything
; default_envs = esp32dev, esp8285_4CH_MagicHome, codm-controller-0.6-rev2, codm-controller-0.6, esp32s2_saola, d1_mini_5CH_Shojo_PCB, d1_mini, sp501e, nodemcuv2, esp32_eth, anavi_miracle_controller, esp07, esp01_1m_full, m5atom, h803wf, d1_mini_ota, heltec_wifi_kit_8, esp8285_H801, d1_mini_debug, wemos_shield_esp32, elekstube_ips

# Single binaries (uncomment your board)
; default_envs = elekstube_ips
; default_envs = nodemcuv2
; default_envs = esp8266_2m
; default_envs = esp01_1m_full
; default_envs = esp07
; default_envs = d1_mini
; default_envs = heltec_wifi_kit_8
; default_envs = h803wf
; default_envs = d1_mini_debug
; default_envs = d1_mini_ota
; default_envs = esp32dev
; default_envs = esp8285_4CH_MagicHome
; default_envs = esp8285_H801
; default_envs = d1_mini_5CH_Shojo_PCB
; default_envs = wemos_shield_esp32
; default_envs = m5atom
; default_envs = esp32_eth
; default_envs = esp32dev_qio80
; default_envs = esp32_eth_ota1mapp
; default_envs = esp32s2_saola

src_dir  = ./wled00
data_dir = ./wled00/data
build_cache_dir = ~/.buildcache
extra_configs =
  platformio_override.ini

[common]
# ------------------------------------------------------------------------------
# PLATFORM:
#   !! DO NOT confuse platformio's ESP8266 development platform with Arduino core for ESP8266
#
#   arduino core 2.6.3 = platformIO 2.3.2
#   arduino core 2.7.0 = platformIO 2.5.0
# ------------------------------------------------------------------------------
arduino_core_2_6_3 = espressif8266@2.3.3
arduino_core_2_7_4 = espressif8266@2.6.2
arduino_core_3_0_0 = espressif8266@3.0.0
arduino_core_3_2_0 = espressif8266@3.2.0
arduino_core_4_1_0 = espressif8266@4.1.0

# Development platforms
arduino_core_develop = https://github.com/platformio/platform-espressif8266#develop
arduino_core_git = https://github.com/platformio/platform-espressif8266#feature/stage

# Platform to use for ESP8266
platform_wled_default = ${common.arduino_core_4_1_0}
# We use 2.7.4.7 for all, includes PWM flicker fix and Wstring optimization
#platform_packages = tasmota/framework-arduinoespressif8266 @ 3.20704.7
platform_packages = platformio/framework-arduinoespressif8266
                    platformio/toolchain-xtensa @ ~2.100300.220621 #2.40802.200502
                    platformio/tool-esptool #@ ~1.413.0
                    platformio/tool-esptoolpy #@ ~1.30000.0

## previous platform for 8266, in case of problems with the new one
## you'll need  makuna/NeoPixelBus@ 2.6.9 for arduino_core_3_2_0, which does not support Ucs890x
;; platform_wled_default = ${common.arduino_core_3_2_0}
;; platform_packages = tasmota/framework-arduinoespressif8266 @ 3.20704.7
;;                    platformio/toolchain-xtensa @ ~2.40802.200502
;;                    platformio/tool-esptool @ ~1.413.0
;;                    platformio/tool-esptoolpy @ ~1.30000.0

# ------------------------------------------------------------------------------
# FLAGS: DEBUG
#
# ------------------------------------------------------------------------------
debug_flags = -D DEBUG=1 -D WLED_DEBUG -DDEBUG_ESP_WIFI -DDEBUG_ESP_HTTP_CLIENT -DDEBUG_ESP_HTTP_UPDATE -DDEBUG_ESP_HTTP_SERVER -DDEBUG_ESP_UPDATER -DDEBUG_ESP_OTA -DDEBUG_TLS_MEM
#if needed (for memleaks etc) also add; -DDEBUG_ESP_OOM -include "umm_malloc/umm_malloc_cfg.h"
#-DDEBUG_ESP_CORE is not working right now

# ------------------------------------------------------------------------------
# FLAGS: ldscript (available ldscripts at https://github.com/esp8266/Arduino/tree/master/tools/sdk/ld)
#    ldscript_2m1m (2048 KB) = 1019 KB sketch, 4 KB eeprom, 1004 KB spiffs, 16 KB reserved
#    ldscript_4m1m (4096 KB) = 1019 KB sketch, 4 KB eeprom, 1002 KB spiffs, 16 KB reserved, 2048 KB empty/ota?
#
# Available lwIP variants (macros):
#    -DPIO_FRAMEWORK_ARDUINO_LWIP_HIGHER_BANDWIDTH  = v1.4 Higher Bandwidth (default)
#    -DPIO_FRAMEWORK_ARDUINO_LWIP2_LOW_MEMORY       = v2 Lower Memory
#    -DPIO_FRAMEWORK_ARDUINO_LWIP2_HIGHER_BANDWIDTH = v2 Higher Bandwidth
#    -DPIO_FRAMEWORK_ARDUINO_LWIP2_HIGHER_BANDWIDTH_LOW_FLASH
#
# BearSSL performance:
#  When building with -DSECURE_CLIENT=SECURE_CLIENT_BEARSSL, please add `board_build.f_cpu = 160000000` to the environment configuration
#
# BearSSL ciphers:
#   When building on core >= 2.5, you can add the build flag -DBEARSSL_SSL_BASIC in order to build BearSSL with a limited set of ciphers:
#     TLS_RSA_WITH_AES_128_CBC_SHA256 / AES128-SHA256
#     TLS_RSA_WITH_AES_256_CBC_SHA256 / AES256-SHA256
#     TLS_RSA_WITH_AES_128_CBC_SHA / AES128-SHA
#     TLS_RSA_WITH_AES_256_CBC_SHA / AES256-SHA
#  This reduces the OTA size with ~45KB, so it's especially useful on low memory boards (512k/1m).
# ------------------------------------------------------------------------------
build_flags =
  -Wno-attributes
  -DMQTT_MAX_PACKET_SIZE=1024
  -DSECURE_CLIENT=SECURE_CLIENT_BEARSSL
  -DBEARSSL_SSL_BASIC
  -D CORE_DEBUG_LEVEL=0
  -D NDEBUG
  -Wno-attributes ;; silence warnings about unknown attribute 'maybe_unused' in NeoPixelBus
  #build_flags for the IRremoteESP8266 library (enabled decoders have to appear here)
  -D _IR_ENABLE_DEFAULT_=false
  -D DECODE_HASH=true
  -D DECODE_NEC=true
  -D DECODE_SONY=true
  -D DECODE_SAMSUNG=true
  -D DECODE_LG=true
  ;-Dregister= # remove warnings in C++17 due to use of deprecated register keyword by the FastLED library ;; warning: this breaks framework code on ESP32-C3 and ESP32-S2
  -DWLED_USE_MY_CONFIG
  ; -D USERMOD_SENSORSTOMQTT
  #For ADS1115 sensor uncomment following
  ; -D USERMOD_ADS1115

build_unflags =

build_flags_esp8266 = ${common.build_flags}  ${esp8266.build_flags}
build_flags_esp32   = ${common.build_flags}  ${esp32.build_flags}
build_flags_esp32_V4= ${common.build_flags}  ${esp32_idf_V4.build_flags}

ldscript_1m128k = eagle.flash.1m128.ld
ldscript_2m512k = eagle.flash.2m512.ld
ldscript_2m1m = eagle.flash.2m1m.ld
ldscript_4m1m = eagle.flash.4m1m.ld

[scripts_defaults]
extra_scripts =
  pre:pio-scripts/set_version.py
  post:pio-scripts/output_bins.py
  post:pio-scripts/strip-floats.py
  pre:pio-scripts/user_config_copy.py

# ------------------------------------------------------------------------------
# COMMON SETTINGS:
# ------------------------------------------------------------------------------
[env]
framework = arduino
board_build.flash_mode = dout
monitor_speed = 115200
# slow upload speed (comment this out with a ';' when building for development use)
upload_speed = 115200
# fast upload speed (remove ';' when building for development use)
; upload_speed = 921600

# ------------------------------------------------------------------------------
# LIBRARIES: required dependencies
#   Please note that we don't always use the latest version of a library.
#
#   The following libraries have been included (and some of them changed) in the source:
#     ArduinoJson@5.13.5, E131@1.0.0(changed), Time@1.5, Timezone@1.2.1
# ------------------------------------------------------------------------------
lib_compat_mode = strict
lib_deps =
    fastled/FastLED @ 3.5.0
    IRremoteESP8266 @ 2.8.2
    https://github.com/Aircoookie/ESPAsyncWebServer.git @ ~2.0.7
  #For use of the TTGO T-Display ESP32 Module with integrated TFT display uncomment the following line
    #TFT_eSPI
  #For use SSD1306 OLED display uncomment following
    #U8g2@~2.28.8
    #U8g2@~2.32.10
  #For Dallas sensor uncomment following 2 lines
    #OneWire@~2.3.5
    #milesburton/DallasTemperature@^3.9.0
  #For BME280 sensor uncomment following
    #BME280@~3.0.0
    ; adafruit/Adafruit BMP280 Library @ 2.1.0
    ; adafruit/Adafruit CCS811 Library @ 1.0.4
    ; adafruit/Adafruit Si7021 Library @ 1.4.0
  #For ADS1115 sensor uncomment following
    ; adafruit/Adafruit BusIO @ 1.13.2
    ; adafruit/Adafruit ADS1X15 @ 2.4.0

extra_scripts = ${scripts_defaults.extra_scripts}

[esp8266]
build_flags =
  -DESP8266
  -DFP_IN_IROM
  ;-Wno-deprecated-declarations
  -Wno-register  ;; leaves some warnings when compiling C files: command-line option '-Wno-register' is valid for C++/ObjC++ but not for C
  ;-Dregister= # remove warnings in C++17 due to use of deprecated register keyword by the FastLED library ;; warning: this can be dangerous
  -Wno-misleading-indentation
  ; NONOSDK22x_190703 = 2.2.2-dev(38a443e)
  -DPIO_FRAMEWORK_ARDUINO_ESPRESSIF_SDK22x_190703
  ; lwIP 2 - Higher Bandwidth no Features
  ;  -DPIO_FRAMEWORK_ARDUINO_LWIP2_HIGHER_BANDWIDTH_LOW_FLASH
  ; lwIP 1.4 - Higher Bandwidth (Aircoookie has)
  -DPIO_FRAMEWORK_ARDUINO_LWIP_HIGHER_BANDWIDTH
  ; VTABLES in Flash
  -DVTABLES_IN_FLASH
  ; restrict to minimal mime-types
  -DMIMETYPE_MINIMAL

lib_deps =
  ${env.lib_deps}
  #https://github.com/lorol/LITTLEFS.git
  ESPAsyncTCP @ 1.2.2
  ESPAsyncUDP
  makuna/NeoPixelBus @ 2.7.4

[esp32]
#platform = https://github.com/tasmota/platform-espressif32/releases/download/v2.0.2.3/platform-espressif32-2.0.2.3.zip
platform = espressif32@3.5.0

platform_packages = framework-arduinoespressif32 @ https://github.com/Aircoookie/arduino-esp32.git#1.0.6.4

build_flags = -g
  -DARDUINO_ARCH_ESP32
  #-DCONFIG_LITTLEFS_FOR_IDF_3_2
  -D CONFIG_ASYNC_TCP_USE_WDT=0
  #use LITTLEFS library by lorol in ESP32 core 1.x.x instead of built-in in 2.x.x
  -D LOROL_LITTLEFS
  ; -DARDUINO_USB_CDC_ON_BOOT=0 ;; this flag is mandatory for "classic ESP32" when building with arduino-esp32 >=2.0.3

default_partitions = tools/WLED_ESP32_4MB_1MB_FS.csv

lib_deps =
  ${env.lib_deps}
  https://github.com/lorol/LITTLEFS.git
  makuna/NeoPixelBus @ 2.7.4
  https://github.com/pbolduc/AsyncTCP.git @ 1.2.0


[esp32_idf_V4]
;; experimental build environment for ESP32 using ESP-IDF 4.4.x / arduino-esp32 v2.0.5
;; very similar to the normal ESP32 flags, but omitting Lorol LittleFS, as littlefs is included in the new framework already.
;;
;; please note that you can NOT update existing ESP32 installs with a "V4" build. Also updating by OTA will not work properly.
;; You need to completely erase your device (esptool erase_flash) first, then install the "V4" build from VSCode+platformio.
platform = espressif32@5.2.0
platform_packages =
build_flags = -g
  -Wshadow=compatible-local ;; emit warning in case a local variable "shadows" another local one
  -DARDUINO_ARCH_ESP32 -DESP32
  #-DCONFIG_LITTLEFS_FOR_IDF_3_2
  -D CONFIG_ASYNC_TCP_USE_WDT=0
  -DARDUINO_USB_CDC_ON_BOOT=0 ;; this flag is mandatory for "classic ESP32" when building with arduino-esp32 >=2.0.3
default_partitions = tools/WLED_ESP32_4MB_1MB_FS.csv
lib_deps =
  ${env.lib_deps}
  makuna/NeoPixelBus @ 2.7.4
  https://github.com/pbolduc/AsyncTCP.git @ 1.2.0

[esp32s2]
;; generic definitions for all ESP32-S2 boards
platform = espressif32@5.2.0
platform_packages =
build_flags = -g
  -DARDUINO_ARCH_ESP32
  -DARDUINO_ARCH_ESP32S2
  -DCONFIG_IDF_TARGET_ESP32S2=1
  -D CONFIG_ASYNC_TCP_USE_WDT=0
  -DARDUINO_USB_MSC_ON_BOOT=0 -DARDUINO_USB_DFU_ON_BOOT=0
  -DCO
  -DARDUINO_USB_MODE=0 ;; this flag is mandatory for ESP32-S2 !
  ;; please make sure that the following flags are properly set (to 0 or 1) by your board.json, or included in your custom platformio_override.ini entry:
  ;; ARDUINO_USB_CDC_ON_BOOT

lib_deps =
  ${env.lib_deps}
  makuna/NeoPixelBus @ 2.7.4
  https://github.com/pbolduc/AsyncTCP.git @ 1.2.0

[esp32c3]
;; generic definitions for all ESP32-C3 boards
platform = espressif32@5.2.0
platform_packages =
build_flags = -g
  -DARDUINO_ARCH_ESP32
  -DARDUINO_ARCH_ESP32C3
  -DCONFIG_IDF_TARGET_ESP32C3=1
  -D CONFIG_ASYNC_TCP_USE_WDT=0
  -DCO
  -DARDUINO_USB_MODE=1 ;; this flag is mandatory for ESP32-C3
  ;; please make sure that the following flags are properly set (to 0 or 1) by your board.json, or included in your custom platformio_override.ini entry:
  ;; ARDUINO_USB_CDC_ON_BOOT

lib_deps =
  ${env.lib_deps}
  makuna/NeoPixelBus @ 2.7.4
  https://github.com/pbolduc/AsyncTCP.git @ 1.2.0

[esp32s3]
;; generic definitions for all ESP32-S3 boards
platform = espressif32@5.2.0
platform_packages =
build_flags = -g
  -DESP32
  -DARDUINO_ARCH_ESP32
  -DARDUINO_ARCH_ESP32S3
  -DCONFIG_IDF_TARGET_ESP32S3=1
  -D CONFIG_ASYNC_TCP_USE_WDT=0
  -DARDUINO_USB_MSC_ON_BOOT=0 -DARDUINO_DFU_ON_BOOT=0
  -DCO
  ;; please make sure that the following flags are properly set (to 0 or 1) by your board.json, or included in your custom platformio_override.ini entry:
  ;; ARDUINO_USB_MODE, ARDUINO_USB_CDC_ON_BOOT

lib_deps =
  ${env.lib_deps}
  ;; NeoPixelBus 2.7.1 is the first that has official support for ESP32-S3
<<<<<<< HEAD
  makuna/NeoPixelBus @ 2.7.4
=======
  makuna/NeoPixelBus @ 2.7.3
>>>>>>> d10daf09
  https://github.com/pbolduc/AsyncTCP.git @ 1.2.0


# ------------------------------------------------------------------------------
# WLED BUILDS
# ------------------------------------------------------------------------------

[env:nodemcuv2]
board = nodemcuv2
platform = ${common.platform_wled_default}
platform_packages = ${common.platform_packages}
board_build.ldscript = ${common.ldscript_4m1m}
build_unflags = ${common.build_unflags}
build_flags = ${common.build_flags_esp8266} -D WLED_RELEASE_NAME=ESP8266 #-DWLED_DISABLE_2D
lib_deps = ${esp8266.lib_deps}
monitor_filters = esp8266_exception_decoder

[env:esp8266_2m]
board = esp_wroom_02
platform = ${common.platform_wled_default}
platform_packages = ${common.platform_packages}
board_build.ldscript = ${common.ldscript_2m512k}
build_unflags = ${common.build_unflags}
build_flags = ${common.build_flags_esp8266} -D WLED_RELEASE_NAME=ESP02
lib_deps = ${esp8266.lib_deps}

[env:esp01_1m_full]
board = esp01_1m
platform = ${common.platform_wled_default}
platform_packages = ${common.platform_packages}
board_build.ldscript = ${common.ldscript_1m128k}
build_unflags = ${common.build_unflags}
build_flags = ${common.build_flags_esp8266} -D WLED_RELEASE_NAME=ESP01 -D WLED_DISABLE_OTA
lib_deps = ${esp8266.lib_deps}

[env:esp07]
board = esp07
platform = ${common.platform_wled_default}
platform_packages = ${common.platform_packages}
board_build.ldscript = ${common.ldscript_4m1m}
build_unflags = ${common.build_unflags}
build_flags = ${common.build_flags_esp8266}
lib_deps = ${esp8266.lib_deps}

[env:d1_mini]
board = d1_mini
platform = ${common.platform_wled_default}
platform_packages = ${common.platform_packages}
upload_speed = 921600
board_build.ldscript = ${common.ldscript_4m1m}
build_unflags = ${common.build_unflags}
build_flags = ${common.build_flags_esp8266}
lib_deps = ${esp8266.lib_deps}
monitor_filters = esp8266_exception_decoder

[env:heltec_wifi_kit_8]
board = d1_mini
platform = ${common.platform_wled_default}
platform_packages = ${common.platform_packages}
board_build.ldscript = ${common.ldscript_4m1m}
build_unflags = ${common.build_unflags}
build_flags = ${common.build_flags_esp8266}
lib_deps = ${esp8266.lib_deps}

[env:h803wf]
board = d1_mini
platform = ${common.platform_wled_default}
platform_packages = ${common.platform_packages}
board_build.ldscript = ${common.ldscript_4m1m}
build_unflags = ${common.build_unflags}
build_flags = ${common.build_flags_esp8266} -D LEDPIN=1 -D WLED_DISABLE_INFRARED
lib_deps = ${esp8266.lib_deps}

[env:esp32dev]
board = esp32dev
platform = ${esp32.platform}
platform_packages = ${esp32.platform_packages}
build_unflags = ${common.build_unflags}
build_flags = ${common.build_flags_esp32} -D WLED_RELEASE_NAME=ESP32 #-D WLED_DISABLE_BROWNOUT_DET
lib_deps = ${esp32.lib_deps}
monitor_filters = esp32_exception_decoder
board_build.partitions = ${esp32.default_partitions}

[env:esp32dev_qio80]
board = esp32dev
platform = ${esp32.platform}
platform_packages = ${esp32.platform_packages}
build_unflags = ${common.build_unflags}
build_flags = ${common.build_flags_esp32} -D WLED_RELEASE_NAME=ESP32_qio80 #-D WLED_DISABLE_BROWNOUT_DET
lib_deps = ${esp32.lib_deps}
monitor_filters = esp32_exception_decoder
board_build.partitions = ${esp32.default_partitions}
board_build.f_flash = 80000000L
board_build.flash_mode = qio

[env:esp32dev_V4_dio80]
;; experimental ESP32 env using ESP-IDF V4.4.x
;; Warning: this build environment is not stable!!
;; please erase your device before installing.
board = esp32dev
platform = ${esp32_idf_V4.platform}
platform_packages = ${esp32_idf_V4.platform_packages}
build_unflags = ${common.build_unflags}
build_flags = ${common.build_flags}  ${esp32_idf_V4.build_flags} -D WLED_RELEASE_NAME=ESP32_V4_qio80 #-D WLED_DISABLE_BROWNOUT_DET
lib_deps = ${esp32_idf_V4.lib_deps}
monitor_filters = esp32_exception_decoder
board_build.partitions = ${esp32_idf_V4.default_partitions}
board_build.f_flash = 80000000L
board_build.flash_mode = dio

[env:esp32_eth]
board = esp32-poe
platform = ${esp32.platform}
platform_packages = ${esp32.platform_packages}
upload_speed = 921600
build_unflags = ${common.build_unflags}
build_flags = ${common.build_flags_esp32} -D WLED_RELEASE_NAME=ESP32_Ethernet -D RLYPIN=-1 -D WLED_USE_ETHERNET -D BTNPIN=-1
lib_deps = ${esp32.lib_deps}
board_build.partitions = ${esp32.default_partitions}

[env:esp32s2_saola]
board = esp32-s2-saola-1
platform = https://github.com/tasmota/platform-espressif32/releases/download/v2.0.2.2/platform-tasmota-espressif32-2.0.2.zip
platform_packages =
framework = arduino
board_build.partitions = tools/WLED_ESP32_4MB_1MB_FS.csv
board_build.flash_mode = qio
upload_speed = 460800
build_unflags = ${common.build_unflags}
build_flags = ${common.build_flags} ${esp32s2.build_flags} #-D WLED_RELEASE_NAME=S2_saola
  -DARDUINO_USB_CDC_ON_BOOT=1
lib_deps = ${esp32s2.lib_deps}

[env:esp32c3dev]
extends = esp32c3
platform = ${esp32c3.platform}
platform_packages = ${esp32c3.platform_packages}
framework = arduino
board = esp32-c3-devkitm-1
board_build.partitions = tools/WLED_ESP32_4MB_1MB_FS.csv
build_flags = ${common.build_flags} ${esp32c3.build_flags} #-D WLED_RELEASE_NAME=ESP32-C3
  -D WLED_WATCHDOG_TIMEOUT=0
  ; -DARDUINO_USB_CDC_ON_BOOT=1 ;; for virtual CDC USB
  -DARDUINO_USB_CDC_ON_BOOT=0   ;; for serial-to-USB chip
upload_speed = 460800
build_unflags = ${common.build_unflags}
lib_deps = ${esp32c3.lib_deps}

[env:esp32s3dev_8MB]
;; ESP32-S3-DevKitC-1 development board, with 8MB FLASH, no PSRAM (flash_mode: qio)
board = esp32-s3-devkitc-1
platform = ${esp32s3.platform}
platform_packages = ${esp32s3.platform_packages}
upload_speed = 921600 ; or  460800
build_unflags = ${common.build_unflags}
build_flags = ${common.build_flags} ${esp32s3.build_flags}
  -D CONFIG_LITTLEFS_FOR_IDF_3_2 -D WLED_WATCHDOG_TIMEOUT=0
  -D ARDUINO_USB_CDC_ON_BOOT=0  ;; -D ARDUINO_USB_MODE=1 ;; for boards with serial-to-USB chip
  ;-D ARDUINO_USB_CDC_ON_BOOT=1 ;; -D ARDUINO_USB_MODE=0 ;; for boards with USB-OTG connector only (USBCDC or "TinyUSB")
  ;-D WLED_DEBUG
lib_deps = ${esp32s3.lib_deps}
board_build.partitions = tools/WLED_ESP32_8MB.csv
board_build.f_flash = 80000000L
board_build.flash_mode = qio
; board_build.flash_mode = dio   ;; try this if you have problems at startup
monitor_filters = esp32_exception_decoder

[env:esp32s3dev_8MB_PSRAM]
;; ESP32-TinyS3 development board, with 8MB FLASH and 8MB PSRAM (memory_type: qio_opi, qio_qspi, or opi_opi)
;board = um_tinys3 ;    -> needs workaround from https://github.com/Aircoookie/WLED/pull/2905#issuecomment-1328049860
;board = esp32s3box   ; -> error: 'esp32_adc2gpio' was not declared in this scope
board = esp32-s3-devkitc-1 ; -> compiles, but does not support PSRAM
platform = ${esp32s3.platform}
platform_packages = ${esp32s3.platform_packages}
upload_speed = 921600
build_unflags = ${common.build_unflags}
build_flags = ${common.build_flags} ${esp32s3.build_flags}
  -D CONFIG_LITTLEFS_FOR_IDF_3_2 -D WLED_WATCHDOG_TIMEOUT=0
  ;-D ARDUINO_USB_CDC_ON_BOOT=0 ;; -D ARDUINO_USB_MODE=1 ;; for boards with serial-to-USB chip
  -D ARDUINO_USB_CDC_ON_BOOT=1  ;; -D ARDUINO_USB_MODE=0 ;; for boards with USB-OTG connector only (USBCDC or "TinyUSB")
  ; -D WLED_RELEASE_NAME=ESP32-S3_PSRAM
  -D WLED_USE_PSRAM -DBOARD_HAS_PSRAM ; tells WLED that PSRAM shall be used
lib_deps = ${esp32s3.lib_deps}
board_build.partitions = tools/WLED_ESP32_8MB.csv
board_build.f_flash = 80000000L
board_build.flash_mode = qio
monitor_filters = esp32_exception_decoder

[env:esp8285_4CH_MagicHome]
board = esp8285
platform = ${common.platform_wled_default}
platform_packages = ${common.platform_packages}
board_build.ldscript = ${common.ldscript_1m128k}
build_unflags = ${common.build_unflags}
build_flags = ${common.build_flags_esp8266} -D WLED_DISABLE_OTA
lib_deps = ${esp8266.lib_deps}

[env:esp8285_H801]
board = esp8285
platform = ${common.platform_wled_default}
platform_packages = ${common.platform_packages}
board_build.ldscript = ${common.ldscript_1m128k}
build_unflags = ${common.build_unflags}
build_flags = ${common.build_flags_esp8266} -D WLED_DISABLE_OTA
lib_deps = ${esp8266.lib_deps}

[env:d1_mini_5CH_Shojo_PCB]
board = d1_mini
platform = ${common.platform_wled_default}
platform_packages = ${common.platform_packages}
board_build.ldscript = ${common.ldscript_4m1m}
build_unflags = ${common.build_unflags}
build_flags = ${common.build_flags_esp8266} -D WLED_USE_SHOJO_PCB
lib_deps = ${esp8266.lib_deps}

# ------------------------------------------------------------------------------
# DEVELOPMENT BOARDS
# ------------------------------------------------------------------------------

[env:d1_mini_debug]
board = d1_mini
build_type = debug
platform = ${common.platform_wled_default}
platform_packages = ${common.platform_packages}
board_build.ldscript = ${common.ldscript_4m1m}
build_unflags = ${common.build_unflags}
build_flags = ${common.build_flags_esp8266} ${common.debug_flags}
lib_deps = ${esp8266.lib_deps}

[env:d1_mini_ota]
board = d1_mini
upload_protocol = espota
# exchange for your WLED IP
upload_port = "10.10.1.27"
platform = ${common.platform_wled_default}
platform_packages = ${common.platform_packages}
board_build.ldscript = ${common.ldscript_4m1m}
build_unflags = ${common.build_unflags}
build_flags = ${common.build_flags_esp8266}
lib_deps = ${esp8266.lib_deps}

[env:anavi_miracle_controller]
board = d1_mini
platform = ${common.platform_wled_default}
platform_packages = ${common.platform_packages}
board_build.ldscript = ${common.ldscript_4m1m}
build_unflags = ${common.build_unflags}
build_flags = ${common.build_flags_esp8266} -D LEDPIN=12 -D IRPIN=-1 -D RLYPIN=2
lib_deps = ${esp8266.lib_deps}

[env:lolin_s2_mini]
platform = ${esp32s2.platform}
platform_packages = ${esp32s2.platform_packages}
board = lolin_s2_mini
board_build.partitions = tools/WLED_ESP32_4MB_1MB_FS.csv
build_unflags = ${common.build_unflags} -DARDUINO_USB_CDC_ON_BOOT=1
build_flags = ${common.build_flags} ${esp32s2.build_flags} #-D WLED_RELEASE_NAME=LolinS2
  -DBOARD_HAS_PSRAM
  -DARDUINO_USB_CDC_ON_BOOT=0
  -D WLED_USE_PSRAM
  -D WLED_WATCHDOG_TIMEOUT=0
  -D CONFIG_ASYNC_TCP_USE_WDT=0
  -D LEDPIN=16
  -D BTNPIN=18
  -D RLYPIN=9
  -D IRPIN=7
  -D HW_PIN_SCL=35
  -D HW_PIN_SDA=33
  -D HW_PIN_CLOCKSPI=7
  -D HW_PIN_DATASPI=11
  -D HW_PIN_MISOSPI=9
;  -D STATUSLED=15
lib_deps = ${esp32s2.lib_deps}

# ------------------------------------------------------------------------------
# custom board configurations
# ------------------------------------------------------------------------------

[env:esp32c3dev_2MB]
;; for ESP32-C3 boards with 2MB flash (instead of 4MB).
;; this board need a specific partition file. OTA not possible.
extends = esp32c3
platform = ${esp32c3.platform}
platform_packages = ${esp32c3.platform_packages}
board = esp32-c3-devkitm-1
build_flags = ${common.build_flags} ${esp32c3.build_flags} #-D WLED_RELEASE_NAME=ESP32-C3
  -D WLED_WATCHDOG_TIMEOUT=0
  -D WLED_DISABLE_OTA
  ; -DARDUINO_USB_CDC_ON_BOOT=1 ;; for virtual CDC USB
  -DARDUINO_USB_CDC_ON_BOOT=0   ;; for serial-to-USB chip
build_unflags = ${common.build_unflags}
upload_speed = 115200
lib_deps = ${esp32c3.lib_deps}
board_build.partitions = tools/WLED_ESP32_2MB_noOTA.csv
board_build.flash_mode = dio

[env:wemos_shield_esp32]
board = esp32dev
platform = ${esp32.platform}
platform_packages = ${esp32.platform_packages}
upload_speed = 460800
build_unflags = ${common.build_unflags}
build_flags = ${common.build_flags_esp32}
  -D LEDPIN=16
  -D RLYPIN=19
  -D BTNPIN=17
  -D IRPIN=18
  -D UWLED_USE_MY_CONFIG
  -D USERMOD_DALLASTEMPERATURE
  -D USERMOD_FOUR_LINE_DISPLAY
  -D TEMPERATURE_PIN=23
  -D USE_ALT_DISPlAY ; new versions of USERMOD_FOUR_LINE_DISPLAY and USERMOD_ROTARY_ENCODER_UI
  -D USERMOD_AUDIOREACTIVE
lib_deps = ${esp32.lib_deps}
  OneWire@~2.3.5
  olikraus/U8g2 @ ^2.28.8
  https://github.com/blazoncek/arduinoFFT.git
board_build.partitions = ${esp32.default_partitions}

[env:m5atom]
board = esp32dev
build_unflags = ${common.build_unflags}
build_flags = ${common.build_flags_esp32} -D LEDPIN=27 -D BTNPIN=39
lib_deps = ${esp32.lib_deps}
platform = ${esp32.platform}
platform_packages = ${esp32.platform_packages}
board_build.partitions = ${esp32.default_partitions}

[env:sp501e]
board = esp_wroom_02
platform = ${common.platform_wled_default}
board_build.ldscript = ${common.ldscript_2m512k}
build_flags = ${common.build_flags_esp8266} -D LEDPIN=3 -D BTNPIN=1
lib_deps = ${esp8266.lib_deps}

[env:sp511e]
board = esp_wroom_02
platform = ${common.platform_wled_default}
board_build.ldscript = ${common.ldscript_2m512k}
build_flags = ${common.build_flags_esp8266} -D LEDPIN=3 -D BTNPIN=2 -D IRPIN=5 -D WLED_MAX_BUTTONS=3
lib_deps = ${esp8266.lib_deps}

[env:Athom_RGBCW]        ;7w and 5w(GU10) bulbs
board = esp8285
platform = ${common.platform_wled_default}
platform_packages = ${common.platform_packages}
board_build.ldscript = ${common.ldscript_2m512k}
build_unflags = ${common.build_unflags}
build_flags = ${common.build_flags_esp8266} -D WLED_RELEASE_NAME=ESP8266 -D BTNPIN=-1 -D RLYPIN=-1 -D DATA_PINS=4,12,14,13,5
                                            -D DEFAULT_LED_TYPE=TYPE_ANALOG_5CH -D WLED_DISABLE_INFRARED -D WLED_MAX_CCT_BLEND=0
lib_deps = ${esp8266.lib_deps}


[env:Athom_15w_RGBCW]        ;15w bulb
board = esp8285
platform = ${common.platform_wled_default}
platform_packages = ${common.platform_packages}
board_build.ldscript = ${common.ldscript_2m512k}
build_unflags = ${common.build_unflags}
build_flags = ${common.build_flags_esp8266} -D WLED_RELEASE_NAME=ESP8266 -D BTNPIN=-1 -D RLYPIN=-1 -D DATA_PINS=4,12,14,5,13
                                            -D DEFAULT_LED_TYPE=TYPE_ANALOG_5CH -D WLED_DISABLE_INFRARED -D WLED_MAX_CCT_BLEND=0 -D WLED_USE_IC_CCT
lib_deps = ${esp8266.lib_deps}


[env:Athom_3Pin_Controller]        ;small controller with only data
board = esp8285
platform = ${common.platform_wled_default}
platform_packages = ${common.platform_packages}
board_build.ldscript = ${common.ldscript_2m512k}
build_unflags = ${common.build_unflags}
build_flags = ${common.build_flags_esp8266} -D WLED_RELEASE_NAME=ESP8266 -D BTNPIN=0 -D RLYPIN=-1 -D LEDPIN=1 -D WLED_DISABLE_INFRARED
lib_deps = ${esp8266.lib_deps}


[env:Athom_4Pin_Controller]       ; With clock and data interface
board = esp8285
platform = ${common.platform_wled_default}
platform_packages = ${common.platform_packages}
board_build.ldscript = ${common.ldscript_2m512k}
build_unflags = ${common.build_unflags}
build_flags = ${common.build_flags_esp8266} -D WLED_RELEASE_NAME=ESP8266 -D BTNPIN=0 -D RLYPIN=12 -D LEDPIN=1 -D WLED_DISABLE_INFRARED
lib_deps = ${esp8266.lib_deps}


[env:Athom_5Pin_Controller]      ;Analog light strip controller
board = esp8285
platform = ${common.platform_wled_default}
platform_packages = ${common.platform_packages}
board_build.ldscript = ${common.ldscript_2m512k}
build_unflags = ${common.build_unflags}
build_flags = ${common.build_flags_esp8266} -D WLED_RELEASE_NAME=ESP8266 -D BTNPIN=0 -D RLYPIN=-1 DATA_PINS=4,12,14,13 -D WLED_DISABLE_INFRARED
lib_deps = ${esp8266.lib_deps}


[env:MY9291]
board = esp01_1m
platform = ${common.platform_wled_default}
platform_packages = ${common.platform_packages}
board_build.ldscript = ${common.ldscript_1m128k}
build_unflags = ${common.build_unflags}
build_flags = ${common.build_flags_esp8266} -D WLED_RELEASE_NAME=ESP01 -D WLED_DISABLE_OTA -D USERMOD_MY9291
lib_deps = ${esp8266.lib_deps}

# ------------------------------------------------------------------------------
# codm pixel controller board configurations
# codm-controller-0.6 can also be used for the TYWE3S controller
# ------------------------------------------------------------------------------

[env:codm-controller-0.6]
board = esp_wroom_02
platform = ${common.platform_wled_default}
platform_packages = ${common.platform_packages}
board_build.ldscript = ${common.ldscript_2m512k}
build_unflags = ${common.build_unflags}
build_flags = ${common.build_flags_esp8266}
lib_deps = ${esp8266.lib_deps}

[env:codm-controller-0.6-rev2]
board = esp_wroom_02
platform = ${common.platform_wled_default}
platform_packages = ${common.platform_packages}
board_build.ldscript = ${common.ldscript_4m1m}
build_unflags = ${common.build_unflags}
build_flags = ${common.build_flags_esp8266}
lib_deps = ${esp8266.lib_deps}

# ------------------------------------------------------------------------------
# EleksTube-IPS
# ------------------------------------------------------------------------------
[env:elekstube_ips]
board = esp32dev
platform = ${esp32.platform}
platform_packages = ${esp32.platform_packages}
upload_speed = 921600
build_flags = ${common.build_flags_esp32} -D WLED_DISABLE_BROWNOUT_DET -D WLED_DISABLE_INFRARED
  -D USERMOD_RTC
  -D USERMOD_ELEKSTUBE_IPS
  -D LEDPIN=12
  -D RLYPIN=27
  -D BTNPIN=34
  -D DEFAULT_LED_COUNT=6
  # Display config
  -D ST7789_DRIVER
  -D TFT_WIDTH=135
  -D TFT_HEIGHT=240
  -D CGRAM_OFFSET
  -D TFT_SDA_READ
  -D TFT_MOSI=23
  -D TFT_SCLK=18
  -D TFT_DC=25
  -D TFT_RST=26
  -D SPI_FREQUENCY=40000000
  -D USER_SETUP_LOADED
monitor_filters = esp32_exception_decoder
lib_deps =
  ${esp32.lib_deps}
  TFT_eSPI @ ^2.3.70
board_build.partitions = ${esp32.default_partitions}<|MERGE_RESOLUTION|>--- conflicted
+++ resolved
@@ -316,11 +316,7 @@
 lib_deps =
   ${env.lib_deps}
   ;; NeoPixelBus 2.7.1 is the first that has official support for ESP32-S3
-<<<<<<< HEAD
   makuna/NeoPixelBus @ 2.7.4
-=======
-  makuna/NeoPixelBus @ 2.7.3
->>>>>>> d10daf09
   https://github.com/pbolduc/AsyncTCP.git @ 1.2.0
 
 
