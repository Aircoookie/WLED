; PlatformIO Project Configuration File
; Please visit documentation: https://docs.platformio.org/page/projectconf.html

[platformio]
# ------------------------------------------------------------------------------
# ENVIRONMENTS
#
# Please uncomment one of the lines below to select your board(s)
# (use `platformio_override.ini` when building for your own board; see `platformio_override.ini.sample` for an example)
# ------------------------------------------------------------------------------

# Release / CI binaries
; default_envs = nodemcuv2, esp8266_2m, esp01_1m_full, esp32dev, esp32_eth, esp32s2_saola, esp32c3, esp32s3dev_8MB

# Build everything
; default_envs = esp32dev, esp8285_4CH_MagicHome, codm-controller-0.6-rev2, codm-controller-0.6, esp32s2_saola, d1_mini_5CH_Shojo_PCB, d1_mini, sp501e, nodemcuv2, esp32_eth, anavi_miracle_controller, esp07, esp01_1m_full, m5atom, h803wf, d1_mini_ota, heltec_wifi_kit_8, esp8285_H801, d1_mini_debug, wemos_shield_esp32, elekstube_ips

# Single binaries (uncomment your board)
; default_envs = elekstube_ips
; default_envs = nodemcuv2
; default_envs = esp8266_2m
; default_envs = esp01_1m_full
; default_envs = esp07
; default_envs = d1_mini
; default_envs = heltec_wifi_kit_8
; default_envs = h803wf
; default_envs = d1_mini_debug
; default_envs = d1_mini_ota
; default_envs = esp32dev
; default_envs = esp8285_4CH_MagicHome
; default_envs = esp8285_H801
; default_envs = d1_mini_5CH_Shojo_PCB
; default_envs = m5atom
; default_envs = esp32_eth
; default_envs = esp32dev_qio80
; default_envs = esp32_eth_ota1mapp
; default_envs = esp32s2_saola

; MoonModules entries
; ===================

default_envs = 
  esp32_4MB_max  ; recommended default
  esp32_4MB_all
  esp32_16MB_max
  esp32_16MB_all
  esp8266_4MB_min
  esp32_4MB_PSRAM_max 
  esp32S3_8MB_max
  wemos_shield_esp32_4MB_max
  wemos_shield_esp32_4MB_ICS4343x_max
  wemos_shield_esp32_4MB_SPM1423_max 
  wemos_shield_esp32_4MB_LineIn_max
  wemos_shield_esp32_16MB_max
  wemos_shield_esp32_16MB_ICS4343x_max
  wemos_shield_esp32_16MB_SPM1423_max
  wemos_shield_esp32_16MB_SPM1423_all
  wemos_shield_esp32_16MB_LineIn_max
  esp32_pico_4MB_max
  esp32s2_tinyUF2_PSRAM_max


src_dir  = ./wled00
data_dir = ./wled00/data
build_cache_dir = ~/.buildcache
extra_configs =
  platformio_override.ini

[common]
# ------------------------------------------------------------------------------
# PLATFORM:
#   !! DO NOT confuse platformio's ESP8266 development platform with Arduino core for ESP8266
#
#   arduino core 2.6.3 = platformIO 2.3.2
#   arduino core 2.7.0 = platformIO 2.5.0
# ------------------------------------------------------------------------------
arduino_core_2_6_3 = espressif8266@2.3.3
arduino_core_2_7_4 = espressif8266@2.6.2
arduino_core_3_0_0 = espressif8266@3.0.0
arduino_core_3_2_0 = espressif8266@3.2.0

# Development platforms
arduino_core_develop = https://github.com/platformio/platform-espressif8266#develop
arduino_core_git = https://github.com/platformio/platform-espressif8266#feature/stage

# Platform to use for ESP8266
platform_wled_default = ${common.arduino_core_3_2_0}
# We use 2.7.4.7 for all, includes PWM flicker fix and Wstring optimization
platform_packages = tasmota/framework-arduinoespressif8266 @ 3.20704.7
                    platformio/toolchain-xtensa @ ~2.40802.200502
                    platformio/tool-esptool @ ~1.413.0
                    platformio/tool-esptoolpy @ ~1.30000.0

# ------------------------------------------------------------------------------
# FLAGS: DEBUG
#
# ------------------------------------------------------------------------------
debug_flags = -D DEBUG=1 -D WLED_DEBUG -DDEBUG_ESP_WIFI -DDEBUG_ESP_HTTP_CLIENT -DDEBUG_ESP_HTTP_UPDATE -DDEBUG_ESP_HTTP_SERVER -DDEBUG_ESP_UPDATER -DDEBUG_ESP_OTA -DDEBUG_TLS_MEM
#if needed (for memleaks etc) also add; -DDEBUG_ESP_OOM -include "umm_malloc/umm_malloc_cfg.h"
#-DDEBUG_ESP_CORE is not working right now

# ------------------------------------------------------------------------------
# FLAGS: ldscript (available ldscripts at https://github.com/esp8266/Arduino/tree/master/tools/sdk/ld)
#    ldscript_2m1m (2048 KB) = 1019 KB sketch, 4 KB eeprom, 1004 KB spiffs, 16 KB reserved
#    ldscript_4m1m (4096 KB) = 1019 KB sketch, 4 KB eeprom, 1002 KB spiffs, 16 KB reserved, 2048 KB empty/ota?
#
# Available lwIP variants (macros):
#    -DPIO_FRAMEWORK_ARDUINO_LWIP_HIGHER_BANDWIDTH  = v1.4 Higher Bandwidth (default)
#    -DPIO_FRAMEWORK_ARDUINO_LWIP2_LOW_MEMORY       = v2 Lower Memory
#    -DPIO_FRAMEWORK_ARDUINO_LWIP2_HIGHER_BANDWIDTH = v2 Higher Bandwidth
#    -DPIO_FRAMEWORK_ARDUINO_LWIP2_HIGHER_BANDWIDTH_LOW_FLASH
#
# BearSSL performance:
#  When building with -DSECURE_CLIENT=SECURE_CLIENT_BEARSSL, please add `board_build.f_cpu = 160000000` to the environment configuration
#
# BearSSL ciphers:
#   When building on core >= 2.5, you can add the build flag -DBEARSSL_SSL_BASIC in order to build BearSSL with a limited set of ciphers:
#     TLS_RSA_WITH_AES_128_CBC_SHA256 / AES128-SHA256
#     TLS_RSA_WITH_AES_256_CBC_SHA256 / AES256-SHA256
#     TLS_RSA_WITH_AES_128_CBC_SHA / AES128-SHA
#     TLS_RSA_WITH_AES_256_CBC_SHA / AES256-SHA
#  This reduces the OTA size with ~45KB, so it's especially useful on low memory boards (512k/1m).
# ------------------------------------------------------------------------------
build_flags =
  -DMQTT_MAX_PACKET_SIZE=1024
  -DSECURE_CLIENT=SECURE_CLIENT_BEARSSL
  -DBEARSSL_SSL_BASIC
  -D CORE_DEBUG_LEVEL=0
  -D NDEBUG
  #build_flags for the IRremoteESP8266 library (enabled decoders have to appear here)
  -D _IR_ENABLE_DEFAULT_=false
  -D DECODE_HASH=true
  -D DECODE_NEC=true
  -D DECODE_SONY=true
  -D DECODE_SAMSUNG=true
  -D DECODE_LG=true
  -D DECODE_RC5=true
  ; -Dregister= # remove warnings in C++17 due to use of deprecated register keyword by the FastLED library
  -DWLED_USE_MY_CONFIG
  ; -D USERMOD_SENSORSTOMQTT
  #For ADS1115 sensor uncomment following
  ; -D USERMOD_ADS1115

build_unflags =

build_flags_esp8266 = ${common.build_flags}  ${esp8266.build_flags}
build_flags_esp32   = ${common.build_flags}  ${esp32.build_flags}

ldscript_1m128k = eagle.flash.1m128.ld
ldscript_2m512k = eagle.flash.2m512.ld
ldscript_2m1m = eagle.flash.2m1m.ld
ldscript_4m1m = eagle.flash.4m1m.ld

[scripts_defaults]
extra_scripts =
  pre:pio-scripts/set_version.py
  post:pio-scripts/output_bins.py
  post:pio-scripts/strip-floats.py
  pre:pio-scripts/user_config_copy.py

# ------------------------------------------------------------------------------
# COMMON SETTINGS:
# ------------------------------------------------------------------------------
[env]
framework = arduino
board_build.flash_mode = dout
monitor_speed = 115200
# slow upload speed (comment this out with a ';' when building for development use)
upload_speed = 115200
# fast upload speed (remove ';' when building for development use)
; upload_speed = 921600

# ------------------------------------------------------------------------------
# LIBRARIES: required dependencies
#   Please note that we don't always use the latest version of a library.
#
#   The following libraries have been included (and some of them changd) in the source:
#     ArduinoJson@5.13.5, Blynk@0.5.4(changed), E131@1.0.0(changed), Time@1.5, Timezone@1.2.1
# ------------------------------------------------------------------------------
lib_compat_mode = strict
lib_deps =
    fastled/FastLED @ 3.5.0
    IRremoteESP8266 @ 2.8.2
    https://github.com/Aircoookie/ESPAsyncWebServer.git @ ~2.0.7
  #For use of the TTGO T-Display ESP32 Module with integrated TFT display uncomment the following line
    #TFT_eSPI
  #For use SSD1306 OLED display uncomment following
    #U8g2@~2.28.8
    #U8g2@~2.32.10
  #For Dallas sensor uncomment following 2 lines
    #OneWire@~2.3.5
    #milesburton/DallasTemperature@^3.9.0
  #For BME280 sensor uncomment following
    #BME280@~3.0.0
    ; adafruit/Adafruit BMP280 Library @ 2.1.0
    ; adafruit/Adafruit CCS811 Library @ 1.0.4
    ; adafruit/Adafruit Si7021 Library @ 1.4.0
  #For ADS1115 sensor uncomment following
    ; adafruit/Adafruit BusIO @ 1.13.2
    ; adafruit/Adafruit ADS1X15 @ 2.4.0

extra_scripts = ${scripts_defaults.extra_scripts}

[esp8266]
build_flags =
  -DESP8266
  -DFP_IN_IROM
  ;-Wno-deprecated-declarations
  ;-Wno-register
	;-Wno-misleading-indentation
; NONOSDK22x_190703 = 2.2.2-dev(38a443e)
  -DPIO_FRAMEWORK_ARDUINO_ESPRESSIF_SDK22x_190703
; lwIP 2 - Higher Bandwidth no Features
;  -DPIO_FRAMEWORK_ARDUINO_LWIP2_HIGHER_BANDWIDTH_LOW_FLASH
; lwIP 1.4 - Higher Bandwidth (Aircoookie has)
   -DPIO_FRAMEWORK_ARDUINO_LWIP_HIGHER_BANDWIDTH
; VTABLES in Flash
  -DVTABLES_IN_FLASH
; restrict to minimal mime-types
  -DMIMETYPE_MINIMAL

lib_deps = 
  ${env.lib_deps}
  #https://github.com/lorol/LITTLEFS.git
  ESPAsyncTCP @ 1.2.2
  ESPAsyncUDP
  makuna/NeoPixelBus @ 2.6.9

[esp32]
#platform = https://github.com/tasmota/platform-espressif32/releases/download/v2.0.2.3/platform-espressif32-2.0.2.3.zip
platform = espressif32@3.5.0

platform_packages = framework-arduinoespressif32 @ https://github.com/Aircoookie/arduino-esp32.git#1.0.6.4

build_flags = -g
  -DARDUINO_ARCH_ESP32 -DESP32
  #-DCONFIG_LITTLEFS_FOR_IDF_3_2
  -D CONFIG_ASYNC_TCP_USE_WDT=0
#use LITTLEFS library by lorol in ESP32 core 1.x.x instead of built-in in 2.x.x
  -D LOROL_LITTLEFS
  ; -DARDUINO_USB_CDC_ON_BOOT=0 ;; this flag is mandatory for "classic ESP32" when builing with arduino-esp32 >=2.0.3

default_partitions = tools/WLED_ESP32_4MB_1MB_FS.csv

lib_deps =
  ${env.lib_deps}
  ; https://github.com/lorol/LITTLEFS.git
  ; WLEDMM specific: use patched version of lorol LittleFS
  https://github.com/softhack007/LITTLEFS-threadsafe.git#master
  makuna/NeoPixelBus @ 2.6.9
  https://github.com/pbolduc/AsyncTCP.git @ 1.2.0

;; ** For compiling with latest Frameworks (IDF4.4.x and arduino-esp32 v2.0.x) **
;;; standard platform
platformV4 = espressif32@ ~5.1.1
platformV4_packages = platformio/framework-arduinoespressif32@ ~3.20004.0
;;; tasmota platform
;platformV4 = https://github.com/tasmota/platform-espressif32/releases/download/v2.0.5.1/platform-espressif32-2.0.5.1.zip
;platformV4_packages =
;;; V4.4.x build flags (without LOROL_LITTLEFS)
build_flagsV4 = -g
  -DARDUINO_ARCH_ESP32 -DESP32
  -DCONFIG_LITTLEFS_FOR_IDF_3_2 -DLFS_THREADSAFE
  -D CONFIG_ASYNC_TCP_USE_WDT=0
  ; -DARDUINO_USB_CDC_ON_BOOT=0 ;; mandatory for "classic ESP32" when builing with arduino-esp32 >=2.0.3
;;; V4.4.x libraries (without LOROL_LITTLEFS; with newer NeoPixelBus)
lib_depsV4 =
  ${env.lib_deps}
  ;https://github.com/Makuna/NeoPixelBus.git#master ;; NPB 2.6.9 tends to crash whith IDF V4.4.3 -> use latest NeoPixelBus dev instead
  makuna/NeoPixelBus @ 2.7.1
  https://github.com/pbolduc/AsyncTCP.git @ 1.2.0

[esp32s2]
build_flags = -g
  -DARDUINO_ARCH_ESP32
  -DARDUINO_ARCH_ESP32S2
  -DCONFIG_IDF_TARGET_ESP32S2
  -D CONFIG_ASYNC_TCP_USE_WDT=0
  -DCO
  -DARDUINO_USB_MODE=0 ;; this flag is mandatory for ESP32-S2 !
  ;; please make sure that the following flags are properly set (to 0 or 1) by your board.json, or included in your custom platformio_override.ini entry:
  ;; ARDUINO_USB_CDC_ON_BOOT, ARDUINO_USB_MSC_ON_BOOT, ARDUINO_USB_DFU_ON_BOOT

lib_deps =
  ${env.lib_deps}
  makuna/NeoPixelBus @ 2.7.1 ;; WLEDMM - new version is more stable on -S2
  https://github.com/pbolduc/AsyncTCP.git @ 1.2.0

[esp32c3]
build_flags = -g
  -DARDUINO_ARCH_ESP32
  -DARDUINO_ARCH_ESP32C3
  -DCONFIG_IDF_TARGET_ESP32C3
  -D CONFIG_ASYNC_TCP_USE_WDT=0
  -DCO
  -DARDUINO_USB_MODE=1 ;; this flag is mandatory for ESP32-C3
  ;; please make sure that the following flags are properly set (to 0 or 1) by your board.json, or included in your custom platformio_override.ini entry:
  ;; ARDUINO_USB_CDC_ON_BOOT

lib_deps =
  ${env.lib_deps}
  makuna/NeoPixelBus @ 2.6.9
  https://github.com/pbolduc/AsyncTCP.git @ 1.2.0

[esp32s3]
;; generic definitions for all ESP32-S3 boards
build_flags = -g
  -DESP32
  -DARDUINO_ARCH_ESP32
  -DARDUINO_ARCH_ESP32S3
  -DCONFIG_IDF_TARGET_ESP32S3
  -D CONFIG_ASYNC_TCP_USE_WDT=0
  -DCO
  ;; please make sure that the following flags are properly set (to 0 or 1) by your board.json, or included in your custom platformio_override.ini entry:
  ;; ARDUINO_USB_MODE, ARDUINO_USB_CDC_ON_BOOT, ARDUINO_USB_MSC_ON_BOOT, ARDUINO_USB_DFU_ON_BOOT

lib_deps =
  ${env.lib_deps}
  ;; currently we need the latest NeoPixelBus dev version, because it contains important bugfixes for -S3
  ;https://github.com/Makuna/NeoPixelBus.git#master ;; NPB 2.6.9 tends to crash whith IDF V4.4.3 -> use latest NeoPixelBus dev instead
  makuna/NeoPixelBus @ 2.7.1
  https://github.com/pbolduc/AsyncTCP.git @ 1.2.0


# ------------------------------------------------------------------------------
# WLED BUILDS
# ------------------------------------------------------------------------------

[env:nodemcuv2]
board = nodemcuv2
platform = ${common.platform_wled_default}
platform_packages = ${common.platform_packages}
board_build.ldscript = ${common.ldscript_4m1m}
build_unflags = ${common.build_unflags}
build_flags = ${common.build_flags_esp8266} -D WLED_RELEASE_NAME=ESP8266 -D WLED_DISABLE_BLYNK #-DWLED_DISABLE_2D
lib_deps = ${esp8266.lib_deps}
monitor_filters = esp8266_exception_decoder

[env:esp8266_2m]
board = esp_wroom_02
platform = ${common.platform_wled_default}
platform_packages = ${common.platform_packages}
board_build.ldscript = ${common.ldscript_2m512k}
build_unflags = ${common.build_unflags}
build_flags = ${common.build_flags_esp8266} -D WLED_RELEASE_NAME=ESP02 -D WLED_DISABLE_BLYNK
lib_deps = ${esp8266.lib_deps}

[env:esp01_1m_full]
board = esp01_1m
platform = ${common.platform_wled_default}
platform_packages = ${common.platform_packages}
board_build.ldscript = ${common.ldscript_1m128k}
build_unflags = ${common.build_unflags}
build_flags = ${common.build_flags_esp8266} -D WLED_RELEASE_NAME=ESP01 -D WLED_DISABLE_OTA -D WLED_DISABLE_BLYNK
lib_deps = ${esp8266.lib_deps}

[env:esp07]
board = esp07
platform = ${common.platform_wled_default}
platform_packages = ${common.platform_packages}
board_build.ldscript = ${common.ldscript_4m1m}
build_unflags = ${common.build_unflags}
build_flags = ${common.build_flags_esp8266}
lib_deps = ${esp8266.lib_deps}

[env:d1_mini]
board = d1_mini
platform = ${common.platform_wled_default}
platform_packages = ${common.platform_packages}
upload_speed = 921600
board_build.ldscript = ${common.ldscript_4m1m}
build_unflags = ${common.build_unflags}
build_flags = ${common.build_flags_esp8266}
lib_deps = ${esp8266.lib_deps}
monitor_filters = esp8266_exception_decoder

[env:heltec_wifi_kit_8]
board = d1_mini
platform = ${common.platform_wled_default}
platform_packages = ${common.platform_packages}
board_build.ldscript = ${common.ldscript_4m1m}
build_unflags = ${common.build_unflags}
build_flags = ${common.build_flags_esp8266}
lib_deps = ${esp8266.lib_deps}

[env:h803wf]
board = d1_mini
platform = ${common.platform_wled_default}
platform_packages = ${common.platform_packages}
board_build.ldscript = ${common.ldscript_4m1m}
build_unflags = ${common.build_unflags}
build_flags = ${common.build_flags_esp8266} -D LEDPIN=1 -D WLED_DISABLE_INFRARED
lib_deps = ${esp8266.lib_deps}

[env:esp32dev]
board = esp32dev
platform = ${esp32.platform}
platform_packages = ${esp32.platform_packages}
build_unflags = ${common.build_unflags}
build_flags = ${common.build_flags_esp32} -D WLED_RELEASE_NAME=ESP32 -D WLED_DISABLE_BLYNK #-D WLED_DISABLE_BROWNOUT_DET
lib_deps = ${esp32.lib_deps}
monitor_filters = esp32_exception_decoder
board_build.partitions = ${esp32.default_partitions}

[env:esp32dev_qio80]
board = esp32dev
platform = ${esp32.platform}
platform_packages = ${esp32.platform_packages}
build_unflags = ${common.build_unflags}
build_flags = ${common.build_flags_esp32} -D WLED_RELEASE_NAME=ESP32_qio80 -D WLED_DISABLE_BLYNK #-D WLED_DISABLE_BROWNOUT_DET
lib_deps = ${esp32.lib_deps}
monitor_filters = esp32_exception_decoder
board_build.partitions = ${esp32.default_partitions}
board_build.f_flash = 80000000L
board_build.flash_mode = qio

[env:esp32_eth]
board = esp32-poe
platform = ${esp32.platform}
platform_packages = ${esp32.platform_packages}
upload_speed = 921600
build_unflags = ${common.build_unflags}
build_flags = ${common.build_flags_esp32} -D WLED_RELEASE_NAME=ESP32_Ethernet -D RLYPIN=-1 -D WLED_USE_ETHERNET -D BTNPIN=-1 -D WLED_DISABLE_BLYNK
lib_deps = ${esp32.lib_deps}
board_build.partitions = ${esp32.default_partitions}

[env:esp32s2_saola]
board = esp32-s2-saola-1
;platform = https://github.com/tasmota/platform-espressif32/releases/download/v2.0.2.2/platform-tasmota-espressif32-2.0.2.zip
;platform_packages =
platform = ${esp32.platformV4}
platform_packages = ${esp32.platformV4_packages}
board_build.partitions = tools/WLED_ESP32_4MB_1MB_FS.csv
board_build.flash_mode = qio
upload_speed = 460800
build_unflags = ${common.build_unflags}
build_flags = ${common.build_flags} ${esp32s2.build_flags} #-D WLED_RELEASE_NAME=S2_saola
lib_deps = ${esp32s2.lib_deps}

<<<<<<< HEAD
[env:esp32c3dev]
=======
[env:esp32c3]
platform = espressif32@5.1.1    ;; well-tested on -C3, good compatibility with WLED
; platform = espressif32@~5.2.0 ;; might help in case you experience bootloops due to corrupted flash filesystem
framework = arduino
>>>>>>> 929bb70e
board = esp32-c3-devkitm-1
;platform = https://github.com/tasmota/platform-espressif32/releases/download/v2.0.2.2/platform-tasmota-espressif32-2.0.2.zip
;platform_packages =
platform = ${esp32.platformV4}
platform_packages = ${esp32.platformV4_packages}
board_build.partitions = tools/WLED_ESP32_4MB_1MB_FS.csv
build_flags = ${common.build_flags} ${esp32c3.build_flags} -D WLED_RELEASE_NAME=ESP32-C3
  -D WLED_WATCHDOG_TIMEOUT=0
  ; -DARDUINO_USB_CDC_ON_BOOT=1 ;; for virtual USB
  -D CONFIG_LITTLEFS_FOR_IDF_3_2 ; WLEDMM
  -D WLED_USE_MY_CONFIG ; WLEDMM
  ; -D USERMOD_AUDIOREACTIVE ; WLEDMM
  -D USERMOD_CUSTOMEFFECTS ; WLEDMM
upload_speed = 460800
build_unflags = ${common.build_unflags}
lib_deps = ${esp32c3.lib_deps}
  ; https://github.com/blazoncek/arduinoFFT.git

[env:esp32s3dev_8MB]
;; ESP32-S3-DevKitC-1 development board, with 8MB FLASH, no PSRAM (flash_mode: qio)
board = esp32-s3-devkitc-1
;platform = espressif32@5.1.1
;platform_packages = platformio/framework-arduinoespressif32@3.20004.220825
platform = ${esp32.platformV4}
platform_packages = ${esp32.platformV4_packages}
upload_speed = 921600
build_unflags = ${common.build_unflags}
build_flags =  ${common.build_flags} ${esp32s3.build_flags} -D CONFIG_LITTLEFS_FOR_IDF_3_2 -D WLED_WATCHDOG_TIMEOUT=0 -D ARDUINO_USB_MODE=1 -D ARDUINO_USB_CDC_ON_BOOT=0 -D ARDUINO_USB_MSC_ON_BOOT=0
  -D WLED_RELEASE_NAME=ESP32-S3
  -D WLED_USE_MY_CONFIG
  -D USERMOD_AUDIOREACTIVE
  -D USERMOD_CUSTOMEFFECTS
lib_deps = ${esp32s3.lib_deps}
  https://github.com/blazoncek/arduinoFFT.git
board_build.partitions = tools/WLED_ESP32_8MB.csv
board_build.f_flash = 80000000L
board_build.flash_mode = qio
; board_build.flash_mode = dio   ;; try this if you have problems at startup
monitor_filters = esp32_exception_decoder

[env:esp32s3dev_8MB_PSRAM]
;; ESP32-TinyS3 development board, with 8MB FLASH and 8MB PSRAM (memory_type: qio_opi, qio_qspi, or opi_opi)
;board = um_tinys3 ;    -> needs workaround from https://github.com/Aircoookie/WLED/pull/2905#issuecomment-1328049860
;board = esp32s3box   ; -> error: 'esp32_adc2gpio' was not declared in this scope
board = esp32-s3-devkitc-1 ; -> compiles, but does not support PSRAM
platform = espressif32 @ ~5.2.0
platform_packages = 
upload_speed = 921600
build_unflags = ${common.build_unflags}
build_flags =  ${common.build_flags} ${esp32s3.build_flags} 
  -D CONFIG_LITTLEFS_FOR_IDF_3_2 -D WLED_WATCHDOG_TIMEOUT=0
  -D ARDUINO_USB_MODE=1 -D ARDUINO_USB_MSC_ON_BOOT=0 ; -D ARDUINO_USB_CDC_ON_BOOT=0
  ; -D WLED_RELEASE_NAME=ESP32-S3_PSRAM
  -D WLED_USE_PSRAM -DBOARD_HAS_PSRAM ; tells WLED that PSRAM shall be used
lib_deps = ${esp32s3.lib_deps}
board_build.partitions = tools/WLED_ESP32_8MB.csv
board_build.f_flash = 80000000L
board_build.flash_mode = qio
monitor_filters = esp32_exception_decoder

[env:esp8285_4CH_MagicHome]
board = esp8285
platform = ${common.platform_wled_default}
platform_packages = ${common.platform_packages}
board_build.ldscript = ${common.ldscript_1m128k}
build_unflags = ${common.build_unflags}
build_flags = ${common.build_flags_esp8266} -D WLED_DISABLE_OTA
lib_deps = ${esp8266.lib_deps}

[env:esp8285_H801]
board = esp8285
platform = ${common.platform_wled_default}
platform_packages = ${common.platform_packages}
board_build.ldscript = ${common.ldscript_1m128k}
build_unflags = ${common.build_unflags}
build_flags = ${common.build_flags_esp8266} -D WLED_DISABLE_OTA
lib_deps = ${esp8266.lib_deps}

[env:d1_mini_5CH_Shojo_PCB]
board = d1_mini
platform = ${common.platform_wled_default}
platform_packages = ${common.platform_packages}
board_build.ldscript = ${common.ldscript_4m1m}
build_unflags = ${common.build_unflags}
build_flags = ${common.build_flags_esp8266} -D WLED_USE_SHOJO_PCB
lib_deps = ${esp8266.lib_deps}

# ------------------------------------------------------------------------------
# DEVELOPMENT BOARDS
# ------------------------------------------------------------------------------

[env:d1_mini_debug]
board = d1_mini
build_type = debug
platform = ${common.platform_wled_default}
platform_packages = ${common.platform_packages}
board_build.ldscript = ${common.ldscript_4m1m}
build_unflags = ${common.build_unflags}
build_flags = ${common.build_flags_esp8266} ${common.debug_flags}
lib_deps = ${esp8266.lib_deps}

[env:d1_mini_ota]
board = d1_mini
upload_protocol = espota
# exchange for your WLED IP
upload_port = "10.10.1.27"
platform = ${common.platform_wled_default}
platform_packages = ${common.platform_packages}
board_build.ldscript = ${common.ldscript_4m1m}
build_unflags = ${common.build_unflags}
build_flags = ${common.build_flags_esp8266}
lib_deps = ${esp8266.lib_deps}

[env:anavi_miracle_controller]
board = d1_mini
platform = ${common.platform_wled_default}
platform_packages = ${common.platform_packages}
board_build.ldscript = ${common.ldscript_4m1m}
build_unflags = ${common.build_unflags}
build_flags = ${common.build_flags_esp8266} -D LEDPIN=12 -D IRPIN=-1 -D RLYPIN=2
lib_deps = ${esp8266.lib_deps}

[env:lolin_s2_mini]
;platform = espressif32@5.1.1
platform = ${esp32.platformV4}
platform_packages = ${esp32.platformV4_packages}
board = lolin_s2_mini
board_build.partitions = tools/WLED_ESP32_4MB_1MB_FS.csv
build_unflags = ${common.build_unflags}
build_flags = ${common.build_flags} ${esp32s2.build_flags}  -D WLED_RELEASE_NAME=LolinS2
  -DBOARD_HAS_PSRAM
  -D ARDUINO_USB_CDC_ON_BOOT
  ;-D ARDUINO_USB_CDC_ON_BOOT=0
  -D WLED_USE_PSRAM
  -D WLED_WATCHDOG_TIMEOUT=0
  -D CONFIG_ASYNC_TCP_USE_WDT=0
  -D LEDPIN=16
  -D BTNPIN=18
  -D RLYPIN=9
  -D IRPIN=7
  -D HW_PIN_SCL=35
  -D HW_PIN_SDA=33
  -D HW_PIN_CLOCKSPI=7
  -D HW_PIN_MOSISPI=11 ;WLEDMM renamed from HW_PIN_DATASPI
  -D HW_PIN_MISOSPI=9
  ; -D STATUSLED=15
  -D WLED_USE_MY_CONFIG
  -D USERMOD_AUDIOREACTIVE
  -D USERMOD_CUSTOMEFFECTS 

lib_deps = ${esp32s2.lib_deps}
  https://github.com/blazoncek/arduinoFFT.git

# ------------------------------------------------------------------------------
# MoonModules configs
# see https://mm.kno.wled.ge/moonmodules/platformio-entries/
# ------------------------------------------------------------------------------

; shared build flags and lib deps for minimum and maximum config
[common_mm]
build_flags_min = 
  -Wall -Wformat -Woverflow -Wuninitialized -Winit-self -Warray-bounds ; enables more warnings
  -Wno-attributes -Wno-unused-variable -Wno-unused-function -Wno-deprecated-declarations ;disables some stupid warnings
  -D WLED_DISABLE_BLYNK ; BLYNK is only provided for backwards compatibility (no new users accepted)
  ;-D WLED_DISABLE_BROWNOUT_DET ; enable if you get "brownout detected" errors at startup 
  -D WLED_USE_MY_CONFIG
  ; -D WLED_USE_CIE_BRIGHTNESS_TABLE ;; experimental: use different color / brightness lookup table
  -D USERMOD_AUDIOREACTIVE
  -D UM_AUDIOREACTIVE_USE_NEW_FFT ; use latest (upstream) FFTLib, instead of older library modified by blazoncek. Slightly faster, more accurate, needs 2KB RAM extra   
  -D USERMOD_CUSTOMEFFECTS ; WLEDMM usermod
  ; -D WLED_DEBUG_HOST='"192.168.xxx.xxx"' ;; to send debug messages over network to host 192.168.x.y - FQDN is also possible
  ; -D WLED_DEBUG_NET_PORT=1768 ;; port for network debugging. default = 7868
  ; -D WLED_DEBUG ; lots of generic debug messages
  ; -D SR_DEBUG ; some extra debug messages from audioreactive
  ; -D MIC_LOGGER ; for sound input monitoring & debugging (use arduino serial plotter)
  ; -D WLED_DISABLE_LOXONE
  ; -D WLED_DISABLE_ALEXA
  ; -D WLED_DISABLE_HUESYNC
  ; -D WLED_DISABLE_MQTT
  ; -D WLED_DISABLE_INFRARED
  ; -D WLED_ENABLE_DMX

lib_deps_min =
  https://github.com/kosme/arduinoFFT#develop @ 1.9.2 ; used for USERMOD_AUDIOREACTIVE

build_flags_max = 
  -D WLED_MAX_USERMODS=25 ; default only 4-6, also for _all configs takes 25 pointers in memory
  ;; -D ARDUINO_USB_CDC_ON_BOOT=0 ; needed for arduino-esp32 >=2.0.4 ewowi to softhack: move to build_flags_min? - We need a different solution
  -D WLED_USE_MY_CONFIG ; include custom my_config.h ewowi to softhack: redundant as also in build_flags_min?
  -D USERMOD_DALLASTEMPERATURE
  -D USE_ALT_DISPLAY ; new versions of USERMOD_FOUR_LINE_DISPLAY and USERMOD_ROTARY_ENCODER_UI
  -D USERMOD_FOUR_LINE_DISPLAY
  -D USERMOD_ROTARY_ENCODER_UI
  -D USERMOD_AUTO_SAVE
  -D USERMOD_WEATHER ; WLEDMM usermod
  -D USERMOD_MPU6050_IMU ; gyro/accelero for USERMOD_GAMES (ONLY WORKS IF USERMOD_FOUR_LINE_DISPLAY NOT INCLUDED - I2C SHARING BUG)
  -D USERMOD_GAMES ; WLEDMM usermod
  -D USERMOD_BATTERY ;; enable Battery usermod
  -D USERMOD_BATTERY_USE_LIPO ;; use new "decharging curve" for LiPo cells
  -D USERMOD_BH1750
  -D USERMOD_ANIMATED_STAIRCASE

lib_deps_max =
  OneWire@~2.3.5 ; used for USERMOD_FOUR_LINE_DISPLAY and USERMOD_DALLASTEMPERATURE
  olikraus/U8g2 @ ^2.28.8 ; used for USERMOD_FOUR_LINE_DISPLAY 
  ElectronicCats/MPU6050 @ 0.6.0 ; used for USERMOD_MPU6050_IMU
  claws/BH1750 @^1.2.0 ; used for USERMOD_BH1750

lib_deps_V4_max =
  paulstoffregen/OneWire@ ^2.3.7 ; used for USERMOD_DALLASTEMPERATURE -> need newer release with bugfixes for -S3; still requires TEMPERATURE_PIN < 46
  olikraus/U8g2@ ^2.34.5 ; used for USERMOD_FOUR_LINE_DISPLAY -> need newer version with bugfixes for arduino-esp32 v2.0.4 (Wire inititialization) 
  ElectronicCats/MPU6050 @ 0.6.0 ; used for USERMOD_MPU6050_IMU
  claws/BH1750 @^1.2.0 ; used for USERMOD_BH1750

build_flags_all = 
  -D USERMOD_RTC ;; experimental
  ; -D USERMOD_SENSORSTOMQTT  ;; experimental ewpwi causes error: fatal error: Adafruit_Sensor.h: No such file or directory
  -D USERMOD_ANALOG_CLOCK
  -D USERMOD_MULTI_RELAY
  -D USERMOD_PIRSWITCH
  -D USERMOD_PWM_FAN
  -D USERMOD_PING_PONG_CLOCK
  -D USERMOD_BUZZER
  -D USERMOD_SN_PHOTORESISTOR
  -D USERMOD_BME280
  -D USERMOD_DHT
  -D USERMOD_VL53L0X_GESTURES

lib_deps_all =
  ; adafruit/Adafruit BMP280 Library @ 2.1.0 ;; experimental for usermod USERMOD_SENSORSTOMQTT
  ; adafruit/Adafruit CCS811 Library @ 1.0.4 ;; experimental for usermod USERMOD_SENSORSTOMQTT
  ; adafruit/Adafruit Si7021 Library @ 1.4.0 ;; experimental for usermod USERMOD_SENSORSTOMQTT
  BME280@~3.0.0 ; for usermod USERMOD_BME280
  https://github.com/alwynallan/DHT_nonblocking ; for usermod USERMOD_DHT
  pololu/VL53L0X @ ^1.3.0 ; for usermod USERMOD_VL53L0X_GESTURES

; end of common

; base entries (without WLED_RELEASE_NAME)

; common defaults for all MM environments
[esp32_4MB_min_base]
board = esp32dev
platform = ${esp32.platform}
upload_speed = 460800 ; or 921600
platform_packages = ${esp32.platform_packages}
build_unflags = ${common.build_unflags}
build_flags = ${common.build_flags_esp32} ${common_mm.build_flags_min}
lib_deps = ${esp32.lib_deps} ${common_mm.lib_deps_min}
board_build.partitions = ${esp32.default_partitions}
board_build.f_flash = 80000000L ; use full 80MHz speed for flash (default = 40Mhz) 
board_build.flash_mode = dio ; (dio = dual i/o; more compatible than qio = quad i/o)
monitor_filters = esp32_exception_decoder ; used to show crash details

;common default for all max environments
[esp32_4MB_max_base]
extends = esp32_4MB_min_base
build_flags = ${esp32_4MB_min_base.build_flags} ${common_mm.build_flags_max}
lib_deps = ${esp32_4MB_min_base.lib_deps} ${common_mm.lib_deps_max}
board_build.partitions = ${esp32_4MB_min_base.board_build.partitions} 
; board_build.partitions = tools/WLED_ESP32-wrover_4MB.csv

[esp32_4MB_all_base]
extends = esp32_4MB_min_base
build_flags = ${esp32_4MB_min_base.build_flags} ${common_mm.build_flags_max} ${common_mm.build_flags_all}
lib_deps = ${esp32_4MB_min_base.lib_deps} ${common_mm.lib_deps_max} ${common_mm.lib_deps_all}
board_build.partitions = ${esp32_4MB_min_base.board_build.partitions} 
; board_build.partitions = tools/WLED_ESP32-wrover_4MB.csv

;common default for all V4 min environments
[esp32_4MB_V4_min_base]
board = esp32dev
upload_speed = 460800 ; or 921600
platform = ${esp32.platformV4}
platform_packages = ${esp32.platformV4_packages}
build_unflags = ${common.build_unflags}
build_flags = ${common.build_flags} ${esp32.build_flagsV4} ${common_mm.build_flags_min}
  -Wno-misleading-indentation -Wno-format-truncation
lib_deps = ${esp32.lib_depsV4} ${common_mm.lib_deps_min}
board_build.partitions = ${esp32.default_partitions}
board_build.f_flash = 80000000L ; use full 80MHz speed for flash (default = 40Mhz) 
board_build.flash_mode = dio ; (dio = dual i/o; more compatible than qio = quad i/o)
;lib_ignore = IRremoteESP8266 ; use with WLED_DISABLE_INFRARED for faster compilation
; monitor_filters = esp32_exception_decoder ; used to show crash details

[esp32_4MB_V4_max_base]
extends = esp32_4MB_V4_min_base
build_flags = ${esp32_4MB_V4_min_base.build_flags} ${common_mm.build_flags_max}
lib_deps = ${esp32_4MB_V4_min_base.lib_deps} ${common_mm.lib_deps_max}
board_build.partitions = ${esp32_4MB_V4_min_base.board_build.partitions} 
;board_build.flash_mode = qio ; (dio = dual i/o; more compatible than qio = quad i/o)

[Shield_ICS4343x]
build_flags = 
  -D SR_DMTYPE=1 -D I2S_SDPIN=32 -D I2S_WSPIN=15 -D I2S_CKPIN=14  ; for regular I2S microphone
  -D SR_SQUELCH=10 -D SR_GAIN=30 -D SR_FREQ_PROF=5                ; ICS-43434 specific

[Shield_SPM1423]
build_flags = 
  -D SR_DMTYPE=5 -D I2S_SDPIN=32 -D I2S_WSPIN=15 -D I2S_CKPIN=-1 ; for I2S PDM microphone
  -D SR_SQUELCH=3 -D SR_GAIN=75 -D SR_FREQ_PROF=7                ; SPM1423 specific

[Shield_LineIn]
build_flags = 
  -D SR_DMTYPE=4 -D MCLK_PIN=0 -D I2S_SDPIN=25 -D I2S_WSPIN=15 -D I2S_CKPIN=14   ; for audio Line-In shield
  -D SR_SQUELCH=2 -D SR_GAIN=40 -D SR_FREQ_PROF=1                                ; CS5343 Line-In specific

[Board_ESP32_16MB] ; ESP32 with 16MB Flash
board = esp32_16MB 
board_build.partitions = tools/WLED_ESP32_16MB.csv


; end of base entries


; bin entries (with WLED_RELEASE_NAME)

[env:esp32_4MB_min]
extends = esp32_4MB_min_base
build_flags = ${esp32_4MB_min_base.build_flags}
  -D WLED_RELEASE_NAME=esp32_4MB_min
  ; RAM:   [==        ]  24.1% (used 78900 bytes from 327680 bytes)
  ; Flash: [========  ]  83.7% (used 1315729 bytes from 1572864 bytes)

[env:esp32_4MB_max]
extends = esp32_4MB_max_base
build_flags = ${esp32_4MB_max_base.build_flags}
  -D WLED_RELEASE_NAME=esp32_4MB_max
  ; RAM:   [==        ]  24.4% (used 79804 bytes from 327680 bytes)
  ; Flash: [========= ]  88.7% (used 1394813 bytes from 1572864 bytes)

[env:esp32_4MB_all]
extends = esp32_4MB_all_base
build_flags = ${esp32_4MB_all_base.build_flags}
  -D WLED_RELEASE_NAME=esp32_4MB_all
  ; RAM:   [==        ]  24.4% (used 79804 bytes from 327680 bytes)
  ; Flash: [========= ]  88.7% (used 1394813 bytes from 1572864 bytes)

[env:esp32_16MB_max]
extends = esp32_4MB_max_base
build_flags = ${esp32_4MB_max_base.build_flags}
  -D WLED_RELEASE_NAME=esp32_16MB_max
board = ${Board_ESP32_16MB.board}
board_build.partitions = ${Board_ESP32_16MB.board_build.partitions}
  ; RAM:   [==        ]  24.4% (used 79916 bytes from 327680 bytes)
  ; Flash: [=======   ]  67.0% (used 1405701 bytes from 2097152 bytes)
;lib_ignore = IRremoteESP8266 ; use with WLED_DISABLE_INFRARED for faster compilation

[env:esp32_16MB_all]
extends = esp32_4MB_all_base
build_flags = ${esp32_4MB_all_base.build_flags}
  -D WLED_RELEASE_NAME=esp32_16MB_all
board = ${Board_ESP32_16MB.board}
board_build.partitions = ${Board_ESP32_16MB.board_build.partitions}
  ; RAM:   [==        ]  24.4% (used 79916 bytes from 327680 bytes)
  ; Flash: [=======   ]  67.0% (used 1405701 bytes from 2097152 bytes)
;lib_ignore = IRremoteESP8266 ; use with WLED_DISABLE_INFRARED for faster compilation

[env:esp8266_4MB_min]
extends = env:d1_mini
upload_speed = 460800 ;115200
build_flags = ${common.build_flags_esp8266}
  -D WLED_RELEASE_NAME=esp8266_4MB_min
  ; -D WLED_DEBUG
  -D WLED_DISABLE_ALEXA
  -D WLED_DISABLE_BLYNK
  -D WLED_DISABLE_HUESYNC
  ; -D WLED_DISABLE_2D
  ; -D USERMOD_AUDIOREACTIVE
  ; -D USERMOD_CUSTOMEFFECTS ; to be done
  -UWLED_USE_MY_CONFIG
; monitor_filters = esp8266_exception_decoder
; RAM:   [======    ]  58.7% (used 48056 bytes from 81920 bytes)
; Flash: [========  ]  75.7% (used 790428 bytes from 1044464 bytes)

# ------------------------------------------------------------------------------
# MoonModules configs for IDF V4.4.x
# ------------------------------------------------------------------------------
;; Warning: the build-in LittleFS (arduino-esp32 2.0.x) seems to be "slightly different" from Lorol LittleFS. 
;; When upgrading to the new framework, it might be necessary to first do a chip erase (make sure you have a backup of cfg.json and presets.json)

; compiled with ESP-IDF 4.4.1
[env:esp32_4MB_V4_min]
extends = esp32_4MB_V4_min_base
build_flags = ${esp32_4MB_V4_min_base.build_flags}
  -D WLED_RELEASE_NAME=esp32_4MB_V4_min
  -D WLED_WATCHDOG_TIMEOUT=0 #-D WLED_DISABLE_BROWNOUT_DET
  -D ARDUINO_USB_CDC_ON_BOOT=0 ; needed for arduino-esp32 >=2.0.4; avoids errors on startup
  -D WLED_DISABLE_LOXONE
  -D WLED_DISABLE_ALEXA
  -D WLED_DISABLE_HUESYNC
  -D WLED_DISABLE_MQTT
  -D WLED_DISABLE_INFRARED
  ; -D WLED_DEBUG
  ; -D SR_DEBUG
  ; -D MIC_LOGGER
  ; RAM:   [==        ]  24.2% (used 79372 bytes from 327680 bytes)
  ; Flash: [========= ]  88.8% (used 1396073 bytes from 1572864 bytes)
;lib_ignore = IRremoteESP8266 ; use with WLED_DISABLE_INFRARED for faster compilation

; compiled with ESP-IDF 4.4.1
[env:esp32_4MB_V4_max]
extends = esp32_4MB_V4_max_base
build_flags = ${esp32_4MB_V4_max_base.build_flags}
  -D WLED_RELEASE_NAME=esp32_4MB_V4_max
  -D WLED_WATCHDOG_TIMEOUT=0 #-D WLED_DISABLE_BROWNOUT_DET
  -D ARDUINO_USB_CDC_ON_BOOT=0 ; needed for arduino-esp32 >=2.0.4; avoids errors on startup
  ; RAM:   [==        ]  24.8% (used 81316 bytes from 327680 bytes)
  ; Flash: [==========]  97.2% (used 1528253 bytes from 1572864 bytes)
  -D WLED_DISABLE_LOXONE ; FLASH 1272 bytes
  -D WLED_DISABLE_ALEXA ;  RAM 116 bytes; FLASH 13524 bytes
  -D WLED_DISABLE_HUESYNC ;RAM 122 bytes; FLASH  6308 bytes
  ; RAM:   [==        ]  24.7% (used 81076 bytes from 327680 bytes)
  ; Flash: [==========]  95.8% (used 1506893 bytes from 1572864 bytes)
  ;-D WLED_DISABLE_MQTT ;   RAM 216 bytes; FLASH 16496 bytes
  ;-D WLED_DISABLE_INFRARED ;RAM 136 bytes; FLASH 24492 bytes
;lib_ignore = IRremoteESP8266 ; use with WLED_DISABLE_INFRARED for faster compilation

; compiled with ESP-IDF 4.4.1
[env:esp32_16MB_V4_max]
extends = esp32_4MB_V4_max_base
build_flags = ${esp32_4MB_V4_max_base.build_flags}
  -D WLED_RELEASE_NAME=esp32_16MB_V4_max
  -D WLED_WATCHDOG_TIMEOUT=0 #-D WLED_DISABLE_BROWNOUT_DET
  -D ARDUINO_USB_CDC_ON_BOOT=0 ; needed for arduino-esp32 >=2.0.4; avoids errors on startup
board = ${Board_ESP32_16MB.board}
board_build.partitions = ${Board_ESP32_16MB.board_build.partitions}
  ; RAM:   [==        ]  24.8% (used 81316 bytes from 327680 bytes)
  ; Flash: [=======   ]  72.9% (used 1528253 bytes from 2097152 bytes)

;; experimental environment for boards with PSRAM (needs ESP-IDF 4.4.1). 
[env:esp32_4MB_PSRAM_max]
extends = esp32_4MB_V4_max_base
board = lolin_d32_pro
;board = esp32cam
build_flags = ${esp32_4MB_V4_max_base.build_flags} 
  -D WLED_RELEASE_NAME=esp32_4MB_PSRAM_max
  -D WLED_WATCHDOG_TIMEOUT=0 #-D WLED_DISABLE_BROWNOUT_DET
  -D ARDUINO_USB_CDC_ON_BOOT=0 ; needed for arduino-esp32 >=2.0.4; avoids errors on startup
  -D WLED_USE_PSRAM 
  ; RAM:   [==        ]  24.8% (used 81424 bytes from 327680 bytes)
  ; Flash: [==========]  99.8% (used 1570457 bytes from 1572864 bytes)
  ; 99.8% !!!!
  -D WLED_DISABLE_LOXONE ; FLASH 1272 bytes
  -D WLED_DISABLE_ALEXA ;  RAM 116 bytes; FLASH 13524 bytes
  -D WLED_DISABLE_MQTT ;   RAM 216 bytes; FLASH 16496 bytes
  -D WLED_DISABLE_HUESYNC ;RAM 122 bytes; FLASH  6308 bytes
  ; RAM:   [==        ]  24.7% (used 80948 bytes from 327680 bytes)
  ; Flash: [==========]  97.4% (used 1532485 bytes from 1572864 bytes)
  ;-D WLED_DISABLE_INFRARED ;RAM 136 bytes; FLASH 24492 bytes
  ; -D WLED_ENABLE_DMX
  ; -D WLED_DEBUG
  ; -D SR_DEBUG
  ; -D MIC_LOGGER

[env:esp32S3_8MB_max]
extends = esp32_4MB_V4_max_base
board = esp32-s3-devkitc-1
build_unflags = 
  -D USERMOD_DALLASTEMPERATURE ;; disabled because it hangs during usermod setup on -S3 (autodetect broken?)
  -D USE_ALT_DISPLAY ;; four line display seems to have problems with I2C - it hangs during usermod setup
  -D USERMOD_FOUR_LINE_DISPLAY ;; see above
  -D USERMOD_ROTARY_ENCODER_UI ;; see above
  -D WLED_ENABLE_DMX ;; disabled because it does not work with ESP-IDF 4.4.x (buggy driver in SparkFunDMX)

build_flags =  ${esp32_4MB_V4_max_base.build_flags} 
  -D WLED_RELEASE_NAME=esp32S3_8MB_max 
  -D ARDUINO_USB_MODE=1 -D ARDUINO_USB_CDC_ON_BOOT=0 -D ARDUINO_USB_MSC_ON_BOOT=0 -D ARDUINO_USB_DFU_ON_BOOT=0
  -D WLED_WATCHDOG_TIMEOUT=0 
  ; -D U8X8_HAVE_2ND_HW_I2C ;; experimental - tells U8g2 lib that a second HW I2C unit exists
  -D WLED_DISABLE_BLYNK ;; seems that BLYNK does not work on -S3
  -D WLED_DISABLE_LOXONE ; FLASH 1272 bytes
  -D WLED_DISABLE_ALEXA ;  RAM 116 bytes; FLASH 13524 bytes
  ; -D WLED_DISABLE_MQTT ;   RAM 216 bytes; FLASH 16496 bytes
  ; -D WLED_DISABLE_HUESYNC ;RAM 122 bytes; FLASH 6308 bytes
  ; -D WLED_DISABLE_INFRARED ;RAM 136 bytes; FLASH 24492 bytes
  -D LEDPIN=4
  -D STATUSLED=39
  -D BTNPIN=48
  -D RLYPIN=21
  -D IRPIN=15
  -D HW_PIN_SDA=42 ;; ESP32-S3 default: SDA = 8
  -D HW_PIN_SCL=41 ;; ESP32-S3 default: SCL = 9
  -D AUDIOPIN=-1
  -D SR_DMTYPE=1
  -D I2S_SDPIN=16
  -D I2S_CKPIN=17  
  -D I2S_WSPIN=47
  -D MCLK_PIN=40
  -D ES7243_SDAPIN=8
  -D ES7243_SCLPIN=18
  ; -D WLED_DEBUG
  ; -D SR_DEBUG
  ; -D MIC_LOGGER
lib_deps = ${esp32s3.lib_deps} ${common_mm.lib_deps_min}  ${common_mm.lib_deps_V4_max}
;lib_ignore = IRremoteESP8266 ; use with WLED_DISABLE_INFRARED for faster compilation
board_build.partitions = tools/WLED_ESP32_8MB.csv
board_build.flash_mode = qio
; RAM:   [==        ]  24.7% (used 80856 bytes from 327680 bytes)
; Flash: [=======   ]  66.9% (used 1403489 bytes from 2097152 bytes)

;; MM max for Adafruit QT Py ESP32-S2 -> 4MB flash, PSRAM, and tinyUF2 bootloader
;; to ewowi - i'll optimize this entry later, as a few things can be inherited for sure. To softhack: sure ;-)
[env:esp32s2_tinyUF2_PSRAM_max]
extends = esp32_4MB_V4_min_base
platform = ${esp32.platformV4}
platform_packages = ${esp32.platformV4_packages}

board = adafruit_qtpy_esp32s2
board_build.partitions = tools/partitions-4MB-tinyuf2_spiffs.csv ;; this is needed for tinyUF2 bootloader!
board_build.f_flash = 80000000L
board_build.flash_mode = qio
upload_speed = 256000 ;; 921600
build_unflags = ${common.build_unflags}
  -D USERMOD_DALLASTEMPERATURE ;; disabled because it hangs during usermod setup on -S2 (autodetect broken?)
  -D USE_ALT_DISPLAY ;; four line display seems to have problems with I2C - it hangs during usermod setup
  -D USERMOD_FOUR_LINE_DISPLAY ;; see above
  -D USERMOD_ROTARY_ENCODER_UI ;; see above
  -D WLED_ENABLE_DMX ;; disabled because it does not work with ESP-IDF 4.4.x (buggy driver in SparkFunDMX)

build_flags = ${common.build_flags} ${esp32.build_flagsV4} ${esp32s2.build_flags} 
  -D WLED_WATCHDOG_TIMEOUT=0 -D CONFIG_ASYNC_TCP_USE_WDT=0
  ${common_mm.build_flags_min} ${common_mm.build_flags_max}
  -Wno-misleading-indentation -Wno-format-truncation
  -D WLED_RELEASE_NAME=esp32S2_4MB_UF2_max
  -DARDUINO_USB_CDC_ON_BOOT=1  ;; mandatory, otherwise USB does not work!!
  -DARDUINO_USB_MSC_ON_BOOT=0 -DARDUINO_USB_DFU_ON_BOOT=0
  -D SERVERNAME='"WLED-S2"'
  -D WLED_USE_PSRAM
  -D WLED_DISABLE_INFRARED ;; save flash space
  -D WLED_DISABLE_ALEXA    ;; save flash space
  -D LEDPIN=39 ;; onboard neopixel LED. Attach your own LEDs to GPIO 7 or GPIO 6
  -D BTNPIN=0
  ;-D RLYPIN=6
  ;-D IRPIN=7
  -D HW_PIN_SCL=40
  -D HW_PIN_SDA=41
  -D HW_PIN_MOSISPI=35 ;WLEDMM renamed from HW_PIN_DATASPI
  -D HW_PIN_CLOCKSPI=36
  -D HW_PIN_MISOSPI=37
  -D AUDIOPIN=-1
  -D SR_DMTYPE=1
  -D I2S_SDPIN=9
  -D I2S_WSPIN=8
  -D I2S_CKPIN=17  
  -D MCLK_PIN=18
  ;-D STATUSLED=-1
  -D WLED_USE_MY_CONFIG
  ; -D WLED_DEBUG_HOST='"192.168.xxx.xxx"' ;; to send debug messages over network to host 192.168.x.y - FQDN is also possible
  ; -D WLED_DEBUG_NET_PORT=1768 ;; port for network debugging. default = 7868
  ; -D WLED_DEBUG
  ; -D SR_DEBUG
  ; -D MIC_LOGGER
lib_deps = ${env.lib_deps} ${esp32s2.lib_deps} ${common_mm.lib_deps_min} ${common_mm.lib_deps_V4_max}
lib_ignore = IRremoteESP8266 ; use with WLED_DISABLE_INFRARED for faster compilation
monitor_filters = esp32_exception_decoder
; RAM:   [===       ]  25.6% (used 83796 bytes from 327680 bytes)
; Flash: [==========]  97.7% (used 1408626 bytes from 1441792 bytes)

# ------------------------------------------------------------------------------
# custom board configurations
# ------------------------------------------------------------------------------

[wemos_shield_esp32_4MB_max_base]
extends = esp32_4MB_max_base
build_flags = ${esp32_4MB_max_base.build_flags}
  -D ABL_MILLIAMPS_DEFAULT=9500 ; Wemos max 10A
  -D LEDPIN=16
  -D RLYPIN=19
  -D BTNPIN=17
  -D IRPIN=18
  -D AUDIOPIN=-1 
  -D TEMPERATURE_PIN=23
  -D FLD_PIN_SCL=-1 -D FLD_PIN_SDA=-1 ; use global!
  -D HW_PIN_SCL=22 -D HW_PIN_SDA=21
  -D ENCODER_DT_PIN=35 -D ENCODER_CLK_PIN=5 -D ENCODER_SW_PIN=39 ;WLEDMM spec by @SERG74: use 35 and 39 instead of 18 and 19 (conflicts)
  ; -D WLED_USE_MY_CONFIG

[wemos_shield_esp32_4MB_all_base]
extends = esp32_4MB_all_base
build_flags = ${esp32_4MB_all_base.build_flags}
  -D ABL_MILLIAMPS_DEFAULT=9500 ; Wemos max 10A
  -D LEDPIN=16
  -D RLYPIN=19
  -D BTNPIN=17
  -D IRPIN=18
  -D AUDIOPIN=-1 
  -D TEMPERATURE_PIN=23
  -D FLD_PIN_SCL=-1 -D FLD_PIN_SDA=-1 ; use global!
  -D HW_PIN_SCL=22 -D HW_PIN_SDA=21
  -D ENCODER_DT_PIN=35 -D ENCODER_CLK_PIN=5 -D ENCODER_SW_PIN=39 ;WLEDMM spec by @SERG74: use 35 and 39 instead of 18 and 19 (conflicts)
  ; -D WLED_USE_MY_CONFIG

[env:wemos_shield_esp32_4MB_max]
extends = wemos_shield_esp32_4MB_max_base
build_flags = ${wemos_shield_esp32_4MB_max_base.build_flags}
  -D WLED_RELEASE_NAME=wemos_shield_esp32_4MB_max
; RAM:   [==        ]  24.4% (used 79820 bytes from 327680 bytes)
; Flash: [========= ]  88.6% (used 1393421 bytes from 1572864 bytes)

[env:wemos_shield_esp32_4MB_ICS4343x_max]
extends = wemos_shield_esp32_4MB_max_base
build_flags = ${wemos_shield_esp32_4MB_max_base.build_flags} ${Shield_ICS4343x.build_flags}
  -D WLED_RELEASE_NAME=wemos_shield_esp32_4MB_ICS4343x_max
; RAM:   [==        ]  24.4% (used 79820 bytes from 327680 bytes)
; Flash: [========= ]  88.6% (used 1393421 bytes from 1572864 bytes)

[env:wemos_shield_esp32_4MB_SPM1423_max]
extends = wemos_shield_esp32_4MB_max_base
build_flags = ${wemos_shield_esp32_4MB_max_base.build_flags} ${Shield_SPM1423.build_flags}
  -D WLED_RELEASE_NAME=wemos_shield_esp32_4MB_SPM1423_max
; RAM:   [==        ]  24.4% (used 79820 bytes from 327680 bytes)
; Flash: [========= ]  88.6% (used 1393421 bytes from 1572864 bytes)

[env:wemos_shield_esp32_4MB_LineIn_max]
extends = wemos_shield_esp32_4MB_max_base
build_flags = ${wemos_shield_esp32_4MB_max_base.build_flags} ${Shield_LineIn.build_flags}
  -D WLED_RELEASE_NAME=wemos_shield_esp32_4MB_LineIn_max

[env:wemos_shield_esp32_16MB_max]
extends = wemos_shield_esp32_4MB_max_base
build_flags = ${wemos_shield_esp32_4MB_max_base.build_flags}
  -D WLED_RELEASE_NAME=wemos_shield_esp32_16MB_max
board = ${Board_ESP32_16MB.board}
board_build.partitions = ${Board_ESP32_16MB.board_build.partitions}
; RAM:   [==        ]  24.4% (used 79820 bytes from 327680 bytes)
; Flash: [=======   ]  66.4% (used 1393421 bytes from 2097152 bytes)

[env:wemos_shield_esp32_16MB_ICS4343x_max]
extends = wemos_shield_esp32_4MB_max_base
build_flags = ${wemos_shield_esp32_4MB_max_base.build_flags} ${Shield_ICS4343x.build_flags}
  -D WLED_RELEASE_NAME=wemos_shield_esp32_16MB_ICS4343x_max
board = ${Board_ESP32_16MB.board}
board_build.partitions = ${Board_ESP32_16MB.board_build.partitions}
; RAM:   [==        ]  24.4% (used 79820 bytes from 327680 bytes)
; Flash: [========= ]  88.6% (used 1393421 bytes from 1572864 bytes)

[env:wemos_shield_esp32_16MB_SPM1423_max]
extends = wemos_shield_esp32_4MB_max_base
build_flags = ${wemos_shield_esp32_4MB_max_base.build_flags} ${Shield_SPM1423.build_flags}
  -D WLED_RELEASE_NAME=wemos_shield_esp32_16MB_SPM1423_max
board = ${Board_ESP32_16MB.board}
board_build.partitions = ${Board_ESP32_16MB.board_build.partitions}
; RAM:   [==        ]  24.4% (used 79820 bytes from 327680 bytes)
; Flash: [========= ]  88.6% (used 1393421 bytes from 1572864 bytes)
monitor_filters = esp32_exception_decoder ; used to show crash details

[env:wemos_shield_esp32_16MB_SPM1423_all]
extends = wemos_shield_esp32_4MB_all_base
build_flags = ${wemos_shield_esp32_4MB_all_base.build_flags} ${Shield_SPM1423.build_flags}
  -D WLED_RELEASE_NAME=wemos_shield_esp32_16MB_SPM1423_all
board = ${Board_ESP32_16MB.board}
board_build.partitions = ${Board_ESP32_16MB.board_build.partitions}
; RAM:   [==        ]  24.4% (used 79820 bytes from 327680 bytes)
; Flash: [========= ]  88.6% (used 1393421 bytes from 1572864 bytes)
monitor_filters = esp32_exception_decoder ; used to show crash details

[env:wemos_shield_esp32_16MB_LineIn_max]
extends = wemos_shield_esp32_4MB_max_base
build_flags = ${wemos_shield_esp32_4MB_max_base.build_flags} ${Shield_LineIn.build_flags}
  -D WLED_RELEASE_NAME=wemos_shield_esp32_16MB_LineIn_max
board = ${Board_ESP32_16MB.board}
board_build.partitions = ${Board_ESP32_16MB.board_build.partitions}

; ESP32 WLED pico board with builtin ICS-43432 microphpone
[env:esp32_pico_4MB_max]
extends = esp32_4MB_max_base
board = pico32
build_flags = ${esp32_4MB_max_base.build_flags}
  -D WLED_RELEASE_NAME=esp32_pico_4MB_max
  -D WLED_DISABLE_BROWNOUT_DET
  -D SERVERNAME='"WLED-pico32"'
  ; -D WLED_WATCHDOG_TIMEOUT=60 
  ; -D WLED_DEBUG
  ; -D SR_DEBUG
  -D LEDPIN=2
  -D RLYPIN=-1
  -D BTNPIN=-1
  -D IRPIN=-1
  -D HW_PIN_SCL=22 -D HW_PIN_SDA=21
  -D SR_DMTYPE=1 -D I2S_SDPIN=25 -D I2S_WSPIN=15 -D I2S_CKPIN=14
  -D SR_SQUELCH=5 -D SR_GAIN=30 -D SR_FREQ_PROF=5                ; ICS-43434 specific
  ; -D MCLK_PIN=0
  ; -D WLED_USE_MY_CONFIG
  ; -D WLED_DISABLE_LOXONE
  ; -D WLED_DISABLE_ALEXA
  ; -D WLED_DISABLE_HUESYNC
  ; -D WLED_DISABLE_MQTT
  ; -D WLED_DISABLE_INFRARED
  ; -D WLED_ENABLE_DMX
; RAM:   [==        ]  24.4% (used 79804 bytes from 327680 bytes)
; Flash: [========= ]  88.6% (used 1394241 bytes from 1572864 bytes)

[env:m5atom]
board = esp32dev
build_unflags = ${common.build_unflags}
build_flags = ${common.build_flags_esp32} -D LEDPIN=27 -D BTNPIN=39
lib_deps = ${esp32.lib_deps}
platform = espressif32@3.2
board_build.partitions = ${esp32.default_partitions}

[env:sp501e]
board = esp_wroom_02
platform = ${common.platform_wled_default}
board_build.ldscript = ${common.ldscript_2m512k}
build_flags = ${common.build_flags_esp8266} -D LEDPIN=3 -D BTNPIN=1
lib_deps = ${esp8266.lib_deps}

[env:sp511e]
board = esp_wroom_02
platform = ${common.platform_wled_default}
board_build.ldscript = ${common.ldscript_2m512k}
build_flags = ${common.build_flags_esp8266} -D LEDPIN=3 -D BTNPIN=2 -D IRPIN=5 -D WLED_MAX_BUTTONS=3
lib_deps = ${esp8266.lib_deps}

[env:athom7w]
board = esp_wroom_02
platform = ${common.platform_wled_default}
board_build.ldscript = ${common.ldscript_2m512k}
build_flags = ${common.build_flags_esp8266} -D WLED_MAX_CCT_BLEND=0 -D BTNPIN=-1 -D IRPIN=-1 -D WLED_DISABLE_INFRARED
lib_deps = ${esp8266.lib_deps}

[env:athom15w]
board = esp_wroom_02
platform = ${common.platform_wled_default}
board_build.ldscript = ${common.ldscript_2m512k}
build_flags = ${common.build_flags_esp8266} -D WLED_USE_IC_CCT -D BTNPIN=-1 -D IRPIN=-1 -D WLED_DISABLE_INFRARED
lib_deps = ${esp8266.lib_deps}

[env:MY9291]
board = esp01_1m
platform = ${common.platform_wled_default}
platform_packages = ${common.platform_packages}
board_build.ldscript = ${common.ldscript_1m128k}
build_unflags = ${common.build_unflags}
build_flags = ${common.build_flags_esp8266} -D WLED_RELEASE_NAME=ESP01 -D WLED_DISABLE_OTA -D USERMOD_MY9291
lib_deps = ${esp8266.lib_deps}

# ------------------------------------------------------------------------------
# codm pixel controller board configurations
# codm-controller-0.6 can also be used for the TYWE3S controller
# ------------------------------------------------------------------------------

[env:codm-controller-0.6]
board = esp_wroom_02
platform = ${common.platform_wled_default}
platform_packages = ${common.platform_packages}
board_build.ldscript = ${common.ldscript_2m512k}
build_unflags = ${common.build_unflags}
build_flags = ${common.build_flags_esp8266}
lib_deps = ${esp8266.lib_deps}

[env:codm-controller-0.6-rev2]
board = esp_wroom_02
platform = ${common.platform_wled_default}
platform_packages = ${common.platform_packages}
board_build.ldscript = ${common.ldscript_4m1m}
build_unflags = ${common.build_unflags}
build_flags = ${common.build_flags_esp8266}
lib_deps = ${esp8266.lib_deps}

# ------------------------------------------------------------------------------
# EleksTube-IPS
# ------------------------------------------------------------------------------
[env:elekstube_ips]
board = esp32dev
platform = espressif32@3.2
upload_speed = 921600
build_flags = ${common.build_flags_esp32} -D WLED_DISABLE_BROWNOUT_DET -D WLED_DISABLE_INFRARED
  -D USERMOD_RTC
  -D USERMOD_ELEKSTUBE_IPS
  -D LEDPIN=12
  -D RLYPIN=27
  -D BTNPIN=34
  -D WLED_DISABLE_BLYNK
  -D DEFAULT_LED_COUNT=6
  # Display config
  -D ST7789_DRIVER
  -D TFT_WIDTH=135
  -D TFT_HEIGHT=240
  -D CGRAM_OFFSET
  -D TFT_SDA_READ
  -D TFT_MOSI=23
  -D TFT_SCLK=18
  -D TFT_DC=25
  -D TFT_RST=26
  -D SPI_FREQUENCY=40000000
  -D USER_SETUP_LOADED
monitor_filters = esp32_exception_decoder
lib_deps =
  ${esp32.lib_deps}
  TFT_eSPI @ ^2.3.70
board_build.partitions = ${esp32.default_partitions}<|MERGE_RESOLUTION|>--- conflicted
+++ resolved
@@ -437,14 +437,7 @@
 build_flags = ${common.build_flags} ${esp32s2.build_flags} #-D WLED_RELEASE_NAME=S2_saola
 lib_deps = ${esp32s2.lib_deps}
 
-<<<<<<< HEAD
-[env:esp32c3dev]
-=======
-[env:esp32c3]
-platform = espressif32@5.1.1    ;; well-tested on -C3, good compatibility with WLED
-; platform = espressif32@~5.2.0 ;; might help in case you experience bootloops due to corrupted flash filesystem
-framework = arduino
->>>>>>> 929bb70e
+[env:esp32c3dev] ;WLEDMM, not updated with latest change on upstream (renamed to env:esp32c3) as this looks better (@softhack, can you check?)
 board = esp32-c3-devkitm-1
 ;platform = https://github.com/tasmota/platform-espressif32/releases/download/v2.0.2.2/platform-tasmota-espressif32-2.0.2.zip
 ;platform_packages =
