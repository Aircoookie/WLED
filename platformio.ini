--- conflicted
+++ resolved
@@ -277,13 +277,9 @@
   -DCONFIG_IDF_TARGET_ESP32S2
   -D CONFIG_ASYNC_TCP_USE_WDT=0
   -DCO
-<<<<<<< HEAD
-  -DARDUINO_USB_MODE=0 ;; WLEDMM - mandatory for ESP32-S2 when builing with arduino-esp32 >=2.0.3
-=======
   -DARDUINO_USB_MODE=0 ;; this flag is mandatory for ESP32-S2 !
   ;; please make sure that the following flags are properly set (to 0 or 1) by your board.json, or included in your custom platformio_override.ini entry:
   ;; ARDUINO_USB_CDC_ON_BOOT, ARDUINO_USB_MSC_ON_BOOT, ARDUINO_USB_DFU_ON_BOOT
->>>>>>> 0e236f9d
 
 lib_deps =
   ${env.lib_deps}
@@ -297,13 +293,9 @@
   -DCONFIG_IDF_TARGET_ESP32C3
   -D CONFIG_ASYNC_TCP_USE_WDT=0
   -DCO
-<<<<<<< HEAD
-  -DARDUINO_USB_MODE=1 ;; WLEDMM - mandatory for ESP32-C3 when builing with arduino-esp32 >=2.0.3
-=======
   -DARDUINO_USB_MODE=1 ;; this flag is mandatory for ESP32-C3
   ;; please make sure that the following flags are properly set (to 0 or 1) by your board.json, or included in your custom platformio_override.ini entry:
   ;; ARDUINO_USB_CDC_ON_BOOT
->>>>>>> 0e236f9d
 
 lib_deps =
   ${env.lib_deps}
@@ -452,17 +444,13 @@
 platform = ${esp32.platformV4}
 platform_packages = ${esp32.platformV4_packages}
 board_build.partitions = tools/WLED_ESP32_4MB_1MB_FS.csv
-<<<<<<< HEAD
 build_flags = ${common.build_flags} ${esp32c3.build_flags} -D WLED_RELEASE_NAME=ESP32-C3
-  -D CONFIG_LITTLEFS_FOR_IDF_3_2 -D WLED_WATCHDOG_TIMEOUT=0
-  -D WLED_USE_MY_CONFIG
-  ; -D USERMOD_AUDIOREACTIVE
-  -D USERMOD_CUSTOMEFFECTS
-=======
-build_flags = ${common.build_flags} ${esp32c3.build_flags} #-D WLED_RELEASE_NAME=ESP32-C3
   -D WLED_WATCHDOG_TIMEOUT=0
   ; -DARDUINO_USB_CDC_ON_BOOT=1 ;; for virtual USB
->>>>>>> 0e236f9d
+  -D CONFIG_LITTLEFS_FOR_IDF_3_2 ; WLEDMM
+  -D WLED_USE_MY_CONFIG ; WLEDMM
+  ; -D USERMOD_AUDIOREACTIVE ; WLEDMM
+  -D USERMOD_CUSTOMEFFECTS ; WLEDMM
 upload_speed = 460800
 build_unflags = ${common.build_unflags}
 lib_deps = ${esp32c3.lib_deps}
