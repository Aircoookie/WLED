--- conflicted
+++ resolved
@@ -2,29 +2,14 @@
 ; Please visit documentation: https://docs.platformio.org/page/projectconf.html
 
 [platformio]
-<<<<<<< HEAD
-src_dir  = ./wled00
-data_dir = ./wled00/data
-lib_dir  = ./wled00/src
-build_cache_dir = ~/.buildcache
-extra_configs =
-  platformio_override.ini
-
-=======
->>>>>>> e19ab9a0
 # ------------------------------------------------------------------------------
 # ENVIRONMENTS
 #
 # Please uncomment one of the lines below to select your board(s)
 # ------------------------------------------------------------------------------
 
-<<<<<<< HEAD
-# Travis CI binaries
-;default_envs = travis_esp32
-=======
 # Travis CI binaries (comment this out with a ';' when building for your own board)
-default_envs = travis_esp8266, travis_esp32
->>>>>>> e19ab9a0
+; default_envs = travis_esp8266, travis_esp32
 
 # Release binaries
 ; default_envs = nodemcuv2, esp01_1m_full, esp32dev, custom_WS2801, custom_APA102, custom_LEDPIN_16, custom_LEDPIN_4, custom_LEDPIN_3, custom32_LEDPIN_16
@@ -55,7 +40,7 @@
 src_dir  = ./wled00
 data_dir = ./wled00/data
 build_cache_dir = ~/.buildcache
-extra_configs = 
+extra_configs =
   platformio_override.ini
 
 [common]
@@ -111,13 +96,6 @@
 #     TLS_RSA_WITH_AES_256_CBC_SHA / AES256-SHA
 #  This reduces the OTA size with ~45KB, so it's especially useful on low memory boards (512k/1m).
 # ------------------------------------------------------------------------------
-<<<<<<< HEAD
-build_flags = -g -w -DMQTT_MAX_PACKET_SIZE=1024 -DPIO_FRAMEWORK_ARDUINO_LWIP_HIGHER_BANDWIDTH
-  -DSECURE_CLIENT=SECURE_CLIENT_BEARSSL -DBEARSSL_SSL_BASIC
-  #build_flags for the IRremoteESP8266 library (enabled decoders have to appear here)
-  -D _IR_ENABLE_DEFAULT_=false
-  -D DECODE_HASH=true
-=======
 build_flags =
   -Wno-switch
   -Wno-deprecated-declarations
@@ -130,30 +108,23 @@
   -Wno-sequence-point
   -Wno-narrowing
   -Wno-reorder
-  -DMQTT_MAX_PACKET_SIZE=1024 
-  -DSECURE_CLIENT=SECURE_CLIENT_BEARSSL 
+  -DMQTT_MAX_PACKET_SIZE=1024
+  -DSECURE_CLIENT=SECURE_CLIENT_BEARSSL
   -DBEARSSL_SSL_BASIC
   -D CORE_DEBUG_LEVEL=0
   -D NDEBUG
-  #build_flags for the IRremoteESP8266 library (enabled decoders have to appear here) 
-  -D _IR_ENABLE_DEFAULT_=false 
-  -D DECODE_HASH=true 
->>>>>>> e19ab9a0
+  #build_flags for the IRremoteESP8266 library (enabled decoders have to appear here)
+  -D _IR_ENABLE_DEFAULT_=false
+  -D DECODE_HASH=true
   -D DECODE_NEC=true
   -D DECODE_SONY=true
   -D DECODE_SAMSUNG=true
   -D DECODE_LG=true
-<<<<<<< HEAD
-
-build_flags_esp8266 = ${common.build_flags} -DESP8266
-build_flags_esp32   = ${common.build_flags} -DARDUINO_ARCH_ESP32 -DCONFIG_LITTLEFS_FOR_IDF_3_2
-=======
   -DWLED_USE_MY_CONFIG
 
 build_unflags =
   -Wall
   -Wdeprecated-declarations
->>>>>>> e19ab9a0
 
 # enables all features for travis CI
 build_flags_all_features =
@@ -165,23 +136,18 @@
   -D WLED_ENABLE_MQTT
   -D WLED_ENABLE_WEBSOCKETS
 
-<<<<<<< HEAD
+build_flags_esp8266 = ${common.build_flags}  ${esp8266.build_flags}
+build_flags_esp32   = ${common.build_flags}  ${esp32.build_flags}
+
 ldscript_512k = eagle.flash.512k.ld   ;for older versions change this to eagle.flash.512k0.ld
 ldscript_1m0m = eagle.flash.1m.ld     ;for older versions change this to eagle.flash.1m0.ld
-=======
-build_flags_esp8266 = ${common.build_flags}  ${esp8266.build_flags}
-build_flags_esp32   = ${common.build_flags}  ${esp32.build_flags}
-
-ldscript_512k = eagle.flash.512k.ld   ;for older versions change this to eagle.flash.512k0.ld 
-ldscript_1m0m = eagle.flash.1m.ld     ;for older versions change this to eagle.flash.1m0.ld 
->>>>>>> e19ab9a0
 ldscript_1m128k = eagle.flash.1m128.ld
 ldscript_2m512k = eagle.flash.2m512.ld
 ldscript_2m1m = eagle.flash.2m1m.ld
 ldscript_4m1m = eagle.flash.4m1m.ld
 
 [esp8266]
-build_flags = 
+build_flags =
   -DESP8266
   -DFP_IN_IROM
 ; NONOSDK22x_190703 = 2.2.2-dev(38a443e)
@@ -189,9 +155,9 @@
 ; lwIP 2 - Higher Bandwidth no Features
   -DPIO_FRAMEWORK_ARDUINO_LWIP2_HIGHER_BANDWIDTH_LOW_FLASH
 ; VTABLES in Flash
-  -DVTABLES_IN_FLASH                         
+  -DVTABLES_IN_FLASH
 ; restrict to minimal mime-types
-  -DMIMETYPE_MINIMAL 
+  -DMIMETYPE_MINIMAL
 
 [esp32]
 build_flags = -w -g
@@ -264,12 +230,8 @@
 platform = ${common.platform_wled_default}
 platform_packages = ${common.platform_packages}
 board_build.ldscript = ${common.ldscript_512k}
-<<<<<<< HEAD
+build_unflags = ${common.build_unflags}
 build_flags = ${common.build_flags_esp8266} -D WLED_DISABLE_OTA -D WLED_DISABLE_ALEXA -D WLED_DISABLE_BLYNK
-=======
-build_unflags = ${common.build_unflags}
-build_flags = ${common.build_flags_esp8266} -D WLED_DISABLE_OTA -D WLED_DISABLE_ALEXA -D WLED_DISABLE_BLYNK 
->>>>>>> e19ab9a0
    -D WLED_DISABLE_CRONIXIE -D WLED_DISABLE_HUESYNC -D WLED_DISABLE_INFRARED -D WLED_DISABLE_MQTT -D WLED_DISABLE_WEBSOCKETS
 
 # Unsupported environment due to insufficient flash
@@ -295,12 +257,8 @@
 platform = ${common.platform_wled_default}
 platform_packages = ${common.platform_packages}
 board_build.ldscript = ${common.ldscript_4m1m}
-<<<<<<< HEAD
+build_unflags = ${common.build_unflags}
 build_flags = ${common.build_flags_esp8266}
-=======
-build_unflags = ${common.build_unflags}
-build_flags = ${common.build_flags_esp8266} 
->>>>>>> e19ab9a0
 
 [env:d1_mini]
 board = d1_mini
@@ -308,12 +266,8 @@
 platform_packages = ${common.platform_packages}
 upload_speed = 921600
 board_build.ldscript = ${common.ldscript_4m1m}
-<<<<<<< HEAD
+build_unflags = ${common.build_unflags}
 build_flags = ${common.build_flags_esp8266}
-=======
-build_unflags = ${common.build_unflags}
-build_flags = ${common.build_flags_esp8266} 
->>>>>>> e19ab9a0
 monitor_filters = esp8266_exception_decoder
 
 [env:heltec_wifi_kit_8]
@@ -334,8 +288,8 @@
 
 [env:esp32dev]
 board = esp32dev
-<<<<<<< HEAD
-platform = espressif32@1.12.4
+platform = espressif32@2.0
+build_unflags = ${common.build_unflags}
 build_flags = ${common.build_flags_esp32}
 upload_speed = 460800
 lib_ignore =
@@ -344,14 +298,9 @@
 
 [env:elementv2]
 board = esp32dev
-platform = espressif32@1.12.4
+platform = espressif32@2.0
 build_flags = ${common.build_flags_esp32} -D LEDPIN=33 -D BTNPIN=22 -D MIC_PIN=32
 upload_speed = 460800
-=======
-platform = espressif32@2.0
-build_unflags = ${common.build_unflags}
-build_flags = ${common.build_flags_esp32} 
->>>>>>> e19ab9a0
 lib_ignore =
   ESPAsyncTCP
   ESPAsyncUDP
@@ -387,24 +336,16 @@
 platform = ${common.platform_wled_default}
 platform_packages = ${common.platform_packages}
 board_build.ldscript = ${common.ldscript_1m0m}
-<<<<<<< HEAD
+build_unflags = ${common.build_unflags}
 build_flags = ${common.build_flags_esp8266} -D WLED_DISABLE_HUESYNC -D WLED_USE_ANALOG_LEDS -D WLED_USE_H801 -D WLED_ENABLE_5CH_LEDS
-=======
-build_unflags = ${common.build_unflags}
-build_flags = ${common.build_flags_esp8266} -D WLED_DISABLE_HUESYNC -D WLED_USE_ANALOG_LEDS -D WLED_USE_H801 -D WLED_ENABLE_5CH_LEDS 
->>>>>>> e19ab9a0
 
 [env:d1_mini_5CH_Shojo_PCB]
 board = d1_mini
 platform = ${common.platform_wled_default}
 platform_packages = ${common.platform_packages}
 board_build.ldscript = ${common.ldscript_4m1m}
-<<<<<<< HEAD
+build_unflags = ${common.build_unflags}
 build_flags = ${common.build_flags_esp8266} -D WLED_USE_ANALOG_LEDS -D WLED_USE_SHOJO_PCB -D WLED_ENABLE_5CH_LEDS
-=======
-build_unflags = ${common.build_unflags}
-build_flags = ${common.build_flags_esp8266} -D WLED_USE_ANALOG_LEDS -D WLED_USE_SHOJO_PCB -D WLED_ENABLE_5CH_LEDS 
->>>>>>> e19ab9a0
 
 # ------------------------------------------------------------------------------
 # DEVELOPMENT BOARDS
@@ -427,17 +368,17 @@
 platform = ${common.platform_wled_default}
 platform_packages = ${common.platform_packages}
 board_build.ldscript = ${common.ldscript_4m1m}
-<<<<<<< HEAD
+build_unflags = ${common.build_unflags}
 build_flags = ${common.build_flags_esp8266}
-
 # ------------------------------------------------------------------------------
 # sound reactive board configurations
 # ------------------------------------------------------------------------------
 
 [env:soundReactive_esp32dev]
 board = esp32dev
-platform = espressif32@1.12.4
-build_flags = ${common.build_flags_esp32} -D WLED_ENABLE_ADALIGHT -D WLED_DISABLE_ALEXA -D WLED_DISABLE_BLYNK -D WLED_DISABLE_CRONIXIE
+platform = espressif32@2.0
+build_unflags = ${common.build_unflags}
+build_flags = ${common.build_flags_esp32} -D WLED_DISABLE_ALEXA -D WLED_DISABLE_BLYNK -D WLED_DISABLE_CRONIXIE
   -D WLED_DISABLE_HUESYNC -D WLED_DISABLE_INFRARED -D WLED_DISABLE_MQTT
 lib_ignore =
   ESPAsyncTCP
@@ -445,16 +386,13 @@
 
 [env:soundReactive_esp32_LEDPIN_16]
 board = esp32dev
-platform = espressif32@1.12.4
-build_flags = ${common.build_flags_esp32} -D LEDPIN=16 -D WLED_ENABLE_ADALIGHT -D WLED_DISABLE_ALEXA -D WLED_DISABLE_BLYNK -D WLED_DISABLE_CRONIXIE
+platform = espressif32@2.0
+build_unflags = ${common.build_unflags}
+build_flags = ${common.build_flags_esp32} -D LEDPIN=16 -D WLED_DISABLE_ALEXA -D WLED_DISABLE_BLYNK -D WLED_DISABLE_CRONIXIE
   -D WLED_DISABLE_HUESYNC -D WLED_DISABLE_INFRARED -D WLED_DISABLE_MQTT
 lib_ignore =
   ESPAsyncTCP
   ESPAsyncUDP
-=======
-build_unflags = ${common.build_unflags}
-build_flags = ${common.build_flags_esp8266} 
->>>>>>> e19ab9a0
 
 # ------------------------------------------------------------------------------
 # custom board configurations
@@ -473,12 +411,8 @@
 platform = ${common.platform_wled_default}
 platform_packages = ${common.platform_packages}
 board_build.ldscript = ${common.ldscript_4m1m}
-<<<<<<< HEAD
+build_unflags = ${common.build_unflags}
 build_flags = ${common.build_flags_esp8266} -D LEDPIN=16
-=======
-build_unflags = ${common.build_unflags}
-build_flags = ${common.build_flags_esp8266} -D LEDPIN=16 
->>>>>>> e19ab9a0
 
 
 [env:custom_LEDPIN_3]
@@ -507,14 +441,9 @@
 
 [env:custom32_LEDPIN_16]
 board = esp32dev
-<<<<<<< HEAD
-platform = espressif32@1.12.4
+platform = espressif32@2.0
+build_unflags = ${common.build_unflags}
 build_flags = ${common.build_flags_esp32} -D LEDPIN=16
-=======
-platform = espressif32@2.0
-build_unflags = ${common.build_unflags}
-build_flags = ${common.build_flags_esp32} -D LEDPIN=16 
->>>>>>> e19ab9a0
 lib_ignore =
   ESPAsyncTCP
   ESPAsyncUDP
@@ -559,18 +488,11 @@
 # travis test board configurations
 # ------------------------------------------------------------------------------
 
-<<<<<<< HEAD
-#[env:travis_esp8266]
-#extends = env:d1_mini
-#build_type = debug
-#build_flags = ${common.build_flags_esp8266} ${common.debug_flags} ${common.build_flags_all_features}
-=======
 [env:travis_esp8266]
 extends = env:d1_mini
 build_type = debug
 build_unflags = ${common.build_unflags}
 build_flags = ${common.build_flags_esp8266} ${common.debug_flags} ${common.build_flags_all_features}
->>>>>>> e19ab9a0
 
 [env:travis_esp32]
 extends = env:esp32dev
