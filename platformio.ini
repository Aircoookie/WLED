--- conflicted
+++ resolved
@@ -424,18 +424,6 @@
   -D CONFIG_LITTLEFS_FOR_IDF_3_2 -D WLED_WATCHDOG_TIMEOUT=0
   -D ARDUINO_USB_CDC_ON_BOOT=0  ;; -D ARDUINO_USB_MODE=1 ;; for boards with serial-to-USB chip
   ;-D ARDUINO_USB_CDC_ON_BOOT=1 ;; -D ARDUINO_USB_MODE=1 ;; for boards with USB-OTG connector only (USBCDC or "TinyUSB")
-<<<<<<< HEAD
-  -D WLED_DEBUG
-  -D USERMOD_AUDIOREACTIVE -D UM_AUDIOREACTIVE_USE_NEW_FFT   # additional build flags for audioreactive
-lib_deps = ${esp32s3.lib_deps}              
-            https://github.com/kosme/arduinoFFT#develop @ 1.9.2+sha.419d7b0 ;; used for USERMOD_AUDIOREACTIVE - using "known working" hash
-;board_build.partitions = tools/WLED_ESP32_8MB.csv
-board_build.partitions = tools/WLED_ESP32_4MB_1MB_FS.csv
-;board_build.f_flash = 80000000L
-;board_build.flash_mode = qio
-board_build.flash_mode = dio   ;; try this if you have problems at startup
-;monitor_filters = esp32_exception_decoder
-=======
   ${esp32.AR_build_flags}
 lib_deps = ${esp32s3.lib_deps}
   ${esp32.AR_lib_deps}
@@ -444,7 +432,6 @@
 board_build.flash_mode = qio
 ; board_build.flash_mode = dio   ;; try this if you have problems at startup
 monitor_filters = esp32_exception_decoder
->>>>>>> d126611e
 
 [env:esp32s3dev_8MB_PSRAM_opi]
 ;; ESP32-S3 development board, with 8MB FLASH and >= 8MB PSRAM (memory_type: qio_opi)
