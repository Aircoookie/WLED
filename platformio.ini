--- conflicted
+++ resolved
@@ -13,16 +13,10 @@
 
 # Release binaries
 ; default_envs = nodemcuv2, esp01_1m_full, esp32dev
-<<<<<<< HEAD
-
-
-
 
 # WLED sound-reactive binaries
 ; default_envs = soundReactive_lolin_d32
 default_envs = soundReactive_esp32dev, soundReactive_esp32_LEDPIN_16
-=======
->>>>>>> 3460f9d9
 
 # Single binaries (uncomment your board)
 ; default_envs = nodemcuv2
@@ -196,13 +190,9 @@
     AsyncTCP @ 1.0.3
     IRremoteESP8266 @ 2.7.3
     https://github.com/lorol/LITTLEFS.git
-<<<<<<< HEAD
-    https://github.com/Aircoookie/ESPAsyncWebServer.git@~2.0.0
+    https://github.com/Aircoookie/ESPAsyncWebServer.git@~2.0.2
     arduinoFFT@1.5.6
 
-=======
-    https://github.com/Aircoookie/ESPAsyncWebServer.git @ ~2.0.2
->>>>>>> 3460f9d9
   #For use of the TTGO T-Display ESP32 Module with integrated TFT display uncomment the following line
     #TFT_eSPI
   #For use SSD1306 OLED display uncomment following
