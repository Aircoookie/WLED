; PlatformIO Project Configuration File
; Please visit documentation: https://docs.platformio.org/page/projectconf.html

[platformio]
# ------------------------------------------------------------------------------
# ENVIRONMENTS
#
# Please uncomment one of the lines below to select your board(s)
# (use `platformio_override.ini` when building for your own board; see `platformio_override.ini.sample` for an example)
# ------------------------------------------------------------------------------

# CI binaries
; default_envs = nodemcuv2, esp8266_2m, esp01_1m_full, esp32dev, esp32_eth # ESP32 variant builds are temporarily excluded from CI due to toolchain issues on the GitHub Actions Linux environment
default_envs = nodemcuv2, esp8266_2m, esp01_1m_full, nodemcuv2_160, esp8266_2m_160, esp01_1m_full_160, esp32dev, esp32_eth, esp32dev_audioreactive, lolin_s2_mini, esp32c3dev, esp32s3dev_8MB, esp32s3dev_8MB_PSRAM_opi

# Release binaries
; default_envs = nodemcuv2, esp8266_2m, esp01_1m_full, esp32dev, esp32_eth, lolin_s2_mini, esp32c3dev, esp32s3dev_8MB

# Build everything
; default_envs = esp32dev, esp8285_4CH_MagicHome, codm-controller-0_6-rev2, codm-controller-0_6, esp32s2_saola, d1_mini_5CH_Shojo_PCB, d1_mini, sp501e, nodemcuv2, esp32_eth, anavi_miracle_controller, esp07, esp01_1m_full, m5atom, h803wf, d1_mini_ota, heltec_wifi_kit_8, esp8285_H801, d1_mini_debug, wemos_shield_esp32, elekstube_ips

# Single binaries (uncomment your board)
; default_envs = elekstube_ips
; default_envs = nodemcuv2
; default_envs = esp8266_2m
; default_envs = esp01_1m_full
; default_envs = esp07
; default_envs = d1_mini
; default_envs = heltec_wifi_kit_8
; default_envs = h803wf
; default_envs = d1_mini_debug
; default_envs = d1_mini_ota
; default_envs = esp32dev
; default_envs = esp8285_4CH_MagicHome
; default_envs = esp8285_H801
; default_envs = d1_mini_5CH_Shojo_PCB
; default_envs = wemos_shield_esp32
; default_envs = m5atom
; default_envs = esp32_eth
; default_envs = esp32dev_qio80
; default_envs = esp32_eth_ota1mapp
; default_envs = esp32s2_saola
; default_envs = esp32c3dev
; default_envs = lolin_s2_mini
; default_envs = esp32s3dev_16MB_PSRAM_opi

src_dir  = ./wled00
data_dir = ./wled00/data
build_cache_dir = ~/.buildcache
extra_configs =
  platformio_override.ini

[common]
# ------------------------------------------------------------------------------
# PLATFORM:
#   !! DO NOT confuse platformio's ESP8266 development platform with Arduino core for ESP8266
#
#   arduino core 2.6.3 = platformIO 2.3.2
#   arduino core 2.7.0 = platformIO 2.5.0
# ------------------------------------------------------------------------------
arduino_core_2_6_3 = espressif8266@2.3.3
arduino_core_2_7_4 = espressif8266@2.6.2
arduino_core_3_0_0 = espressif8266@3.0.0
arduino_core_3_2_0 = espressif8266@3.2.0
arduino_core_4_1_0 = espressif8266@4.1.0
arduino_core_3_1_2 = espressif8266@4.2.1

# Development platforms
arduino_core_develop = https://github.com/platformio/platform-espressif8266#develop
arduino_core_git = https://github.com/platformio/platform-espressif8266#feature/stage

# Platform to use for ESP8266
platform_wled_default = ${common.arduino_core_3_1_2}
# We use 2.7.4.7 for all, includes PWM flicker fix and Wstring optimization
#platform_packages = tasmota/framework-arduinoespressif8266 @ 3.20704.7
platform_packages = platformio/toolchain-xtensa @ ~2.100300.220621 #2.40802.200502
                    platformio/tool-esptool #@ ~1.413.0
                    platformio/tool-esptoolpy #@ ~1.30000.0

## previous platform for 8266, in case of problems with the new one
## you'll need  makuna/NeoPixelBus@ 2.6.9 for arduino_core_3_2_0, which does not support Ucs890x
;; platform_wled_default = ${common.arduino_core_3_2_0}
;; platform_packages = tasmota/framework-arduinoespressif8266 @ 3.20704.7
;;                    platformio/toolchain-xtensa @ ~2.40802.200502
;;                    platformio/tool-esptool @ ~1.413.0
;;                    platformio/tool-esptoolpy @ ~1.30000.0

# ------------------------------------------------------------------------------
# FLAGS: DEBUG
# esp8266 : see https://docs.platformio.org/en/latest/platforms/espressif8266.html#debug-level
# esp32   : see https://docs.platformio.org/en/latest/platforms/espressif32.html#debug-level
# ------------------------------------------------------------------------------
debug_flags = -D DEBUG=1 -D WLED_DEBUG
  -DDEBUG_ESP_WIFI -DDEBUG_ESP_HTTP_CLIENT -DDEBUG_ESP_HTTP_UPDATE -DDEBUG_ESP_HTTP_SERVER -DDEBUG_ESP_UPDATER -DDEBUG_ESP_OTA -DDEBUG_TLS_MEM ;; for esp8266
  # if needed (for memleaks etc) also add; -DDEBUG_ESP_OOM -include "umm_malloc/umm_malloc_cfg.h"
  # -DDEBUG_ESP_CORE is not working right now

# ------------------------------------------------------------------------------
# FLAGS: ldscript (available ldscripts at https://github.com/esp8266/Arduino/tree/master/tools/sdk/ld)
#    ldscript_2m1m (2048 KB) = 1019 KB sketch, 4 KB eeprom, 1004 KB spiffs, 16 KB reserved
#    ldscript_4m1m (4096 KB) = 1019 KB sketch, 4 KB eeprom, 1002 KB spiffs, 16 KB reserved, 2048 KB empty/ota?
#
# Available lwIP variants (macros):
#    -DPIO_FRAMEWORK_ARDUINO_LWIP_HIGHER_BANDWIDTH  = v1.4 Higher Bandwidth (default)
#    -DPIO_FRAMEWORK_ARDUINO_LWIP2_LOW_MEMORY       = v2 Lower Memory
#    -DPIO_FRAMEWORK_ARDUINO_LWIP2_HIGHER_BANDWIDTH = v2 Higher Bandwidth
#    -DPIO_FRAMEWORK_ARDUINO_LWIP2_HIGHER_BANDWIDTH_LOW_FLASH
#
# BearSSL performance:
#  When building with -DSECURE_CLIENT=SECURE_CLIENT_BEARSSL, please add `board_build.f_cpu = 160000000` to the environment configuration
#
# BearSSL ciphers:
#   When building on core >= 2.5, you can add the build flag -DBEARSSL_SSL_BASIC in order to build BearSSL with a limited set of ciphers:
#     TLS_RSA_WITH_AES_128_CBC_SHA256 / AES128-SHA256
#     TLS_RSA_WITH_AES_256_CBC_SHA256 / AES256-SHA256
#     TLS_RSA_WITH_AES_128_CBC_SHA / AES128-SHA
#     TLS_RSA_WITH_AES_256_CBC_SHA / AES256-SHA
#  This reduces the OTA size with ~45KB, so it's especially useful on low memory boards (512k/1m).
# ------------------------------------------------------------------------------
build_flags =
  -Wno-attributes
  -DMQTT_MAX_PACKET_SIZE=1024
  -DSECURE_CLIENT=SECURE_CLIENT_BEARSSL
  -DBEARSSL_SSL_BASIC
  -D CORE_DEBUG_LEVEL=0
  -D NDEBUG
  -Wno-attributes ;; silence warnings about unknown attribute 'maybe_unused' in NeoPixelBus
  #build_flags for the IRremoteESP8266 library (enabled decoders have to appear here)
  -D _IR_ENABLE_DEFAULT_=false
  -D DECODE_HASH=true
  -D DECODE_NEC=true
  -D DECODE_SONY=true
  -D DECODE_SAMSUNG=true
  -D DECODE_LG=true
  ;-Dregister= # remove warnings in C++17 due to use of deprecated register keyword by the FastLED library ;; warning: this breaks framework code on ESP32-C3 and ESP32-S2
  -DWLED_USE_MY_CONFIG
  ; -D USERMOD_SENSORSTOMQTT
  #For ADS1115 sensor uncomment following
  ; -D USERMOD_ADS1115

build_unflags =

build_flags_esp8266 = ${common.build_flags}  ${esp8266.build_flags}
build_flags_esp32   = ${common.build_flags}  ${esp32.build_flags}
build_flags_esp32_V4= ${common.build_flags}  ${esp32_idf_V4.build_flags}

ldscript_1m128k = eagle.flash.1m128.ld
ldscript_2m512k = eagle.flash.2m512.ld
ldscript_2m1m = eagle.flash.2m1m.ld
ldscript_4m1m = eagle.flash.4m1m.ld

[scripts_defaults]
extra_scripts =
  pre:pio-scripts/set_version.py
  post:pio-scripts/output_bins.py
  post:pio-scripts/strip-floats.py
  pre:pio-scripts/user_config_copy.py

# ------------------------------------------------------------------------------
# COMMON SETTINGS:
# ------------------------------------------------------------------------------
[env]
framework = arduino
board_build.flash_mode = dout
monitor_speed = 115200
# slow upload speed (comment this out with a ';' when building for development use)
upload_speed = 115200
# fast upload speed (remove ';' when building for development use)
; upload_speed = 921600

# ------------------------------------------------------------------------------
# LIBRARIES: required dependencies
#   Please note that we don't always use the latest version of a library.
#
#   The following libraries have been included (and some of them changed) in the source:
#     ArduinoJson@5.13.5, E131@1.0.0(changed), Time@1.5, Timezone@1.2.1
# ------------------------------------------------------------------------------
lib_compat_mode = strict
lib_deps =
    fastled/FastLED @ 3.6.0
    IRremoteESP8266 @ 2.8.2
    makuna/NeoPixelBus @ 2.7.5
<<<<<<< HEAD
    https://github.com/Aircoookie/ESPAsyncWebServer.git#v2.2.1
=======
    https://github.com/Aircoookie/ESPAsyncWebServer.git @ 2.2.1
>>>>>>> 2f6f0d2f
  #For use of the TTGO T-Display ESP32 Module with integrated TFT display uncomment the following line
    #TFT_eSPI
  #For compatible OLED display uncomment following
    #U8g2 #@ ~2.33.15
  #For Dallas sensor uncomment following
    #OneWire @ ~2.3.7
  #For BME280 sensor uncomment following
    #BME280 @ ~3.0.0
    ; adafruit/Adafruit BMP280 Library @ 2.1.0
    ; adafruit/Adafruit CCS811 Library @ 1.0.4
    ; adafruit/Adafruit Si7021 Library @ 1.4.0
  #For ADS1115 sensor uncomment following
    ; adafruit/Adafruit BusIO @ 1.13.2
    ; adafruit/Adafruit ADS1X15 @ 2.4.0

extra_scripts = ${scripts_defaults.extra_scripts}

[esp8266]
build_flags =
  -DESP8266
  -DFP_IN_IROM
  ;-Wno-deprecated-declarations
  ;-Wno-register  ;; leaves some warnings when compiling C files: command-line option '-Wno-register' is valid for C++/ObjC++ but not for C
  ;-Dregister= # remove warnings in C++17 due to use of deprecated register keyword by the FastLED library ;; warning: this can be dangerous
  -Wno-misleading-indentation
  ; NONOSDK22x_190703 = 2.2.2-dev(38a443e)
  -DPIO_FRAMEWORK_ARDUINO_ESPRESSIF_SDK22x_190703
  ; lwIP 2 - Higher Bandwidth no Features
  ;  -DPIO_FRAMEWORK_ARDUINO_LWIP2_HIGHER_BANDWIDTH_LOW_FLASH
  ; lwIP 1.4 - Higher Bandwidth (Aircoookie has)
  -DPIO_FRAMEWORK_ARDUINO_LWIP_HIGHER_BANDWIDTH
  ; VTABLES in Flash
  -DVTABLES_IN_FLASH
  ; restrict to minimal mime-types
  -DMIMETYPE_MINIMAL
  ; other special-purpose framework flags (see https://docs.platformio.org/en/latest/platforms/espressif8266.html)
  -D PIO_FRAMEWORK_ARDUINO_MMU_CACHE16_IRAM48 ;; in case of linker errors like "section `.text1' will not fit in region `iram1_0_seg'"
  ; -D PIO_FRAMEWORK_ARDUINO_MMU_CACHE16_IRAM48_SECHEAP_SHARED ;; (experimental) adds some extra heap, but may cause slowdown

lib_deps =
  #https://github.com/lorol/LITTLEFS.git
  ESPAsyncTCP @ 1.2.2
  ESPAsyncUDP
  ${env.lib_deps}

[esp32]
#platform = https://github.com/tasmota/platform-espressif32/releases/download/v2.0.2.3/platform-espressif32-2.0.2.3.zip
platform = espressif32@3.5.0
platform_packages = framework-arduinoespressif32 @ https://github.com/Aircoookie/arduino-esp32.git#1.0.6.4
build_flags = -g
  -DARDUINO_ARCH_ESP32
  #-DCONFIG_LITTLEFS_FOR_IDF_3_2
  -D CONFIG_ASYNC_TCP_USE_WDT=0
  #use LITTLEFS library by lorol in ESP32 core 1.x.x instead of built-in in 2.x.x
  -D LOROL_LITTLEFS
  ; -DARDUINO_USB_CDC_ON_BOOT=0 ;; this flag is mandatory for "classic ESP32" when building with arduino-esp32 >=2.0.3
default_partitions = tools/WLED_ESP32_4MB_1MB_FS.csv
lib_deps =
  https://github.com/lorol/LITTLEFS.git
  https://github.com/pbolduc/AsyncTCP.git @ 1.2.0
  ${env.lib_deps}
# additional build flags for audioreactive
AR_build_flags = -D USERMOD_AUDIOREACTIVE -D UM_AUDIOREACTIVE_USE_NEW_FFT
<<<<<<< HEAD
AR_lib_deps = https://github.com/kosme/arduinoFFT#419d7b04 @ ^1.9.2
=======
AR_lib_deps = https://github.com/kosme/arduinoFFT#419d7b0
>>>>>>> 2f6f0d2f

[esp32_idf_V4]
;; experimental build environment for ESP32 using ESP-IDF 4.4.x / arduino-esp32 v2.0.5
;; very similar to the normal ESP32 flags, but omitting Lorol LittleFS, as littlefs is included in the new framework already.
;;
;; please note that you can NOT update existing ESP32 installs with a "V4" build. Also updating by OTA will not work properly.
;; You need to completely erase your device (esptool erase_flash) first, then install the "V4" build from VSCode+platformio.
platform = espressif32@5.3.0
platform_packages =
build_flags = -g
  -Wshadow=compatible-local ;; emit warning in case a local variable "shadows" another local one
  -DARDUINO_ARCH_ESP32 -DESP32
  #-DCONFIG_LITTLEFS_FOR_IDF_3_2
  -D CONFIG_ASYNC_TCP_USE_WDT=0
  -DARDUINO_USB_CDC_ON_BOOT=0 ;; this flag is mandatory for "classic ESP32" when building with arduino-esp32 >=2.0.3
default_partitions = tools/WLED_ESP32_4MB_1MB_FS.csv
lib_deps =
  https://github.com/pbolduc/AsyncTCP.git @ 1.2.0
  ${env.lib_deps}

[esp32s2]
;; generic definitions for all ESP32-S2 boards
platform = espressif32@5.3.0
platform_packages =
build_flags = -g
  -DARDUINO_ARCH_ESP32
  -DARDUINO_ARCH_ESP32S2
  -DCONFIG_IDF_TARGET_ESP32S2=1
  -D CONFIG_ASYNC_TCP_USE_WDT=0
  -DARDUINO_USB_MSC_ON_BOOT=0 -DARDUINO_USB_DFU_ON_BOOT=0
  -DCO
  -DARDUINO_USB_MODE=0 ;; this flag is mandatory for ESP32-S2 !
  ;; please make sure that the following flags are properly set (to 0 or 1) by your board.json, or included in your custom platformio_override.ini entry:
  ;; ARDUINO_USB_CDC_ON_BOOT

lib_deps =
  https://github.com/pbolduc/AsyncTCP.git @ 1.2.0
  ${env.lib_deps}

[esp32c3]
;; generic definitions for all ESP32-C3 boards
platform = espressif32@5.3.0
platform_packages =
build_flags = -g
  -DARDUINO_ARCH_ESP32
  -DARDUINO_ARCH_ESP32C3
  -DCONFIG_IDF_TARGET_ESP32C3=1
  -D CONFIG_ASYNC_TCP_USE_WDT=0
  -DCO
  -DARDUINO_USB_MODE=1 ;; this flag is mandatory for ESP32-C3
  ;; please make sure that the following flags are properly set (to 0 or 1) by your board.json, or included in your custom platformio_override.ini entry:
  ;; ARDUINO_USB_CDC_ON_BOOT

lib_deps =
  https://github.com/pbolduc/AsyncTCP.git @ 1.2.0
  ${env.lib_deps}

[esp32s3]
;; generic definitions for all ESP32-S3 boards
platform = espressif32@5.3.0
platform_packages =
build_flags = -g
  -DESP32
  -DARDUINO_ARCH_ESP32
  -DARDUINO_ARCH_ESP32S3
  -DCONFIG_IDF_TARGET_ESP32S3=1
  -D CONFIG_ASYNC_TCP_USE_WDT=0
  -DARDUINO_USB_MSC_ON_BOOT=0 -DARDUINO_DFU_ON_BOOT=0
  -DCO
  ;; please make sure that the following flags are properly set (to 0 or 1) by your board.json, or included in your custom platformio_override.ini entry:
  ;; ARDUINO_USB_MODE, ARDUINO_USB_CDC_ON_BOOT

lib_deps =
  https://github.com/pbolduc/AsyncTCP.git @ 1.2.0
  ${env.lib_deps}


# ------------------------------------------------------------------------------
# WLED BUILDS
# ------------------------------------------------------------------------------

[env:nodemcuv2]
board = nodemcuv2
platform = ${common.platform_wled_default}
platform_packages = ${common.platform_packages}
board_build.ldscript = ${common.ldscript_4m1m}
build_unflags = ${common.build_unflags}
build_flags = ${common.build_flags_esp8266} -D WLED_RELEASE_NAME=ESP8266 #-DWLED_DISABLE_2D
lib_deps = ${esp8266.lib_deps}
monitor_filters = esp8266_exception_decoder

[env:nodemcuv2_160]
extends = env:nodemcuv2
board_build.f_cpu = 160000000L
build_flags = ${common.build_flags_esp8266} -D WLED_RELEASE_NAME=ESP8266_160 #-DWLED_DISABLE_2D

[env:esp8266_2m]
board = esp_wroom_02
platform = ${common.platform_wled_default}
platform_packages = ${common.platform_packages}
board_build.ldscript = ${common.ldscript_2m512k}
build_unflags = ${common.build_unflags}
build_flags = ${common.build_flags_esp8266} -D WLED_RELEASE_NAME=ESP02
lib_deps = ${esp8266.lib_deps}

[env:esp8266_2m_160]
extends = env:esp8266_2m
board_build.f_cpu = 160000000L
build_flags = ${common.build_flags_esp8266} -D WLED_RELEASE_NAME=ESP02_160

[env:esp01_1m_full]
board = esp01_1m
platform = ${common.platform_wled_default}
platform_packages = ${common.platform_packages}
board_build.ldscript = ${common.ldscript_1m128k}
build_unflags = ${common.build_unflags}
build_flags = ${common.build_flags_esp8266} -D WLED_RELEASE_NAME=ESP01 -D WLED_DISABLE_OTA
  ; -D WLED_USE_UNREAL_MATH ;; may cause wrong sunset/sunrise times, but saves 7064 bytes FLASH and 975 bytes RAM
lib_deps = ${esp8266.lib_deps}

[env:esp01_1m_full_160]
extends = env:esp01_1m_full
board_build.f_cpu = 160000000L
build_flags = ${common.build_flags_esp8266} -D WLED_RELEASE_NAME=ESP01_160 -D WLED_DISABLE_OTA
  ; -D WLED_USE_UNREAL_MATH ;; may cause wrong sunset/sunrise times, but saves 7064 bytes FLASH and 975 bytes RAM

[env:esp07]
board = esp07
platform = ${common.platform_wled_default}
platform_packages = ${common.platform_packages}
board_build.ldscript = ${common.ldscript_4m1m}
build_unflags = ${common.build_unflags}
build_flags = ${common.build_flags_esp8266}
lib_deps = ${esp8266.lib_deps}

[env:d1_mini]
board = d1_mini
platform = ${common.platform_wled_default}
platform_packages = ${common.platform_packages}
upload_speed = 921600
board_build.ldscript = ${common.ldscript_4m1m}
build_unflags = ${common.build_unflags}
build_flags = ${common.build_flags_esp8266}
lib_deps = ${esp8266.lib_deps}
monitor_filters = esp8266_exception_decoder

[env:heltec_wifi_kit_8]
board = d1_mini
platform = ${common.platform_wled_default}
platform_packages = ${common.platform_packages}
board_build.ldscript = ${common.ldscript_4m1m}
build_unflags = ${common.build_unflags}
build_flags = ${common.build_flags_esp8266}
lib_deps = ${esp8266.lib_deps}

[env:h803wf]
board = d1_mini
platform = ${common.platform_wled_default}
platform_packages = ${common.platform_packages}
board_build.ldscript = ${common.ldscript_4m1m}
build_unflags = ${common.build_unflags}
build_flags = ${common.build_flags_esp8266} -D LEDPIN=1 -D WLED_DISABLE_INFRARED
lib_deps = ${esp8266.lib_deps}

[env:esp32dev]
board = esp32dev
platform = ${esp32.platform}
platform_packages = ${esp32.platform_packages}
build_unflags = ${common.build_unflags}
build_flags = ${common.build_flags_esp32} -D WLED_RELEASE_NAME=ESP32 #-D WLED_DISABLE_BROWNOUT_DET
lib_deps = ${esp32.lib_deps}
monitor_filters = esp32_exception_decoder
board_build.partitions = ${esp32.default_partitions}

[env:esp32dev_audioreactive]
board = esp32dev
platform = ${esp32.platform}
platform_packages = ${esp32.platform_packages}
build_unflags = ${common.build_unflags}
build_flags = ${common.build_flags_esp32} -D WLED_RELEASE_NAME=ESP32_audioreactive #-D WLED_DISABLE_BROWNOUT_DET
  ${esp32.AR_build_flags}
lib_deps = ${esp32.lib_deps}
  ${esp32.AR_lib_deps}
monitor_filters = esp32_exception_decoder
board_build.partitions = ${esp32.default_partitions}
; board_build.f_flash = 80000000L
; board_build.flash_mode = dio

[env:esp32dev_qio80]
board = esp32dev
platform = ${esp32.platform}
platform_packages = ${esp32.platform_packages}
build_unflags = ${common.build_unflags}
build_flags = ${common.build_flags_esp32} -D WLED_RELEASE_NAME=ESP32_qio80 #-D WLED_DISABLE_BROWNOUT_DET
lib_deps = ${esp32.lib_deps}
monitor_filters = esp32_exception_decoder
board_build.partitions = ${esp32.default_partitions}
board_build.f_flash = 80000000L
board_build.flash_mode = qio

[env:esp32dev_V4_dio80]
;; experimental ESP32 env using ESP-IDF V4.4.x
;; Warning: this build environment is not stable!!
;; please erase your device before installing.
board = esp32dev
platform = ${esp32_idf_V4.platform}
platform_packages = ${esp32_idf_V4.platform_packages}
build_unflags = ${common.build_unflags}
build_flags = ${common.build_flags}  ${esp32_idf_V4.build_flags} -D WLED_RELEASE_NAME=ESP32_V4_qio80 #-D WLED_DISABLE_BROWNOUT_DET
lib_deps = ${esp32_idf_V4.lib_deps}
monitor_filters = esp32_exception_decoder
board_build.partitions = ${esp32_idf_V4.default_partitions}
board_build.f_flash = 80000000L
board_build.flash_mode = dio

[env:esp32_eth]
board = esp32-poe
platform = ${esp32.platform}
platform_packages = ${esp32.platform_packages}
upload_speed = 921600
build_unflags = ${common.build_unflags}
build_flags = ${common.build_flags_esp32} -D WLED_RELEASE_NAME=ESP32_Ethernet -D RLYPIN=-1 -D WLED_USE_ETHERNET -D BTNPIN=-1
  -D WLED_DISABLE_ESPNOW ;; ESP-NOW requires wifi, may crash with ethernet only
lib_deps = ${esp32.lib_deps}
board_build.partitions = ${esp32.default_partitions}

[env:esp32s2_saola]
board = esp32-s2-saola-1
platform = https://github.com/tasmota/platform-espressif32/releases/download/v2.0.2.2/platform-tasmota-espressif32-2.0.2.zip
platform_packages =
framework = arduino
board_build.partitions = tools/WLED_ESP32_4MB_1MB_FS.csv
board_build.flash_mode = qio
upload_speed = 460800
build_unflags = ${common.build_unflags}
build_flags = ${common.build_flags} ${esp32s2.build_flags} #-D WLED_RELEASE_NAME=S2_saola
  ;-DLOLIN_WIFI_FIX ;; try this in case Wifi does not work
  -DARDUINO_USB_CDC_ON_BOOT=1
lib_deps = ${esp32s2.lib_deps}

[env:esp32c3dev]
extends = esp32c3
platform = ${esp32c3.platform}
platform_packages = ${esp32c3.platform_packages}
framework = arduino
board = esp32-c3-devkitm-1
board_build.partitions = tools/WLED_ESP32_4MB_1MB_FS.csv
build_flags = ${common.build_flags} ${esp32c3.build_flags} -D WLED_RELEASE_NAME=ESP32-C3
  -D WLED_WATCHDOG_TIMEOUT=0
  -DLOLIN_WIFI_FIX ; seems to work much better with this
  -DARDUINO_USB_CDC_ON_BOOT=1 ;; for virtual CDC USB
  ;-DARDUINO_USB_CDC_ON_BOOT=0   ;; for serial-to-USB chip
upload_speed = 460800
build_unflags = ${common.build_unflags}
lib_deps = ${esp32c3.lib_deps}

[env:esp32s3dev_8MB]
;; ESP32-S3-DevKitC-1 development board, with 8MB FLASH, no PSRAM (flash_mode: qio)
board = esp32-s3-devkitc-1
platform = ${esp32s3.platform}
platform_packages = ${esp32s3.platform_packages}
upload_speed = 921600 ; or  460800
build_unflags = ${common.build_unflags}
build_flags = ${common.build_flags} ${esp32s3.build_flags} -D WLED_RELEASE_NAME=ESP32-S3_8MB
  -D CONFIG_LITTLEFS_FOR_IDF_3_2 -D WLED_WATCHDOG_TIMEOUT=0
  -D ARDUINO_USB_CDC_ON_BOOT=0  ;; -D ARDUINO_USB_MODE=1 ;; for boards with serial-to-USB chip
  ;-D ARDUINO_USB_CDC_ON_BOOT=1 ;; -D ARDUINO_USB_MODE=1 ;; for boards with USB-OTG connector only (USBCDC or "TinyUSB")
  ;-D WLED_DEBUG
lib_deps = ${esp32s3.lib_deps}
board_build.partitions = tools/WLED_ESP32_8MB.csv
board_build.f_flash = 80000000L
board_build.flash_mode = qio
; board_build.flash_mode = dio   ;; try this if you have problems at startup
monitor_filters = esp32_exception_decoder

[env:esp32s3dev_8MB_PSRAM_opi]
;; ESP32-S3 development board, with 8MB FLASH and >= 8MB PSRAM (memory_type: qio_opi)
board = esp32-s3-devkitc-1 ;; generic dev board; the next line adds PSRAM support
board_build.arduino.memory_type = qio_opi     ;; use with PSRAM: 8MB or 16MB
platform = ${esp32s3.platform}
platform_packages = ${esp32s3.platform_packages}
upload_speed = 921600
build_unflags = ${common.build_unflags}
build_flags = ${common.build_flags} ${esp32s3.build_flags}
  -D CONFIG_LITTLEFS_FOR_IDF_3_2 -D WLED_WATCHDOG_TIMEOUT=0
  ;-D ARDUINO_USB_CDC_ON_BOOT=0  ;; -D ARDUINO_USB_MODE=1 ;; for boards with serial-to-USB chip
  -D ARDUINO_USB_CDC_ON_BOOT=1 -D ARDUINO_USB_MODE=1      ;; for boards with USB-OTG connector only (USBCDC or "TinyUSB")
  ; -D WLED_RELEASE_NAME=ESP32-S3_PSRAM
  -D WLED_USE_PSRAM -DBOARD_HAS_PSRAM ; tells WLED that PSRAM shall be used
lib_deps = ${esp32s3.lib_deps}
board_build.partitions = tools/WLED_ESP32_8MB.csv
board_build.f_flash = 80000000L
board_build.flash_mode = qio
monitor_filters = esp32_exception_decoder

[env:esp32s3dev_16MB_PSRAM_opi]
extends = env:esp32s3dev_8MB_PSRAM_opi
board_build.partitions = tools/WLED_ESP32_16MB.csv
board_upload.flash_size = 16MB

[env:esp32s3dev_8MB_PSRAM_qspi]
;; ESP32-TinyS3 development board, with 8MB FLASH and PSRAM (memory_type: qio_qspi)
extends = env:esp32s3dev_8MB_PSRAM_opi
;board = um_tinys3 ;    -> needs workaround from https://github.com/Aircoookie/WLED/pull/2905#issuecomment-1328049860
board = esp32-s3-devkitc-1 ;; generic dev board; the next line adds PSRAM support
board_build.arduino.memory_type = qio_qspi ;; use with PSRAM: 2MB or  4MB

[env:esp8285_4CH_MagicHome]
board = esp8285
platform = ${common.platform_wled_default}
platform_packages = ${common.platform_packages}
board_build.ldscript = ${common.ldscript_1m128k}
build_unflags = ${common.build_unflags}
build_flags = ${common.build_flags_esp8266} -D WLED_DISABLE_OTA
lib_deps = ${esp8266.lib_deps}

[env:esp8285_H801]
board = esp8285
platform = ${common.platform_wled_default}
platform_packages = ${common.platform_packages}
board_build.ldscript = ${common.ldscript_1m128k}
build_unflags = ${common.build_unflags}
build_flags = ${common.build_flags_esp8266} -D WLED_DISABLE_OTA
lib_deps = ${esp8266.lib_deps}

[env:d1_mini_5CH_Shojo_PCB]
board = d1_mini
platform = ${common.platform_wled_default}
platform_packages = ${common.platform_packages}
board_build.ldscript = ${common.ldscript_4m1m}
build_unflags = ${common.build_unflags}
build_flags = ${common.build_flags_esp8266} -D WLED_USE_SHOJO_PCB
lib_deps = ${esp8266.lib_deps}

# ------------------------------------------------------------------------------
# DEVELOPMENT BOARDS
# ------------------------------------------------------------------------------

[env:d1_mini_debug]
board = d1_mini
build_type = debug
platform = ${common.platform_wled_default}
platform_packages = ${common.platform_packages}
board_build.ldscript = ${common.ldscript_4m1m}
build_unflags = ${common.build_unflags}
build_flags = ${common.build_flags_esp8266} ${common.debug_flags}
lib_deps = ${esp8266.lib_deps}

[env:d1_mini_ota]
board = d1_mini
upload_protocol = espota
# exchange for your WLED IP
upload_port = "10.10.1.27"
platform = ${common.platform_wled_default}
platform_packages = ${common.platform_packages}
board_build.ldscript = ${common.ldscript_4m1m}
build_unflags = ${common.build_unflags}
build_flags = ${common.build_flags_esp8266}
lib_deps = ${esp8266.lib_deps}

[env:anavi_miracle_controller]
board = d1_mini
platform = ${common.platform_wled_default}
platform_packages = ${common.platform_packages}
board_build.ldscript = ${common.ldscript_4m1m}
build_unflags = ${common.build_unflags}
build_flags = ${common.build_flags_esp8266} -D LEDPIN=12 -D IRPIN=-1 -D RLYPIN=2
lib_deps = ${esp8266.lib_deps}

[env:lolin_s2_mini]
platform = ${esp32s2.platform}
platform_packages = ${esp32s2.platform_packages}
board = lolin_s2_mini
board_build.partitions = tools/WLED_ESP32_4MB_1MB_FS.csv
build_unflags = ${common.build_unflags} #-DARDUINO_USB_CDC_ON_BOOT=1
build_flags = ${common.build_flags} ${esp32s2.build_flags} -D WLED_RELEASE_NAME=ESP32-S2
  -DBOARD_HAS_PSRAM
  -DARDUINO_USB_CDC_ON_BOOT=1 # try disabling and enabling unflag above in case of board-specific issues, will disable Serial
  -DARDUINO_USB_MSC_ON_BOOT=0
  -DARDUINO_USB_DFU_ON_BOOT=0
  -DLOLIN_WIFI_FIX ; seems to work much better with this
  -D WLED_USE_PSRAM
  ; -D WLED_USE_UNREAL_MATH ;; may cause wrong sunset/sunrise times, but saves 6792 bytes FLASH
  -D WLED_WATCHDOG_TIMEOUT=0
  -D CONFIG_ASYNC_TCP_USE_WDT=0
  -D LEDPIN=16
  -D BTNPIN=18
  -D RLYPIN=9
  -D IRPIN=7
  -D HW_PIN_SCL=35
  -D HW_PIN_SDA=33
  -D HW_PIN_CLOCKSPI=7
  -D HW_PIN_DATASPI=11
  -D HW_PIN_MISOSPI=9
;  -D STATUSLED=15
lib_deps = ${esp32s2.lib_deps}

# ------------------------------------------------------------------------------
# custom board configurations
# ------------------------------------------------------------------------------

[env:esp32c3dev_2MB]
;; for ESP32-C3 boards with 2MB flash (instead of 4MB).
;; this board need a specific partition file. OTA not possible.
extends = esp32c3
platform = ${esp32c3.platform}
platform_packages = ${esp32c3.platform_packages}
board = esp32-c3-devkitm-1
build_flags = ${common.build_flags} ${esp32c3.build_flags} #-D WLED_RELEASE_NAME=ESP32-C3
  -D WLED_WATCHDOG_TIMEOUT=0
  -D WLED_DISABLE_OTA
  ; -DARDUINO_USB_CDC_ON_BOOT=1 ;; for virtual CDC USB
  -DARDUINO_USB_CDC_ON_BOOT=0   ;; for serial-to-USB chip
build_unflags = ${common.build_unflags}
upload_speed = 115200
lib_deps = ${esp32c3.lib_deps}
board_build.partitions = tools/WLED_ESP32_2MB_noOTA.csv
board_build.flash_mode = dio
board_upload.flash_size = 2MB
board_upload.maximum_size = 2097152

[env:wemos_shield_esp32]
board = esp32dev
platform = ${esp32.platform}
platform_packages = ${esp32.platform_packages}
upload_speed = 460800
build_unflags = ${common.build_unflags}
build_flags = ${common.build_flags_esp32}
  -D LEDPIN=16
  -D RLYPIN=19
  -D BTNPIN=17
  -D IRPIN=18
  -U WLED_USE_MY_CONFIG
  -D USERMOD_DALLASTEMPERATURE
  -D USERMOD_FOUR_LINE_DISPLAY
  -D TEMPERATURE_PIN=23
  -D USE_ALT_DISPlAY ; new versions of USERMOD_FOUR_LINE_DISPLAY and USERMOD_ROTARY_ENCODER_UI
  -D USERMOD_AUDIOREACTIVE
lib_deps = ${esp32.lib_deps}
  OneWire@~2.3.5
  olikraus/U8g2 @ ^2.28.8
  https://github.com/blazoncek/arduinoFFT.git
board_build.partitions = ${esp32.default_partitions}

[env:m5atom]
board = esp32dev
build_unflags = ${common.build_unflags}
build_flags = ${common.build_flags_esp32} -D LEDPIN=27 -D BTNPIN=39
lib_deps = ${esp32.lib_deps}
platform = ${esp32.platform}
platform_packages = ${esp32.platform_packages}
board_build.partitions = ${esp32.default_partitions}

[env:sp501e]
board = esp_wroom_02
platform = ${common.platform_wled_default}
board_build.ldscript = ${common.ldscript_2m512k}
build_flags = ${common.build_flags_esp8266} -D LEDPIN=3 -D BTNPIN=1
lib_deps = ${esp8266.lib_deps}

[env:sp511e]
board = esp_wroom_02
platform = ${common.platform_wled_default}
board_build.ldscript = ${common.ldscript_2m512k}
build_flags = ${common.build_flags_esp8266} -D LEDPIN=3 -D BTNPIN=2 -D IRPIN=5 -D WLED_MAX_BUTTONS=3
lib_deps = ${esp8266.lib_deps}

[env:Athom_RGBCW]        ;7w and 5w(GU10) bulbs
board = esp8285
platform = ${common.platform_wled_default}
platform_packages = ${common.platform_packages}
board_build.ldscript = ${common.ldscript_2m512k}
build_unflags = ${common.build_unflags}
build_flags = ${common.build_flags_esp8266} -D WLED_RELEASE_NAME=ESP8266 -D BTNPIN=-1 -D RLYPIN=-1 -D DATA_PINS=4,12,14,13,5
                                            -D DEFAULT_LED_TYPE=TYPE_ANALOG_5CH -D WLED_DISABLE_INFRARED -D WLED_MAX_CCT_BLEND=0
lib_deps = ${esp8266.lib_deps}


[env:Athom_15w_RGBCW]        ;15w bulb
board = esp8285
platform = ${common.platform_wled_default}
platform_packages = ${common.platform_packages}
board_build.ldscript = ${common.ldscript_2m512k}
build_unflags = ${common.build_unflags}
build_flags = ${common.build_flags_esp8266} -D WLED_RELEASE_NAME=ESP8266 -D BTNPIN=-1 -D RLYPIN=-1 -D DATA_PINS=4,12,14,5,13
                                            -D DEFAULT_LED_TYPE=TYPE_ANALOG_5CH -D WLED_DISABLE_INFRARED -D WLED_MAX_CCT_BLEND=0 -D WLED_USE_IC_CCT
lib_deps = ${esp8266.lib_deps}


[env:Athom_3Pin_Controller]        ;small controller with only data
board = esp8285
platform = ${common.platform_wled_default}
platform_packages = ${common.platform_packages}
board_build.ldscript = ${common.ldscript_2m512k}
build_unflags = ${common.build_unflags}
build_flags = ${common.build_flags_esp8266} -D WLED_RELEASE_NAME=ESP8266 -D BTNPIN=0 -D RLYPIN=-1 -D LEDPIN=1 -D WLED_DISABLE_INFRARED
lib_deps = ${esp8266.lib_deps}


[env:Athom_4Pin_Controller]       ; With clock and data interface
board = esp8285
platform = ${common.platform_wled_default}
platform_packages = ${common.platform_packages}
board_build.ldscript = ${common.ldscript_2m512k}
build_unflags = ${common.build_unflags}
build_flags = ${common.build_flags_esp8266} -D WLED_RELEASE_NAME=ESP8266 -D BTNPIN=0 -D RLYPIN=12 -D LEDPIN=1 -D WLED_DISABLE_INFRARED
lib_deps = ${esp8266.lib_deps}


[env:Athom_5Pin_Controller]      ;Analog light strip controller
board = esp8285
platform = ${common.platform_wled_default}
platform_packages = ${common.platform_packages}
board_build.ldscript = ${common.ldscript_2m512k}
build_unflags = ${common.build_unflags}
build_flags = ${common.build_flags_esp8266} -D WLED_RELEASE_NAME=ESP8266 -D BTNPIN=0 -D RLYPIN=-1 DATA_PINS=4,12,14,13 -D WLED_DISABLE_INFRARED
lib_deps = ${esp8266.lib_deps}


[env:MY9291]
board = esp01_1m
platform = ${common.platform_wled_default}
platform_packages = ${common.platform_packages}
board_build.ldscript = ${common.ldscript_1m128k}
build_unflags = ${common.build_unflags}
build_flags = ${common.build_flags_esp8266} -D WLED_RELEASE_NAME=ESP01 -D WLED_DISABLE_OTA -D USERMOD_MY9291
lib_deps = ${esp8266.lib_deps}

# ------------------------------------------------------------------------------
# codm pixel controller board configurations
# codm-controller-0_6 can also be used for the TYWE3S controller
# ------------------------------------------------------------------------------

[env:codm-controller-0_6]
board = esp_wroom_02
platform = ${common.platform_wled_default}
platform_packages = ${common.platform_packages}
board_build.ldscript = ${common.ldscript_2m512k}
build_unflags = ${common.build_unflags}
build_flags = ${common.build_flags_esp8266}
lib_deps = ${esp8266.lib_deps}

[env:codm-controller-0_6-rev2]
board = esp_wroom_02
platform = ${common.platform_wled_default}
platform_packages = ${common.platform_packages}
board_build.ldscript = ${common.ldscript_4m1m}
build_unflags = ${common.build_unflags}
build_flags = ${common.build_flags_esp8266}
lib_deps = ${esp8266.lib_deps}

# ------------------------------------------------------------------------------
# EleksTube-IPS
# ------------------------------------------------------------------------------
[env:elekstube_ips]
board = esp32dev
platform = ${esp32.platform}
platform_packages = ${esp32.platform_packages}
upload_speed = 921600
build_flags = ${common.build_flags_esp32} -D WLED_DISABLE_BROWNOUT_DET -D WLED_DISABLE_INFRARED
  -D USERMOD_RTC
  -D USERMOD_ELEKSTUBE_IPS
  -D LEDPIN=12
  -D RLYPIN=27
  -D BTNPIN=34
  -D DEFAULT_LED_COUNT=6
  # Display config
  -D ST7789_DRIVER
  -D TFT_WIDTH=135
  -D TFT_HEIGHT=240
  -D CGRAM_OFFSET
  -D TFT_SDA_READ
  -D TFT_MOSI=23
  -D TFT_SCLK=18
  -D TFT_DC=25
  -D TFT_RST=26
  -D SPI_FREQUENCY=40000000
  -D USER_SETUP_LOADED
monitor_filters = esp32_exception_decoder
lib_deps =
  ${esp32.lib_deps}
  TFT_eSPI @ ^2.3.70
board_build.partitions = ${esp32.default_partitions}<|MERGE_RESOLUTION|>--- conflicted
+++ resolved
@@ -180,11 +180,7 @@
     fastled/FastLED @ 3.6.0
     IRremoteESP8266 @ 2.8.2
     makuna/NeoPixelBus @ 2.7.5
-<<<<<<< HEAD
     https://github.com/Aircoookie/ESPAsyncWebServer.git#v2.2.1
-=======
-    https://github.com/Aircoookie/ESPAsyncWebServer.git @ 2.2.1
->>>>>>> 2f6f0d2f
   #For use of the TTGO T-Display ESP32 Module with integrated TFT display uncomment the following line
     #TFT_eSPI
   #For compatible OLED display uncomment following
@@ -248,11 +244,7 @@
   ${env.lib_deps}
 # additional build flags for audioreactive
 AR_build_flags = -D USERMOD_AUDIOREACTIVE -D UM_AUDIOREACTIVE_USE_NEW_FFT
-<<<<<<< HEAD
 AR_lib_deps = https://github.com/kosme/arduinoFFT#419d7b04 @ ^1.9.2
-=======
-AR_lib_deps = https://github.com/kosme/arduinoFFT#419d7b0
->>>>>>> 2f6f0d2f
 
 [esp32_idf_V4]
 ;; experimental build environment for ESP32 using ESP-IDF 4.4.x / arduino-esp32 v2.0.5
