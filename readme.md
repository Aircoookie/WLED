# HyperSerialWLED
Fork of the WLED project where the Adalight USB serial protocol @115200 speed is replaced with the AWA protocol with data integrity check at @2000000 speed for use with [HyperHDR](https://github.com/awawa-dev/HyperHDR). Work for ESP8266 (WLED platform: d1_mini) and ESP32 (WLED platform: esp32dev).<br/><br/>
1 For installation and configuration of WLED please refer to the WLED project: [link](https://github.com/Aircoookie/WLED)<br/>
2 For configuration of HyperHDR please refer to the base project of AWA protocol: [link](https://github.com/awawa-dev/HyperSerialEsp8266)<br/><br/>

<p align="center"> <b>ESP8266:</b><br/><img src="https://i.postimg.cc/CdT7hsG6/esp8266-flashing.jpg"/></p><br/>
<p align="center"> <img src="https://i.postimg.cc/C5fJpQqq/esp8266working.jpg"/></p><br/><br/>

<p align="center"> <b>ESP32:</b><br/><img src="https://i.postimg.cc/dQrq3JrZ/esp32.jpg"/></p><br/>
<p align="center"> <img src="https://i.postimg.cc/1XrhH5rW/esp2.jpg"/></p><br/>

<<<<<<< HEAD
<p align="center"> <b>WLED is receiving data from the USB serial port at @2000000 baud:</b><br/><img src="https://i.postimg.cc/76RXckf4/esp-rec.jpg"/></p><br/>
=======
## ⚙️ Features
- WS2812FX library integrated for over 100 special effects  
- FastLED noise effects and 50 palettes  
- Modern UI with color, effect and segment controls  
- Segments to set different effects and colors to parts of the LEDs  
- Settings page - configuration over network  
- Access Point and station mode - automatic failsafe AP  
- Up to 10 LED outputs per instance
- Support for RGBW strips  
- Up to 250 user presets to save and load colors/effects easily, supports cycling through them.  
- Presets can be used to automatically execute API calls  
- Nightlight function (gradually dims down)  
- Full OTA software updatability (HTTP + ArduinoOTA), password protectable  
- Configurable analog clock + support for the Cronixie kit by Diamex  
- Configurable Auto Brightness limit for safer operation  
- Filesystem-based config for easier backup of presets and settings  
>>>>>>> 46d66dde


# Disclaimer
You use it on your own risk. As per the MIT license, I assume no liability for any damage to you or any other person or equipment.<|MERGE_RESOLUTION|>--- conflicted
+++ resolved
@@ -1,5 +1,6 @@
 # HyperSerialWLED
 Fork of the WLED project where the Adalight USB serial protocol @115200 speed is replaced with the AWA protocol with data integrity check at @2000000 speed for use with [HyperHDR](https://github.com/awawa-dev/HyperHDR). Work for ESP8266 (WLED platform: d1_mini) and ESP32 (WLED platform: esp32dev).<br/><br/>
+Now it's possible to use HyperSerialWLED with any LED strip/pinout supported by the WLED.<br/>
 1 For installation and configuration of WLED please refer to the WLED project: [link](https://github.com/Aircoookie/WLED)<br/>
 2 For configuration of HyperHDR please refer to the base project of AWA protocol: [link](https://github.com/awawa-dev/HyperSerialEsp8266)<br/><br/>
 
@@ -9,10 +10,9 @@
 <p align="center"> <b>ESP32:</b><br/><img src="https://i.postimg.cc/dQrq3JrZ/esp32.jpg"/></p><br/>
 <p align="center"> <img src="https://i.postimg.cc/1XrhH5rW/esp2.jpg"/></p><br/>
 
-<<<<<<< HEAD
 <p align="center"> <b>WLED is receiving data from the USB serial port at @2000000 baud:</b><br/><img src="https://i.postimg.cc/76RXckf4/esp-rec.jpg"/></p><br/>
-=======
-## ⚙️ Features
+
+## ⚙️ Features of WLED 0.12
 - WS2812FX library integrated for over 100 special effects  
 - FastLED noise effects and 50 palettes  
 - Modern UI with color, effect and segment controls  
@@ -28,8 +28,6 @@
 - Configurable analog clock + support for the Cronixie kit by Diamex  
 - Configurable Auto Brightness limit for safer operation  
 - Filesystem-based config for easier backup of presets and settings  
->>>>>>> 46d66dde
-
 
 # Disclaimer
 You use it on your own risk. As per the MIT license, I assume no liability for any damage to you or any other person or equipment.