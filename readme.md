# HyperSerialWLED
Fork of the WLED project where the Adalight USB serial protocol @115200 speed is replaced with the AWA protocol with data integrity check at @2000000 speed for use with [HyperHDR](https://github.com/awawa-dev/HyperHDR).<br/>

**:warning: WARNING for ESP8266 users: although WLED 0.12 allows pin-out redefinition, still the only hardware available SPI pins for APA102/SK9822/HD107 are: GPIO13 (MOSI, usually D7) and GPIO14 (SCLK/CLOCK, usually D5) :warning:**

**In the releases you can also find special version working at only 921600 in case if your serial port chip doesn't support 2Mb speed.**  
  
**The project will not follow WLED releases anymore unless there is a serious reason. It's designed to help you to setup your LED strip. Then you should migrate to HyperSerialEsp8266 or HyperSerialESP32 because when choosing fast USB solution you don't need a Wifi. So in this case those projects offer you lower power usage, less electromagnetic interference and more available resources.**

Now it's possible to use HyperSerialWLED with any LED strip/pinout supported by the WLED.  
1 For installation and configuration of WLED please refer to the WLED project: [link](https://github.com/Aircoookie/WLED)<br/>
2 For configuration of HyperHDR please refer to the base project of AWA protocol: [link](https://github.com/awawa-dev/HyperSerialEsp8266)<br/><br/>

<p align="center"> <b>ESP8266:</b><br/><img src="https://i.postimg.cc/CdT7hsG6/esp8266-flashing.jpg"/></p><br/>
<p align="center"> <img src="https://i.postimg.cc/C5fJpQqq/esp8266working.jpg"/></p><br/><br/>

<p align="center"> <b>ESP32:</b><br/><img src="https://i.postimg.cc/dQrq3JrZ/esp32.jpg"/></p><br/>
<p align="center"> <img src="https://i.postimg.cc/1XrhH5rW/esp2.jpg"/></p><br/>

<p align="center"> <b>WLED is receiving data from the USB serial port at @2000000 baud:</b><br/><img src="https://i.postimg.cc/76RXckf4/esp-rec.jpg"/></p><br/>

## ⚙️ Features of WLED 0.12
- WS2812FX library integrated for over 100 special effects  
- FastLED noise effects and 50 palettes  
- Modern UI with color, effect and segment controls  
- Segments to set different effects and colors to parts of the LEDs  
- Settings page - configuration over network  
- Access Point and station mode - automatic failsafe AP  
- Up to 10 LED outputs per instance
- Support for RGBW strips  
- Up to 250 user presets to save and load colors/effects easily, supports cycling through them.  
- Presets can be used to automatically execute API calls  
- Nightlight function (gradually dims down)  
- Full OTA software updatability (HTTP + ArduinoOTA), password protectable  
- Configurable analog clock (Cronixie, 7-segment and EleksTube IPS clock support via usermods) 
- Configurable Auto Brightness limit for safer operation  
- Filesystem-based config for easier backup of presets and settings  

<<<<<<< HEAD
# Disclaimer
You use it on your own risk. As per the MIT license, I assume no liability for any damage to you or any other person or equipment.
=======
## 💡 Supported light control interfaces
- WLED app for [Android](https://play.google.com/store/apps/details?id=com.aircoookie.WLED) and [iOS](https://apps.apple.com/us/app/wled/id1475695033)
- JSON and HTTP request APIs  
- MQTT  
- Blynk IoT  
- E1.31, Art-Net, DDP and TPM2.net
- [diyHue](https://github.com/diyhue/diyHue) (Wled is supported by diyHue, including Hue Sync Entertainment under udp. Thanks to [Gregory Mallios](https://github.com/gmallios))
- [Hyperion](https://github.com/hyperion-project/hyperion.ng)
- UDP realtime  
- Alexa voice control (including dimming and color)  
- Sync to Philips hue lights  
- Adalight (PC ambilight via serial) and TPM2  
- Sync color of multiple WLED devices (UDP notifier)  
- Infrared remotes (24-key RGB, receiver required)  
- Simple timers/schedules (time from NTP, timezones/DST supported)  

## 📲 Quick start guide and documentation

See the [documentation on our official site](https://kno.wled.ge)!

[On this page](https://kno.wled.ge/basics/tutorials/) you can find excellent tutorials made by the community and helpful tools to help you get your new lamp up and running!

## 🖼️ User interface
<img src="/images/macbook-pro-space-gray-on-the-wooden-table.jpg" width="50%"><img src="/images/walking-with-iphone-x.jpg" width="50%">

## 💾 Compatible hardware

See [here](https://kno.wled.ge/basics/compatible-hardware)!

## ✌️ Other

Licensed under the MIT license  
Credits [here](https://kno.wled.ge/about/contributors/)!

Join the Discord server to discuss everything about WLED!

<a href="https://discord.gg/KuqP7NE"><img src="https://discordapp.com/api/guilds/473448917040758787/widget.png?style=banner2" width="25%"></a>

Check out the WLED [Discourse forum](https://wled.discourse.group)!  
You can also send me mails to [dev.aircoookie@gmail.com](mailto:dev.aircoookie@gmail.com), but please only do so if you want to talk to me privately.  
If WLED really brightens up your every day, you can [![](https://img.shields.io/badge/send%20me%20a%20small%20gift-paypal-blue.svg?style=flat-square)](https://paypal.me/aircoookie)


*Disclaimer:*   
If you are sensitive to photosensitive epilepsy it is not recommended that you use this software.  
In case you still want to try, don't use strobe, lighting or noise modes or high effect speed settings.
As per the MIT license, I assume no liability for any damage to you or any other person or equipment.  
>>>>>>> 6c315e5a
<|MERGE_RESOLUTION|>--- conflicted
+++ resolved
@@ -1,13 +1,12 @@
 # HyperSerialWLED
 Fork of the WLED project where the Adalight USB serial protocol @115200 speed is replaced with the AWA protocol with data integrity check at @2000000 speed for use with [HyperHDR](https://github.com/awawa-dev/HyperHDR).<br/>
 
-**:warning: WARNING for ESP8266 users: although WLED 0.12 allows pin-out redefinition, still the only hardware available SPI pins for APA102/SK9822/HD107 are: GPIO13 (MOSI, usually D7) and GPIO14 (SCLK/CLOCK, usually D5) :warning:**
+**:warning: WARNING for ESP8266 users: although WLED allows pin-out redefinition, still the only hardware available SPI pins for APA102/SK9822/HD107 are: GPIO13 (MOSI, usually D7) and GPIO14 (SCLK/CLOCK, usually D5) and no software can change it :warning:**
 
 **In the releases you can also find special version working at only 921600 in case if your serial port chip doesn't support 2Mb speed.**  
   
-**The project will not follow WLED releases anymore unless there is a serious reason. It's designed to help you to setup your LED strip. Then you should migrate to HyperSerialEsp8266 or HyperSerialESP32 because when choosing fast USB solution you don't need a Wifi. So in this case those projects offer you lower power usage, less electromagnetic interference and more available resources.**
-
-Now it's possible to use HyperSerialWLED with any LED strip/pinout supported by the WLED.  
+**The project will not follow WLED releases anymore unless there is a serious reason. It's designed to help you to setup your LED strip. Then you should migrate to HyperSerialEsp8266 or HyperSerialESP32 because when choosing fast USB solution you don't need a Wifi. So in this case those projects offer you lower power usage, less electromagnetic interference and more available resources.**  
+  
 1 For installation and configuration of WLED please refer to the WLED project: [link](https://github.com/Aircoookie/WLED)<br/>
 2 For configuration of HyperHDR please refer to the base project of AWA protocol: [link](https://github.com/awawa-dev/HyperSerialEsp8266)<br/><br/>
 
@@ -36,10 +35,6 @@
 - Configurable Auto Brightness limit for safer operation  
 - Filesystem-based config for easier backup of presets and settings  
 
-<<<<<<< HEAD
-# Disclaimer
-You use it on your own risk. As per the MIT license, I assume no liability for any damage to you or any other person or equipment.
-=======
 ## 💡 Supported light control interfaces
 - WLED app for [Android](https://play.google.com/store/apps/details?id=com.aircoookie.WLED) and [iOS](https://apps.apple.com/us/app/wled/id1475695033)
 - JSON and HTTP request APIs  
@@ -47,7 +42,6 @@
 - Blynk IoT  
 - E1.31, Art-Net, DDP and TPM2.net
 - [diyHue](https://github.com/diyhue/diyHue) (Wled is supported by diyHue, including Hue Sync Entertainment under udp. Thanks to [Gregory Mallios](https://github.com/gmallios))
-- [Hyperion](https://github.com/hyperion-project/hyperion.ng)
 - UDP realtime  
 - Alexa voice control (including dimming and color)  
 - Sync to Philips hue lights  
@@ -87,4 +81,3 @@
 If you are sensitive to photosensitive epilepsy it is not recommended that you use this software.  
 In case you still want to try, don't use strobe, lighting or noise modes or high effect speed settings.
 As per the MIT license, I assume no liability for any damage to you or any other person or equipment.  
->>>>>>> 6c315e5a
