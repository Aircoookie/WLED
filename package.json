--- conflicted
+++ resolved
@@ -1,10 +1,6 @@
 {
   "name": "wled",
-<<<<<<< HEAD
-  "version": "0.14.1-b3",
-=======
   "version": "0.15.0-a0",
->>>>>>> 74e14a4f
   "description": "Tools for WLED project",
   "main": "tools/cdata.js",
   "directories": {
