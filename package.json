{
  "name": "wled",
<<<<<<< HEAD
  "version": "0.15.0-rc1",
=======
  "version": "0.16.0-dev",
>>>>>>> 099d3f7b
  "description": "Tools for WLED project",
  "main": "tools/cdata.js",
  "directories": {
    "lib": "lib",
    "test": "test"
  },
  "scripts": {
    "build": "node tools/cdata.js",
    "test": "node --test",
    "dev": "nodemon -e js,html,htm,css,png,jpg,gif,ico,js -w tools/ -w wled00/data/ -x node tools/cdata.js"
  },
  "repository": {
    "type": "git",
    "url": "git+https://github.com/Aircoookie/WLED.git"
  },
  "author": "",
  "license": "ISC",
  "bugs": {
    "url": "https://github.com/Aircoookie/WLED/issues"
  },
  "homepage": "https://github.com/Aircoookie/WLED#readme",
  "dependencies": {
    "clean-css": "^5.3.3",
    "html-minifier-terser": "^7.2.0",
    "inliner": "^1.13.1",
    "nodemon": "^3.1.7"
  },
  "engines": {
    "node": ">=20.0.0"
  }
}<|MERGE_RESOLUTION|>--- conflicted
+++ resolved
@@ -1,10 +1,6 @@
 {
   "name": "wled",
-<<<<<<< HEAD
-  "version": "0.15.0-rc1",
-=======
   "version": "0.16.0-dev",
->>>>>>> 099d3f7b
   "description": "Tools for WLED project",
   "main": "tools/cdata.js",
   "directories": {
