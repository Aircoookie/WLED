--- conflicted
+++ resolved
@@ -13,9 +13,6 @@
 .gitignore
 .clang-format
 node_modules
-<<<<<<< HEAD
 .cproject
 .project
-=======
-.idea
->>>>>>> 4a20f43f
+.idea